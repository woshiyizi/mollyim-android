<?xml version="1.0" encoding="UTF-8"?>
<!-- smartling.instruction_comments_enabled = on -->
<resources>
    <!-- <string name="app_name" translatable="false">Signal</string> -->

    <string name="install_url" translatable="false">https://signal.org/install</string>
    <string name="donate_url" translatable="false">https://signal.org/donate</string>
    <string name="backup_support_url" translatable="false">https://support.signal.org/hc/articles/360007059752</string>
    <string name="transfer_support_url" translatable="false">https://support.signal.org/hc/articles/360007059752</string>
    <string name="support_center_url" translatable="false">https://support.signal.org/</string>
    <string name="terms_and_privacy_policy_url" translatable="false">https://signal.org/legal</string>
    <string name="sustainer_boost_and_badges" translatable="false">https://support.signal.org/hc/articles/4408365318426</string>
    <string name="google_pay_url" translatable="false">https://pay.google.com</string>
    <string name="donation_decline_code_error_url" translatable="false">https://support.signal.org/hc/articles/4408365318426#errors</string>
    <string name="sms_export_url" translatable="false">https://support.signal.org/hc/articles/360007321171</string>
    <string name="signal_me_username_url" translatable="false">https://signal.me/#u/%1$s</string>
    <string name="signal_me_username_url_no_scheme" translatable="false">signal.me/#u/%1$s</string>

    <string name="yes">ဟုတ်ကဲ့</string>
    <string name="no">မလုပ်ပါ</string>
    <string name="delete">ဖျက်ပါ</string>
    <string name="please_wait">ခဏစောင့်ပါ…</string>
    <string name="save">သိမ်းထားမည်</string>
    <string name="note_to_self">မိမိမှတ်စု</string>

    <!-- AbstractNotificationBuilder -->
    <string name="AbstractNotificationBuilder_new_message">စာအသစ်</string>

    <!-- AlbumThumbnailView -->
    <string name="AlbumThumbnailView_plus" translatable="false">\+%d</string>

    <!-- ApplicationMigrationActivity -->
    <string name="ApplicationMigrationActivity__signal_is_updating">Molly ကို အပ်ဒိတ်လုပ်နေသည်…</string>

    <!-- ApplicationPreferencesActivity -->
    <string name="ApplicationPreferencesActivity_currently_s">လက်ရှိ: %1$s</string>
    <string name="ApplicationPreferenceActivity_you_havent_set_a_passphrase_yet">စကားဝှက်မသတ်မှတ်ရသေးပါ</string>
    <string name="ApplicationPreferencesActivity_disable_passphrase">စကားဝှက်ပိတ်မလား?</string>
    <string name="ApplicationPreferencesActivity_this_will_permanently_unlock_signal_and_message_notifications">ယင်းသည် Molly နှင့် စာတိုအသိပေးချက်များကို အမြဲဖွင့်ထားပါလိမ့်မည်။</string>
    <string name="ApplicationPreferencesActivity_disable">ပိတ်ထားပါ</string>
    <string name="ApplicationPreferencesActivity_unregistering">စာရင်းမသွင်းထားပါ</string>
    <string name="ApplicationPreferencesActivity_unregistering_from_signal_messages_and_calls">Molly စာတိုများနှင့် ဖုန်းခေါ်ဆိုမှုများ မလုပ်တော့ပါ</string>
    <string name="ApplicationPreferencesActivity_disable_signal_messages_and_calls">Molly စာတို နှင့် ဖုန်းခေါ်ဆိုမှုများကို ပိတ်မလား။</string>
    <string name="ApplicationPreferencesActivity_disable_signal_messages_and_calls_by_unregistering">Molly စာတိုနှင့် ဖုန်းခေါ်ဆိုမှုများကို ဆာဗာမှ စာရင်းပယ်ဖျက်ခြင်းဖြင့် ပိတ်လိုက်ပါပြီ။ နောက်နောင်တွင် ထပ်မံသုံးစွဲလိုပါက သင့်ဖုန်းနံပါတ်ဖြင့် ပြန်လည်စာရင်းသွင်းရန် လိုအပ်ပါလိမ့်မည်။</string>
    <string name="ApplicationPreferencesActivity_error_connecting_to_server">ဆာဗာနှင့် ဆက်သွယ်၍မရပါ။</string>
    <string name="ApplicationPreferencesActivity_sms_enabled">စာတိုပို့စနစ် လုပ်ဆောင်နိုင်ပါပြီ</string>
    <string name="ApplicationPreferencesActivity_touch_to_change_your_default_sms_app">မူလစာတိုစနစ်သို့ ပြန်လည်ပြောင်းလဲရန်နှိပ်ပါ</string>
    <string name="ApplicationPreferencesActivity_sms_disabled">စာတိုပို့ခြင်းစနစ် ပိတ်လိုက်ပြီ</string>
    <string name="ApplicationPreferencesActivity_touch_to_make_signal_your_default_sms_app">Signal ကိုသင်၏ ဖုန်းစာတိုပို့စနစ်အဖြစ်သုံးရန် နှိပ်ပါ</string>
    <string name="ApplicationPreferencesActivity_on">ဖွင့်သည်</string>
    <string name="ApplicationPreferencesActivity_On">ဖွင့်ပါ</string>
    <string name="ApplicationPreferencesActivity_off">ပိတ်သည်</string>
    <string name="ApplicationPreferencesActivity_Off">ပိတ်ပါ</string>
    <string name="ApplicationPreferencesActivity_sms_mms_summary">ဖုန်းစာတို%1$s၊ ရုပ်သံသတင်း%2$s</string>
    <string name="ApplicationPreferencesActivity_privacy_summary">ဖုန်းမျက်နှာပြင် ပိတ်ထားခြင်း %1$s၊ မှတ်ပုံတင်မှု ပိတ်ထားခြင်း %2$s</string>
    <string name="ApplicationPreferencesActivity_appearance_summary">Theme%1$s၊ ဘာသာစကား %2$s</string>
    <string name="ApplicationPreferencesActivity_pins_are_required_for_registration_lock">မှတ်ပုံတင်မှု ပိတ်ထားရန်အတွက် ပင်နံပါတ်များလိုအပ်ပါသည်။ ပင်နံပါတ်များ ပိတ်ရန် ကျေးဇူးပြု၍ မှတ်ပုံတင်မှုပိတ်ထားခြင်းကို ဦးစွာပြန်ဖွင့်ပါ။</string>
    <string name="ApplicationPreferencesActivity_pin_created">ပင်နံပါတ် ဖန်တီးပြီးပါပြီ။</string>
    <string name="ApplicationPreferencesActivity_pin_disabled">ပင်နံပါတ် ပိတ်လိုက်ပြီ။</string>
    <string name="ApplicationPreferencesActivity_hide">ဝှက်ပါ</string>
    <string name="ApplicationPreferencesActivity_hide_reminder">သတိပေးချက်ကို ဝှက်ထားမလား။</string>
    <string name="ApplicationPreferencesActivity_record_payments_recovery_phrase">ငွေပေးချေမှု ပြန်လည်ရယူမည့် စာပုဒ်တိုကို မှတ်ထားပါ</string>
    <string name="ApplicationPreferencesActivity_record_phrase">စာပုဒ်တိုကို မှတ်ထားပါ</string>
    <string name="ApplicationPreferencesActivity_before_you_can_disable_your_pin">ပင်နံပါတ်ကို မပိတ်မီ ငွေပေးချေသည့် အကောင့်ကို ပြန်ရယူနိုင်ရန် ငွေပေးချေမှု ပြန်လည်ရယူသည့် စာပုဒ်တိုကို မှတ်ထားရပါမည်။</string>

    <!-- NumericKeyboardView -->
    <string name="NumericKeyboardView__1" translatable="false">1</string>
    <string name="NumericKeyboardView__2" translatable="false">2</string>
    <string name="NumericKeyboardView__3" translatable="false">3</string>
    <string name="NumericKeyboardView__4" translatable="false">4</string>
    <string name="NumericKeyboardView__5" translatable="false">5</string>
    <string name="NumericKeyboardView__6" translatable="false">6</string>
    <string name="NumericKeyboardView__7" translatable="false">7</string>
    <string name="NumericKeyboardView__8" translatable="false">8</string>
    <string name="NumericKeyboardView__9" translatable="false">9</string>
    <string name="NumericKeyboardView__0" translatable="false">0</string>
    <!-- Back button on numeric keyboard -->
    <string name="NumericKeyboardView__backspace">Backspace</string>

    <!-- AppProtectionPreferenceFragment -->
    <plurals name="AppProtectionPreferenceFragment_minutes">
        <item quantity="other">%1$d မိနစ်</item>
    </plurals>

    <!-- DraftDatabase -->
    <string name="DraftDatabase_Draft_image_snippet">(ရုပ်ပုံ)</string>
    <string name="DraftDatabase_Draft_audio_snippet">(အသံ)</string>
    <string name="DraftDatabase_Draft_video_snippet">(ဗီဒီယို)</string>
    <string name="DraftDatabase_Draft_location_snippet">(တည်နေရာ)</string>
    <string name="DraftDatabase_Draft_quote_snippet">(ပြန်စာ)</string>
    <string name="DraftDatabase_Draft_voice_note">စက္ကန့်</string>

    <!-- AttachmentKeyboard -->
    <string name="AttachmentKeyboard_gallery">ဓါတ်ပုံပြခန်း</string>
    <string name="AttachmentKeyboard_file">ဖိုင်</string>
    <string name="AttachmentKeyboard_contact">အဆက်အသွယ်</string>
    <string name="AttachmentKeyboard_location">တည်နေရာ</string>
    <string name="AttachmentKeyboard_Signal_needs_permission_to_show_your_photos_and_videos">Molly သည် သင်၏ဓာတ်ပုံနှင့် ဗီဒီယိုများကိုပြသရန် ခွင့်ပြုချက်လိုအပ်သည်။</string>
    <string name="AttachmentKeyboard_give_access">အသုံးပြုခွင့်ပေးပါ</string>
    <string name="AttachmentKeyboard_payment">ငွေပေးချေမှု</string>

    <!-- AttachmentManager -->
    <string name="AttachmentManager_cant_open_media_selection">ရုပ်သံကိုဖွင့်ရန် သင့်တော်သည့် အက်ပ် မတွေ့ပါ။</string>
    <string name="AttachmentManager_signal_requires_the_external_storage_permission_in_order_to_attach_photos_videos_or_audio">ဓာတ်ပုံ၊ ဗီဒီယို သို့မဟုတ် အသံ ပို့ရန်အတွက် သိုလှောင်မှုခွင့်ပြုချက်ကို Molly မှ ရရန် လိုအပ်သည်။ သို့သော် အမြဲတမ်းအတွက် ခွင့်မပြုပါဟု ရွေးထားပြီး ဖြစ်နေသဖြင့် အက်ပ် စက်တင်မီနူးသို့ သွား၍ ခွင့်ပြုချက်များကို ရွေးချယ်ကာ သိုလှောင်မှုကို ခွင့်ပြုပေးပါ။</string>
    <string name="AttachmentManager_signal_requires_contacts_permission_in_order_to_attach_contact_information">အဆက်အသွယ်များ၏ အချက်အလက်များကို ပို့နိုင်ရန်အတွက် အဆက်အသွယ်များ ခွင့်ပြုချက်ကို Molly မှ ရရန်လိုအပ်သည်။ သို့သော် အမြဲတမ်းအတွက် ခွင့်မပြုပါဟုရွေးထားပြီး ဖြစ်နေသဖြင့် အက်ပ် စက်တင်မီနူးသို့သွား၍ ခွင့်ပြုချက်များကို ရွေးချယ်ကာ အဆက်အသွယ်များကို ခွင့်ပြုပေးပါ။</string>
    <string name="AttachmentManager_signal_requires_location_information_in_order_to_attach_a_location">မိမိ၏ တည်နေရာကို ပို့နိုင်ရန် တည်နေရာ ခွင့်ပြုချက်ကို Molly မှ ရရန်လိုအပ်သည်။ သို့သော် အမြဲတမ်းအတွက် ခွင့်မပြုပါဟု ရွေးထားပြီး ဖြစ်နေသဖြင့် အက်ပ် စက်တင်မီနူးသို့သွား၍ ခွင့်ပြုချက်များကို ရွေးချယ်ကာ တည်နေရာကို ခွင့်ပြုပေးပါ။</string>
    <!-- Alert dialog title to show the recipient has not activated payments -->
    <string name="AttachmentManager__not_activated_payments">%1$s သည် ငွေပေးချေမှုများကို သက်ဝင်လုပ်ဆောင်ထားခြင်း မရှိသေးပါ </string>
    <!-- Alert dialog description to send the recipient a request to activate payments -->
    <string name="AttachmentManager__request_to_activate_payments">၎င်းတို့ထံ ငွေပေးချေမှုများကို သက်ဝင်လုပ်ဆောင်ရန် တောင်းဆိုချက် ပေးပို့လိုပါသလား။</string>
    <!-- Alert dialog button to send request -->
    <string name="AttachmentManager__send_request">တောင်းဆိုချက် ပို့ရန်</string>
    <!-- Alert dialog button to cancel dialog -->
    <string name="AttachmentManager__cancel">မလုပ်တော့ပါ</string>

    <!-- AttachmentUploadJob -->
    <string name="AttachmentUploadJob_uploading_media">မီဒီယာဖိုင် တင်နေသည်…</string>
    <string name="AttachmentUploadJob_compressing_video_start">ဗီဒီယိုကို ချုံ့နေသည်…</string>

    <!-- BackgroundMessageRetriever -->
    <string name="BackgroundMessageRetriever_checking_for_messages">မက်ဆေ့ချ်များ စစ်နေပါသည်…</string>

    <!-- BlockedUsersActivity -->
    <string name="BlockedUsersActivity__blocked_users">ဘလော့ထားသော သုံးစွဲသူများ</string>
    <string name="BlockedUsersActivity__add_blocked_user">ဘလော့ထားသော သုံးစွဲသူကို ထပ်ပေါင်းပါ</string>
    <string name="BlockedUsersActivity__blocked_users_will">ဘလော့ထားသော သုံးစွဲသူများသည် သင့်ကို ဖုန်းခေါ်ခြင်း သို့မဟုတ် မက်ဆေ့ချ်ပို့ခြင်းများ မလုပ်နိုင်ပါ။</string>
    <string name="BlockedUsersActivity__no_blocked_users">ဘလော့ထားသူ မရှိ</string>
    <string name="BlockedUsersActivity__block_user">သုံးစွဲသူအား ဘလော့လိုက်မည်လား။</string>
    <string name="BlockedUserActivity__s_will_not_be_able_to">\"%1$s\" သည် သင့်ကိုဖုန်းခေါ်ခြင်း သို့မဟုတ် စာပို့ခြင်း မလုပ်နိုင်တော့ပါ။</string>
    <string name="BlockedUsersActivity__block">ဘလော့မည်</string>
    <string name="BlockedUsersActivity__unblock_user">သုံးစွဲသူအား မဘလော့ တော့ဘူးလား။</string>
    <string name="BlockedUsersActivity__do_you_want_to_unblock_s">\"%1$s\" ကို မဘလော့ ချင်တော့ဘူးလား။</string>
    <string name="BlockedUsersActivity__unblock">မဘလော့ပါ</string>

    <!-- CreditCardFragment -->
    <!-- Title of fragment detailing the donation amount for one-time donation, displayed above the credit card text fields -->
    <string name="CreditCardFragment__donation_amount_s">လှူဒါန်းမှုပမာဏ- %1$s</string>
    <!-- Title of fragment detailing the donation amount for monthly donation, displayed above the credit card text fields -->
    <string name="CreditCardFragment__donation_amount_s_per_month">လှူဒါန်းမှုပမာဏ- တစ်လလျှင် %1$s</string>
    <!-- Explanation of how to fill in the form, displayed above the credit card text fields -->
    <string name="CreditCardFragment__enter_your_card_information_below">သင့်ကတ်အချက်အလက်ကို အောက်တွင် ထည့်သွင်းပါ</string>
    <!-- Explanation of how to fill in the form and a note about pii, displayed above the credit card text fields -->
    <string name="CreditCardFragment__enter_your_card_details">သင့်ကတ်အချက်အလက် အသေးစိတ်ကို ဖြည့်ပါ။ Signal သည် သင်၏ ကိုယ်ရေးအချက်အလက်များကို စုဆောင်းခြင်း သို့မဟုတ် သိုလှောင်ခြင်းများ မလုပ်ပါ။</string>
    <!-- Displayed as a hint in the card number text field -->
    <string name="CreditCardFragment__card_number">ကတ်နံပါတ်</string>
    <!-- Displayed as a hint in the card expiry text field -->
    <string name="CreditCardFragment__mm_yy">MM/YY</string>
    <!-- Displayed as a hint in the card cvv text field -->
    <string name="CreditCardFragment__cvv">CVV</string>
    <!-- Error displayed under the card number text field when there is an invalid card number entered -->
    <string name="CreditCardFragment__invalid_card_number">ကတ်နံပါတ် မမှန်ကန်ပါ</string>
    <!-- Error displayed under the card expiry text field when the card is expired -->
    <string name="CreditCardFragment__card_has_expired">ကတ်သက်တမ်း ကုန်သွားပါပြီ</string>
    <!-- Error displayed under the card cvv text field when the cvv is too short -->
    <string name="CreditCardFragment__code_is_too_short">ကုဒ်တိုလွန်းပါသည်</string>
    <!-- Error displayed under the card cvv text field when the cvv is too long -->
    <string name="CreditCardFragment__code_is_too_long">ကုဒ်ရှည်လွန်းပါသည်</string>
    <!-- Error displayed under the card cvv text field when the cvv is invalid -->
    <string name="CreditCardFragment__invalid_code">ကုဒ် မမှန်ကန်ပါ</string>
    <!-- Error displayed under the card expiry text field when the expiry month is invalid -->
    <string name="CreditCardFragment__invalid_month">လ မမှန်ကန်ပါ</string>
    <!-- Error displayed under the card expiry text field when the expiry is missing the year -->
    <string name="CreditCardFragment__year_required">နှစ် လိုအပ်ပါသည်</string>
    <!-- Error displayed under the card expiry text field when the expiry year is invalid -->
    <string name="CreditCardFragment__invalid_year">နှစ် မမှန်ကန်ပါ</string>
    <!-- Button label to confirm credit card input and proceed with payment -->
    <string name="CreditCardFragment__continue">ဆက်လုပ်ရန်</string>

    <!-- BlockUnblockDialog -->
    <string name="BlockUnblockDialog_block_and_leave_s">%1$s ကို ဘလော့ပြီး ထွက်မည်လား။</string>
    <string name="BlockUnblockDialog_block_s">%1$sကို ဘလော့မည်လား။</string>
    <string name="BlockUnblockDialog_you_will_no_longer_receive_messages_or_updates">သင်သည် ဤအဖွဲ့မှ မက်ဆေ့ခ်ျများ သို့မဟုတ် နောက်ဆုံးသတင်းများကို လက်ခံရရှိတော့မည် မဟုတ်ပါ။ အဖွဲ့ဝင်များက သင့်ကို ဤအဖွဲ့ထဲသို့ ထပ်မံထည့်သွင်း၍ မရနိုင်တော့ပါ။</string>
    <string name="BlockUnblockDialog_group_members_wont_be_able_to_add_you">အဖွဲ့ဝင်များက သင့်ကို ဤအဖွဲ့ထဲသို့ ထပ်မံထည့်သွင်း၍ မရနိုင်တော့ပါ။</string>
    <string name="BlockUnblockDialog_group_members_will_be_able_to_add_you">အဖွဲ့ဝင်များက သင့်ကို ဤအဖွဲ့ထဲသို့ ထပ်မံထည့်သွင်း၍ မရနိုင်တော့ပါ။</string>
    <!-- Text that is shown when unblocking a Signal contact -->
    <string name="BlockUnblockDialog_you_will_be_able_to_call_and_message_each_other">သင်တို့တစ်ဦးနှင့်တစ်ဦး မက်ဆေ့ချ်ပို့ခြင်းနှင့် ဖုန်းခေါ်ဆိုခြင်း ပြုလုပ်နိုင်ပြီး သင်၏အမည်နှင့် ဓာတ်ပုံကို သူတို့နှင့်အတူ မျှဝေမည်။</string>
    <!-- Text that is shown when unblocking an SMS contact -->
    <string name="BlockUnblockDialog_you_will_be_able_to_message_each_other">သင်တို့အချင်းချင်း မက်ဆေ့ချ်ပို့နိုင်ပါမည်။</string>
    <string name="BlockUnblockDialog_blocked_people_wont_be_able_to_call_you_or_send_you_messages">ဘလော့ထားသော လူများသည် သင့်ကို ဖုန်းခေါ်ခြင်း သို့မဟုတ် မက်ဆေ့ချ်ပို့ခြင်းများ မလုပ်နိုင်တော့ပါ။</string>
    <string name="BlockUnblockDialog_blocked_people_wont_be_able_to_send_you_messages">ဘလော့လုပ်ခံထားရသူများသည် သင့်ထံ မက်ဆေ့ချ်များ ပို့နိုင်တော့မည် မဟုတ်ပါ။</string>
    <!-- Message shown on block dialog when blocking the Signal release notes recipient -->
    <string name="BlockUnblockDialog_block_getting_signal_updates_and_news">Signal အပ်ဒိတ်များနှင့် သတင်းများ ရယူမှုကို ပိတ်ပါမည်။</string>
    <!-- Message shown on unblock dialog when unblocking the Signal release notes recipient -->
    <string name="BlockUnblockDialog_resume_getting_signal_updates_and_news">Signal အပ်ဒိတ်များနှင့် သတင်းများကို ပြန်ရယူပါမည်။</string>
    <string name="BlockUnblockDialog_unblock_s">%1$s ကို မဘလော့ တော့ဘူးလား။</string>
    <string name="BlockUnblockDialog_block">ဘလော့မည်</string>
    <string name="BlockUnblockDialog_block_and_leave">ဘလော့ပြီး ထွက်မည်</string>
    <string name="BlockUnblockDialog_report_spam_and_block">စပမ်းကို တိုင်ကြားပြီး ဘလော့မည်</string>

    <!-- BucketedThreadMedia -->
    <string name="BucketedThreadMedia_Today">ယနေ့</string>
    <string name="BucketedThreadMedia_Yesterday">မနေ့က</string>
    <string name="BucketedThreadMedia_This_week">ဒီအပတ်</string>
    <string name="BucketedThreadMedia_This_month">ဒီလ</string>
    <string name="BucketedThreadMedia_Large">ကြီးသော</string>
    <string name="BucketedThreadMedia_Medium">အလယ်အလတ်</string>
    <string name="BucketedThreadMedia_Small">သေးသော</string>

    <!-- CameraXFragment -->
    <string name="CameraXFragment_tap_for_photo_hold_for_video">ဓါတ်ပုံအတွက် နှိပ်ပါ။ ဗီဒီယိုအတွက် ဖိထားပါ</string>
    <string name="CameraXFragment_capture_description">ဓာတ်ပုံရိုက်သည်</string>
    <string name="CameraXFragment_change_camera_description">ကင်မရာပြောင်းရန်</string>
    <string name="CameraXFragment_open_gallery_description">ပုံပြခန်းကို ဖွင့်ပါ</string>

    <!-- CameraContacts -->
    <string name="CameraContacts_recent_contacts">နောက်ဆုံး အဆက်အသွယ်များ</string>
    <string name="CameraContacts_signal_contacts">Signal အဆက်အသွယ်များ</string>
    <string name="CameraContacts_signal_groups">Signal အဖွဲ့များ</string>
    <string name="CameraContacts_you_can_share_with_a_maximum_of_n_conversations">အများဆုံးစကားဝိုင်း%1$dခုကို မျှဝေနိုင်သည်</string>
    <string name="CameraContacts_select_signal_recipients">Signal လက်ခံရရှိသူများကို ရွေးချယ်ပါ</string>
    <string name="CameraContacts_no_signal_contacts">Signal အဆက်အသွယ်များ မရှိပါ</string>
    <string name="CameraContacts_you_can_only_use_the_camera_button">Signal အဆက်အသွယ်များထံသို့ ကင်မရာခလုတ်နှိပ်၍သာ ဓာတ်ပုံပို့နိုင်သည်။ </string>
    <string name="CameraContacts_cant_find_who_youre_looking_for">သင်ရှာတဲ့သူကို မတွေ့ဘူးလား။</string>
    <string name="CameraContacts_invite_a_contact_to_join_signal">Molly အသုံးပြုရန် ဖိတ်ခေါ်ပါ</string>
    <string name="CameraContacts__menu_search">ရှာရန်</string>

    <!-- Censorship Circumvention Megaphone -->
    <!-- Title for an alert that shows at the bottom of the chat list letting people know that circumvention is no longer needed -->
    <string name="CensorshipCircumventionMegaphone_turn_off_censorship_circumvention">ဆင်ဆာရှောင်တိမ်းမှုကို ပိတ်မည်လား။</string>
    <!-- Body for an alert that shows at the bottom of the chat list letting people know that circumvention is no longer needed -->
    <string name="CensorshipCircumventionMegaphone_you_can_now_connect_to_the_signal_service">ပိုမိုကောင်းမွန်သည့် အတွေ့အကြုံအတွက် Signal ဝန်ဆောင်မှုကို ယခု တိုက်ရိုက်ချိတ်ဆက်နိုင်ပါပြီ။</string>
    <!-- Action to prompt the user to disable circumvention since it is no longer needed -->
    <string name="CensorshipCircumventionMegaphone_turn_off">ပိတ်မည်</string>
    <!-- Action to prompt the user to dismiss the alert at the bottom of the chat list -->
    <string name="CensorshipCircumventionMegaphone_no_thanks">မလုပ်လိုပါ</string>

    <!-- ClearProfileActivity -->
    <string name="ClearProfileActivity_remove">ဖယ်ရှားသည်</string>
    <string name="ClearProfileActivity_remove_profile_photo">ပရိုဖိုင်ဓါတ်ပုံကို ဖယ်ရှားမည်လား။</string>
    <string name="ClearProfileActivity_remove_group_photo">အဖွဲ့ဓာတ်ပုံကို ဖယ်ရှားမည်လား။</string>

    <!-- ClientDeprecatedActivity -->
    <string name="ClientDeprecatedActivity_update_signal">Molly ကို အပ်ဒိတ်လုပ်ပါ။</string>
    <string name="ClientDeprecatedActivity_this_version_of_the_app_is_no_longer_supported">ဤအက်ပ် ဗားရှင်းသည် သုံးရန်အဆင်မပြေတော့ပါ။ မက်ဆေ့ခ်ျများ ဆက်လက်ပေးပို့ခြင်းနှင့် လက်ခံရရှိခြင်းအတွက် နောက်ဆုံးဗားရှင်းသို့ အပ်ဒိတ်လုပ်ပါ။</string>
    <string name="ClientDeprecatedActivity_update">အပ်ဒိတ် လုပ်</string>
    <string name="ClientDeprecatedActivity_dont_update">အပ်ဒိတ် မလုပ်</string>
    <string name="ClientDeprecatedActivity_warning">သတိပေးချက်</string>
    <string name="ClientDeprecatedActivity_your_version_of_signal_has_expired_you_can_view_your_message_history">သင်၏ Signal ဗားရှင်း သက်တမ်းကုန်သွားပြီ။ သင်၏ မက်ဆေ့ချ်မှတ်တမ်းကို သင်ကြည့်နိုင်သော်လည်း အပ်ဒိတ် မလုပ်မချင်း မက်ဆေ့ချ်များပို့ခြင်း သို့မဟုတ် လက်ခံခြင်း မလုပ်နိုင်ပါ။</string>

    <!-- CommunicationActions -->
    <string name="CommunicationActions_no_browser_found">Web browser ကိုရှာမတွေ့ပါ</string>
    <string name="CommunicationActions_send_email">အီးမေးလ်ပို့ပါ</string>
    <string name="CommunicationActions_a_cellular_call_is_already_in_progress">ဆယ်လူလာဖုန်းခေါ်ဆိုနေပါသည်</string>
    <string name="CommunicationActions_start_voice_call">အသံခေါ်ဆိုမှု စတင်မည်လား။</string>
    <string name="CommunicationActions_cancel">ပယ်ဖျက်သည်။</string>
    <string name="CommunicationActions_call">ဖုန်းခေါ်ဆိုသည်</string>
    <string name="CommunicationActions_insecure_call">လုံခြုံမှုမရှိသော ဖုန်းခေါ်ဆိုမှု</string>
    <string name="CommunicationActions_carrier_charges_may_apply">ခေါ်ဆိုခ ယူနိုင်ပါသည်။ သင်ခေါ်ဆိုသောနံပါတ်သည် Signal တွင်မှတ်ပုံတင်ထားခြင်းမရှိပါ။ ဤခေါ်ဆိုမှုကို အင်တာနက်မှ မဟုတ်ဘဲ သင်၏မိုဘိုင်းအော်ပရေတာမှ တစ်ဆင့်ခေါ်ဆိုနိုင်သည်။</string>

    <!-- ConfirmIdentityDialog -->
    <string name="ConfirmIdentityDialog_your_safety_number_with_s_has_changed">%1$sဖြင့် စိတ်ချရသော ဖုန်းနံပတ်ပြောင်းလဲသွားသည်။ တစ်စုံတစ်ယောက်က သင့်ဆက်သွယ်မှုကို ကြားဖြတ်ခြင်းကြောင့် သို့မဟုတ် %2$s Signal ကို ဖြုတ်လိုက်ခြင်းကြောင့် ဖြစ်နိုင်သည်။</string>
    <string name="ConfirmIdentityDialog_you_may_wish_to_verify_your_safety_number_with_this_contact">ဤလူနှင့် ဆက်သွယ်ရန် စိတ်ချရသောနံပါတ်ကို အတည်ပြုပါမည်လား။</string>
    <string name="ConfirmIdentityDialog_accept">လက်ခံသည်</string>

    <!-- ContactsCursorLoader -->
    <string name="ContactsCursorLoader_recent_chats">လတ်တလော စကားစမြည်ပြောဆိုမှုများ</string>
    <string name="ContactsCursorLoader_contacts">အဆက်အသွယ်များ</string>
    <string name="ContactsCursorLoader_groups">အဖွဲ့များ</string>
    <string name="ContactsCursorLoader_phone_number_search">ဖုန်းနံပါတ်ရှာဖွေခြင်း</string>
    <!-- Header for username search -->
    <string name="ContactsCursorLoader_find_by_username">သုံးစွဲသူအမည်ဖြင့် ရှာရန်</string>
    <!-- Label for my stories when selecting who to send media to -->
    <string name="ContactsCursorLoader_my_stories">ကျွန်ုပ်၏ စတိုရီများ</string>
    <!-- Text for a button that brings up a bottom sheet to create a new story. -->
    <string name="ContactsCursorLoader_new">အသစ်</string>

    <!-- ContactsDatabase -->
    <string name="ContactsDatabase_message_s">စာတို %1$s</string>
    <string name="ContactsDatabase_signal_call_s">Signal ခေါ်ဆိုမှု %1$s</string>

    <!-- ContactNameEditActivity -->
    <!-- Toolbar title for contact name edit activity -->
    <string name="ContactNameEditActivity__edit_name">အမည်ပြင်ရန်</string>
    <string name="ContactNameEditActivity_given_name">ပေးထားပြီးသော နာမည်</string>
    <string name="ContactNameEditActivity_family_name">မိသားစုအမည်</string>
    <string name="ContactNameEditActivity_prefix">ရှေ့ဆက်</string>
    <string name="ContactNameEditActivity_suffix">နောက်ဆက်</string>
    <string name="ContactNameEditActivity_middle_name">Middle Name</string>

    <!-- ContactShareEditActivity -->
    <!-- ContactShareEditActivity toolbar title -->
    <string name="ContactShareEditActivity__send_contact">အဆက်အသွယ် ပို့ရန်</string>
    <string name="ContactShareEditActivity_type_home">ပင်မစာမျက်နှာ</string>
    <string name="ContactShareEditActivity_type_mobile">မိုဘိုင်းဖုန်း</string>
    <string name="ContactShareEditActivity_type_work">အလုပ်</string>
    <string name="ContactShareEditActivity_type_missing">အခြား</string>
    <string name="ContactShareEditActivity_invalid_contact">ရွေးချယ်ထားသောအဆက်အသွယ် မှားယွင်းနေပါသည်</string>
    <!-- Content descrption for name edit button on contact share edit activity -->
    <string name="ContactShareEditActivity__edit_name">အမည်ပြင်ရန်</string>
    <!-- Content description for user avatar in edit activity -->
    <string name="ContactShareEditActivity__avatar">ရုပ်ပုံ</string>

    <!-- ConversationItem -->
    <string name="ConversationItem_error_not_sent_tap_for_details">မပို့ပါ၊ အသေးစိတ်သိရှိရန် နှိပ်ပါ</string>
    <string name="ConversationItem_error_partially_not_delivered">တစ်စိတ်တစ်ပိုင်းပို့ပြီး၊ အသေးစိတ်သိရှိရန် နှိပ်ပါ</string>
    <string name="ConversationItem_error_network_not_delivered">ပို့ဆောင်မှု မအောင်မြင်ပါ</string>
    <string name="ConversationItem_received_key_exchange_message_tap_to_process">အလဲအလှယ်စာတိုသော့ရရှိပါသည်၊ ဆက်လက်လုပ်ဆောင်ရန် နှိပ်ပါ။</string>
    <string name="ConversationItem_group_action_left">%1$s အဖွဲ့မှထွက်သွားသည်။</string>
    <string name="ConversationItem_send_paused">áá±áá­á¯á·áá¾á¯áá­á¯ áááºááá·áºáá²á·áááº</string>
    <string name="ConversationItem_click_to_approve_unencrypted">ပို့ရန် မအောင်မြင်ပါ၊ လုံခြုံမှုမရှိသော အရန်အတွက် အသာထိပါ။</string>
    <string name="ConversationItem_click_to_approve_unencrypted_sms_dialog_title">မလုံခြုံသောဖုန်းစာတိုပို့စနစ်ကိုပြန်သုံးမလား?</string>
    <string name="ConversationItem_click_to_approve_unencrypted_mms_dialog_title">မလုံခြုံသော ရုပ်သံပုံပါ စာပို့စနစ်ကို ပြန်သုံးမလား?</string>
    <string name="ConversationItem_click_to_approve_unencrypted_dialog_message">သင်ပေးပို့သော သူသည် Signal <b></b>မသုံးတော့သဖြင့် ဤနည်းလမ်းဖြင့် စာတိုကို ပေးပို့၍မရနိုင်ပါ။ \n\n ရိုးရိုးစာတိုစနစ်ဖြင့်ပေးပို့မလား?</string>
    <string name="ConversationItem_unable_to_open_media">ရုပ်သံ ကိုဖွင့်နိုင်သည့် app မရှိပါ။</string>
    <string name="ConversationItem_copied_text">ကူးပြီးပါပြီ %1$s</string>
    <string name="ConversationItem_from_s">%1$s မှ</string>
    <string name="ConversationItem_to_s">%1$s သို့</string>
    <string name="ConversationItem_read_more">ဆက်ဖတ်ရန်</string>
    <string name="ConversationItem_download_more">ဒေါင်းလုတ် ဆွဲရန်</string>
    <string name="ConversationItem_pending">လုပ်ဆောင်နေဆဲ</string>
    <string name="ConversationItem_this_message_was_deleted">ဒီစာကိုဖျက်လိုက်သည်။</string>
    <string name="ConversationItem_you_deleted_this_message">သင်ဒီစာကိုဖျက်လိုက်သည်။</string>
    <!-- Dialog error message shown when user can't download a message from someone else due to a permanent failure (e.g., unable to decrypt), placeholder is other's name -->
    <string name="ConversationItem_cant_download_message_s_will_need_to_send_it_again">မက်ဆေ့ချ်ကို ဒေါင်းလုဒ်လုပ်၍ မရပါ။ %1$s သည် ၎င်းကို ထပ်ပို့ရန် လိုအပ်ပါသည်။</string>
    <!-- Dialog error message shown when user can't download an image message from someone else due to a permanent failure (e.g., unable to decrypt), placeholder is other's name -->
    <string name="ConversationItem_cant_download_image_s_will_need_to_send_it_again">ပုံ ဒေါင်းလုဒ်လုပ်၍ မရပါ။ %1$s သည် ၎င်းကို ထပ်ပို့ရန် လိုအပ်ပါသည်။</string>
    <!-- Dialog error message shown when user can't download a video message from someone else due to a permanent failure (e.g., unable to decrypt), placeholder is other's name -->
    <string name="ConversationItem_cant_download_video_s_will_need_to_send_it_again">ဗီဒီယို ဒေါင်းလုဒ်လုပ်၍ မရပါ။ %1$s သည် ၎င်းကို ထပ်ပို့ရန် လိုအပ်ပါသည်။</string>
    <!-- Dialog error message shown when user can't download a their own message via a linked device due to a permanent failure (e.g., unable to decrypt) -->
    <string name="ConversationItem_cant_download_message_you_will_need_to_send_it_again">မက်ဆေ့ချ်ကို ဒေါင်းလုဒ်လုပ်၍ မရပါ။ ၎င်းကို ထပ်ပို့ရန် လိုအပ်ပါသည်။</string>
    <!-- Dialog error message shown when user can't download a their own image message via a linked device due to a permanent failure (e.g., unable to decrypt) -->
    <string name="ConversationItem_cant_download_image_you_will_need_to_send_it_again">ပုံ ဒေါင်းလုဒ်လုပ်၍ မရပါ။ ၎င်းကို ထပ်ပို့ရန် လိုအပ်ပါသည်။</string>
    <!-- Dialog error message shown when user can't download a their own video message via a linked device due to a permanent failure (e.g., unable to decrypt) -->
    <string name="ConversationItem_cant_download_video_you_will_need_to_send_it_again">ဗီဒီယို ဒေါင်းလုဒ်လုပ်၍ မရပါ။ ၎င်းကို ထပ်ပို့ရန် လိုအပ်ပါသည်။</string>

    <!-- ConversationActivity -->
    <string name="ConversationActivity_add_attachment">ပူးတွဲဖိုင် ထည့်ရန်</string>
    <string name="ConversationActivity_select_contact_info">ဆက်သွယ်မည့်သူအချက်အလက်ရွေးချယ်ပါ</string>
    <string name="ConversationActivity_compose_message">စာရေးသားမည်</string>
    <string name="ConversationActivity_sorry_there_was_an_error_setting_your_attachment">ပူးတွဲဖိုင်ကို ထည့်ရာတွင် အမှားအယွင်းရှိသည်။</string>
    <string name="ConversationActivity_recipient_is_not_a_valid_sms_or_email_address_exclamation">လက်ခံသူထံသို့ပို့၍မရနိုင်ပါ SMS သို့မဟုတ် အီးမေးလိပ်စာ မဟုတ်ပါ!</string>
    <string name="ConversationActivity_message_is_empty_exclamation">သတင်းစကား မရှိပါ!</string>
    <string name="ConversationActivity_group_members">အဖွဲ့ဝင်များ</string>
    <string name="ConversationActivity__tap_here_to_start_a_group_call">အုပ်စုဖွဲ့ဖုန်းခေါ်ဆိုမှုတစ်ခုစတင်ရန် ဤနေရာကိုနှိပ်ပါ။</string>

    <string name="ConversationActivity_invalid_recipient">လက်ခံမည့်သူမရှိပါ</string>
    <string name="ConversationActivity_added_to_home_screen">home screen သို့ ပေါင်းထည့်သည်။</string>
    <string name="ConversationActivity_calls_not_supported">ဖုန်းခေါ်ဆိုမှုများ မပြုလုပ်နိုင်ပါ</string>
    <string name="ConversationActivity_this_device_does_not_appear_to_support_dial_actions">ဖုန်းနံပါတ်နှိပ် ခေါ်ဆိုမှုကို ယခုစက်တွင်မရပါ။</string>
    <string name="ConversationActivity_transport_insecure_sms">မလုံခြုံသော SMS</string>
    <!-- A title for the option to send an SMS with a placeholder to put the name of their SIM card -->
    <string name="ConversationActivity_transport_insecure_sms_with_sim">စိတ်မချရသည့် SMS (%1$s)</string>
    <string name="ConversationActivity_transport_insecure_mms">မလုံခြုံသော MMS</string>
    <!-- A title for the option to send an SMS with a placeholder to put the name of their SIM card -->
    <string name="ConversationActivity_transport_insecure_mms_with_sim">စိတ်မချရသည့် MMS (%1$s)</string>
    <string name="ConversationActivity_transport_signal">Signal မက်ဆေ့ချ်</string>
    <string name="ConversationActivity_lets_switch_to_signal">Molly %1$s ကိုပြောင်းသုံးကြပါစို့</string>
    <string name="ConversationActivity_specify_recipient">ဆက်သွယ်လိုသည့်သူကို ရွေးချယ်ပါ</string>
    <string name="ConversationActivity_unblock">ဘလော့ဖြည်ပါ</string>
    <string name="ConversationActivity_attachment_exceeds_size_limits">ပူးတွဲဖိုင်သည် သတ်မှတ်ဖိုင်အရွယ်အစားထက်ကြီးနေသည်။</string>
    <string name="ConversationActivity_unable_to_record_audio">အသံဖမ်း၍ မရနိုင်ပါ!</string>
    <string name="ConversationActivity_you_cant_send_messages_to_this_group">သင်သည်အဖွဲ့ဝင်မဟုတ်တော့သောကြောင့် ဤအဖွဲ့သို့စာများပို့မရပါ။</string>
    <string name="ConversationActivity_only_s_can_send_messages">%1$s သာလျှင် မက်ဆေ့ချ်များ ပို့နိုင်ပါမည်။</string>
    <string name="ConversationActivity_admins">အက်ဒ်မင်များ</string>
    <string name="ConversationActivity_message_an_admin">အက်ဒ်မင်ထံ မက်ဆေ့ချ် ပို့ရန်</string>
    <string name="ConversationActivity_cant_start_group_call">အဖွဲ့ကောလ် စတင်ခေါ်ဆို၍ မရနိုင်ပါ</string>
    <string name="ConversationActivity_only_admins_of_this_group_can_start_a_call">ဤအဖွဲ့၏ အက်ဒ်မင်များသာလျှင် ကောလ် စခေါ်နိုင်ပါသည်။</string>
    <string name="ConversationActivity_there_is_no_app_available_to_handle_this_link_on_your_device">ယခုလင့်ခ် ကိုဖွင့်နိုင်သည့် app သင့်စက်တွင် မရှိပါ။</string>
    <string name="ConversationActivity_your_request_to_join_has_been_sent_to_the_group_admin">သင်၏အဖွဲ့ဝင်ရန် တောင်းဆိုမှုကို အဖွဲ့အက်မင်ထံသို့ ပို့ပြီးပါပြီ။ သူတို့ဆောင်ရွက်ချက်ကို အကြောင်းပြန်ပေးပါမည်။</string>
    <string name="ConversationActivity_cancel_request">တောင်းဆိုမှုကိုပယ်ဖျက်သည်။</string>

    <string name="ConversationActivity_to_send_audio_messages_allow_signal_access_to_your_microphone">အသံဖိုင်ပို့နိုင်ရန် မိမိမိုက်ခရိုဖုန်းကို Molly အား အသုံးပြုခွင့်ပေးပါ။</string>
    <string name="ConversationActivity_signal_requires_the_microphone_permission_in_order_to_send_audio_messages">အသံဖိုင်များပို့နိုင်ရန် Mollyမှ မိုက်ခရိုဖုန်းအား အသုံးပြုခွင့်ရရန် လိုအပ်သည်။ သို့သော် လုံးဝခွင့်မပြုပါ ဟုရွေးထားပြီး ဖြစ်နေသဖြင့် အပ်ပလီကေးရှင်း အပြင်အဆင်သို့ သွား၍ ခွင့်ပြုချက်များကို ရွေးချယ်ကာ မိုက်ခရိုဖုန်းကို အသုံးပြုနိုင်အောင် ပြုလုပ်ပါ။</string>
    <string name="ConversationActivity_signal_needs_the_microphone_and_camera_permissions_in_order_to_call_s">%1$sဖုန်းခေါ်ဆိုမှုပြုနိုင်ရန် Mollyမှ မိုက်ခရိုဖုန်း နှင့် ကင်မရာအား အသုံးပြုခွင့်ရရန်လိုအပ်သည်။ သို့သော် အမြဲတမ်းတွက် ခွင့်မပြုပါ ဟုရွေးထားပြီး ဖြစ်နေသဖြင့် အပ်ပလီကေးရှင်း အပြင်အဆင်သို့ သွား၍ ခွင့်ပြုချက်များကို ရွေးချယ်ကာ မိုက်ခရိုဖုန်း နှင့် ကင်မရာကို အသုံးပြုနိုင်အောင် ပြုလုပ်ပါ။</string>
    <string name="ConversationActivity_to_capture_photos_and_video_allow_signal_access_to_the_camera">ဓါတ်ပုံနှင့် ဗီဒီယိုရိုက်နိုင်ရန် Molly မှ မိမိကင်မရာကို အသုံးပြုခွင့်ပေးပါ။</string>
    <string name="ConversationActivity_signal_needs_the_camera_permission_to_take_photos_or_video">ဓါတ်ပုံနှင့် ဗီဒီယိုရိုက်နိုင်ရန် Molly မှ မိမိကင်မရာကို အသုံးပြုခွင့်ပေးထားရန်လိုသည်။ သို့သော် လုံးဝခွင့်မပြုပါ ဟုရွေးထားပြီး ဖြစ်နေသဖြင့် အပ်ပလီကေးရှင်း အပြင်အဆင်သို့ သွား၍ ခွင့်ပြုချက်များကို ရွေးချယ်ကာ ကင်မရာကို အသုံးပြုနိုင်အောင် ပြုလုပ်ပါ။</string>
    <string name="ConversationActivity_signal_needs_camera_permissions_to_take_photos_or_video">ဓါတ်ပုံနှင့် ဗီဒီယိုရိုက်နိုင်ရန် Molly မှ မိမိကင်မရာကို အသုံးပြုခွင့်ပေးထားရန်လိုသည်</string>
    <string name="ConversationActivity_enable_the_microphone_permission_to_capture_videos_with_sound">အသံပါ ဗွီဒီယိုများကို ရိုက်ကူးရန် မိုက်ခရိုဖုန်းအသုံးပြုခွင့်ပေးပါ။</string>
    <string name="ConversationActivity_signal_needs_the_recording_permissions_to_capture_video">ဗွီဒီယိုရိုက်ကူးရန် မိုက်ကရိုဖုန်းခွင့်ပြုချက်လိုအပ်ပါသည်။ သို့သော် ငြင်းဆိုခံရပါက အက်ပလီကေးရှင်း အပြင်အဆင်သို့ သွား၍ \"ခွင့်ပြုချက်များ\" ကို ရွေးချယ်ကာ \"မိုက်ခရိုဖုန်း\" နှင့် \"ကင်မရာ\" ကို အသုံးပြုနိုင်အောင် လုပ်ပါ။</string>
    <string name="ConversationActivity_signal_needs_recording_permissions_to_capture_video">ဗီဒီယိုရိုက်ကူးရန် Molly သည် မိုက်ကရိုဖုန်းအသုံးပြုခွင့် လိုအပ်သည်။</string>

    <string name="ConversationActivity_quoted_contact_message">%1$s %2$s</string>
    <string name="ConversationActivity_signal_cannot_sent_sms_mms_messages_because_it_is_not_your_default_sms_app">Signal သည်သင်၏ မူလ SMS အက်ပလီကေးရှင်း မဟုတ်သောကြောင့် SMS / MMS စာတိုများကိုမပို့နိုင်ပါ။ သင်၏ Android ဆက်တင်အပြင်အဆင်တွင်၎င်းကို ပြောင်းလဲလိုပါသလား။</string>
    <string name="ConversationActivity_yes">ဟုတ်ပါသည်</string>
    <string name="ConversationActivity_no">မဟုတ်ပါ</string>
    <string name="ConversationActivity_search_position">%1$d ၏ %2$d</string>
    <string name="ConversationActivity_no_results">ရှာမတွေ့ပါ</string>

    <string name="ConversationActivity_sticker_pack_installed">စတစ်ကာများသွင်းပြီးပါပြီ</string>
    <string name="ConversationActivity_new_say_it_with_stickers">သူငယ်ချင်းအသစ်ကို စတစ်ကာများဖြင့် နှုတ်ဆက်ပါ</string>

    <string name="ConversationActivity_cancel">ပယ်ဖျက်သည်။</string>
    <string name="ConversationActivity_delete_conversation">စကားပြောဆိုထားမှုများကို ဖျက်မလား?</string>
    <string name="ConversationActivity_delete_and_leave_group">အဖွဲ့အား ဖျက်သိမ်းပြီး ထွက်မည်လား။</string>
    <string name="ConversationActivity_this_conversation_will_be_deleted_from_all_of_your_devices">ဤစကားပြောဆိုမှုထားမှုကို သင်၏ကိရိယာအားလုံးမှ ဖျက်ပစ်လိမ့်မည်။</string>
    <string name="ConversationActivity_you_will_leave_this_group_and_it_will_be_deleted_from_all_of_your_devices">သင်ဤအုပ်စုမှထွက်သွားပြီး၎င်းကိုသင်၏စက်ပစ္စည်းအားလုံးမှဖျက်ပစ်လိမ့်မည်။</string>
    <string name="ConversationActivity_delete">ဖျက်မည်</string>
    <string name="ConversationActivity_delete_and_leave">ဖျက်၍ ထွက်ခွာပါ</string>
    <string name="ConversationActivity__to_call_s_signal_needs_access_to_your_microphone">ခေါ်ရန်%1$s Molly သည်သင်၏မိုက်ခရိုဖုန်းကိုအသုံးပြုရန်လိုအပ်သည်</string>

    <string name="ConversationActivity__more_options_now_in_group_settings">ယခု အုပ်စုဖွဲ့ချိန်ညှိချက်များ တွင်နောက်ထပ်ရွေးချယ်စရာများ</string>

    <string name="ConversationActivity_join">ပူးပေါင်း</string>
    <string name="ConversationActivity_full">ပြည့်နေသည်</string>

    <string name="ConversationActivity_error_sending_media">မီဒီယာပို့ခြင်းအမှား</string>

    <string name="ConversationActivity__reported_as_spam_and_blocked">áá­á¯ááºáá¼á¬á¸áá®á¸ ááá±á¬á·áááº</string>

    <!-- Message shown when opening an SMS conversation with SMS disabled and they have unexported sms messages -->
    <string name="ConversationActivity__sms_messaging_is_currently_disabled_you_can_export_your_messages_to_another_app_on_your_phone">SMS မက်ဆေ့ချ်လုပ်ဆောင်ချက်ကို လက်ရှိတွင် ပိတ်ထားပါသည်။ သင့်မက်ဆေ့ချ်များကို သင့်ဖုန်းရှိ အခြားအက်ပ်ထံသို့ ထုတ်သိမ်းနိုင်ပါသည်။</string>
    <!-- Message shown when opening an SMS conversation with SMS disabled and they have unexported sms messages -->
    <string name="ConversationActivity__sms_messaging_is_no_longer_supported_in_signal_you_can_export_your_messages_to_another_app_on_your_phone">SMS မက်ဆေ့ချ်လုပ်ဆောင်ချက်ကို Signal တွင် မပံ့ပိုးပေးတော့ပါ။ သင့်မက်ဆေ့ချ်များကို သင့်ဖုန်းရှိ အခြားအက်ပ်ထံသို့ ထုတ်သိမ်းနိုင်ပါသည်။</string>
    <!-- Action button shown when in sms conversation, sms is disabled, and unexported sms messages are present -->
    <string name="ConversationActivity__export_sms_messages">SMS မက်ဆေ့ချ်များကို ထုတ်ရန်</string>
    <!-- Message shown when opening an SMS conversation with SMS disabled and there are no exported messages -->
    <string name="ConversationActivity__sms_messaging_is_currently_disabled_invite_s_to_to_signal_to_keep_the_conversation_here">SMS မက်ဆေ့ချ်လုပ်ဆောင်ချက်ကို လက်ရှိတွင် ပိတ်ထားပါသည်။ ဤတွင် ဆက်လက်ဆွေးနွေးနိုင်ရန် %1$s အား Signal သို့ ဖိတ်ခေါ်ပါ။</string>
    <!-- Message shown when opening an SMS conversation with SMS disabled and there are no exported messages -->
    <string name="ConversationActivity__sms_messaging_is_no_longer_supported_in_signal_invite_s_to_to_signal_to_keep_the_conversation_here">SMS မက်ဆေ့ချ်လုပ်ဆောင်ချက်ကို Signal တွင် မပံ့ပိုးပေးတော့ပါ။ ဤတွင် ဆက်လက်ဆွေးနွေးနိုင်ရန် %1$s အား Signal သို့ ဖိတ်ခေါ်ပါ။</string>
    <!-- Action button shown when opening an SMS conversation with SMS disabled and there are no exported messages -->
    <string name="ConversationActivity__invite_to_signal">Signal သို့ ဖိတ်ခေါ်မည်</string>
    <!-- Snackbar message shown after dismissing the full screen sms export megaphone indicating we'll do it again soon -->
    <string name="ConversationActivity__you_will_be_reminded_again_soon">မကြာမီ သင့်အား ထပ်မံသတိပေးပါမည်။</string>

    <!-- ConversationAdapter -->
    <plurals name="ConversationAdapter_n_unread_messages">
        <item quantity="other">မဖတ်ရသေးသည့် စာတို %1$d</item>
    </plurals>

    <!-- ConversationFragment -->
    <!-- Toast text when contacts activity is not found -->
    <string name="ConversationFragment__contacts_app_not_found">အဆက်အသွယ် အက်ပ် ရှာမတွေ့ပါ။</string>
    <plurals name="ConversationFragment_delete_selected_messages">
        <item quantity="other">ရွေးထားသည့်စာတိုများဖျက်မည်လား?</item>
    </plurals>
    <string name="ConversationFragment_save_to_sd_card">သိမ်းမည်လား?</string>
    <plurals name="ConversationFragment_saving_n_media_to_storage_warning">
        <item quantity="other">%1$d ရုပ်သံပုံများကို သိမ်းဆည်းထားခြင်းဖြင့် သင့်စက်ပစ္စည်းရှိ app များအားလုံးက အသုံးပြုနိုင်သည်။ \n\n ဆက်လက်လုပ်ဆောင်မလား?</item>
    </plurals>
    <plurals name="ConversationFragment_error_while_saving_attachments_to_sd_card">
        <item quantity="other">ပူးတွဲဖိုင်ကို သိမ်းဆည်းရာတွင်အခက်အခဲရှိ!</item>
    </plurals>
    <string name="ConversationFragment_unable_to_write_to_sd_card_exclamation">သိမ်းဆည်း၍မရနိုင်ပါ!</string>
    <plurals name="ConversationFragment_saving_n_attachments">
        <item quantity="other">ပူးတွဲဖိုင် %1$d ကိုသိမ်းနေသည်</item>
    </plurals>
    <plurals name="ConversationFragment_saving_n_attachments_to_sd_card">
        <item quantity="other">ပူးတွဲဖိုင် %1$d ကို ဖုန်းထဲတွင် သိမ်းနေသည်</item>
    </plurals>
    <string name="ConversationFragment_pending">ဆိုင်းငံ့ထားသည်…</string>
    <string name="ConversationFragment_push">ဒေတာ (Signal)</string>
    <string name="ConversationFragment_mms">MMS</string>
    <string name="ConversationFragment_sms">SMS</string>
    <string name="ConversationFragment_deleting">ဖျက်နေသည်</string>
    <string name="ConversationFragment_deleting_messages">စာများဖျက်နေသည်</string>
    <string name="ConversationFragment_delete_for_me">ကျွန်ုပ်အတွက် ဖျက်မယ်</string>
    <string name="ConversationFragment_delete_for_everyone">လူတိုင်းအတွက်ဖျက်ပါ</string>
    <!-- Dialog button for deleting one or more note-to-self messages only on this device, leaving that same message intact on other devices. -->
    <string name="ConversationFragment_delete_on_this_device">ဤစက်တွင် ဖျက်ရန်</string>
    <!-- Dialog button for deleting one or more note-to-self messages on all linked devices. -->
    <string name="ConversationFragment_delete_everywhere">နေရာတိုင်းတွင် ဖျက်ရန်</string>
    <string name="ConversationFragment_this_message_will_be_deleted_for_everyone_in_the_conversation">အကယ်၍ သူတို့ကလတ်တလော Signal ပုံစံတွင်ရှိနေလျှင်ဤမက်ဆေ့ခ်ျသည်စကားပြောဆိုမှုတွင်ပါဝင်သူများအတွက်ဖျက်ပစ်လိမ့်မည်။ သူတို့ကသင်မက်ဆေ့ခ်ျတစ်ခုဖျက်လိုက်သည်ကိုတွေ့နိုင်လိမ့်မည်။</string>
    <string name="ConversationFragment_quoted_message_not_found">မူရင်းစာကိုမတွေ့ပါ</string>
    <string name="ConversationFragment_quoted_message_no_longer_available">မူရင်းသတင်းကိုမရရှိနိုင်ပါ</string>
    <string name="ConversationFragment_failed_to_open_message">စာတိုကိုဖွင့်လို့မရပါ</string>
    <string name="ConversationFragment_you_can_swipe_to_the_right_reply">သင်သည်လျှင်မြန်စွာပြန်လည်ဖြေဆိုရန်မည်သည့်မက်ဆေ့ခ်ျကိုအပေါ်ညာဘက်ပွတ်ဆွဲနိုင်ပါတယ်</string>
    <string name="ConversationFragment_you_can_swipe_to_the_left_reply">သင်သည်လျင်မြန်စွာပြန်လည်ဖြေဆိုရန်မည်သည့်မက်ဆေ့ခ်ျကိုအပေါ်ဘယ်ဘက်အပေါ်ကိုပွတ်ဆွဲနိုင်ပါတယ်</string>
    <string name="ConversationFragment_outgoing_view_once_media_files_are_automatically_removed">အထွက်ကြည့်ရှုခြင်းနှင့်တစ်ပြိုင်နက်မီဒီယာဖိုင်များကိုသူတို့ပေးပို့ပြီးနောက်အလိုအလျောက်ဖယ်ရှားသည်</string>
    <string name="ConversationFragment_you_already_viewed_this_message">သင်ဤမက်ဆေ့ခ်ျကိုကြည့်ပြီးပါပြီ</string>
    <string name="ConversationFragment__you_can_add_notes_for_yourself_in_this_conversation">ဤစကားပြောဆိုမှုတွင် သင်ကိုယ်တိုင် မှတ်စုများကို ထည့်နိုင်သည်။ \\ n သင့်အကောင့်တွင် ချိတ်ဆက်ထားသော ကိရိယာများရှိပါက မှတ်စုအသစ်များ တစ်ပြိုင်တည်း ချိန်ကိုက်လိမ့်မည်။</string>
    <string name="ConversationFragment__d_group_members_have_the_same_name">%1$dအဖွဲ့ဝင်များသည်တူညီသောနာမည်ရှိသည်။</string>
    <string name="ConversationFragment__tap_to_review">ပြန်လည်သုံးသပ်ရန်ကိုအသာပုတ်ပါ</string>
    <string name="ConversationFragment__review_requests_carefully">တောင်းဆိုမှုများကိုအသေအချာပြန်လည်စစ်ဆေးပါ</string>
    <string name="ConversationFragment__signal_found_another_contact_with_the_same_name">Molly သည်ထိုအမည်နှင့်အတူအခြားအဆက်အသွယ်လည်းရှိသည်</string>
    <string name="ConversationFragment_contact_us">ကျွန်ုပ်တို့ကိုဆက်သွယ်ရန်</string>
    <string name="ConversationFragment_verify">စစ်ဆေးအတည်ပြုသည်</string>
    <string name="ConversationFragment_not_now">အခုမဟုတ်သေးပါ။</string>
    <string name="ConversationFragment_your_safety_number_with_s_changed">သင်၏လုံခြုံရေးနံပါတ်%1$s ပြောင်းလဲသွားတယ်</string>
    <string name="ConversationFragment_your_safety_number_with_s_changed_likey_because_they_reinstalled_signal">သင်၏လုံခြုံရေးနံပါတ်%1$s သူတို့ Signal reinstall သို့မဟုတ် ထုတ်ကုန်ပြောင်းလဲသောကြောင့် ပြောင်းလဲသွားတယ်။ လုံခြုံရေးနံပါတ်အသစ်ကိုအတည်ပြုရန် အတည်ပြုကိုနှိပ်ပါ။ ဒါက optional ကိုဖြစ်ပါတယ်။</string>
    <!-- Message shown to indicate which notification profile is on/active -->
    <string name="ConversationFragment__s_on">%1$s ရှိနေပါသည်</string>
    <!-- Dialog title for block group link join requests -->
    <string name="ConversationFragment__block_request">တောင်းဆိုချက်ကို ဘလော့လုပ်မည်လား။</string>
    <!-- Dialog message for block group link join requests -->
    <string name="ConversationFragment__s_will_not_be_able_to_join_or_request_to_join_this_group_via_the_group_link">%1$s သည် ဤအဖွဲ့လင့်ခ်မှတစ်ဆင့် ဤအဖွဲ့တွင် ပါဝင်နိုင်ခြင်း သို့မဟုတ် ပါဝင်ရန် တောင်းဆိုနိုင်ခြင်းများ ပြုလုပ်နိုင်တော့မည် မဟုတ်ပါ။ ၎င်းတို့ကို အဖွဲ့အတွင်းသို့ ကိုယ်တိုင် ပေါင်းထည့်နိုင်ပါသေးသည်။</string>
    <!-- Dialog confirm block request button -->
    <string name="ConversationFragment__block_request_button">တောင်းဆိုချက်ကို ဘလော့လုပ်ရန်</string>
    <!-- Dialog cancel block request button -->
    <string name="ConversationFragment__cancel">ပယ်ဖျက်မယ်</string>
    <!-- Message shown after successfully blocking join requests for a user -->
    <string name="ConversationFragment__blocked">ပိတ်ပယ်ထားသည်</string>

    <plurals name="ConversationListFragment_delete_selected_conversations">
        <item quantity="other">ရွေးထားသည့် စာတိုကိုဖျက်မလား?</item>
    </plurals>
    <plurals name="ConversationListFragment_this_will_permanently_delete_all_n_selected_conversations">
        <item quantity="other">၎င်းက ရွေးထားသည့် ပြောစကား %1$d ကိုအပြီးတိုင်ဖျက်လိမ့်မည်။</item>
    </plurals>
    <string name="ConversationListFragment_deleting">ဖျက်နေသည်</string>
    <string name="ConversationListFragment_deleting_selected_conversations">ရွေးထားသည့် စကားပြောများကို ဖျက်နေသည်</string>
    <plurals name="ConversationListFragment_conversations_archived">
        <item quantity="other">မှတ်တမ်းပြုထားသည့် ပြောစကားများ %1$d</item>
    </plurals>
    <string name="ConversationListFragment_undo">လုပ်ဆောင်ချက် ဖျက်သိမ်းရန်</string>
    <plurals name="ConversationListFragment_moved_conversations_to_inbox">
        <item quantity="other">ပြောစကား %1$d ကို စာပုံးထဲသို့ရွေ့သည်</item>
    </plurals>
    <plurals name="ConversationListFragment_read_plural">
        <item quantity="other">ဖတ်သည်</item>
    </plurals>
    <plurals name="ConversationListFragment_unread_plural">
        <item quantity="other">မဖတ်ရသေး</item>
    </plurals>
    <plurals name="ConversationListFragment_pin_plural">
        <item quantity="other">ပင်တွဲရန်</item>
    </plurals>
    <plurals name="ConversationListFragment_unpin_plural">
        <item quantity="other">ပင်ဖြုတ်ရန်</item>
    </plurals>
    <plurals name="ConversationListFragment_mute_plural">
        <item quantity="other">အသံတိတ်ထားရန်</item>
    </plurals>
    <plurals name="ConversationListFragment_unmute_plural">
        <item quantity="other">အသံပြန်ဖွင့်ရန်</item>
    </plurals>
    <string name="ConversationListFragment_select">ရွေးမယ်</string>
    <plurals name="ConversationListFragment_archive_plural">
        <item quantity="other">စုစည်းရန်</item>
    </plurals>
    <plurals name="ConversationListFragment_unarchive_plural">
        <item quantity="other">ဖယ်ထုတ်ရန်</item>
    </plurals>
    <plurals name="ConversationListFragment_delete_plural">
        <item quantity="other">ဖျက်ရန်</item>
    </plurals>
    <string name="ConversationListFragment_select_all">အားလုံးကို ရွေးမယ်</string>
    <plurals name="ConversationListFragment_s_selected">
        <item quantity="other">%1$d ရွေးထားပြီး</item>
    </plurals>

    <!-- Show in conversation list overflow menu to open selection bottom sheet -->
    <string name="ConversationListFragment__notification_profile">အသိပေးချက် ပရိုဖိုင်</string>
    <!-- Tooltip shown after you have created your first notification profile -->
    <string name="ConversationListFragment__turn_your_notification_profile_on_or_off_here">ဤတွင် သင့်အသိပေးချက် ပရိုဖိုင်ကို အဖွင့်၊ အပိတ် လုပ်ပါ။</string>
    <!-- Message shown in top toast to indicate the named profile is on -->
    <string name="ConversationListFragment__s_on">%1$s ရှိနေပါသည်</string>

    <!-- ConversationListItem -->
    <string name="ConversationListItem_key_exchange_message">ကီးအလဲအလှယ် စာသား</string>

    <!-- ConversationListItemAction -->
    <string name="ConversationListItemAction_archived_conversations_d">မှတ်တမ်းပြုထားသော ပြောစကား (%1$d)</string>

    <!-- ConversationTitleView -->
    <string name="ConversationTitleView_verified">အတည်ပြုပါသည်</string>
    <string name="ConversationTitleView_you">သင်</string>

    <!-- ConversationTypingView -->
    <string name="ConversationTypingView__plus_d">+%1$d</string>

    <!-- CreateGroupActivity -->
    <string name="CreateGroupActivity__select_members">မန်ဘာများ ရွေးရန်</string>

    <!-- CreateProfileActivity -->
    <string name="CreateProfileActivity__profile">ပရိုဖိုင်</string>
    <string name="CreateProfileActivity_error_setting_profile_photo">ဓါတ်ပုံတင်ရာတွင် အခက်အခဲရှိ</string>
    <string name="CreateProfileActivity_problem_setting_profile">ကိုယ်ပိုင်အကောင့်ပြုလုပ်ရာတွင် ပြဿနာရှိ</string>
    <string name="CreateProfileActivity_set_up_your_profile">သင့် ပရိုဖိုင်ကိုပြင်ဆင်ပါ</string>
    <string name="CreateProfileActivity_signal_profiles_are_end_to_end_encrypted">သင့်ပရိုဖိုင်နှင့် ၎င်းရှိ ပြောင်းလဲမှုများကို သင်မက်ဆေ့ချ်ပို့ထားသူများ၊ အဆက်အသွယ်များနှင့် အဖွဲ့များက မြင်ရပါမည်။</string>
    <string name="CreateProfileActivity_set_avatar_description">ကိုယ်စားပြုရုပ်ပုံ ကိုသတ်မှတ်ပါ</string>

    <!-- ProfileCreateFragment -->
    <!-- Displayed at the top of the screen and explains how profiles can be viewed. -->
    <string name="ProfileCreateFragment__profiles_are_visible_to_contacts_and_people_you_message">ပရိုဖိုင်များကို သင်မက်ဆေ့ချ်ပို့ထားသူများ၊ အဆက်အသွယ်များနှင့် အဖွဲ့များက မြင်ရပါမည်။</string>
    <!-- Title of clickable row to select phone number privacy settings -->
    <string name="ProfileCreateFragment__who_can_find_me">ကျွန်ုပ်ကို မည်သူတို့က ဖုန်းနံပါတ်ဖြင့် ရှာနိုင်သနည်း။</string>

    <!-- WhoCanSeeMyPhoneNumberFragment -->
    <!-- Toolbar title for this screen -->
    <string name="WhoCanSeeMyPhoneNumberFragment__who_can_find_me_by_number">ကျွန်ုပ်ကို မည်သူတို့က ဖုန်းနံပါတ်ဖြင့် ရှာနိုင်သနည်း။</string>
    <!-- Description for radio item stating anyone can see your phone number -->
    <string name="WhoCanSeeMyPhoneNumberFragment__anyone_who_has">အဆက်အသွယ်ထဲတွင် သင့်ဖုန်းနံပါတ် ရှိသည့် မည်သူမဆို သင့်အား Signal တွင် အဆက်အသွယ်အဖြစ် မြင်ရပါမည်။ အခြားသူများသည် သင့်ဖုန်းနံပါတ်ဖြင့် သင့်ကို ရှာနိုင်ပါမည်။</string>
    <!-- Description for radio item stating no one will be able to see your phone number -->
    <string name="WhoCanSeeMyPhoneNumberFragment__nobody_on_signal">Signal ရှိ မည်သူကမျှ သင့်ဖုန်းနံပါတ်ဖြင့် သင့်ကို ရှာနိုင်မည် မဟုတ်ပါ။</string>

    <!-- ChooseBackupFragment -->
    <string name="ChooseBackupFragment__restore_from_backup">အရံသိမ်းထားသည်များကို ပြန်ရယူမည်လား?</string>
    <string name="ChooseBackupFragment__restore_your_messages_and_media">သင်၏ စာတိုများ၊ ဖုန်းထဲတွင် အရံသိမ်းဆည်းထားသော ရုပ်/သံ/ပုံ ဖိုင်များကို ပြန်လည်ရယူထားပါ။ ယခုမရယူထားပါက နောက်ပိုင်းတွင် ပြန်လည်ရယူနိုင်မည်မဟုတ်ပါ။</string>
    <string name="ChooseBackupFragment__icon_content_description">backup အိုင်ကွန်မှပြန်ယူပါ</string>
    <string name="ChooseBackupFragment__choose_backup">အရန်ကူးကိုရွေးချယ်ပါ</string>
    <string name="ChooseBackupFragment__learn_more">ပိုမိုသိရှိရန်</string>
    <string name="ChooseBackupFragment__no_file_browser_available">ရရှိနိုင်သည့် ဖိုင်ဘရောက်ဇာ မရှိပါ</string>

    <!-- RestoreBackupFragment -->
    <string name="RestoreBackupFragment__restore_complete">ပြီးပြည့်စုံသောပြန်ယူပါ</string>
    <string name="RestoreBackupFragment__to_continue_using_backups_please_choose_a_folder">အရန်ကူးခြင်းကိုဆက်လက်အသုံးပြုရန်ဖိုင်တွဲတစ်ခုကိုရွေးပါ။ မိတ္တူပွားအသစ်များကိုဤနေရာတွင်သိမ်းဆည်းထားလိမ့်မည်။</string>
    <string name="RestoreBackupFragment__choose_folder">ဖိုင်တွဲအသစ် တစ်ခုရွေးချယ်ပါ</string>
    <string name="RestoreBackupFragment__not_now">အခုမဟုတ်သေးပါ။</string>
    <!-- Couldn\'t find the selected backup -->
    <string name="RestoreBackupFragment__backup_not_found">ဘက်ခ်အပ် ရှာမတွေ့ပါ။</string>
    <!-- Couldn\'t read the selected backup -->
    <string name="RestoreBackupFragment__backup_could_not_be_read">ဘက်ခ်အပ်ကို ဖတ်၍ မရနိုင်ပါ။</string>
    <!-- Backup has an unsupported file extension -->
    <string name="RestoreBackupFragment__backup_has_a_bad_extension">ဘက်ခ်အပ်တွင် မသင့်လျော်သည့် Extension ရှိနေပါသည်။</string>

    <!-- BackupsPreferenceFragment -->
    <string name="BackupsPreferenceFragment__chat_backups">အရံသိမ်းဆည်းထားသည့် စကားဝိုင်း</string>
    <string name="BackupsPreferenceFragment__backups_are_encrypted_with_a_passphrase">Backups များကို passphrase တစ်ခုဖြင့် encrypt လုပ်ပြီးသင်၏ device ၌သိမ်းဆည်းထားသည်။</string>
    <string name="BackupsPreferenceFragment__create_backup">အရံသိမ်ဆည်းမှု ပြုလုပ်မည်</string>
    <string name="BackupsPreferenceFragment__last_backup">နောက်ဆုံးအရန်:%1$s</string>
    <string name="BackupsPreferenceFragment__backup_folder">Backup ဖိုင်တွဲ</string>
    <string name="BackupsPreferenceFragment__verify_backup_passphrase">backup စကားဝှက်ကိုစစ်ဆေးပါ</string>
    <string name="BackupsPreferenceFragment__test_your_backup_passphrase">သင်၏ backup စကားဝှက်ကိုစစ်ဆေးပြီး ကိုက်ညီမှုရှိမရှိစစ်ဆေးပါ</string>
    <string name="BackupsPreferenceFragment__turn_on">ဖွင့်မည်</string>
    <string name="BackupsPreferenceFragment__turn_off">ပိတ်မည်</string>
    <string name="BackupsPreferenceFragment__to_restore_a_backup">"အရန်ကူးခြင်းတစ်ခုကို ပြန်ယူလိုလျှင် Molly မိတ္တူအသစ်ကိုထည့်သွင်းပါ။ အက်ပ်ကိုဖွင့်၍ \"အရန်ကူးထားခြင်းကိုပြန်ယူပါ\" ကို နှိပ်ပြီး အရန်ဖိုင်ကို ရှာဖွေရွေးပေးပါ။ %1$s"</string>
    <string name="BackupsPreferenceFragment__learn_more">ထပ်မံလေ့လာရန်</string>
    <string name="BackupsPreferenceFragment__in_progress">ဆောင်ရွက်ဆဲ</string>
    <!-- Status text shown in backup preferences when verifying a backup -->
    <string name="BackupsPreferenceFragment__verifying_backup">ဘက်ခ်အပ် အတည်ပြုနေဆဲ…</string>
    <string name="BackupsPreferenceFragment__d_so_far">%1$d ထိလုပ်ဆောင်ပြီး…</string>
    <!-- Show percentage of completion of backup -->
    <string name="BackupsPreferenceFragment__s_so_far">%1$s%% လုပ်ဆောင်ပြီး…</string>
    <string name="BackupsPreferenceFragment_signal_requires_external_storage_permission_in_order_to_create_backups">သင်၏ အပလီကေးရှင်းပြင်ပ ဖုန်းထဲတွင် သိမ်းထားခွင့်အား Molly ကို ပေးရန်လိုအပ်ပါသည်။သို့သော် လုံးဝခွင့်မပြုပါဟု ရွေးထားပြီး ဖြစ်နေသဖြင့် အပ်ပလီကေးရှင်း အပြင်အဆင်သို့ သွား၍ ခွင့်ပြုချက်များကို ရွေးချယ်ကာ သိုလှောင်မှုခွင့်ပြုချက်ကို အသုံးပြုနိုင်အောင် ပြုလုပ်ပါ။</string>


    <!-- CustomDefaultPreference -->
    <string name="CustomDefaultPreference_using_custom">အထူးပြုသုံး %1$s</string>
    <string name="CustomDefaultPreference_using_default">မူရင်းကိုသုံး %1$s</string>
    <string name="CustomDefaultPreference_none">မည်သည့်အရာမှ မဟုတ်သော</string>

    <!-- AvatarSelectionBottomSheetDialogFragment -->
    <string name="AvatarSelectionBottomSheetDialogFragment__choose_photo">ဓာတ်ပုံရွေးပါ</string>
    <string name="AvatarSelectionBottomSheetDialogFragment__take_photo">ဓာတ်ပုံရိုက်ပါ</string>
    <string name="AvatarSelectionBottomSheetDialogFragment__choose_from_gallery">ပြခန်းမှရွေးချယ်ပါ</string>
    <string name="AvatarSelectionBottomSheetDialogFragment__remove_photo">ရုပ်ပုံကို ဖယ်မယ်</string>
    <string name="AvatarSelectionBottomSheetDialogFragment__taking_a_photo_requires_the_camera_permission">ဓာတ်ပုံရိုက်ခြင်းကင်မရာခွင့်ပြုချက်လိုအပ်သည်။</string>
    <string name="AvatarSelectionBottomSheetDialogFragment__viewing_your_gallery_requires_the_storage_permission">သင်၏ပြခန်းကို ကြည့်ရှုရန် သိုလှောင်မှုခွင့်ပြုချက် လိုအပ်သည်။</string>

    <!-- DateUtils -->
    <string name="DateUtils_just_now">ယခု</string>
    <string name="DateUtils_minutes_ago">%1$dမိနစ်</string>
    <string name="DateUtils_today">ယနေ့</string>
    <string name="DateUtils_yesterday">မနေ့က</string>

    <!-- DecryptionFailedDialog -->
    <string name="DecryptionFailedDialog_chat_session_refreshed">စကားပြောဆိုမှု အပိုင်းကို ပြန်လည်တင်ထားသည်</string>
    <string name="DecryptionFailedDialog_signal_uses_end_to_end_encryption">Signal သည်အဆုံးမှအဆုံးသို့ encryption ကိုအသုံးပြုသည်။ ၎င်းသည်သင်၏ chat session ကိုတစ်ခါတစ်ရံ refresh လုပ်ရန်လိုအပ်နိုင်သည်။ ၎င်းသည်သင်၏စကားဝိုင်း၏လုံခြုံရေးကိုမထိခိုက်စေပါ၊ သို့သော်သင်သည်ဤအဆက်အသွယ်မှမက်ဆေ့ခ်ျတစ်ခုကိုလွဲချော်ပြီး၎င်းတို့အားပြန်လည်ပေးပို့ရန်တောင်းဆိုနိုင်သည်။</string>

    <!-- DeviceListActivity -->
    <string name="DeviceListActivity_unlink_s">\'%1$s\' ကိုမချိတ်တော့ဘူးလား?</string>
    <string name="DeviceListActivity_by_unlinking_this_device_it_will_no_longer_be_able_to_send_or_receive">မချိတ်ဆက်တော့သည့်အတွက် စာတိုများကို ပေးပို့ခြင်း သို့မဟုတ် လက်ခံခြင်း မပြုနိုင်တော့ပါ။</string>
    <string name="DeviceListActivity_network_connection_failed">ကွန်ယက်ချိတ်ဆက်ခြင်းမအောင်မြင်ပါ</string>
    <string name="DeviceListActivity_try_again">ထပ်မံကြိုးစားမည်</string>
    <string name="DeviceListActivity_unlinking_device">ကရိယာကို မချိတ်ဆက်တော့</string>
    <string name="DeviceListActivity_unlinking_device_no_ellipsis">ဖုန်းကို မချိတ်ဆက်တော့</string>
    <string name="DeviceListActivity_network_failed">ကွန်ယက် ကျသွားသည်!</string>

    <!-- DeviceListItem -->
    <string name="DeviceListItem_unnamed_device">အမည်မသိ ဖုန်း</string>
    <string name="DeviceListItem_linked_s">%1$s ချိတ်ဆက်သည်</string>
    <string name="DeviceListItem_last_active_s">%1$s ကသုံးနေသည်</string>
    <string name="DeviceListItem_today">ယနေ့</string>

    <!-- DocumentView -->
    <string name="DocumentView_unnamed_file">အမည်မဖော်သောဖိုင်</string>

    <!-- DozeReminder -->
    <string name="DozeReminder_optimize_for_missing_play_services">မပါရှိသေးသော Play Service များကို ရှာဖွေပါ</string>
    <string name="DozeReminder_this_device_does_not_support_play_services_tap_to_disable_system_battery">ဤဖုန်းသည် Play Services အသုံးပြု၍မရပါ။ Molly အသုံးမပြုသည့်အချိန်တွင် သတင်းစကားများပြန်လည် ထုတ်ယူရာတွင် အနှောက်အယှက်ပြုသည့်အတွက် ဘက်ထရီ အသုံးပြုမှုစောင့် ကြည့်သည့်စနစ်ကို ပိတ်ထားပေးပါ။</string>

    <!-- ExpiredBuildReminder -->
    <string name="ExpiredBuildReminder_this_version_of_signal_has_expired">ယခု အသုံးပြုနေသော Signal ဗားရှင်း သက်တမ်းကုန်သွားပြီ။ မက်ဆေ့ခ်ျများပို့ရန်နှင့် လက်ခံရန် ယခု Update လုပ်ပါ။</string>
    <string name="ExpiredBuildReminder_update_now">ယခု Update လုပ်ပါ။</string>

    <!-- PendingGroupJoinRequestsReminder -->
    <plurals name="PendingGroupJoinRequestsReminder_d_pending_member_requests">
        <item quantity="other">ဆုံးဖြတ်ချက်မရသေးသော အဖွဲ့ဝင်ရန် တောင်းဆိုမှုများ %1$d ခုရှိသည်။</item>
    </plurals>
    <string name="PendingGroupJoinRequestsReminder_view">ကြည့်မည်။</string>

    <!-- GcmRefreshJob -->
    <string name="GcmRefreshJob_Permanent_Signal_communication_failure">Signal ဆက်သွယ်မှု လုံးဝမလုပ်နိုင်ပါ။</string>
    <string name="GcmRefreshJob_Signal_was_unable_to_register_with_Google_Play_Services">Molly ကို Google Play Services ဖြင့် မှတ်ပုံတင်၍မရနိုင်ပါ။ Molly စာတိုနှင့် ဖုန်းခေါ်ဆိုမှု ကိုပိတ်လိုက်သည်။ ပြင်ဆင်ခြင်း &gt; အဆင့်မြင့်တွင် ပြန်လည်မှတ်ပုံတင်ကြည့်ပါ။</string>


    <!-- GiphyActivity -->
    <string name="GiphyActivity_error_while_retrieving_full_resolution_gif">GIF ပုံ၏ မူရင်းအရည်အသွေးကို ပြသရန်အခက်အခဲရှိ</string>

    <!-- GiphyFragmentPageAdapter -->
    <string name="GiphyFragmentPagerAdapter_gifs">GIFs</string>
    <string name="GiphyFragmentPagerAdapter_stickers">စတစ်ကာများ</string>

    <!-- AddToGroupActivity -->
    <string name="AddToGroupActivity_add_member">အသင်းဝင် ထည့်မလား။</string>
    <string name="AddToGroupActivity_add_s_to_s">\"%1$s\" ကို \"%2$s\" သို့ ထည့်မလား။</string>
    <string name="AddToGroupActivity_s_added_to_s">\"%1$s\" ကို \"%2$s\" သို့ ထည့်ခဲ့သည်။</string>
    <string name="AddToGroupActivity_add_to_group">အုပ်စုထဲသို့ထည့်ပါ။</string>
    <string name="AddToGroupActivity_add_to_groups">အုပ်စုများထဲသို့ ထည့်ပါ။</string>
    <string name="AddToGroupActivity_this_person_cant_be_added_to_legacy_groups">ဤပုဂ္ဂိုလ်အား အမွေအဖွဲ့ထဲသို့ ထည့်၍မရပါ။</string>
    <string name="AddToGroupActivity_add">ထည့်သည်။</string>
    <string name="AddToGroupActivity_add_to_a_group">အဖွဲ့တစ်ဖွဲ့ထဲသို့ ထည့်မယ်</string>

    <!-- ChooseNewAdminActivity -->
    <string name="ChooseNewAdminActivity_choose_new_admin">အက်မင် အသစ် ရွေးချယ်ပါ။</string>
    <string name="ChooseNewAdminActivity_done">ပြီးပါပြီ။</string>
    <string name="ChooseNewAdminActivity_you_left">သင် \"%1$s\" ထားခဲ့သည်။</string>

    <!-- GroupMembersDialog -->
    <string name="GroupMembersDialog_you">သင်</string>

    <!-- GV2 access levels -->
    <string name="GroupManagement_access_level_anyone">မည်သူမဆို</string>
    <string name="GroupManagement_access_level_all_members">အဖွဲ့ဝင် အားလုံး</string>
    <string name="GroupManagement_access_level_only_admins">အက်မင်များသာ</string>
    <string name="GroupManagement_access_level_no_one">မည်သူမှ မဟုတ်သူ</string>
    <string name="GroupManagement_access_level_unknown" translatable="false">Unknown</string>
    <array name="GroupManagement_edit_group_membership_choices">
        <item>@string/GroupManagement_access_level_all_members</item>
        <item>@string/GroupManagement_access_level_only_admins</item>
    </array>
    <array name="GroupManagement_edit_group_info_choices">
        <item>@string/GroupManagement_access_level_all_members</item>
        <item>@string/GroupManagement_access_level_only_admins</item>
    </array>

    <!-- GV2 invites sent -->
    <plurals name="GroupManagement_invitation_sent">
        <item quantity="other">ဖိတ်ကြားချက်များ %1$d ခု ပို့ခဲ့သည်။</item>
    </plurals>
    <string name="GroupManagement_invite_single_user">\"%1$s\" ကို ဤအုပ်စုထဲသို့ သင်အလိုအလျောက် ထည့်သွင်း၍ မရပါ။ \n\n သူတို့ကို အုပ်စုအတွင်းသို့ဝင်ရန် ဖိတ်ကြားထားသည်။ ထိုသူတို့ အုပ်စုထဲ ဝင်ရန် လက်ခံမှ အဖွဲ့အတွင်းရှိ မက်ဆေ့ခ်ျများကို တွေ့နိုင်မည်။</string>
    <string name="GroupManagement_invite_multiple_users">ဤအသုံးပြုသူများကို ဤအုပ်စုထဲသို့ သင်အလိုအလျောက် ထည့်သွင်း၍ မရပါ။ \n\n သူတို့ကို အုပ်စုအတွင်းသို့ဝင်ရန် ဖိတ်ကြားထားသည်။ ထိုသူတို့ အုပ်စုထဲ ဝင်ရန် လက်ခံမှ အဖွဲ့အတွင်းရှိ မက်ဆေ့ခ်ျများကို တွေ့နိုင်မည်။</string>

    <!-- GroupsV1MigrationLearnMoreBottomSheetDialogFragment -->
    <string name="GroupsV1MigrationLearnMore_what_are_new_groups">အဖွဲ့အသစ်များ ဆိုတာဘာလဲ။</string>
    <string name="GroupsV1MigrationLearnMore_new_groups_have_features_like_mentions">အဖွဲ့အသစ်များတွင် @mentions နှင့် အုပ်စု အက်မင်များ ကဲ့သို့သော အင်္ဂါရပ်များရှိသည်။ နောင်တွင်လည်း ပို၍ များပြားသော အင်္ဂါရပ်များကို ထောက်ပံ့လိမ့်မည်။</string>
    <string name="GroupsV1MigrationLearnMore_all_message_history_and_media_has_been_kept">မက်ဆေ့ချ်မှတ်တမ်းနှင့် မီဒီယာ အားလုံးကို အဆင့်မြှင့်တင်ခြင်း မပြုမီ သိမ်းဆည်းထားပါသည်။</string>
    <string name="GroupsV1MigrationLearnMore_you_will_need_to_accept_an_invite_to_join_this_group_again">သင် ဤအုပ်စုထဲသို့ ပြန်ဝင်ရန် ဖိတ်ကြားချက်ကို လက်ခံရန် လိုလိမ့်မည်။ သင်လက်ခံပြီးမှ အဖွဲ့လိုက် မက်ဆေ့ခ်ျများကို ရရှိမည် ဖြစ်သည်။</string>
    <plurals name="GroupsV1MigrationLearnMore_these_members_will_need_to_accept_an_invite">
        <item quantity="other">အဖွဲ့ဝင်များသည် ဤအုပ်စုထဲသို့ ပြန်ဝင်ရန် ဖိတ်ကြားချက်ကိုလက်ခံရန်လိုလိမ့်မည်။ ထိုသူတို့ လက်ခံပြီးမှ အဖွဲ့လိုက် မက်ဆေ့ခ်ျများကို ရရှိမည် ဖြစ်သည်။</item>
    </plurals>
    <plurals name="GroupsV1MigrationLearnMore_these_members_were_removed_from_the_group">
        <item quantity="other">ဤအဖွဲ့ဝင်များကို အုပ်စုမှ ဖယ်ရှားထားသည်။ ၎င်းတို့သည် အဆင့်မြှင့်ပြီးမှ ပြန်လည် ဝင်ရောက်နိုင်မည် ဖြစ်သည်။</item>
    </plurals>

    <!-- GroupsV1MigrationInitiationBottomSheetDialogFragment -->
    <string name="GroupsV1MigrationInitiation_upgrade_to_new_group">အုပ်စု အသစ်သို့ အဆင့်မြှင့်တင်ပါ။</string>
    <string name="GroupsV1MigrationInitiation_upgrade_this_group">ဤအုပ်စုကို အဆင့်မြှင့်တင်ပါ။</string>
    <string name="GroupsV1MigrationInitiation_new_groups_have_features_like_mentions">အဖွဲ့အသစ်များတွင် @mentions နှင့် အုပ်စု အက်မင်များ ကဲ့သို့သော အင်္ဂါရပ်များရှိသည်။ နောင်တွင်လည်း ပို၍ များပြားသော အင်္ဂါရပ်များကို ထောက်ပံ့လိမ့်မည်။</string>
    <string name="GroupsV1MigrationInitiation_all_message_history_and_media_will_be_kept">မက်ဆေ့ချ်မှတ်တမ်းနှင့် မီဒီယာ အားလုံးကို အဆင့်မြှင့်တင်ခြင်း မပြုမီ သိမ်းဆည်းသွားပါမည်။</string>
    <string name="GroupsV1MigrationInitiation_encountered_a_network_error">ကွန်ယက် အမှားတစ်ခုနှင့် ကြုံတွေ့ခဲ့သည်။ နောက်မှ ပြန်လည် ကြိုးစားပါ။</string>
    <string name="GroupsV1MigrationInitiation_failed_to_upgrade">အဆင့်မြှင့်ခြင်း မအောင်မြင်ပါ။</string>
    <plurals name="GroupsV1MigrationInitiation_these_members_will_need_to_accept_an_invite">
        <item quantity="other">အဖွဲ့ဝင်များသည် ဤအုပ်စုထဲသို့ ပြန်ဝင်ရန် ဖိတ်ကြားချက်ကိုလက်ခံရန်လိုလိမ့်မည်။ ထိုသူတို့ လက်ခံပြီးမှ အဖွဲ့လိုက် မက်ဆေ့ခ်ျများကို ရရှိမည် ဖြစ်သည်။</item>
    </plurals>
    <plurals name="GroupsV1MigrationInitiation_these_members_are_not_capable_of_joining_new_groups">
        <item quantity="other">အဖွဲ့ဝင်များသည် အဖွဲ့အသစ်များသို့ ဝင်ရောက်နိုင်ခြင်း မရှိသောကြောင့် အဖွဲ့မှဖယ်ရှားခံရလိမ့်မည်။</item>
    </plurals>

    <!-- GroupsV1MigrationSuggestionsReminder -->
    <plurals name="GroupsV1MigrationSuggestionsReminder_members_couldnt_be_added_to_the_new_group">
        <item quantity="other">အဖွဲ့ဝင်အသစ် %1$d ယောက်ကို အုပ်စုသစ်သို့ ပြန်ထည့်၍ မရပါ။ သူတို့ကို သင်ယခု ထည့်သွင်း လိုသလား။</item>
    </plurals>
    <plurals name="GroupsV1MigrationSuggestionsReminder_add_members">
        <item quantity="other">အဖွဲ့ဝင်များ ထည့်ပါ။</item>
    </plurals>
    <string name="GroupsV1MigrationSuggestionsReminder_no_thanks">မလုပ်လိုပါ။</string>

    <!-- GroupsV1MigrationSuggestionsDialog -->
    <plurals name="GroupsV1MigrationSuggestionsDialog_add_members_question">
        <item quantity="other">အဖွဲ့ဝင် ထည့်မလား?</item>
    </plurals>
    <plurals name="GroupsV1MigrationSuggestionsDialog_these_members_couldnt_be_automatically_added">
        <item quantity="other">ဤအဖွဲ့ဝင်များအား အဆင့်မြှင့်တင်ပြီးသော အုပ်စုအတွင်းသို့ အလိုအလျောက်ထည့်သွင်း၍မရပါ။</item>
    </plurals>
    <plurals name="GroupsV1MigrationSuggestionsDialog_add_members">
        <item quantity="other">အဖွဲ့ဝင်များ ထည့်ပါ။</item>
    </plurals>
    <plurals name="GroupsV1MigrationSuggestionsDialog_failed_to_add_members_try_again_later">
        <item quantity="other">အဖွဲ့ဝင်ထည့်ရန် မအောင်မြင်ပါ။ နောက်မှ ပြန်လည် ကြိုးစားပါ။</item>
    </plurals>
    <plurals name="GroupsV1MigrationSuggestionsDialog_cannot_add_members">
        <item quantity="other">အသင်းဝင်များ ထည့်၍မရပါ။</item>
    </plurals>

    <!-- LeaveGroupDialog -->
    <string name="LeaveGroupDialog_leave_group">အုပ်စုမှ ထွက်မလား?</string>
    <string name="LeaveGroupDialog_you_will_no_longer_be_able_to_send_or_receive_messages_in_this_group">သင်သည် ဤအဖွဲ့တွင် မက်ဆေ့ခ်ျများပေးပို့ခြင်း သို့မဟုတ် လက်ခံခြင်းမပြုနိုင်တော့ပါ။</string>
    <string name="LeaveGroupDialog_leave">ထွက်မည်။</string>
    <string name="LeaveGroupDialog_choose_new_admin">အက်မင် အသစ် ရွေးချယ်ပါ။</string>
    <string name="LeaveGroupDialog_before_you_leave_you_must_choose_at_least_one_new_admin_for_this_group">သင်မထွက်ခွာမီ ဤအုပ်စုအတွက် အနည်းဆုံး အက်မင် အသစ်တစ်ယောက်ကိုရွေးချယ်ပါ။</string>
    <string name="LeaveGroupDialog_choose_admin">အက်မင် ရွေးချယ်ပါ။</string>

    <!-- LinkPreviewView -->
    <string name="LinkPreviewView_no_link_preview_available">လင့်ခ်ကို ကြိုကြည့်ခြင်း မရရှိပါ</string>
    <string name="LinkPreviewView_this_group_link_is_not_active">ဤအဖွဲ့လင့်ခ်ကို အသုံးမပြုတော့ပါ။</string>
    <string name="LinkPreviewView_domain_date">%1$s · %2$s</string>

    <!-- LinkPreviewRepository -->
    <plurals name="LinkPreviewRepository_d_members">
        <item quantity="other">%1$d အဖွဲ့ဝင်များ</item>
    </plurals>

    <!-- PendingMembersActivity -->
    <string name="PendingMembersActivity_pending_group_invites">ဆိုင်းငံ့ထားအုပ်စု ဖိတ်ကြားချက်များ</string>
    <string name="PendingMembersActivity_requests">တောင်းဆိုမှုများ</string>
    <string name="PendingMembersActivity_invites">ဖိတ်ကြားချက်များ</string>
    <string name="PendingMembersActivity_people_you_invited">သင်ဖိတ်ကြားထားသောလူများ</string>
    <string name="PendingMembersActivity_you_have_no_pending_invites">သင့်တွင်ဆိုင်းငံ့ထားသောဖိတ်ကြားချက်များမရှိပါ</string>
    <string name="PendingMembersActivity_invites_by_other_group_members">အခြားအဖွဲ့ဝင်များကဖိတ်ကြားသည်</string>
    <string name="PendingMembersActivity_no_pending_invites_by_other_group_members">အခြားအဖွဲ့ဝင်များကဆိုင်းငံ့ထားခြင်းမရှိပါ။</string>
    <string name="PendingMembersActivity_missing_detail_explanation">အခြားအဖွဲ့ဝင်များမှ ဖိတ်ကြားထားသူများ၏ အသေးစိတ်အချက်အလက်များမပြပါ။ အကယ်၍ ဖိတ်ကြားခံထားရသူများပူးပေါင်းရန် ရွေးချယ်ပါက ထိုအချိန်က သူတို့၏သတင်းအချက်အလက်များကို အဖွဲ့နှင့် မျှဝေမည်ဖြစ်သည်။ သူတို့ဟာ အဖွဲ့ထဲမဝင်မချင်း အဖွဲ့ထဲရှိစာတွေကို မတွေ့ရပါဘူး။</string>

    <string name="PendingMembersActivity_revoke_invite">ပြန်လည်ဖိတ်ကြားပါ</string>
    <string name="PendingMembersActivity_revoke_invites">ပြန်လည်ဖိတ်ကြားပါ</string>
    <plurals name="PendingMembersActivity_revoke_d_invites">
        <item quantity="other">ဖိတ်ကြားမှု %1$d ခုကို ပြန်လည်ရုပ်သိမ်း</item>
    </plurals>
    <plurals name="PendingMembersActivity_error_revoking_invite">
        <item quantity="other">ဖိတ်ကြားမှုများကို ပြန်လည်ရုပ်သိမ်းခြင်းတွင် ပျက်ကွက်မှုဖြစ်ခဲ့ပါသည်</item>
    </plurals>

    <!-- RequestingMembersFragment -->
    <string name="RequestingMembersFragment_pending_member_requests">အဖွဲ့ဝင်တောင်းဆိုမှုများ ဆိုင်းငံ့နေသည်</string>
    <string name="RequestingMembersFragment_no_member_requests_to_show">အဖွဲ့ဝင်ရန်ပြသရန်တောင်းဆိုခြင်းမရှိပါ။</string>
    <string name="RequestingMembersFragment_explanation">ဤစာရင်းမှလူများသည်အုပ်စုချိတ်ဆက်မှုမှတဆင့်ဤအဖွဲ့သို့ဝင်ရောက်ရန်ကြိုးစားနေကြသည်။</string>
    <string name="RequestingMembersFragment_added_s">"\"%1$s\" ကို ပေါင်းထည့်ပြီး"</string>
    <string name="RequestingMembersFragment_denied_s">"\"%1$s\" ကို ငြင်းဆိုခဲ့သည်"</string>

    <!-- AddMembersActivity -->
    <string name="AddMembersActivity__done">ပြီးပြီ</string>
    <string name="AddMembersActivity__this_person_cant_be_added_to_legacy_groups">ဤပုဂ္ဂိုလ်အားအမွေအုပ်စုများထဲသို့ထည့်မရပါ။</string>
    <string name="AddMembersActivity__this_person_cant_be_added_to_announcement_groups">ဤပုဂ္ဂိုလ်ကို ကြေညာချက် အဖွဲ့များတွင် ပေါင်းထည့်၍ မရနိုင်ပါ။</string>
    <plurals name="AddMembersActivity__add_d_members_to_s">
        <item quantity="other">\"%2$s\" ထဲသို့ အဖွဲ့ဝင် %3$d ဦးကို ပေါင်းထည့်မည်လား?</item>
    </plurals>
    <string name="AddMembersActivity__add">ပေါင်းထည့်မယ်</string>
    <string name="AddMembersActivity__add_members">အဖွဲ့ဝင်များ ထည့်ပါ</string>

    <!-- AddGroupDetailsFragment -->
    <string name="AddGroupDetailsFragment__name_this_group">၎င်းအဖွဲ့ကို အမည်ပေးပါ</string>
    <string name="AddGroupDetailsFragment__create_group">အဖွဲ့ ဖွဲ့မယ်</string>
    <string name="AddGroupDetailsFragment__create">ဖန်တီးပါ</string>
    <string name="AddGroupDetailsFragment__members">အဖွဲ့ဝင်များ</string>
    <string name="AddGroupDetailsFragment__you_can_add_or_invite_friends_after_creating_this_group">ဤအုပ်စုကို ဖွဲ့ပြီးနောက် သူငယ်ချင်းများကို သင်ဖိတ်နိုင်သည်။</string>
    <string name="AddGroupDetailsFragment__group_name_required">အုပ်စုအမည် (လိုအပ်သည်)</string>
    <string name="AddGroupDetailsFragment__group_name_optional">အုပ်စုအမည် (မလိုအပ်သည်)</string>
    <string name="AddGroupDetailsFragment__this_field_is_required">ကွက်လပ်မှာဖြည့်ရန်လိုအပ်ပါသည်။</string>
    <string name="AddGroupDetailsFragment__group_creation_failed">အုပ်စုဖွဲ့ခြင်း မအောင်မြင်ပါ။</string>
    <string name="AddGroupDetailsFragment__try_again_later">နောက်တကြိမ် ပြန်ကြိုးစားပါ</string>
    <string name="AddGroupDetailsFragment__remove">ဖယ်ပစ်ပါ။</string>
    <string name="AddGroupDetailsFragment__sms_contact">SMS နှင့်ဆက်သွယ်ပါ</string>
    <string name="AddGroupDetailsFragment__remove_s_from_this_group">၎င်းအဖွဲ့မှ %1$s ကို ဖယ်ရှားမည်လား?</string>
    <!-- Info message shown in the middle of the screen, displayed when adding group details to an MMS Group -->
    <string name="AddGroupDetailsFragment__youve_selected_a_contact_that_doesnt_support">သင်သည် Signal အဖွဲ့များအား သုံးနိုင်ခြင်း မရှိသည့် အဆက်အသွယ်ကို ရွေးချယ်ထားသောကြောင့် ဤအဖွဲ့သည့် MMS ဖြစ်သွားပါမည်။ စိတ်ကြိုက် MMS အဖွဲ့အမည်များနှင့် ဓာတ်ပုံများကို သင်သာလျှင် မြင်ရပါမည်။</string>
    <!-- Info message shown in the middle of the screen, displayed when adding group details to an MMS Group after SMS Phase 0 -->
    <string name="AddGroupDetailsFragment__youve_selected_a_contact_that_doesnt_support_signal_groups_mms_removal">သင်သည် Signal အဖွဲ့များကို မပံ့ပိုးသည့် အဆက်အသွယ်အား ရွေးချယ်ထားသောကြောင့် ဤအဖွဲ့သည် MMS ဖြစ်ပါလိမ့်မည်။ စိတ်ကြိုက် MMS အဖွဲ့အမည်များနှင့် ဓါတ်ပုံများကို သင်တစ်ဦးတည်းသာ မြင်နိုင်ပါသည်။ စာဝှက်စနစ်သုံးထားသော မက်ဆေ့ချ်လုပ်ဆောင်ချက်အပေါ် အာရုံစိုက်နိုင်ရန် MMS အဖွဲ့များအတွက် ပံ့ပိုးမှုကို မကြာမီ ဖယ်ရှားပါတော့မည်။</string>

    <!-- ManageGroupActivity -->
    <string name="ManageGroupActivity_member_requests_and_invites">အသင်းဝင်တောင်းဆိုမှုများ &amp; amp; ဖိတ်ကြားထား</string>
    <string name="ManageGroupActivity_add_members">အဖွဲ့ဝင်များ ထည့်ပါ</string>
    <string name="ManageGroupActivity_edit_group_info">အုပ်စုအချက်အလက်ကိုတည်းဖြတ်ပါ</string>
    <string name="ManageGroupActivity_who_can_add_new_members">အသင်းဝင်အသစ်များကို မည်သူထပ်ထည့်လို့ရမလဲ?</string>
    <string name="ManageGroupActivity_who_can_edit_this_groups_info">ဤအဖွဲ့၏အချက်အလက်ကို မည်သူတည်းဖြတ်နိုင်သနည်း။</string>
    <string name="ManageGroupActivity_group_link">Group link</string>
    <string name="ManageGroupActivity_block_group">အဖွဲ့ကိုပိတ်ပယ်မယ်</string>
    <string name="ManageGroupActivity_unblock_group">အဖွဲ့ကိုပြန်ဖွင့်မယ်</string>
    <string name="ManageGroupActivity_leave_group">အဖွဲ့မှ ထွက်မည်</string>
    <string name="ManageGroupActivity_mute_notifications">အသိပေးချက်ကို ပိတ်ပါ</string>
    <string name="ManageGroupActivity_custom_notifications">စိတ်ကြိုက်သတိပေးချက်များ</string>
    <string name="ManageGroupActivity_mentions">မန်းရှင်းများ</string>
    <string name="ManageGroupActivity_chat_color_and_wallpaper">ချက်(တ်) အရောင်နှင့် နောက်ခံပုံ</string>
    <string name="ManageGroupActivity_until_s">အထိ%1$s</string>
    <string name="ManageGroupActivity_always">အမြဲ</string>
    <string name="ManageGroupActivity_off">ပိတ်ပါ</string>
    <string name="ManageGroupActivity_on">ဖွင့်ပါ</string>
    <string name="ManageGroupActivity_view_all_members">အသင်းဝင်အားလုံးကိုကြည့်ရန်</string>
    <string name="ManageGroupActivity_see_all">အားလုံးကြည့်မည်</string>

    <plurals name="ManageGroupActivity_added">
        <item quantity="other">အဖွဲ့ဝင် %1$d ဦးပေါင်းထည့်ပြီး</item>
    </plurals>

    <string name="ManageGroupActivity_only_admins_can_enable_or_disable_the_sharable_group_link">စီမံသူများသာ မျှဝေနိုင်သော အဖွဲ့လင့်ခ်ကို အပိတ်အဖွင့်ပြုလုပ်နိုင်ပါသည်။</string>
    <string name="ManageGroupActivity_only_admins_can_enable_or_disable_the_option_to_approve_new_members">စီမံသူများသာ အဖွဲ့ဝင်အသစ်များ လက်ခံနိုင်သည့်ရွေးချယ်မှုကို အပိတ်အဖွင့်ပြုလုပ်နိုင်ပါသည်။</string>
    <string name="ManageGroupActivity_only_admins_can_reset_the_sharable_group_link">အက်ဒင်များသာမျှဝေနိုင်သောအုပ်စု link ကိုပြန်လည်သတ်မှတ်နိုင်သည်။</string>

    <string name="ManageGroupActivity_you_dont_have_the_rights_to_do_this">ဤသို့လုပ်ရန်သင့်တွင်အခွင့်အရေးမရှိပါ</string>
    <string name="ManageGroupActivity_not_capable">သင်ဖြည့်စွက်ထားသူတစ်ဦး သည်အဖွဲ့အသစ်များကိုမထောက်ခံပါ။ Signal ကိုအသစ်ပြောင်းရန်လိုအပ်သည်</string>
    <string name="ManageGroupActivity_not_announcement_capable">သင် ပေါင်းထည့်ထားသူတစ်ဦးဦးသည် ကြေညာချက် အဖွဲ့များကို သုံးနိုင်ခြင်း မရှိသောကြောင့် Signal အား အပ်ဒိတ်လုပ်ရန် လိုအပ်ပါသည်။</string>
    <string name="ManageGroupActivity_failed_to_update_the_group">အုပ်စုအားမွမ်းမံရန်မအောင်မြင်ပါ</string>
    <string name="ManageGroupActivity_youre_not_a_member_of_the_group">သင်သည် အဖွဲ့ဝင်တစ်ဦးမဟုတ်ပါ</string>
    <string name="ManageGroupActivity_failed_to_update_the_group_please_retry_later">အုပ်စုအားမွမ်းမံရန်မအောင်မြင်ပါကျေးဇူးပြုပြီးနောက်မှပြန်ကြိုးစားပါ</string>
    <string name="ManageGroupActivity_failed_to_update_the_group_due_to_a_network_error_please_retry_later">ကွန်ယက်အမှားတစ်ခုကြောင့်အုပ်စုအားမွမ်းမံရန်မအောင်မြင်ပါ၊ ကျေးဇူးပြုပြီးနောက်မှပြန်ကြိုးစားပါ</string>

    <string name="ManageGroupActivity_edit_name_and_picture">နာမည်နှင့်ရုပ်ပုံကိုတည်းဖြတ်ပါ</string>
    <string name="ManageGroupActivity_legacy_group">အမွေအဖွဲ့</string>
    <string name="ManageGroupActivity_legacy_group_learn_more">၎င်းသည် အမွေအဖွဲ့ဖြစ်ပါသည်။ အဖွဲ့ စီမံသူများ စသဖြင့် အင်္ဂါရပ်များသည် အဖွဲ့သစ်များ အတွက်သာ ရရှိနိုင်ပါသည်။</string>
    <string name="ManageGroupActivity_legacy_group_upgrade">၎င်းသည် အမွေအဖွဲ့ တစ်ဖွဲ့ဖြစ်ပါတယ်။ @မန်းရှင်းများ နဲ့ စီမံသူများ စတဲ့ အင်္ဂါရပ်အသစ်များကို အသုံးပြုရန်အတွက်၊</string>
    <string name="ManageGroupActivity_legacy_group_too_large">ဤ အမွေအဖွဲ့သည် အလွန်ကြီးသောဖြင့် အဖွဲ့သစ်သို့အဆင့်မြှင့်၍မရပါ။ အကြီးဆုံး အဖွဲ့အရွယ်အစားသည် %1$d ဦးသာ ဖြစ်ပါသည်။</string>
    <string name="ManageGroupActivity_upgrade_this_group">၎င်းအဖွဲ့ကို အဆင့်မြှင့်ပါ။</string>
    <string name="ManageGroupActivity_this_is_an_insecure_mms_group">၎င်းသည်မလုံခြုံသော MMS အဖွဲ့ဖြစ်သည်။ သီးသန့်စကားပြောနိုင်ရန် သင်၏အဆက်အသွယ်များကို Signal သို့ဖိတ်ပါ။</string>
    <string name="ManageGroupActivity_invite_now">ယခုဖိတ်ကြားပါ</string>
    <string name="ManageGroupActivity_more">နောက်ထပ်</string>
    <string name="ManageGroupActivity_add_group_description">အဖွဲ့ ဖော်ပြချက် ပေါင်းထည့်ရန်…</string>

    <!-- GroupMentionSettingDialog -->
    <string name="GroupMentionSettingDialog_notify_me_for_mentions">မန်းရှင်းများရှိလျှင် ကျွန်ုပ်ကိုအသိပေးပါ</string>
    <string name="GroupMentionSettingDialog_receive_notifications_when_youre_mentioned_in_muted_chats">အသံတိတ် စကားပြောဆိုမှုများတွင် သင့်ကိုမန်းရှင်းခေါ်လျှင် အသိပေးချက်များ လက်ခံမည်လား?</string>
    <string name="GroupMentionSettingDialog_always_notify_me">အမြဲတမ်း ကျွန်ုပ်ကို အသိပေးပါ</string>
    <string name="GroupMentionSettingDialog_dont_notify_me">ကျွန်ုပ်အား အသိပေးမထားပါနဲ့</string>

    <!-- ManageProfileFragment -->
    <string name="ManageProfileFragment_profile_name">ပရိုဖိုင်း အမည်</string>
    <string name="ManageProfileFragment_username">သုံးသူအမည်</string>
    <string name="ManageProfileFragment_about">အကြောင်း</string>
    <string name="ManageProfileFragment_write_a_few_words_about_yourself">သင့်အကြောင်း စကားလုံးအနည်းငယ်ကိုရေးပါ</string>
    <string name="ManageProfileFragment_your_name">သင့်အမည်</string>
    <string name="ManageProfileFragment_your_username">သင့်အသုံးပြုသူအမည်</string>
    <string name="ManageProfileFragment_failed_to_set_avatar">ကိုယ်စားပြုရုပ်ပုံ တင်ရန်မအောင်မြင်ပါ</string>
    <string name="ManageProfileFragment_badges">ဘဲ့ဂျ်များ</string>
    <string name="ManageProfileFragment__edit_photo">ဓာတ်ပုံ ပြင်ရန်</string>
    <!-- Snackbar message after creating username -->
    <string name="ManageProfileFragment__username_created">သုံးစွဲသူအမည် ဖန်တီးပြီး</string>
    <!-- Snackbar message after copying username -->
    <string name="ManageProfileFragment__username_copied">သုံးစွဲသူအမည် ကူးပြီး</string>


    <!-- ManageRecipientActivity -->
    <string name="ManageRecipientActivity_no_groups_in_common">တူညီသော အဖွဲ့များ မရှိပါ</string>
    <plurals name="ManageRecipientActivity_d_groups_in_common">
        <item quantity="other">တူညီသော အဖွဲ့ %1$d ဖွဲ့</item>
    </plurals>

    <plurals name="GroupMemberList_invited">
        <item quantity="other">%1$s သည် %2$d ဦးကို ဖိတ်ကြားခဲ့သည်</item>
    </plurals>

    <!-- CustomNotificationsDialogFragment -->
    <string name="CustomNotificationsDialogFragment__custom_notifications">စိတ်ကြိုက်သတိပေးချက်များ</string>
    <string name="CustomNotificationsDialogFragment__messages">စာများ</string>
    <string name="CustomNotificationsDialogFragment__use_custom_notifications">စိတ်ကြိုက်သတိပေးချက်များကိုသုံးပါ</string>
    <string name="CustomNotificationsDialogFragment__notification_sound">သတိပေးချက် အသံ</string>
    <string name="CustomNotificationsDialogFragment__vibrate">တုန်ခါသည်</string>
    <!-- Button text for customizing notification options -->
    <string name="CustomNotificationsDialogFragment__customize">စိတ်ကြိုက်လုပ်ရန်</string>
    <string name="CustomNotificationsDialogFragment__change_sound_and_vibration">အသံနှင့် တုန်ခါမှုကို ပြောင်းရန်</string>
    <string name="CustomNotificationsDialogFragment__call_settings">ဖုန်းခေါ်ဆိုမှု အပြင်အဆင်</string>
    <string name="CustomNotificationsDialogFragment__ringtone">ဖုန်းသံစဉ်များ</string>
    <string name="CustomNotificationsDialogFragment__enabled">လုပ်ဆောင်သော</string>
    <string name="CustomNotificationsDialogFragment__disabled">မလုပ်ဆောင်သော</string>
    <string name="CustomNotificationsDialogFragment__default">မူလ</string>
    <string name="CustomNotificationsDialogFragment__unknown">မသိရှိသော</string>

    <!-- ShareableGroupLinkDialogFragment -->
    <string name="ShareableGroupLinkDialogFragment__shareable_group_link">မျှဝေနိုင်သော အဖွဲ့လင့််ခ်</string>
    <string name="ShareableGroupLinkDialogFragment__manage_and_share">စီမံ &amp; မျှဝေမယ်</string>
    <string name="ShareableGroupLinkDialogFragment__group_link">Group link</string>
    <string name="ShareableGroupLinkDialogFragment__share">ဝေမျှရန်</string>
    <string name="ShareableGroupLinkDialogFragment__reset_link">link ကိုပြန်လည်သတ်မှတ်</string>
    <string name="ShareableGroupLinkDialogFragment__member_requests">အသင်းဝင်တောင်းဆိုမှုများ</string>
    <string name="ShareableGroupLinkDialogFragment__approve_new_members">အဖွဲ့ဝင်အသစ်များကိုလက်ခံပါ</string>
    <string name="ShareableGroupLinkDialogFragment__require_an_admin_to_approve_new_members_joining_via_the_group_link">အဖွဲ့ဝင်အသစ်များကို အဖွဲ့လင့်ခ်မှ ဝင်ခြင်းကို စီမံသူမှ အတည်ပြုရန် လိုအပ်စေပါ။</string>
    <string name="ShareableGroupLinkDialogFragment__are_you_sure_you_want_to_reset_the_group_link">အဖွဲ့လင့်ခ်ကို ပြန်သတ်မှတ်မည်ဆိုတာ သင်သေချာပါသလား? လက်ရှိလင့်ခ်ဖြင့် အခြားလူများ အဖွဲ့သို့ မဝင်ရောက်နိုင်တော့ပါမည်။</string>

    <!-- GroupLinkShareQrDialogFragment -->
    <string name="GroupLinkShareQrDialogFragment__qr_code">QR ကုဒ်</string>
    <string name="GroupLinkShareQrDialogFragment__people_who_scan_this_code_will">၎င်းကုဒ်ကို စကင်ဖတ်သောသူများသည် သင်၏အဖွဲ့ထဲသို့ ဝင်နိုင်လိမ့်မည်။ အကယ်၍ သင်သည် ဤချိန်ညှိမှုကို ဖွင့်ထားပါက အဖွဲ့ဝင် အသစ်များအား စီမံသူများမှ အတည်ပြုရန် လိုအပ်ဦးမည်။</string>
    <string name="GroupLinkShareQrDialogFragment__share_code">ကုဒ်မျှဝေမယ်</string>

    <!-- GV2 Invite Revoke confirmation dialog -->
    <string name="InviteRevokeConfirmationDialog_revoke_own_single_invite">သင်ပို့သောဖိတ်ကြားချက်ကိုပြန်လည်ရုပ်သိမ်းလိုပါသလား%1$s ?</string>
    <plurals name="InviteRevokeConfirmationDialog_revoke_others_invites">
        <item quantity="other">%1$s မှ ပို့ထားသော ဖိတ်ခေါ်မှု %2$d ခုကို သင်ပြန်လည် ရုပ်သိမ်းချင်ပါသလား?</item>
    </plurals>

    <!-- GroupJoinBottomSheetDialogFragment -->
    <string name="GroupJoinBottomSheetDialogFragment_you_are_already_a_member">သင်သည် အဖွဲ့ဝင် ဖြစ်ပြီး</string>
    <string name="GroupJoinBottomSheetDialogFragment_join">ပါဝင်မယ်</string>
    <string name="GroupJoinBottomSheetDialogFragment_request_to_join">ပါဝင်ရန် တောင်းဆိုမယ်</string>
    <string name="GroupJoinBottomSheetDialogFragment_unable_to_join_group_please_try_again_later">အဖွဲ့ထဲဝင်လို့မရပါ။ နောက်မှ ပြန်ကြိုးစားပေးပါ။</string>
    <string name="GroupJoinBottomSheetDialogFragment_encountered_a_network_error">ကွန်ယက် မှားယွင်းချက် တစ်ခုနှင့် ကြုံတွေ့ခဲ့ရသည်</string>
    <string name="GroupJoinBottomSheetDialogFragment_this_group_link_is_not_active">၎င်းအဖွဲ့လင့်ခ်သည် အသက်မဝင်ပါ</string>
    <!-- Title shown when there was an known issue getting group information from a group link -->
    <string name="GroupJoinBottomSheetDialogFragment_cant_join_group">အဖွဲ့တွင် ပါဝင်၍ မရနိုင်ပါ</string>
    <!-- Message shown when you try to get information for a group via link but an admin has removed you -->
    <string name="GroupJoinBottomSheetDialogFragment_you_cant_join_this_group_via_the_group_link_because_an_admin_removed_you">အက်ဒ်မင်သည် သင့်အား ဖယ်ရှားခဲ့သောကြောင့် အဖွဲ့လင့်ခ်မှတစ်ဆင့် ဤအဖွဲ့တွင် ပါဝင်၍ မရနိုင်ပါ။</string>
    <!-- Message shown when you try to get information for a group via link but the link is no longer valid -->
    <string name="GroupJoinBottomSheetDialogFragment_this_group_link_is_no_longer_valid">ဤအဖွဲ့လင့်ခ်သည် အကြုံးမဝင်တော့ပါ။</string>
    <!-- Title shown when there was an unknown issue getting group information from a group link -->
    <string name="GroupJoinBottomSheetDialogFragment_link_error">လင့်ခ် ချို့ယွင်းချက်</string>
    <!-- Message shown when you try to get information for a group via link but an unknown issue occurred -->
    <string name="GroupJoinBottomSheetDialogFragment_joining_via_this_link_failed_try_joining_again_later">ဤလင့်ခ်မှတစ်ဆင့် ပါဝင်မှု မအောင်မြင်ခဲ့ပါ။ နောက်ထပ် ထပ်ကြိုးစားကြည့်ပါ။</string>

    <string name="GroupJoinBottomSheetDialogFragment_direct_join">သင်သည်ဤအဖွဲ့သို့ ဝင်၍ သင်၏အမည်နှင့်ဓာတ်ပုံကို အဖွဲ့ဝင်များနှင့် မျှဝေလိုသလား?</string>
    <string name="GroupJoinBottomSheetDialogFragment_admin_approval_needed">သင်သည် အဖွဲ့ထဲသို့မဝင်နိုင်ခင် သင်၏ တောင်းဆိုမှုကို အဖွဲ့၏ စီမံသူတစ်ဦးမှ လက်ခံရပါမည်။ သင်မှ​ဝင်ရောက်ရန် တောင်းဆိုလျှင် သင်၏ အမည် နှင့် ရုပ်ပုံကို အဖွဲ့ဝင်များနှင့် မျှဝေပါမည်။</string>
    <plurals name="GroupJoinBottomSheetDialogFragment_group_dot_d_members">
        <item quantity="other">အဖွဲ့ · အဖွဲ့ဝင်များ %1$d ဦး</item>
    </plurals>

    <!-- GroupJoinUpdateRequiredBottomSheetDialogFragment -->
    <string name="GroupJoinUpdateRequiredBottomSheetDialogFragment_update_signal_to_use_group_links">အဖွဲ့လင့်ခ်များသုံးရန် Signal ကို အပ်ဒိတ်လုပ်ပါ</string>
    <string name="GroupJoinUpdateRequiredBottomSheetDialogFragment_update_message">သင်အသုံးပြုနေသော Signal ဗားရှင်းသည် ၎င်းအဖွဲ့လင့်ခ်ကို မပံ့ပိုးပါ။ နောက်ဆုံးဗားရှင်းသို့ ၎င်းလင့်ခ်ဖြင့် အပ်ဒိတ်ပြုလုပ်ပါ။</string>
    <string name="GroupJoinUpdateRequiredBottomSheetDialogFragment_update_signal">Signal ကို အပ်ဒိတ် လုပ်ပါ</string>
    <string name="GroupJoinUpdateRequiredBottomSheetDialogFragment_update_linked_device_message">သင်ချိတ်ဆက်ထားသောစက်ပစ္စည်းတစ်ခုခုသည် အဖွဲ့လင့်ခ်များကို မပံ့ပိုးသော Signal ဗားရှင်းကို သုံးနေပါသည်။ ၎င်းအဖွဲ့သို့ ဝင်ရောက်ရန် ချိတ်ဆက်ထားသော စက်များပေါ်ရှိ Signal ကို အပ်ဒိတ်ပြုလုပ်ပါ။</string>
    <string name="GroupJoinUpdateRequiredBottomSheetDialogFragment_group_link_is_not_valid">အဖွဲ့လင့်ခ် မမှန်ကန်ပါ</string>

    <!-- GroupInviteLinkEnableAndShareBottomSheetDialogFragment -->
    <string name="GroupInviteLinkEnableAndShareBottomSheetDialogFragment_invite_friends">သူငယ်ချင်းများကို ဖိတ်ခေါ်ပါ</string>
    <string name="GroupInviteLinkEnableAndShareBottomSheetDialogFragment_share_a_link_with_friends_to_let_them_quickly_join_this_group">ဤအဖွဲ့သို့ အလျင်အမြန်ပါဝင်ရန် သူငယ်ချင်းများသို့ လင့်ခ်တစ်ခုမျှဝေလိုက်ပါ</string>

    <string name="GroupInviteLinkEnableAndShareBottomSheetDialogFragment_enable_and_share_link">လင့်ခ်ဖွင့်ပြီးမျှဝေပါ</string>
    <string name="GroupInviteLinkEnableAndShareBottomSheetDialogFragment_share_link">လင့်ကိုမျှဝေပါ</string>

    <string name="GroupInviteLinkEnableAndShareBottomSheetDialogFragment_unable_to_enable_group_link_please_try_again_later">အဖွဲ့လင့်ခ် ဖွင့်၍ မရပါ။ ကျေးဇူးပြု၍ နောက်မှထပ်ကြိုးစားပါ။</string>
    <string name="GroupInviteLinkEnableAndShareBottomSheetDialogFragment_encountered_a_network_error">ကွန်ယက်အမှားတစ်ခုနှင့် ကြုံတွေ့ခဲ့ပါသည်</string>
    <string name="GroupInviteLinkEnableAndShareBottomSheetDialogFragment_you_dont_have_the_right_to_enable_group_link">၎င်းအဖွဲ့လင့်ခ်ကို ဖွင့်ရန် သင့်တွင်ခွင့်ပြုချက် မရှိပါ။ ကျေးဇူးပြု၍ စီမံသူ တစ်ယောက်သို့ မေးပေးပါ။</string>
    <string name="GroupInviteLinkEnableAndShareBottomSheetDialogFragment_you_are_not_currently_a_member_of_the_group">သင်သည် လက်ရှိ အဖွဲ့ဝင် တစ်ဦးမဟုတ်ပါ</string>

    <!-- GV2 Request confirmation dialog -->
    <string name="RequestConfirmationDialog_add_s_to_the_group">\"%1$s\" ကို အဖွဲ့သို့ ပေါင်းထည့်မည်လား?</string>
    <string name="RequestConfirmationDialog_deny_request_from_s">\"%1$s\" မှ တောင်းဆိုမှုကို ငြင်းဆိုမည်လား?</string>
    <!-- Confirm dialog message shown when deny a group link join request and group link is enabled. -->
    <string name="RequestConfirmationDialog_deny_request_from_s_they_will_not_be_able_to_request">“%1$s” ထံမှ တောင်းဆိုချက်ကို ငြင်းပယ်မည်လား။ ထိုသူတို့သည် အဖွဲ့လင့်ခ်မှတစ်ဆင့် ပါဝင်ရန် ထပ်မံ တောင်းဆိုနိုင်တော့မည် မဟုတ်ပါ။</string>
    <string name="RequestConfirmationDialog_add">ပေါင်းထည့်မယ်</string>
    <string name="RequestConfirmationDialog_deny">ငြင်းဆိုမယ်</string>

    <!-- ImageEditorHud -->
    <string name="ImageEditorHud_blur_faces">မျက်နှာမှုန်ဝါးစေပါ</string>
    <string name="ImageEditorHud_new_blur_faces_or_draw_anywhere_to_blur">အသစ် - မျက်နှာကို မှုန်စေပါ သို့မဟုတ် မည်သည့်နေရာတွင် မှုန်စေရန် ပွတ်ဆွဲပါ</string>
    <string name="ImageEditorHud_draw_anywhere_to_blur">မှုန်ဝါးရန်ဘယ်နေရာမှာမဆိုဆွဲပါ</string>
    <string name="ImageEditorHud_draw_to_blur_additional_faces_or_areas">နောက်ထပ်မျက်နှာများသို့မဟုတ်ဒေသများမှုန်ဝါးရန်ဆွဲပါ</string>

    <!-- InputPanel -->
    <string name="InputPanel_tap_and_hold_to_record_a_voice_message_release_to_send">အသံဖမ်းရန် ခလုပ်ကိုဖိထားပါ၊ ပို့ရန် ခလုပ်ကိုလွှတ်လိုက်ပါ</string>
    <!-- Message shown if the user tries to switch a conversation from Signal to SMS -->
    <string name="InputPanel__sms_messaging_is_no_longer_supported_in_signal">SMS မက်ဆေ့ချ်လုပ်ဆောင်ချက်ကို Signal တွင် မပံ့ပိုးပေးတော့ပါ။</string>

    <!-- InviteActivity -->
    <string name="InviteActivity_share">မျှဝေရန်</string>
    <string name="InviteActivity_share_with_contacts">အဆက်အသွယ်များနှင့်မျှဝေပါ</string>
    <string name="InviteActivity_share_via">မျှဝေရန်…</string>

    <string name="InviteActivity_cancel">မလုပ်တော့ပါ</string>
    <string name="InviteActivity_sending">ပို့နေသည်…</string>
    <string name="InviteActivity_invitations_sent">ဖိတ်ကြားမှု ပြုလုပ်ပြီး!</string>
    <string name="InviteActivity_invite_to_signal">Molly သုံးဖို့ဖိတ်ရန်</string>
    <string name="InviteActivity_send_sms">SMS ပို့ရန် (%1$d)</string>
    <plurals name="InviteActivity_send_sms_invites">
        <item quantity="other">%1$dစာ SMS ဖြင့် ဖိတ်ခေါ်မလား။</item>
    </plurals>
    <string name="InviteActivity_lets_switch_to_signal">Molly ကိုပြောင်းသုံးကြစို့ : %1$s</string>
    <string name="InviteActivity_no_app_to_share_to">သင့်မှာမျှဝေစရာ app များရှိပုံမရပါ။</string>

    <!-- LearnMoreTextView -->
    <string name="LearnMoreTextView_learn_more">ထပ်မံလေ့လာရန်</string>

    <string name="SpanUtil__read_more">ပိုမိုဖတ်ရှုရန်</string>

    <!-- LongMessageActivity -->
    <string name="LongMessageActivity_unable_to_find_message">မက်ဆေ့ခ်ျရှာမတွေ့ပါ</string>
    <string name="LongMessageActivity_message_from_s">%1$s ထံမှ မက်ဆေ့ချ်</string>
    <string name="LongMessageActivity_your_message">သင့် မက်ဆေ့ချ်</string>

    <!-- MessageRetrievalService -->
    <string name="MessageRetrievalService_signal">Molly</string>
    <string name="MessageRetrievalService_background_connection_enabled">အင်တာနက်ဆက်သွယ်မှု နောက်ကွယ်တွင် ဖွင့်ထားသည်</string>

    <!-- MmsDownloader -->
    <string name="MmsDownloader_error_reading_mms_settings">အင်တာနက်ဝန်ဆောင်မှုမှ MMS အပြင်အဆင်များ ဖတ်၍မရပါ</string>

    <!-- MediaOverviewActivity -->
    <string name="MediaOverviewActivity_Media">ရုပ်၊သံ၊ပုံ များ</string>
    <string name="MediaOverviewActivity_Files">ဖိုင်များ</string>
    <string name="MediaOverviewActivity_Audio">အသံ</string>
    <string name="MediaOverviewActivity_All">အားလုံး</string>
    <plurals name="MediaOverviewActivity_Media_delete_confirm_title">
        <item quantity="other">ရွေးထားသော အရာများကို ဖျက်မည်လား?</item>
    </plurals>
    <plurals name="MediaOverviewActivity_Media_delete_confirm_message">
        <item quantity="other">ရွေးချယ်ထားသည့် ဖိုင်များ %1$d ခုကို အပြီးတိုင်ဖျက်လိမ့်မည်။ ၎င်းအရာများနှင့် ပတ်သက်သော မည်သည့် မက်ဆေ့ချ်များလည်း အဖျက်ခံရပါလိမ့်မည်။</item>
    </plurals>
    <string name="MediaOverviewActivity_Media_delete_progress_title">ဖျက်နေဆဲ</string>
    <string name="MediaOverviewActivity_Media_delete_progress_message">မက်ဆေ့ချ်များကို ဖျက်နေပါသည်…</string>
    <string name="MediaOverviewActivity_Select_all">အားလုံးကို ရွေးပါ</string>
    <string name="MediaOverviewActivity_collecting_attachments">ပူးတွဲဖိုင်များကို စုစည်းနေသည်…</string>
    <string name="MediaOverviewActivity_Sort_by">၎င်းအလိုက်စီရင်ပါ</string>
    <string name="MediaOverviewActivity_Newest">နောက်ဆုံးပေါ်</string>
    <string name="MediaOverviewActivity_Oldest">အဟောင်းဆုံး</string>
    <string name="MediaOverviewActivity_Storage_used">အသုံးပြုထားသော သိုလှောင်မှု</string>
    <string name="MediaOverviewActivity_All_storage_use">သုံးနိုင်သော သိုလှောင်မှုအားလုံး</string>
    <string name="MediaOverviewActivity_Grid_view_description">အကွက်လိုက် ကြည့်ရန်</string>
    <string name="MediaOverviewActivity_List_view_description">စာရင်းလိုက်ကြည့်ရန်</string>
    <string name="MediaOverviewActivity_Selected_description">ရွေးချယ်ထားသော</string>
    <string name="MediaOverviewActivity_select_all">အားလုံးကို ရွေးမယ်</string>
    <plurals name="MediaOverviewActivity_save_plural">
        <item quantity="other">သိမ်းရန်</item>
    </plurals>
    <plurals name="MediaOverviewActivity_delete_plural">
        <item quantity="other">ဖျက်ရန်</item>
    </plurals>

    <plurals name="MediaOverviewActivity_d_selected_s">
        <item quantity="other">%1$d ရွေးချယ်ခဲ့ပါသည် (%2$s)</item>
    </plurals>
    <string name="MediaOverviewActivity_file">ဖိုင်</string>
    <string name="MediaOverviewActivity_audio">အသံ</string>
    <string name="MediaOverviewActivity_video">ဗီဒီယို</string>
    <string name="MediaOverviewActivity_image">ရုပ်ပုံ</string>
    <string name="MediaOverviewActivity_detail_line_2_part" translatable="false">%1$s · %2$s</string>
    <string name="MediaOverviewActivity_detail_line_3_part" translatable="false">%1$s · %2$s · %3$s</string>
    <string name="MediaOverviewActivity_voice_message">အသံ မက်ဆေ့ချ်</string>

    <string name="MediaOverviewActivity_sent_by_s">%1$s မှ ပို့သည်</string>
    <string name="MediaOverviewActivity_sent_by_you">သင်မှ ပို့ခဲ့သည်</string>
    <string name="MediaOverviewActivity_sent_by_s_to_s">%1$s မှ %2$s သို့ ပို့ခဲ့သည်</string>
    <string name="MediaOverviewActivity_sent_by_you_to_s">သင်မှ %1$s သို့ ပို့ခဲ့သည်</string>

    <!-- Megaphones -->
    <string name="Megaphones_remind_me_later">နောက်မှပြန်သတိပေးပါ</string>
    <string name="Megaphones_verify_your_signal_pin">သင်၏ Signal ပင်နံပါတ်ကို အတည်ပြုပါ</string>
    <string name="Megaphones_well_occasionally_ask_you_to_verify_your_pin">ကျွန်ုပ်တို့သည် သင်၏ ပင်နံပါတ်ကို မှတ်မိစေရန် သင်၏ ပင်နံပါတ်ကိုအတည်ပြုရန် မကြာခဏ ကျွန်ုပ်တို့တောင်းဆိုပါမည်။</string>
    <string name="Megaphones_verify_pin">ပင်နံပါတ်ကို အတည်ပြုပါ</string>
    <string name="Megaphones_get_started">စတင်ပါ</string>
    <string name="Megaphones_new_group">အဖွဲ့သစ်</string>
    <string name="Megaphones_invite_friends">သူငယ်ချင်းများကို ဖိတ်ပါ</string>
    <string name="Megaphones_use_sms">SMS ကိုသုံးပါ</string>
    <string name="Megaphones_appearance">ပုံပန်းသဏ္ဌာန်</string>
    <string name="Megaphones_add_photo">ဓာတ်ပုံ ပေါင်းထည့်ရန်</string>

    <!-- Title of a bottom sheet to render messages that all quote a specific message -->
    <string name="MessageQuotesBottomSheet_replies">ပြန်စာများ</string>

    <!-- NotificationBarManager -->
    <string name="NotificationBarManager_signal_call_in_progress">Signal ဖုန်းခေါ်နေသည်</string>
    <string name="NotificationBarManager__establishing_signal_call">Signal ဖုန်းခေါ်ဆိုမှုစတင်နေသည်</string>
    <string name="NotificationBarManager__incoming_signal_call">Signal မှဖုန်းဝင်လာသည်</string>
    <string name="NotificationBarManager__incoming_signal_group_call">Signal အဖွဲ့ကောလ် အဝင်</string>
    <!-- Temporary notification shown when starting the calling service -->
    <string name="NotificationBarManager__starting_signal_call_service">Molly ကောလ် ဝန်ဆောင်မှုကို စတင်နေပါသည်</string>
    <string name="NotificationBarManager__stopping_signal_call_service">Molly ဖုန်းခေါ်ဆိုခြင်း ဝန်ဆောင်မှုကို ရပ်ဆိုင်းနေသည်</string>
    <string name="NotificationBarManager__decline_call">ကောလ်ကို ပယ်ချရန်</string>
    <string name="NotificationBarManager__answer_call">ဖုန်းကိုင်မည်</string>
    <string name="NotificationBarManager__end_call">ဖုန်းချမည်</string>
    <string name="NotificationBarManager__cancel_call">ဖုန်းခေါ်နေခြင်း ရပ်ဆိုင်းမည်</string>
    <string name="NotificationBarManager__join_call">ခေါ်ဆိုမှုထဲဝင်မယ်</string>

    <!-- NotificationsMegaphone -->
    <string name="NotificationsMegaphone_turn_on_notifications">အသိပေးချက်များကိုဖွင့်ပါ?</string>
    <string name="NotificationsMegaphone_never_miss_a_message">သင်၏ အဆက်အသွယ်များနှင့် အဖွဲ့များ ထံမှ မက်ဆေ့ချ်တစ်ခုမှ မလွတ်ပါစေနှင့်။</string>
    <string name="NotificationsMegaphone_turn_on">ဖွင့်မည်</string>
    <string name="NotificationsMegaphone_not_now">အခုမဟုတ်သေးပါ။</string>

    <!-- NotificationMmsMessageRecord -->
    <string name="NotificationMmsMessageRecord_multimedia_message">ရုပ်၊သံပါ အချက်အလက်များ</string>
    <string name="NotificationMmsMessageRecord_downloading_mms_message">MMS များအား ဒေါင်းလုပ်ဆွဲမည်</string>
    <string name="NotificationMmsMessageRecord_error_downloading_mms_message">MMS များအားဒေါင်းလုပ်ဆွဲနေစဉ် ရပ်တန့်သွားသည်၊ ပြန်စရန် နှိပ်ပါ</string>

    <!-- MediaPickerActivity -->
    <string name="MediaPickerActivity_send_to">%1$s သို့ ပို့ပါ</string>
    <string name="MediaPickerActivity__menu_open_camera">ကင်မရာ ဖွင့်ပါ</string>

    <!-- MediaSendActivity -->
    <string name="MediaSendActivity_add_a_caption">စာတန်းတစ်ခုထည့်ပါ…</string>
    <string name="MediaSendActivity_an_item_was_removed_because_it_exceeded_the_size_limit">၎င်း၏ ဆိုဒ်အရွယ်အစားသည် အကန့်သတ်ကျော်နေ၍ ၎င်းအရာသည် ဖယ်ရှားခံခဲ့ရပါသည်။</string>
    <string name="MediaSendActivity_an_item_was_removed_because_it_had_an_unknown_type">အမျိုးအစား မသိသည့်အရာ ဖြစ်သောကြောင့် ၎င်းအရာကို ဖယ်ရှားခဲ့ပါသည်</string>
    <string name="MediaSendActivity_an_item_was_removed_because_it_exceeded_the_size_limit_or_had_an_unknown_type">အရွယ်အစား ကျော်နေခြင်း သို့မဟုတ် အမျိုးအစား မသိခြင်းကြောင့် အရာတစ်ခုကို ဖယ်ရှားခဲ့ပါသည်</string>
    <string name="MediaSendActivity_camera_unavailable">ကင်မရာမရနိုင်ပါ။</string>
    <string name="MediaSendActivity_message_to_s">%1$s သို့ မက်ဆေ့ချ်ပို့မယ်</string>
    <string name="MediaSendActivity_message">မက်ဆေ့ချ်</string>
    <string name="MediaSendActivity_select_recipients">လက်ခံသူများကိုရွေးပါ</string>
    <string name="MediaSendActivity_signal_needs_access_to_your_contacts">မိမိ၏ အဆက်အသွယ်များကို ပြသရန် Molly မှ အဆက်အသွယ်များကို ရယူရန်လိုသည်။</string>
    <string name="MediaSendActivity_signal_needs_contacts_permission_in_order_to_show_your_contacts_but_it_has_been_permanently_denied">မိမိ၏အဆက်အသွယ်များကို ပြသရန်အတွက် Molly မှ​ အဆက်အသွယ်များသုံးခွင့် လိုအပ်ပါသည်၊ သို့သော် ၎င်းသုံးခွင့်ကို အမြဲငြင်းဆိုထားပါသည်။ အပ္ပလီကေးရှင်း အပြင်အဆင်များသို့ ဆက်လက်သွားပြီး \"ခွင့်ပြုချက်များ\" ရွေးခါ \"အဆက်အသွယ်များ\" ကို ဖွင့်ပေးပါ။</string>
    <plurals name="MediaSendActivity_cant_share_more_than_n_items">
        <item quantity="other">သင်သည် အရာ %1$d ခုထက်ပို၍ မျှဝေလို့မရပါ။</item>
    </plurals>
    <string name="MediaSendActivity_select_recipients_description">လက်ခံသူများကိုရွေးပါ</string>
    <string name="MediaSendActivity_tap_here_to_make_this_message_disappear_after_it_is_viewed">မက်ဆေ့ ဖတ်ကြည့်ရှုပြီး ဖျောက်ကွယ်ရန် ဤနေရာကိုနှိပ်ပါ</string>

    <!-- MediaRepository -->
    <string name="MediaRepository_all_media">ရုပ်/သံ/ပုံ စာများအားလုံး</string>
    <string name="MediaRepository__camera">ကင်မရာ</string>

    <!-- MessageDecryptionUtil -->
    <string name="MessageDecryptionUtil_failed_to_decrypt_message">မက်ဆေ့ချ် ကုဒ်ဖြေရန် မအောင်မြင်ခဲ့ပါ</string>
    <string name="MessageDecryptionUtil_tap_to_send_a_debug_log">ပြစ်ချက်မှတ်တမ်း ပို့ရန် နှိပ်ပါ</string>

    <!-- MessageRecord -->
    <string name="MessageRecord_unknown">မသိ</string>
    <string name="MessageRecord_message_encrypted_with_a_legacy_protocol_version_that_is_no_longer_supported">ထပ်မံပံ့ပိုးမှုမရှိတော့သော Signal ဗားရှင်းအဟောင်းဖြင့် encrypt လုပ်ထားသော စာကိုလက်ခံရရှိသည်။ စာပို့သူအား signal နောက်ဆုံးဗားရှင်းကိုမြှင့်ပြီး စာအားပြန်ပို့ခုိင်းပါ။</string>
    <string name="MessageRecord_left_group">အဖွဲ့မှ သင်ထွက်လိုက်သည်။</string>
    <string name="MessageRecord_you_updated_group">အဖွဲ့အား သင်ပြောင်းလဲမှုပြုလိုက်သည်။</string>
    <string name="MessageRecord_the_group_was_updated">အဖွဲ့အား အပ်ဒိတ်ပြီးပါပြီ</string>
    <string name="MessageRecord_you_called_date">သင်ဖုန်းခေါ်ခဲ့သည် · %1$s</string>
    <string name="MessageRecord_missed_audio_call_date">လွဲချော်ခဲ့သော အသံခေါ်ဆိုမှု · %1$s</string>
    <string name="MessageRecord_missed_video_call_date">လွဲချော်ခဲ့သော ဗီဒီယိုခေါ်ဆိုမှု · %1$s</string>
    <string name="MessageRecord_s_updated_group">%1$s မှအဖွဲ့အား ပြောင်းလဲမှု လုပ်လိုက်သည်။</string>
    <string name="MessageRecord_s_called_you_date">%1$s မှ​ သင့်ထံ ခေါ်ဆိုခဲ့ပါသည် · %2$s</string>
    <string name="MessageRecord_s_joined_signal">%1$s က Signal အသုံးပြုသည်!</string>
    <string name="MessageRecord_you_disabled_disappearing_messages">မက်ဆေ့ချ်များ ဖျောက်ကွယ်ရန် ပိတ်ထားပါသည်။</string>
    <string name="MessageRecord_s_disabled_disappearing_messages">%1$s မှ​ မက်ဆေ့ချ်များ ဖျောက်ကွယ်ရန် ပိတ်ထားပါသည်။</string>
    <string name="MessageRecord_you_set_disappearing_message_time_to_s">သင်သည် မက်ဆေ့ချ်များကို %1$s အတောအတွင်း ပျောက်ကွယ်သွားစေရန် သတ်မှတ်ထားပါသည်။</string>
    <string name="MessageRecord_s_set_disappearing_message_time_to_s">%1$s သည် မက်ဆေ့ချ်များကို %2$s အတောအတွင်း ပျောက်ကွယ်သွားစေရန် သတ်မှတ်ထားပါသည်။</string>
    <string name="MessageRecord_disappearing_message_time_set_to_s">မက်ဆေ့ချ်များကို %1$s အတောအတွင်း ပျောက်ကွယ်သွားစေရန် သတ်မှတ်ထားပါသည်။</string>
    <string name="MessageRecord_this_group_was_updated_to_a_new_group">၎င်းအဖွဲ့ကို အဖွဲ့သစ်သို့ အပ်ဒိတ်ထားခဲ့ပါသည်။</string>
    <string name="MessageRecord_you_couldnt_be_added_to_the_new_group_and_have_been_invited_to_join">သင့်ကို အဖွဲ့သစ်သို့ ပေါင်းထည့်လို့မရ၍ ဝင်ရောက်ရန် ဖိတ်ခေါ်ထားခဲ့ပါသည်။</string>
    <string name="MessageRecord_chat_session_refreshed">စကားပြောဆိုမှု အချိန်ပိုင်းကို ပြန်တင်ခဲ့ပါသည်</string>
    <plurals name="MessageRecord_members_couldnt_be_added_to_the_new_group_and_have_been_invited">
        <item quantity="other">အဖွဲ့ဝင် %1$s ဦးသည် အဖွဲ့သစ်သို့ ပေါင်းထည့်လို့မရ၍ ဝင်ရောက်ရန် ဖိတ်ခေါ်ထားခဲ့ပါသည်။</item>
    </plurals>

    <plurals name="MessageRecord_members_couldnt_be_added_to_the_new_group_and_have_been_removed">
        <item quantity="other">အဖွဲ့ဝင် %1$s ဦးကို အဖွဲ့သစ်သို့ ပေါင်းထည့်လို့မရ၍ ဖယ်ရှားခဲ့ပါသည်။</item>
    </plurals>

    <!-- Profile change updates -->
    <string name="MessageRecord_changed_their_profile_name_to">%1$s သည် ၎င်း၏ ပရိုဖိုင်းအမည်ကို %2$s သို့ ပြောင်းလဲထားခဲ့ပါသည်။</string>
    <string name="MessageRecord_changed_their_profile_name_from_to">%1$s သည် ၎င်း၏ ပရိုဖိုင်းအမည်ကို %2$s မှ %3$s သို့ ပြောင်းလဲထားခဲ့ပါသည်။</string>
    <string name="MessageRecord_changed_their_profile">%1$s သည် ၎င်း၏ ပရိုဖိုင်းကို ပြောင်းခဲ့ပါသည်။</string>

    <!-- GV2 specific -->
    <string name="MessageRecord_you_created_the_group">သင်သည် အဖွဲ့ဖွဲ့ခဲ့ပါသည်။</string>
    <string name="MessageRecord_group_updated">အဖွဲ့အား အပ်ဒိတ်ပြုလုပ်ပြီး။</string>
    <string name="MessageRecord_invite_friends_to_this_group">အဖွဲ့လင့်ခ်မှတဆင့် ၎င်းအဖွဲ့သို့ သူငယ်ချင်းများကိုဖိတ်ခေါ်လိုက်ပါ။</string>

    <!-- GV2 member additions -->
    <string name="MessageRecord_you_added_s">သင်မှ %1$s ကိုထည့်လိုက်ပါသည်။</string>
    <string name="MessageRecord_s_added_s">%1$s မှ %2$s ကိုထည့်လိုက်ပါသည်။</string>
    <string name="MessageRecord_s_added_you">%1$s သည် သင့်ကို အဖွဲ့ထဲ ထည့်လိုက်သည်။</string>
    <string name="MessageRecord_you_joined_the_group">သင်သည် ဤအဖွဲ့တွင် ဝင်လိုက်သည်။</string>
    <string name="MessageRecord_s_joined_the_group">%1$s သည် အဖွဲ့သို့ ၀င်ရောက်ခဲ့ပါသည်။</string>

    <!-- GV2 member removals -->
    <string name="MessageRecord_you_removed_s">သင် %1$s ကို ဖယ်ရှားလိုက်ပြီ ။</string>
    <string name="MessageRecord_s_removed_s">%1$s သည် %2$s ကို ဖယ်ရှားခဲ့သည် ။</string>
    <string name="MessageRecord_s_removed_you_from_the_group">%1$sသည် သင့်ကို အဖွဲ့မှ ဖယ်ရှားခဲ့သည်။</string>
    <string name="MessageRecord_you_left_the_group">သင် အဖွဲ့မှထွက်သွားသည်။</string>
    <string name="MessageRecord_s_left_the_group">%1$s သည် အဖွဲ့မှ ထွက်သွားသည်။</string>
    <string name="MessageRecord_you_are_no_longer_in_the_group">သင် အဖွဲ့ထဲမှာ မရှိတော့ပါ။</string>
    <string name="MessageRecord_s_is_no_longer_in_the_group">%1$s သည် အဖွဲ့ထဲမှာ မရှိတော့ပါ။</string>

    <!-- GV2 role change -->
    <string name="MessageRecord_you_made_s_an_admin">သင်သည် %1$s ကို အက်မင်တစ်ယောက်အဖြစ် ထားလိုက်သည်။</string>
    <string name="MessageRecord_s_made_s_an_admin">%1$s သည် %2$s ကို အက်မင်တစ်ယောက်အဖြစ် ထားလိုက်သည်။</string>
    <string name="MessageRecord_s_made_you_an_admin">%1$s သည် သင့်ကို အက်မင်တစ်ယောက်အဖြစ် ထားလိုက်သည်။</string>
    <string name="MessageRecord_you_revoked_admin_privileges_from_s">သင်သည် %1$s ကို အက်မင်အဖြစ်မှ ရုတ်သိမ်းလိုက်သည်။</string>
    <string name="MessageRecord_s_revoked_your_admin_privileges">%1$s သည် သင်၏ အက်ဒ်မင် လုပ်ပိုင်ခွင့်များကို ရုပ်သိမ်းခဲ့ပါသည်။</string>
    <string name="MessageRecord_s_revoked_admin_privileges_from_s">%1$s သည် %2$sကို အက်မင်အဖြစ်မှ ရုတ်သိမ်းလိုက်သည်။</string>
    <string name="MessageRecord_s_is_now_an_admin">%1$s သည် ယခု အက်မင်ဖြစ်သည်။</string>
    <string name="MessageRecord_you_are_now_an_admin">သင်သည် ယခု အက်မင်ဖြစ်သည်။</string>
    <string name="MessageRecord_s_is_no_longer_an_admin">%1$s သည် အက်မင် မဟုတ်တော့ပါ။</string>
    <string name="MessageRecord_you_are_no_longer_an_admin">သင်သည် အက်မင်မဟုတ်တော့ပါ။</string>

    <!-- GV2 invitations -->
    <string name="MessageRecord_you_invited_s_to_the_group">သင်သည် %1$s ကို အဖွဲ့သို့ ဖိတ်ခေါ်ခဲ့သည်။</string>
    <string name="MessageRecord_s_invited_you_to_the_group">%1$sသည် သင့်အား အဖွဲ့သို့ ဖိတ်ခေါ်ခဲ့သည်။</string>
    <plurals name="MessageRecord_s_invited_members">
        <item quantity="other">%1$s သည် %2$d ကို အဖွဲ့သို့ ဖိတ်ခေါ်ခဲ့သည်။</item>
    </plurals>
    <string name="MessageRecord_you_were_invited_to_the_group">သင့်ကို အဖွဲ့သို့ ဖိတ်ခေါ်ထားသည်။</string>
    <plurals name="MessageRecord_d_people_were_invited_to_the_group">
        <item quantity="other">အယောက် %1$d ဦးကို အဖွဲ့သို့ ဖိတ်ခေါ်ထားသည်။</item>
    </plurals>

    <!-- GV2 invitation revokes -->
    <plurals name="MessageRecord_you_revoked_invites">
        <item quantity="other">သင်မှ အဖွဲ့သို့ ဖိတ်ခေါ်မှု %1$d ခုကို ပြန်လည်ရုပ်သိမ်းခဲ့သည်။</item>
    </plurals>
    <plurals name="MessageRecord_s_revoked_invites">
        <item quantity="other">%1$s မှ အဖွဲ့သို့ ဖိတ်ခေါ်မှု %2$d ခုကို ပြန်လည်ရုတ်သိမ်းခဲ့သည်။</item>
    </plurals>
    <string name="MessageRecord_someone_declined_an_invitation_to_the_group">တစ်စုံတစ်ဦးသည် အဖွဲ့သို့ ဖိတ်ခေါ်မှုကို ငြင်းဆိုခဲ့သည်။</string>
    <string name="MessageRecord_you_declined_the_invitation_to_the_group">သင်သည် အဖွဲ့သို့ ဖိတ်ခေါ်မှုကို ငြင်းဆိုခဲ့သည်။</string>
    <string name="MessageRecord_s_revoked_your_invitation_to_the_group">%1$s သည် အဖွဲ့သို့ သင်၏ဖိတ်ခေါ်ချက်ကို ရုပ်သိမ်းလိုက်သည်။</string>
    <string name="MessageRecord_an_admin_revoked_your_invitation_to_the_group">အက်မင်သည် အဖွဲ့သို့ သင်၏ဖိတ်ခေါ်ချက်ကို ရုပ်သိမ်းလိုက်သည်။</string>
    <plurals name="MessageRecord_d_invitations_were_revoked">
        <item quantity="other">အဖွဲ့သို့ ဖိတ်ခေါ်ချက် %1$d ခုသည် ရုပ်သိမ်းခံခဲ့ရပါသည်။</item>
    </plurals>

    <!-- GV2 invitation acceptance -->
    <string name="MessageRecord_you_accepted_invite">သင်သည် အဖွဲ့သို့ဖိတ်ခေါ်မှုကို လက်ခံခဲ့သည်။</string>
    <string name="MessageRecord_s_accepted_invite">%1$s သည်အဖွဲ့သို့ဖိတ်ခေါ်မှုကို လက်ခံခဲ့သည်။</string>
    <string name="MessageRecord_you_added_invited_member_s">သင်သည် ဖိတ်ထားသောအဖွဲ့ဝင် %1$s ကို ထည့်သွင်းလိုက်သည်။</string>
    <string name="MessageRecord_s_added_invited_member_s">%1$s သည် ဖိတ်ထားသော အဖွဲ့ဝင် %2$s ကို ထည့်သွင်းလိုက်သည်။</string>

    <!-- GV2 title change -->
    <string name="MessageRecord_you_changed_the_group_name_to_s">သင်သည် အဖွဲ့ အမည်ကို %1$s သို့ ပြောင်းလိုက်သည်။</string>
    <string name="MessageRecord_s_changed_the_group_name_to_s">%1$sသည် အဖွဲ့အမည်ကို %2$s သို့ ပြောင်းလိုက်သည်။</string>
    <string name="MessageRecord_the_group_name_has_changed_to_s">အဖွဲ့အမည်ကို %1$s သို့ ပြောင်းထားသည်။</string>

    <!-- GV2 description change -->
    <string name="MessageRecord_you_changed_the_group_description">သင်သည် အဖွဲ့ ဖော်ပြချက်ကို ပြောင်းခဲ့ပါသည်။</string>
    <string name="MessageRecord_s_changed_the_group_description">%1$s သည် အဖွဲ့ ဖော်ပြချက်ကို ပြောင်းခဲ့ပါသည်။</string>
    <string name="MessageRecord_the_group_description_has_changed">အဖွဲ့ ဖော်ပြချက်ကို ပြောင်းပြီးပါပြီ။</string>

    <!-- GV2 avatar change -->
    <string name="MessageRecord_you_changed_the_group_avatar">သင်သည် အဖွဲ့ကိုယ်စားပြုရုပ်ပုံကို ပြောင်းလဲခဲ့သည်။</string>
    <string name="MessageRecord_s_changed_the_group_avatar">%1$s သည် အဖွဲ့ကိုယ်စားပြုရုပ်ပုံကို ပြောင်းလဲခဲ့သည်။</string>
    <string name="MessageRecord_the_group_group_avatar_has_been_changed">အဖွဲ့ကိုယ်စားပြုရုပ်ပုံကို ပြောင်းထားသည်။</string>

    <!-- GV2 attribute access level change -->
    <string name="MessageRecord_you_changed_who_can_edit_group_info_to_s">အဖွဲ့၏အချက်အလက်များအား မည်သူက ပြင်ဆင်ပြောင်းလဲနိုင်သည်ကို \"%1$s\" သို့ သင် ပြောင်းလိုက်သည်။</string>
    <string name="MessageRecord_s_changed_who_can_edit_group_info_to_s">%1$s သည် အဖွဲ့၏အချက်အလက်များအား မည်သူက ပြင်ဆင်ပြောင်းလဲနိုင်သည်ကို \"%2$s\" သို့ ပြောင်းထားသည်။</string>
    <string name="MessageRecord_who_can_edit_group_info_has_been_changed_to_s">အဖွဲ့၏အချက်အလက်များအား မည်သူက ပြင်ဆင်ပြောင်းလဲနိုင်သည်ကို \"%1$s\" သို့ ပြောင်းလဲထားသည်။</string>

    <!-- GV2 membership access level change -->
    <string name="MessageRecord_you_changed_who_can_edit_group_membership_to_s">အဖွဲ့ဝင်ဖြစ်မှုအား မည်သူက ပြင်ဆင်ပြောင်းလဲနိုင်သည် ကို \"%1$s\" သို့ သင် ပြောင်းလိုက်သည်။</string>
    <string name="MessageRecord_s_changed_who_can_edit_group_membership_to_s">%1$s သည် အဖွဲ့ဝင်ဖြစ်မှုအား မည်သူက ပြင်ဆင်ပြောင်းလဲနိုင်သည် ကို \"%2$s\" သို့ ပြောင်းလိုက်သည်။</string>
    <string name="MessageRecord_who_can_edit_group_membership_has_been_changed_to_s">အဖွဲ့ဝင်ဖြစ်မှုအား မည်သူက ပြင်ဆင်ပြောင်းလဲနိုင်သည်ကို \"%1$s\" သို့ ပြောင်းလဲထားသည်။</string>

    <!-- GV2 announcement group change -->
    <string name="MessageRecord_you_allow_all_members_to_send">သင်သည် မန်ဘာအားလုံး မက်ဆေ့ချ် ပို့နိုင်စေရန် အဖွဲ့ဆက်တင်ကို ပြောင်းခဲ့ပါသည်။</string>
    <string name="MessageRecord_you_allow_only_admins_to_send">သင်သည် အက်ဒ်မင်များသာ မက်ဆေ့ချ် ပို့နိုင်စေရန် အဖွဲ့ဆက်တင်ကို ပြောင်းခဲ့ပါသည်။</string>
    <string name="MessageRecord_s_allow_all_members_to_send">%1$s သည် မန်ဘာအားလုံး မက်ဆေ့ချ် ပို့နိုင်စေရန် အဖွဲ့ဆက်တင်ကို ပြောင်းခဲ့ပါသည်။</string>
    <string name="MessageRecord_s_allow_only_admins_to_send">%1$s သည် အက်ဒ်မင်များသာ မက်ဆေ့ချ် ပို့နိုင်စေရန် အဖွဲ့ဆက်တင်ကို ပြောင်းခဲ့ပါသည်။</string>
    <string name="MessageRecord_allow_all_members_to_send">မန်ဘာအားလုံး မက်ဆေ့ချ် ပို့နိုင်စေရန် အဖွဲ့ဆက်တင်ကို ပြောင်းပြီးပါပြီ။</string>
    <string name="MessageRecord_allow_only_admins_to_send">အက်ဒ်မင်များသာ မက်ဆေ့ချ် ပို့နိုင်စေရန် အဖွဲ့ဆက်တင်ကို ပြောင်းပြီးပါပြီ။</string>

    <!-- GV2 group link invite access level change -->
    <string name="MessageRecord_you_turned_on_the_group_link_with_admin_approval_off">အက်မင်၏သဘောတူညီချက်ကို ပိတ်ထားပြီး အဖွဲ့လင့်ခ်ကို သင်ဖွင့်လိုက်သည်။</string>
    <string name="MessageRecord_you_turned_on_the_group_link_with_admin_approval_on">အက်မင်၏သဘောတူညီချက်ကို ဖွင့်ထားပြီး အဖွဲ့လင့်ခ်ကို သင်ဖွင့်လိုက်သည်။</string>
    <string name="MessageRecord_you_turned_off_the_group_link">သင်သည် အဖွဲ့လင့်ခ်ကို ပိတ်လိုက်သည်။</string>
    <string name="MessageRecord_s_turned_on_the_group_link_with_admin_approval_off">%1$s သည် အက်မင်၏သဘောတူညီချက်ကို ပိတ်ထားပြီး အဖွဲ့လင့်ခ်ကို ဖွင့်လိုက်သည်။</string>
    <string name="MessageRecord_s_turned_on_the_group_link_with_admin_approval_on">%1$s သည် အက်မင်၏သဘောတူညီချက်ကို ဖွင့်ထားပြီး အဖွဲ့လင့်ခ်ကို ဖွင့်လိုက်သည်။</string>
    <string name="MessageRecord_s_turned_off_the_group_link">%1$s သည် အဖွဲ့လင့်ခ်ကို ပိတ်ထားသည်။</string>
    <string name="MessageRecord_the_group_link_has_been_turned_on_with_admin_approval_off">အက်မင်၏သဘောတူညီချက်ကို ပိတ်ထားပြီး အဖွဲ့လင့်ခ်ကို ဖွင့်ထားသည်။</string>
    <string name="MessageRecord_the_group_link_has_been_turned_on_with_admin_approval_on">အက်မင်၏သဘောတူညီချက်ကို ဖွင့်ထားပြီး အဖွဲ့လင့်ခ်ကို ဖွင့်ထားသည်။</string>
    <string name="MessageRecord_the_group_link_has_been_turned_off">အဖွဲ့လင့်ခ်ကို ပိတ်ထားသည်။</string>
    <string name="MessageRecord_you_turned_off_admin_approval_for_the_group_link">သင်သည် အဖွဲ့လင့်ခ်အတွက် အက်မင်သဘောတူညီချက်ကို ပိတ်ထားသည်။</string>
    <string name="MessageRecord_s_turned_off_admin_approval_for_the_group_link">%1$sသည် အဖွဲ့လင့်ခ်အတွက် အက်မင်သဘောတူညီချက်ကို ပိတ်ထားသည်။</string>
    <string name="MessageRecord_the_admin_approval_for_the_group_link_has_been_turned_off">အဖွဲ့လင့်ခ်အတွက် အက်မင်သဘောတူညီချက်ကို ပိတ်ထားသည်။</string>
    <string name="MessageRecord_you_turned_on_admin_approval_for_the_group_link">သင်သည် အဖွဲ့လင့်ခ်အတွက် အက်မင်သဘောတူညီချက်ကို ဖွင့်ထားသည်။</string>
    <string name="MessageRecord_s_turned_on_admin_approval_for_the_group_link">%1$sသည် အဖွဲ့လင့်ခ်အတွက် အက်မင်သဘောတူညီချက်ကို ဖွင့်ထားသည်။</string>
    <string name="MessageRecord_the_admin_approval_for_the_group_link_has_been_turned_on">အဖွဲ့လင့်ခ်အတွက် အက်မင်သဘောတူညီချက်ကို ပိတ်ထားသည်။</string>

    <!-- GV2 group link reset -->
    <string name="MessageRecord_you_reset_the_group_link">သင်သည် အဖွဲ့လင့်ခ်ကို ပြန်လည်သတ်မှတ် ထားခဲ့ပါသည်။</string>
    <string name="MessageRecord_s_reset_the_group_link">%1$s သည် အဖွဲ့လင့်ခ်ကို ပြန်လည်သတ်မှတ် ထားခဲ့ပါသည်။</string>
    <string name="MessageRecord_the_group_link_has_been_reset">အဖွဲ့လင့်ခ်ကို ပြန်လည်သတ်မှတ် ထားခဲ့ပါသည်။</string>

    <!-- GV2 group link joins -->
    <string name="MessageRecord_you_joined_the_group_via_the_group_link">အဖွဲ့လင့်ခ်ဖြင့် သင်သည် အဖွဲ့သို့ ဝင်ခဲ့ပါသည်။</string>
    <string name="MessageRecord_s_joined_the_group_via_the_group_link">အဖွဲ့လင့်ခ်ဖြင့် %1$s သည် အဖွဲ့သို့ ဝင်ခဲ့ပါသည်။</string>

    <!-- GV2 group link requests -->
    <string name="MessageRecord_you_sent_a_request_to_join_the_group">အဖွဲ့ထဲဝင်ရန် သင်တောင်းဆိုချက် တစ်ခုပို့ခဲ့ပါသည်။</string>
    <string name="MessageRecord_s_requested_to_join_via_the_group_link">%1$s သည် အဖွဲ့သို့ အဖွဲ့လင့်ခ်ဖြင့်ဝင်ရန် တောင်းဆိုခဲ့ပါသည်။</string>
    <!-- Update message shown when someone requests to join via group link and cancels the request back to back -->
    <plurals name="MessageRecord_s_requested_and_cancelled_their_request_to_join_via_the_group_link">
        <item quantity="other">%1$s သည် အဖွဲ့လင့်ခ်မှတစ်ဆင့် ပါဝင်ရန် တောင်းဆိုချက် %2$d ခုကို တောင်းဆိုပြီးနောက် ဖျက်သိမ်းခဲ့ပါသည်။</item>
    </plurals>

    <!-- GV2 group link approvals -->
    <string name="MessageRecord_s_approved_your_request_to_join_the_group">%1$s သည် အဖွဲ့ထဲဝင်ရန် သင့်တောင်းဆိုချက်ကို အတည်ပြုခဲ့သည်။</string>
    <string name="MessageRecord_s_approved_a_request_to_join_the_group_from_s">%2$s မှ အဖွဲ့သို့ဝင်ရန် တောင်းဆိုချက်ကို %1$s သည် လက်ခံအတည်ပြုခဲ့ပါသည်။</string>
    <string name="MessageRecord_you_approved_a_request_to_join_the_group_from_s">%1$s မှ အဖွဲ့သို့ဝင်ရန် တောင်းဆိုချက်ကို သင်သည် လက်ခံအတည်ပြုခဲ့ပါသည်။</string>
    <string name="MessageRecord_your_request_to_join_the_group_has_been_approved">အဖွဲ့ထဲဝင်ရန် သင့်တောင်းဆိုချက်သည် လက်ခံ ခံခဲ့ရပါသည်။</string>
    <string name="MessageRecord_a_request_to_join_the_group_from_s_has_been_approved">အဖွဲ့ထဲဝင်ရန် %1$s မှ တောင်းဆိုချက်သည် လက်ခံ ခံခဲ့ရပါသည်။</string>

    <!-- GV2 group link deny -->
    <string name="MessageRecord_your_request_to_join_the_group_has_been_denied_by_an_admin">သင်၏ အဖွဲ့သို့ဝင်ရန် တောင်းဆိုချက်ကို စီမံသူမှ ငြင်းဆိုခဲ့ပါသည်။</string>
    <string name="MessageRecord_s_denied_a_request_to_join_the_group_from_s">%2$s မှ အဖွဲ့သို့ဝင်ရန် တောင်းဆိုချက်ကို %1$s သည် ငြင်းဆိုခဲ့ပါသည်။</string>
    <string name="MessageRecord_a_request_to_join_the_group_from_s_has_been_denied">%1$s မှ အဖွဲ့သို့ဝင်ရန် တောင်းဆိုချက်သည် ငြင်းဆိုခံခဲ့ရပါသည်။</string>
    <string name="MessageRecord_you_canceled_your_request_to_join_the_group">အဖွဲ့ထဲဝင်ရန် သင့်တောင်းဆိုချက်ကို သင်ကိုယ်တိုင် ပယ်ဖျက်ခဲ့သည်။</string>
    <string name="MessageRecord_s_canceled_their_request_to_join_the_group">%1$s မှ အဖွဲ့သို့ဝင်ရန် တောင်းဆိုချက်ကို ၎င်းကိုယ်တိုင်မှ ပယ်ဖျက်ခဲ့ပါသည်။</string>

    <!-- End of GV2 specific update messages -->

    <string name="MessageRecord_your_safety_number_with_s_has_changed">သင်နှင့် %1$s ၏ လုံခြုံရေးနံပါတ် ပြောင်းလဲသွားသည်။</string>
    <string name="MessageRecord_you_marked_your_safety_number_with_s_verified">သင်နှင့် %1$s တို့၏ လုံခြုံရေးနံပါတ်များအား အတည်ပြုပြီးဖြစ်သည်။</string>
    <string name="MessageRecord_you_marked_your_safety_number_with_s_verified_from_another_device">သင်နှင့် %1$s တို့၏ လုံခြုံရေးနံပါတ်အား အခြားဖုန်း/ကွန်ပျူတာမှ အတည်ပြုထားသည်။</string>
    <string name="MessageRecord_you_marked_your_safety_number_with_s_unverified">သင်နှင့် %1$s တို့၏ လုံခြုံရေးနံပါတ်များမှာ အတည်မပြုရသေးပါ</string>
    <string name="MessageRecord_you_marked_your_safety_number_with_s_unverified_from_another_device">သင်နှင့် %1$s တို့၏ လုံခြုံရေးနံပါတ်အား အခြားဖုန်း/ကွန်ပျူတာမှ အတည်ပြုမထားပါ။</string>
    <string name="MessageRecord_a_message_from_s_couldnt_be_delivered">%1$s ထံမှ မက်ဆေ့ချ်ကို ပို့၍ မရနိုင်ခဲ့ပါ</string>
    <string name="MessageRecord_s_changed_their_phone_number">%1$s သည် ဖုန်းနံပါတ် ပြောင်းခဲ့ပါသည်။</string>
    <!-- Update item message shown in the release channel when someone is already a sustainer so we ask them if they want to boost. -->
    <string name="MessageRecord_like_this_new_feature_help_support_signal_with_a_one_time_donation">ဤလုပ်ဆောင်ချက် အင်္ဂါရပ်အသစ်ကို သဘောကျပါသလား။ တစ်ကြိမ်စာ လှူဒါန်းမှုဖြင့် Signal ကို ကူညီလိုက်ပါ။</string>
    <!-- Update item message shown when we merge two threads together -->
    <string name="MessageRecord_your_message_history_with_s_and_their_number_s_has_been_merged">%1$s နှင့် သင်၏ မက်ဆေ့ချ်မှတ်တမ်း၊ ၎င်းတို့၏ နံပါတ် %2$s တို့ကို ပေါင်းစည်းထားပါသည်။</string>
    <!-- Update item message shown when we merge two threads together and we don't know the phone number of the other thread -->
    <string name="MessageRecord_your_message_history_with_s_and_another_chat_has_been_merged">%1$s နှင့် သင်၏ မက်ဆေ့ချ်မှတ်တမ်း၊ ၎င်းတို့နှင့် သက်ဆိုင်သည့် အခြား ချက်(တ်)ကို ပေါင်းစည်းထားပါသည်။</string>
    <!-- Message to notify sender that activate payments request has been sent to the recipient -->
    <string name="MessageRecord_you_sent_request">%1$s ထံ ငွေပေးချေမှုများကို သက်ဝင်လုပ်ဆောင်ရန် တောင်းဆိုချက် ပို့ထားပါသည်</string>
    <!-- Request message from recipient to activate payments -->
    <string name="MessageRecord_wants_you_to_activate_payments">%1$s သည် သင့်အား ငွေပေးချေမှုများကို သက်ဝင်လုပ်ဆောင်စေလိုပါသည်။ သင်ယုံကြည်ရသူများထံသာ ငွေပေးချေမှုများ ပို့ပါ။</string>
    <!-- Message to inform user that payments was activated-->
    <string name="MessageRecord_you_activated_payments">ငွေပေးချေမှုများကို သက်ဝင်လုပ်ဆောင်ထားပါသည်</string>
    <!-- Message to inform sender that recipient can now accept payments -->
    <string name="MessageRecord_can_accept_payments">ယခုအခါ %1$s သည် ငွေပေးချေမှုများကို လက်ခံနိုင်ပါသည်</string>

    <!-- Group Calling update messages -->
    <string name="MessageRecord_s_started_a_group_call_s">%1$s သည် အဖွဲ့လိုက်ခေါ်ဆိုမှု စခဲ့ပါသည် · %2$s</string>
    <string name="MessageRecord_s_is_in_the_group_call_s">%1$s သည် အဖွဲ့လိုက်ခေါ်ဆိုမှုထဲ၌ ရှိပါသည် · %2$s</string>
    <string name="MessageRecord_you_are_in_the_group_call_s1">သင်သည် အဖွဲ့လိုက်ခေါ်ဆိုမှုထဲတွင် ရှိပါသည် · %1$s</string>
    <string name="MessageRecord_s_and_s_are_in_the_group_call_s1">%1$s နှင့် %2$s သည် အဖွဲ့လိုက်ခေါ်ဆိုမှုထဲ၌ ရှိပါသည် · %3$s</string>
    <string name="MessageRecord_group_call_s">အဖွဲ့လိုက်ခေါ်ဆိုမှု · %1$s</string>

    <string name="MessageRecord_s_started_a_group_call">%1$s သည် အဖွဲ့လိုက်ခေါ်ဆိုမှု စခဲ့ပါသည်</string>
    <string name="MessageRecord_s_is_in_the_group_call">%1$s သည် အဖွဲ့လိုက်ခေါ်ဆိုမှုထဲ၌ ရှိပါသည်</string>
    <string name="MessageRecord_you_are_in_the_group_call">သင်သည် အဖွဲ့လိုက်ခေါ်ဆိုမှုထဲ၌ ရှိပါသည်</string>
    <string name="MessageRecord_s_and_s_are_in_the_group_call">%1$s နှင့် %2$s သည် အဖွဲ့လိုက်ခေါ်ဆိုမှုထဲ၌ ရှိပါသည်</string>
    <string name="MessageRecord_group_call">အဖွဲ့လိုက် ခေါ်ဆိုမှု</string>

    <string name="MessageRecord_you">သင်</string>

    <plurals name="MessageRecord_s_s_and_d_others_are_in_the_group_call_s">
        <item quantity="other">%1$s၊ %2$s၊ နှင့် အခြား %3$d ယောက်များသည် ၎င်းအဖွဲ့လိုက်ခေါ်ဆိုမှုထဲတွင် ရှိပါသည် · %4$s</item>
    </plurals>

    <plurals name="MessageRecord_s_s_and_d_others_are_in_the_group_call">
        <item quantity="other">%1$s၊ %2$s၊ နှင့် အခြား %3$d ယောက်များသည် ၎င်းအဖွဲ့လိုက်ခေါ်ဆိုမှုထဲတွင် ရှိပါသည်</item>
    </plurals>

    <!-- In-conversation update message to indicate that the current contact is sms only and will need to migrate to signal to continue the conversation in signal. -->
    <string name="MessageRecord__you_will_no_longer_be_able_to_send_sms_messages_from_signal_soon">မကြာမီတွင် SMS မက်ဆေ့ချ်များကို Signal မှ ပေးပို့၍ ရနိုင်တော့မည် မဟုတ်ပါ။ ဤတွင် ဆက်လက်ဆွေးနွေးနိုင်ရန် %1$s အား Signal သို့ ဖိတ်ခေါ်ပါ။</string>
    <!-- In-conversation update message to indicate that the current contact is sms only and will need to migrate to signal to continue the conversation in signal. -->
<<<<<<< HEAD
    <string name="MessageRecord__you_can_no_longer_send_sms_messages_in_signal">Molly တွင် SMS မက်ဆေ့ချ်များကို ပေးပို့နိုင်တော့မည် မဟုတ်ပါ။ ဤတွင် ဆက်လက်ဆွေးနွေးနိုင်ရန် %1$s အား Molly သို့ ဖိတ်ခေါ်ပါ။</string>
=======
    <string name="MessageRecord__you_can_no_longer_send_sms_messages_in_signal">Signal တွင် SMS မက်ဆေ့ချ်များကို ပေးပို့နိုင်တော့မည် မဟုတ်ပါ။ ဤတွင် ဆက်လက်ဆွေးနွေးနိုင်ရန် %1$s အား Signal သို့ ဖိတ်ခေါ်ပါ။</string>
    <!-- Body for quote when message being quoted is an in-app payment message -->
    <string name="MessageRecord__payment_s">ငွေပေးချေမှု- %1$s</string>
>>>>>>> 09afb1be

    <!-- MessageRequestBottomView -->
    <string name="MessageRequestBottomView_accept">လက်ခံသည်</string>
    <string name="MessageRequestBottomView_continue">ဆက်လက်၍</string>
    <string name="MessageRequestBottomView_delete">ဖျက်မည်</string>
    <string name="MessageRequestBottomView_block">တားမြစ်မည်</string>
    <string name="MessageRequestBottomView_unblock">ပြန်ဖွင့်သည်</string>
    <string name="MessageRequestBottomView_do_you_want_to_let_s_message_you_they_wont_know_youve_seen_their_messages_until_you_accept">%1$s မှ သင့်ကို မက်ဆေ့ချ်ပို့ရန် ခွင့်ပြုပြီး သင်၏ အမည်နှင့် ရုပ်ပုံတို့ကို ၎င်းနှင့် မျှဝေမည်လား? ၎င်းသည် သင်မှ ၎င်းတို့၏ မက်ဆေ့ချ်များကို ဖတ်ရှုခဲ့သည်ကို သင်လက်ခံသည်အထိ မတွေ့ရပါ။</string>
    <!-- Shown in message request flow. Describes what will happen if you unblock a Signal user -->
    <string name="MessageRequestBottomView_do_you_want_to_let_s_message_you_wont_receive_any_messages_until_you_unblock_them">%1$s မှ သင့်ကို မက်ဆေ့ချ်ပေးပို့ရန် ခွင့်ပြုပြီး ၎င်းနှင့် သင်၏ အမည်နှင့် ရုပ်ပုံကို မျှဝေမည်လား? သင်မှ ၎င်းအား ပိတ်ပယ်ထားခြင်းကို ပြန်ဖြည်သည်အထိ မည်သည့်မက်ဆေ့ချ်များကို မရရှိနိုင်ပါ။</string>
    <!-- Shown in message request flow. Describes what will happen if you unblock an SMS user -->
    <string name="MessageRequestBottomView_do_you_want_to_let_s_message_you_wont_receive_any_messages_until_you_unblock_them_SMS">%1$s အား သင့်ထံ မက်ဆေ့ချ် ပို့ခွင့်ပြုမည်လား။ ၎င်းတို့အား ဘလော့ မဖြေမချင်း မက်ဆေ့ချ်များ ရရှိမည် မဟုတ်ပါ။</string>
    <string name="MessageRequestBottomView_get_updates_and_news_from_s_you_wont_receive_any_updates_until_you_unblock_them">%1$s ထံမှ အပ်ဒိတ်များနှင့် သတင်းများ ရယူမည်လား။ ၎င်းတို့အား ဘလော့ မဖြေမချင်း အပ်ဒိတ်များ ရရှိမည် မဟုတ်ပါ။</string>
    <string name="MessageRequestBottomView_continue_your_conversation_with_this_group_and_share_your_name_and_photo">၎င်းအဖွဲ့နှင့် စကားပြောဆိုမှု ဆက်လက်ပြီး သင်၏ အမည်နှင့် ရုပ်ပုံကို အဖွဲ့ဝင်များနှင့် မျှဝေမည်လား?</string>
    <string name="MessageRequestBottomView_upgrade_this_group_to_activate_new_features">၎င်းအဖွဲ့ကို အဆင့်မြှင့်၍ @မန်းရှင်းများ နှင့် စီမံသူ အင်္ဂါရပ်အသစ်များကို သုံးလိုက်ပါ။ ၎င်းအဖွဲ့ထဲတွင် အမည်နှင့် ရုပ်ပုံများ မမျှဝေရသေးသော အဖွဲ့ဝင်များကို ဝင်ရောက်ရန် ဖိတ်ခေါ်ပါလိမ့်မည်။</string>
    <string name="MessageRequestBottomView_this_legacy_group_can_no_longer_be_used">ဤ အမွေအဖွဲ့သည် အလွန်ကြီး၍ အဖွဲ့သစ်သို့အဆင့်မြှင့်လို့မရပါ။ အများဆုံးရှိနိုင်သော အဖွဲ့ဝင်အရေတွက်သည် %1$d ဦးသာ ဖြစ်ပါသည်။</string>
    <string name="MessageRequestBottomView_continue_your_conversation_with_s_and_share_your_name_and_photo">%1$s နှင့် စကားပြောဆိုမှု ဆက်လက်ပြောပြီး သင်၏ အမည်နှင့် ရုပ်ပုံကို ၎င်းသူများနှင့် မျှဝေမည်လား?</string>
    <string name="MessageRequestBottomView_do_you_want_to_join_this_group_they_wont_know_youve_seen_their_messages_until_you_accept">၎င်းအဖွဲ့သို့ ဝင်ရောက်ပြီး သင်၏ အမည် နှင့် ရုပ်ပုံတို့ကို အဖွဲ့ဝင်များနှင့် မျှဝေမည်လား? အဖွဲ့ဝင်များသည် သင်မှ ၎င်းတို့၏ မက်ဆေ့ချ်များကို ဖတ်ရှုခဲ့သည်ကို သင်လက်ခံသည်အထိ မတွေ့ရပါ။</string>
    <string name="MessageRequestBottomView_do_you_want_to_join_this_group_you_wont_see_their_messages">ဤအဖွဲ့တွင် ပါဝင်ပြီး ၎င်းမန်ဘာများထံ သင့်အမည်နှင့် ဓာတ်ပုံကို မျှဝေမည်လား။ သင် လက်မခံမချင်း ၎င်းတို့၏ မက်ဆေ့ချ်များကို မြင်နိုင်မည် မဟုတ်ပါ။</string>
    <string name="MessageRequestBottomView_join_this_group_they_wont_know_youve_seen_their_messages_until_you_accept">၎င်းအဖွဲ့သို့ ဝင်ရောက်မည်လား? အခြားအဖွဲ့ဝင်များသည် သင်မှ ၎င်းတို့၏ မက်ဆေ့ချ်များကို ဖတ်ရှုခဲ့သည်ကို သင်လက်ခံသည်အထိ မတွေ့ရပါ။</string>
    <string name="MessageRequestBottomView_unblock_this_group_and_share_your_name_and_photo_with_its_members">၎င်းအဖွဲ့ကို ပိတ်ထားခြင်းမှ ပြန်ဖြည်ပြီး အဖွဲ့ဝင်များနှင့် သင်၏ အမည်နှင့် ရုပ်ပုံကို မျှဝေမည်လား? သင်မှ ပြန်ဖြည်သည်အထိ မည်သည့်မက်ဆေ့ချ်များကို မရရှိနိုင်ပါ။</string>
    <string name="MessageRequestBottomView_legacy_learn_more_url" translatable="false">https://support.signal.org/hc/articles/360007459591</string>
    <string name="MessageRequestProfileView_view">ကြည့်မယ်</string>
    <string name="MessageRequestProfileView_member_of_one_group">%1$s ၏ အဖွဲ့ဝင်</string>
    <string name="MessageRequestProfileView_member_of_two_groups">%1$s နှင့် %2$s အဖွဲ့တို့၏ အဖွဲ့ဝင်</string>
    <string name="MessageRequestProfileView_member_of_many_groups">%1$s၊ %2$s၊ နှင့် %3$s အဖွဲ့များတို့၏ အဖွဲ့ဝင်</string>
    <plurals name="MessageRequestProfileView_members">
        <item quantity="other">အဖွဲ့ဝင် %1$d ဦး</item>
    </plurals>
    <!-- Describes the number of members in a group. The string MessageRequestProfileView_invited is nested in the parentheses. -->
    <plurals name="MessageRequestProfileView_members_and_invited">
        <item quantity="other">မန်ဘာ %1$d ဦး (%2$s)</item>
    </plurals>
    <!-- Describes the number of people invited to a group. Nested inside of the string MessageRequestProfileView_members_and_invited -->
    <plurals name="MessageRequestProfileView_invited">
        <item quantity="other">+%1$d ဦး ဖိတ်ထားပြီး</item>
    </plurals>
    <plurals name="MessageRequestProfileView_member_of_d_additional_groups">
        <item quantity="other">%1$d နောက်ထပ်အဖွဲ့များ</item>
    </plurals>

    <!-- PassphraseChangeActivity -->
    <string name="PassphraseChangeActivity_passphrases_dont_match_exclamation">စကားဝှက်များ မတူညီပါ။</string>
    <string name="PassphraseChangeActivity_incorrect_old_passphrase_exclamation">စကားဝှက်ဟောင်း မမှန်ကန်ပါ</string>
    <string name="PassphraseChangeActivity_enter_new_passphrase_exclamation">စသားဝှက်အသစ်ထည့်ပါ</string>

    <!-- DeviceProvisioningActivity -->
    <string name="DeviceProvisioningActivity_link_this_device">ဒီစက်ကိုချိတ်ပါ</string>
    <string name="DeviceProvisioningActivity_continue">ဆက်လုပ်မည်</string>

    <string name="DeviceProvisioningActivity_content_intro">ဖြစ်နိုင်သည်</string>
    <string name="DeviceProvisioningActivity_content_bullets">
        • စာများအားလုံးကိုဖတ်ရန် \n• သင့်အမည်ဖြင့်စာပို့ရန်
    </string>
    <string name="DeviceProvisioningActivity_content_progress_title">ချိတ်ဆက်နေသည့်ဖုန်း/ကွန်ပျူတာ</string>
    <string name="DeviceProvisioningActivity_content_progress_content">စက်ပစ္စည်းအသစ်နှင့် ချိတ်ဆက်နေသည်…</string>
    <string name="DeviceProvisioningActivity_content_progress_success">အတည်ပြုပြီးသည့်စက်</string>
    <string name="DeviceProvisioningActivity_content_progress_no_device">ဘာစက်မှမတွေ့ပါ</string>
    <string name="DeviceProvisioningActivity_content_progress_network_error">ကွန်ယက်မှားနေသည်</string>
    <string name="DeviceProvisioningActivity_content_progress_key_error">QR code မှားနေသည်။</string>
    <string name="DeviceProvisioningActivity_sorry_you_have_too_many_devices_linked_already">သင့်ဖုန်းဖြင့် ချိတ်ဆက်ထားသော ဖုန်းများ များနေသည်။ အချို့ချိတ်ဆက်မှုများအား ဖယ်လိုက်ပါ။</string>
    <string name="DeviceActivity_sorry_this_is_not_a_valid_device_link_qr_code">ဝမ်းနည်းပါတယ်။ QR ကုဒ်မှားနေသည်။</string>
    <string name="DeviceProvisioningActivity_link_a_signal_device">Signal အသုံးပြုသော ဖုန်းအားချိတ်မည်။</string>
    <string name="DeviceProvisioningActivity_it_looks_like_youre_trying_to_link_a_signal_device_using_a_3rd_party_scanner">သင်သည် Signal သုံးသောဖုန်းအား 3rd party scanner ဖြင့်ချိတ်ဆက်အတည်ပြုနေပုံရသည်။ လုံခြုံမှုရှိစေရန် ကုဒ်အား Signal အတွင်းတွင်ပါသော scanner ဖြင့်ပြန်ဖတ်ပါ။</string>

    <string name="DeviceActivity_signal_needs_the_camera_permission_in_order_to_scan_a_qr_code">QR Code အားစစ်ဆေးနိုင်ရန် မိမိ ကင်မရာကို Mollyမှ အသုံးပြုခွင့်ရရန်လိုအပ်သည်။ သို့သော် အမြဲတမ်းတွက် ခွင့်မပြုပါ ဟုရွေးထားပြီး ဖြစ်နေသဖြင့် အပ်ပလီကေးရှင်း အပြင်အဆင်သို့ သွား၍ ခွင့်ပြုချက်များကို ရွေးချယ်ကာ ကင်မရာကို အသုံးပြုနိုင်အောင် ပြုလုပ်ပါ။</string>
    <string name="DeviceActivity_unable_to_scan_a_qr_code_without_the_camera_permission">ကင်မရာကို ခွင့်ပြုချက် မပေးထားဘဲ QR ကုတ်ကို စကန်ဖတ်၍ မရပါ</string>

    <!-- OutdatedBuildReminder -->
    <string name="OutdatedBuildReminder_update_now">ယခု အပ်ဒိတ် လုပ်ပါ</string>
    <string name="OutdatedBuildReminder_your_version_of_signal_will_expire_today">၎င်း Signal ဗားရှင်းသည် ဒီနေ့ သက်တမ်းကုန်ပါလိမ့်မယ်။ နောက်ဆုံးဗားရှင်းသို့ အပ်ဒိတ်ပြုလုပ်ပါ။</string>
    <plurals name="OutdatedBuildReminder_your_version_of_signal_will_expire_in_n_days">
        <item quantity="other">၎င်း Signal ဗားရှင်းသည် %1$d ရက်အတွင်း သက်တမ်းကုန်ပါလိမ့်မယ်။ နောက်ဆုံးဗားရှင်းသို့ အပ်ဒိတ်ပြုလုပ်ပါ။</item>
    </plurals>

    <!-- PassphrasePromptActivity -->
    <string name="PassphrasePromptActivity_enter_passphrase">စကားဝှက် ထည့်ပါ။</string>
    <string name="PassphrasePromptActivity_watermark_content_description">Molly ပုံသင်္ကေတ</string>
    <string name="PassphrasePromptActivity_ok_button_content_description">စကားဝှက် တင်သွင်းပါ</string>
    <string name="PassphrasePromptActivity_invalid_passphrase_exclamation">စကားဝှက် မှားနေသည်</string>
    <string name="PassphrasePromptActivity_unlock_signal">Molly ကို ပြန်ဖွင့်ပါ</string>
    <string name="PassphrasePromptActivity_signal_android_lock_screen">Molly Android - သော့ခတ် စကင်ရင်</string>

    <!-- PlacePickerActivity -->
    <string name="PlacePickerActivity_title">မြေပုံ</string>

    <string name="PlacePickerActivity_drop_pin">ပင်ချမယ်</string>
    <string name="PlacePickerActivity_accept_address">လိပ်စာလက်ခံပါ</string>

    <!-- PlayServicesProblemFragment -->
    <string name="PlayServicesProblemFragment_the_version_of_google_play_services_you_have_installed_is_not_functioning">သင်သွင်းထားသော Google Play ဗားရှင်းသည် ကောင်းကောင်းအလုပ်မလုပ်ပါသဖြင့် အသစ်ပြန်သွင်းပြီး ထပ်မံစမ်းသပ်ကြည့်ပါ။</string>

    <!-- PinRestoreEntryFragment -->
    <string name="PinRestoreEntryFragment_incorrect_pin">ပင်နံပါတ်မှားနေသည်</string>
    <string name="PinRestoreEntryFragment_skip_pin_entry">ပင်နံပါတ် ရိုက်ခြင်းကို ကျော်သွားမည်လား?</string>
    <string name="PinRestoreEntryFragment_need_help">အကူအညီ လိုအပ်ပါသလား?</string>
    <string name="PinRestoreEntryFragment_your_pin_is_a_d_digit_code">သင်၏ ပင်နံပါတ်သည် သင်ဖန်တီးထားသောဂဏန်း %1$d ခုအထက် ပါဝင်သော ကုဒ်နံပါတ် (သို့) အက္ခရာနံပါတ် ဖြစ်နိုင်သည်။ \n\n သင်၏ပင်နံပါတ်ကို သင်မမှတ်မိပါက အသစ်တစ်ခု ပြန်ဖန်တီးနိုင်ပါသည်။ သင်မှတ်ပုံတင်ပြီး အကောင့်သုံးနိုင်ပါမည်၊ သို့သော် အချို့သိမ်းဆည်းထားသော အပြင်အဆင်များ (ဥပမာ သင်၏ ပရိုဖိုင်း အချက််အလက်) ဆုံးရှူံပါမည်။</string>
    <string name="PinRestoreEntryFragment_if_you_cant_remember_your_pin">သင့်ပင်နံပါတ်ကို မမှတ်မိလျှင် သင်အသစ်တစ်ခု ပြန်လုပ်နိုင်ပါသည်။ သင့်အကောင့်သုံး၍ စာရင်းသွင်းနိုင်ပါသည်၊ သို့သော်လည်း သင့် ပရိုဖိုင်း အချက်အလက်များလိုမျိုး သိမ်းဆည်းထားသော အပြင်အဆင်များ ပျောက်ဆုံးသွားပါမည်။</string>
    <string name="PinRestoreEntryFragment_create_new_pin">ပင်နံပါတ်အသစ်ဖန်တီးပါ</string>
    <string name="PinRestoreEntryFragment_contact_support">ပံ့ပိုးမှုစင်တာသို့ ဆက်သွယ်ပါ</string>
    <string name="PinRestoreEntryFragment_cancel">ပယ်ဖျက်မယ်</string>
    <string name="PinRestoreEntryFragment_skip">ကျော်မယ်</string>
    <plurals name="PinRestoreEntryFragment_you_have_d_attempt_remaining">
        <item quantity="other">သင့်တွင် ကြိုးစားရန် %1$d ကြိမ် ကျန်ရှိပါတော့သည်။ ကြိုးစားနိုင်ရန်အကြိမ် မရှိတော့လျှင် ပင်နံပါတ်အသစ်တစ်ခု ဖန်တီးနိုင်ပါသည်။ မှတ်ပုံစာရင်းသွင်း၍ သင့်အကောင့်ကို ပြန်သုံးနိုင်ပါသည်၊ သို့သော် သိမ်းဆည်းထားသော အချို့သောအပြင်အဆင်များ (ဥပမာ သင့်ပရိုဖိုင်း အချက်အလက်များ) ဆုံရှုံးပါမည်။</item>
    </plurals>
    <string name="PinRestoreEntryFragment_signal_registration_need_help_with_pin">Signal မှတ်ပုံတင်ခြင်း - Android ပေါ်တွင် ပင်နံပါတ်နှင့် ပါတ်သက်သော အကူအညီရယူလိုပါသည်</string>
    <string name="PinRestoreEntryFragment_enter_alphanumeric_pin">အက္ခရာနံပါတ်ပါ ပင်နံပါတ်ကို ရိုက်ထည့်ပါ</string>
    <string name="PinRestoreEntryFragment_enter_numeric_pin">နံပါတ်ပါ ပင်နံပါတ်ကို ရိုက်ထည့်ပါ</string>

    <!-- PinRestoreLockedFragment -->
    <string name="PinRestoreLockedFragment_create_your_pin">သင်၏ပင်နံပါတ်ကိုဖန်တီးပါ</string>
    <string name="PinRestoreLockedFragment_youve_run_out_of_pin_guesses">သင်မှ ပင်နံပါတ် မှန်းနိုင်သည့် အကြိမ်းပေါင်း ကုန်သွားပါပြီ၊ သို့သော် သင်သည် ပင်နံပါတ်အသစ် ဖန်တီး၍ သင့် Signal အကောင့်ကို ပြန်ရရှိနိုင်ပါသည်။​ သင့်ပုဂ္ဂိုလ်လုံခြုံရေးအတွက် မည်သည့် သိမ်းဆည်းထားသော ပရိုဖိုင်း အချက်အလက်နှင့် အပြင်အဆင်များ မပါဘဲ သင့်အကောင့်ကို ပြန်လည်ရယူပါမည်။</string>
    <string name="PinRestoreLockedFragment_create_new_pin">ပင်နံပါတ်အသစ်ဖန်တီးပါ</string>
    <string name="PinRestoreLockedFragment_learn_more_url" translatable="false">https://support.signal.org/hc/articles/360007059792</string>

    <!-- PinOptOutDialog -->
    <string name="PinOptOutDialog_warning">သတိပေးချက်</string>
    <string name="PinOptOutDialog_if_you_disable_the_pin_you_will_lose_all_data">ပင်နံပါတ်ကို ပိတ်ထားလျှင် သင်မှ​ ကိုယ်တိုင် အရန်ပြုပြင်ထားခြင်းမရှိခဲ့လျှင် Signal ပေါ်ပြန်စာရင်းသွင်းသောအခါ ဒေတာအားလုံးကို ဆုံးရှူံးပါလိမ့်မည်။ ပင်နံပါတ်ကို ပိတ်ထားစဉ် မှတ်ပုံတင်ခြင်းသော့ကို သင်ဖွင့်၍ မရပါ။</string>
    <string name="PinOptOutDialog_disable_pin">ပင်နံပါတ်ပိတ်ပါ</string>

    <!-- RatingManager -->
    <string name="RatingManager_rate_this_app">ဒီ app ကို အမှတ်ပေးပါ</string>
    <string name="RatingManager_if_you_enjoy_using_this_app_please_take_a_moment">ဒီ app ကိုကြိုက်လျှင် အချိန်အနည်းငယ်မျှ ပေးပြီး အမှတ်ပေးပေးပါ။</string>
    <string name="RatingManager_rate_now">ယခုပင် အမှတ်ပေးလိုက်ပါ!</string>
    <string name="RatingManager_no_thanks">မလုပ်လိုပါ</string>
    <string name="RatingManager_later">နောက်မှလုပ်မည်</string>

    <!-- ReactionsBottomSheetDialogFragment -->
    <string name="ReactionsBottomSheetDialogFragment_all">အားလုံး·%1$d</string>

    <!-- ReactionsConversationView -->
    <string name="ReactionsConversationView_plus">+%1$d</string>

    <!-- ReactionsRecipientAdapter -->
    <string name="ReactionsRecipientAdapter_you">သင်</string>

    <!-- RecaptchaRequiredBottomSheetFragment -->
    <string name="RecaptchaRequiredBottomSheetFragment_verify_to_continue_messaging">မက်ဆေ့ချ် ဆက်ပို့နိုင်ရန် အတည်ပြုပါ</string>
    <string name="RecaptchaRequiredBottomSheetFragment_to_help_prevent_spam_on_signal">Molly တွင် စပမ်းများကို တားဆီးရာ၌ ကူညီရန် အတည်ပြုမှုကို ပြီးအောင်လုပ်ပေးပါ။</string>
    <string name="RecaptchaRequiredBottomSheetFragment_after_verifying_you_can_continue_messaging">အတည်ပြုပြီးနောက် သင်သည် မက်ဆေ့ချ် ဆက်ပို့နိုင်ပါမည်။ ဆိုင်းငံ့ထားသည့် မက်ဆေ့ချ်များကိုလည်း အော်တိုပို့သွားပါမည်။</string>

    <!-- Recipient -->
    <string name="Recipient_you">သင်</string>
    <!-- Name of recipient representing user\'s \'My Story\' -->
    <string name="Recipient_my_story">ကျွန်ုပ်၏ စတိုရီ</string>

    <!-- RecipientPreferencesActivity -->
    <string name="RecipientPreferenceActivity_block">ဘလော့ လုပ်မည်</string>
    <string name="RecipientPreferenceActivity_unblock">ဘလော့ဖြည်ပါ</string>

    <!-- RecipientProvider -->
    <string name="RecipientProvider_unnamed_group">အမည်မရှိသည့် အဖွဲ့</string>

    <!-- RedPhone -->
    <string name="RedPhone_answering">ဖြေဆိုနေပါသည်…</string>
    <string name="RedPhone_ending_call">ခေါ်ဆိုမှုအဆုံးသတ်နေသည် …</string>
    <string name="RedPhone_ringing">ဖုန်းသံမြည်နေသည်…</string>
    <string name="RedPhone_busy">မအားပါ</string>
    <string name="RedPhone_recipient_unavailable">ခေါ်ဆိုလိုသည့် တစ်ဖက်လူ မအားပါ</string>
    <string name="RedPhone_network_failed">ကွန်ယက် ကျသွားသည်!</string>
    <string name="RedPhone_number_not_registered">ယခု ဖုန်းနံပါတ်မှာ မှတ်ပုံတင်ထားခြင်း မရှိပါ။</string>
    <string name="RedPhone_the_number_you_dialed_does_not_support_secure_voice">သင်ခေါ်ဆိုလိုက်သော ဖုန်းနံပါတ်မှာ signal ၏ လုံခြုံစွာဖုန်းခေါ်ဆိုခြင်း စနစ်အား မပံ့ပိုးနိုင်ပါ။</string>
    <string name="RedPhone_got_it">ရပြီ</string>

    <!-- Valentine\'s Day Megaphone -->
    <!-- Title text for the Valentine\'s Day donation megaphone. The placeholder will always be a heart emoji. Needs to be a placeholder for Android reasons. -->
    <string name="ValentinesDayMegaphone_happy_heart_day">ပျော်စရာ 💜 နေ့လေးပါ။</string>
    <!-- Body text for the Valentine\'s Day donation megaphone. -->
    <string name="ValentinesDayMegaphone_show_your_affection">Molly ၏ ပါဝင်အားဖြည့်သူ လုပ်၍ သင်၏ ချစ်ခြင်းမေတ္တာကို ပြသလိုက်ပါ။</string>

    <!-- WebRtcCallActivity -->
    <string name="WebRtcCallActivity__tap_here_to_turn_on_your_video">ဤနေရာတွင်နှိပ်၍ သင့်ဗီဒီယိုကို ဖွင့်ပါ</string>
    <string name="WebRtcCallActivity__to_call_s_signal_needs_access_to_your_camera">%1$s သို့ ခေါ်ဆိုရန် Molly မှ သင့်ကင်မရာသုံးခွင့် လိုအပ်ပါသည်</string>
    <string name="WebRtcCallActivity__signal_s">Molly %1$s</string>
    <string name="WebRtcCallActivity__calling">ခေါ်ဆိုနေပါသည်…</string>
    <string name="WebRtcCallActivity__group_is_too_large_to_ring_the_participants">ပါဝင်သူများကို ဖုန်းခေါ်ရန် အဖွဲ့သည် ကြီးလွန်းနေပါသည်။</string>
    <!-- Call status shown when an active call was disconnected (e.g., network hiccup) and is trying to reconnect -->
    <string name="WebRtcCallActivity__reconnecting">ပြန်လည်ချိတ်ဆက်နေသည် …</string>
    <!-- Title for dialog warning about lacking bluetooth permissions during a call -->
    <string name="WebRtcCallActivity__bluetooth_permission_denied">ဘလူးတုသ် ခွင့်ပြုချက် ပိတ်ပင်ပြီး</string>
    <!-- Message for dialog warning about lacking bluetooth permissions during a call and references the permission needed by name -->
    <string name="WebRtcCallActivity__please_enable_the_nearby_devices_permission_to_use_bluetooth_during_a_call">ကောလ်အတွင်း ဘလူးတုသ်ကို သုံးရန် \"အနီးရှိ စက်များ\" ခွင့်ပြုချက်ကို ဖွင့်ပေးပါ။</string>
    <!-- Positive action for bluetooth warning dialog to open settings -->
    <string name="WebRtcCallActivity__open_settings">ဆက်တင် ဖွင့်ရန်</string>
    <!-- Negative aciton for bluetooth warning dialog to dismiss dialog -->
    <string name="WebRtcCallActivity__not_now">ယခု မလုပ်ဆောင်သေးပါ။</string>

    <!-- WebRtcCallView -->
    <string name="WebRtcCallView__signal_call">Signal ခေါ်ဆိုမှု</string>
    <string name="WebRtcCallView__signal_video_call">Signal ဗီဒီယိုကောလ်</string>
    <string name="WebRtcCallView__start_call">စတင်ခေါ်ဆိုပါ</string>
    <string name="WebRtcCallView__join_call">ခေါ်ဆိုမှုထဲဝင်မယ်</string>
    <string name="WebRtcCallView__call_is_full">ခေါ်ဆိုမှုထဲ လူပြည့်နေပါပြီ</string>
    <string name="WebRtcCallView__the_maximum_number_of_d_participants_has_been_Reached_for_this_call">၎င်းခေါ်ဆိုမှုအတွက် အများဆုံးရှိနိုင်သော လူဦး အရေအတွက် (%1$d ဦး) ပြည့်သွားပါပြီ။ နောက်မှပြန်စမ်းကြည့်ပေးပါ။</string>
    <string name="WebRtcCallView__view_participants_list">ပါဝင်သူများ ကြည့်ရှုမယ်</string>
    <string name="WebRtcCallView__your_video_is_off">သင့်ဗီဒီယိုပိတ်ထားသည်</string>
    <string name="WebRtcCallView__reconnecting">ပြန်လည်ချိတ်ဆက်နေသည် …</string>
    <string name="WebRtcCallView__joining">ပူးပေါင်းမည်</string>
    <string name="WebRtcCallView__disconnected">ချိတ်ဆက်ပြတ်သည်</string>

    <string name="WebRtcCallView__signal_will_ring_s">Signal က %1$s ထံ ဖုန်းခေါ်ပါမည်</string>
    <string name="WebRtcCallView__signal_will_ring_s_and_s">Signal က %1$s နှင့် %2$s ထံ ဖုန်းခေါ်ပါမည်</string>
    <plurals name="WebRtcCallView__signal_will_ring_s_s_and_d_others">
        <item quantity="other">Signal က %1$s ၊ %2$s နှင့် အခြား %3$d ဦးထံ ဖုန်းခေါ်ပါမည်</item>
    </plurals>

    <string name="WebRtcCallView__s_will_be_notified">%1$s ကို အသိပေးသွားပါမည်</string>
    <string name="WebRtcCallView__s_and_s_will_be_notified">%1$s နှင့် %2$s ကို အသိပေးသွားပါမည်</string>
    <plurals name="WebRtcCallView__s_s_and_d_others_will_be_notified">
        <item quantity="other">%1$s ၊ %2$s နှင့် အခြား %3$d ဦးကို အသိပေးသွားပါမည်</item>
    </plurals>

    <string name="WebRtcCallView__ringing_s">%1$s ထံ ဖုန်းခေါ်နေပါသည်</string>
    <string name="WebRtcCallView__ringing_s_and_s">%1$s နှင့် %2$s ထံ ဖုန်းခေါ်နေပါသည်</string>
    <plurals name="WebRtcCallView__ringing_s_s_and_d_others">
        <item quantity="other">%1$s ၊ %2$s နှင့် အခြား %3$d ဦးထံ ဖုန်းခေါ်နေပါသည်</item>
    </plurals>

    <string name="WebRtcCallView__s_is_calling_you">%1$s က သင့်ကို ခေါ်နေပါသည်</string>
    <string name="WebRtcCallView__s_is_calling_you_and_s">%1$s က သင်နှင့် %2$s ကို ခေါ်နေပါသည်</string>
    <string name="WebRtcCallView__s_is_calling_you_s_and_s">%1$s က သင်၊ %2$s နှင့် %3$s ကို ခေါ်နေပါသည်</string>
    <plurals name="WebRtcCallView__s_is_calling_you_s_s_and_d_others">
        <item quantity="other">%1$s က သင်၊ %2$s ၊ %3$s နှင့် အခြား %4$d ဦးကို ခေါ်နေပါသည်</item>
    </plurals>

    <string name="WebRtcCallView__no_one_else_is_here">အခြား မည်သူမျှ မရှိပါ</string>
    <string name="WebRtcCallView__s_is_in_this_call">%1$s သည် ၎င်းခေါ်ဆိုမှုထဲတွင် ရှိပါသည်</string>
    <string name="WebRtcCallView__s_are_in_this_call">%1$s တို့သည် ဤကောလ်တွင် ရှိနေပါသည်</string>
    <string name="WebRtcCallView__s_and_s_are_in_this_call">%1$s နှင့် %2$s သည် ၎င်းခေါ်ဆိုမှုထဲတွင် ရှိပါသည်</string>
    <string name="WebRtcCallView__s_is_presenting">%1$s တက်ရောက်နေပါသည်</string>

    <plurals name="WebRtcCallView__s_s_and_d_others_are_in_this_call">
        <item quantity="other">%1$s၊ %2$s၊ နှင့် အခြား %3$d ယောက်များသည် ၎င်းခေါ်ဆိုမှုထဲတွင် ရှိပါသည်</item>
    </plurals>

    <string name="WebRtcCallView__flip">ပြောင်းရန်</string>
    <string name="WebRtcCallView__speaker">စပီကာ</string>
    <string name="WebRtcCallView__camera">ကင်မရာ</string>
    <string name="WebRtcCallView__unmute">အသံပြန်ဖွင့်မယ်</string>
    <string name="WebRtcCallView__mute">အသံတိတ်ထားမည်</string>
    <string name="WebRtcCallView__ring">ဖုန်းခေါ်ရန်</string>
    <string name="WebRtcCallView__end_call">ဖုန်းချမည်</string>

    <!-- CallParticipantsListDialog -->
    <plurals name="CallParticipantsListDialog_in_this_call_d_people">
        <item quantity="other">၎င်းခေါ်ဆိုမှုထဲတွင် - %1$d ယောက်</item>
    </plurals>

    <!-- CallParticipantView -->
    <string name="CallParticipantView__s_is_blocked">%1$sကိုပိတ်ထားသည်</string>
    <string name="CallParticipantView__more_info">ပိုမိုသိရှိစရာများ</string>
    <string name="CallParticipantView__you_wont_receive_their_audio_or_video">သင်သည် သူတို့၏ အသံ သို့မဟုတ် ဗီဒီယိုများကို လက်ခံရရှိလိမ့်မည် မဟုတ်ပါ၊ ၎င်းတို့လည်း သင်၏ ဖိုင်များကို မလက်ခံရရှိပါ။</string>
    <string name="CallParticipantView__cant_receive_audio_video_from_s">%1$s မှ အသံနှင့် ဗီဒီယို မရရှိနိုင်ပါ</string>
    <string name="CallParticipantView__cant_receive_audio_and_video_from_s">%1$s မှ အသံနှင့် ဗီဒီယို မရရှိနိုင်ပါ</string>
    <string name="CallParticipantView__this_may_be_Because_they_have_not_verified_your_safety_number_change">သင့် လုံခြုံရေးနံပါတ် ပြောင်းလဲမှုကို ၎င်းတို့မှ အတည်မပြုရသေးသောကြောင့် သို့မဟုတ် ၎င်းတို့စက်တွင် ပျက်ကွက်မှုဖြစ်ခဲ့သောကြောင့် သို့မဟုတ် ၎င်းတို့မှ သင့်ကို ပိတ်ပယ်ထားခြင်းကြောင့် တို့ဖြစ်နိုင်ပါသည်။</string>

    <!-- CallToastPopupWindow -->
    <string name="CallToastPopupWindow__swipe_to_view_screen_share">စခရင် မျှဝေမှုကို ကြည့်ရန် ပွတ်ဆွဲပါ</string>

    <!-- ProxyBottomSheetFragment -->
    <string name="ProxyBottomSheetFragment_proxy_server">ကြားခံဆာဗာ</string>
    <string name="ProxyBottomSheetFragment_proxy_address">ကြားခံလိပ်စာ</string>
    <string name="ProxyBottomSheetFragment_do_you_want_to_use_this_proxy_address">၎င်း ကြားခံလိပ်စာကိုအသုံးပြု ချင်ပါသလား?</string>
    <string name="ProxyBottomSheetFragment_use_proxy">ကြားခံ ကိုသုံးမယ်</string>
    <string name="ProxyBottomSheetFragment_successfully_connected_to_proxy">ကြားခံ သို့အောင်မြင်စွာ ချိတ်ဆက်နိုင်ခဲ့ပါသည်</string>

    <!-- RecaptchaProofActivity -->
    <string name="RecaptchaProofActivity_failed_to_submit">တင်ပြရန် မအောင်မြင်ခဲ့ပါ</string>
    <string name="RecaptchaProofActivity_complete_verification">အတည်ပြုမှု အပြီးသတ်လုပ်ရန်</string>

    <!-- RegistrationActivity -->
    <string name="RegistrationActivity_select_your_country">နိုင်ငံရွေးချယ်ပါ</string>
    <string name="RegistrationActivity_you_must_specify_your_country_code">နိုင်ငံ၏ ဖုန်းကုဒ်အားဖော်ပြရမည်
    </string>
    <string name="RegistrationActivity_you_must_specify_your_phone_number">သင့်၏ ဖုန်းနံပါတ် အားဖော်ပြရမည်
    </string>
    <string name="RegistrationActivity_invalid_number">နံပါတ် မှားနေသည်</string>
    <string name="RegistrationActivity_the_number_you_specified_s_is_invalid">သင်ထည့်လိုက်သော နံပါတ် ( %1$s) သည်မှားယွင်းနေသည်။
    </string>
    <string name="RegistrationActivity_a_verification_code_will_be_sent_to">အတည်ပြုကုဒ်ကို အောက်ပါထံသို့ ပို့ပေးပါမည် −</string>
    <string name="RegistrationActivity_you_will_receive_a_call_to_verify_this_number">၎င်းနံပတ်ကို အတည်ပြုရန်အတွက် အဝင်ဖုန်းတစ်ခု လက်ခံရရှိပါမည်</string>
    <string name="RegistrationActivity_is_your_phone_number_above_correct">သင်၏ အထက်ပါဖုန်းနံပါတ် မှန်ကန်ပါသလား?</string>
    <string name="RegistrationActivity_edit_number">နံပါတ်ကို ပြင်မယ်</string>
    <string name="RegistrationActivity_missing_google_play_services">Google Play မရှိပါ</string>
    <string name="RegistrationActivity_this_device_is_missing_google_play_services">သင့်ဖုန်းတွင် Google Play Services လိုအပ်နေပါသည်။ သင် Molly ကို အသုံးပြုနိုင်ပါတယ် ဒီဖွဲ့စည်းပုံအကျိုးရလဒ်ကယုံကြည်ဖို့အတွက် ဒါမှမဟုတ် စွမ်းဆောင်ရည် ကောင်းဖို့အတွက်ဖြစ်နိုင်ပါတယ်။ \n\n သင်က ကျွမ်းကျင်အဆင့် မဟုတ်လျှင် Android Rom market ကို သွားရန် မလိုပါ။ သို့မဟုတ် အမှားတစ်ခုခုဟု ထင်ပါက ဖြေရှင်းပေးနိုင်ဖို့အတွက် support@molly.im သို့ ဆက်သွယ်ပေးပါ။</string>
    <string name="RegistrationActivity_i_understand">နားလည် လက်ခံပါသည်</string>
    <string name="RegistrationActivity_play_services_error">Google Play အသုံးပြု၍မရပါ</string>
    <string name="RegistrationActivity_google_play_services_is_updating_or_unavailable">Google Play Serivice ကို အဆင့်မြှင့်တင်နေခြင်း၊ သို့၊ အသုံးပြု၍ မရခြင်းဖြစ်နေပါသည်။ ပြန်လည် စမ်းသပ်ကြည့်ပါ။</string>
    <string name="RegistrationActivity_terms_and_privacy">လိုက်နာဆောင်ရွက်ရမည့် အချက်များ</string>
    <string name="RegistrationActivity_signal_needs_access_to_your_contacts_and_media_in_order_to_connect_with_friends">Signal သည် သင့်အား မိတ်ဆွေများနှင့် ဆက်သွယ်ပေးနိုင်ရန်နှင့် မက်ဆေ့ချ်များ ပေးပို့နိုင်စေရန်အတွက် ကူညီပေးရန် အဆက်အသွယ်နှင့် မီဒီယာ ခွင့်ပြုချက်များ လိုအပ်ပါသည်။ သင့်အဆက်အသွယ်များကို End-to-end ကုဒ်ပြောင်းဝှက်ထားသော Signal ၏ သီးသန့် အဆက်အသွယ် ရှာဖွေရေးကို သုံး၍ အပ်လုဒ်လုပ်ထားသောကြောင့် Signal ဝန်ဆောင်မှုတွင် မည်သည့်အခါမျှ မြင်ရမည် မဟုတ်ပါ။</string>
    <string name="RegistrationActivity_signal_needs_access_to_your_contacts_in_order_to_connect_with_friends">Signal သည် သင့်အား မိတ်ဆွေများနှင့် ဆက်သွယ်ပေးရန်အတွက် အဆက်အသွယ် ခွင့်ပြုချက် လိုအပ်ပါသည်။ သင့်အဆက်အသွယ်များကို End-to-end ကုဒ်ပြောင်းဝှက်ထားသော Signal ၏ သီးသန့် အဆက်အသွယ် ရှာဖွေရေးကို သုံး၍ အပ်လုဒ်လုပ်ထားသောကြောင့် Signal ဝန်ဆောင်မှုတွင် မည်သည့်အခါမျှ မြင်ရမည် မဟုတ်ပါ။</string>
    <string name="RegistrationActivity_rate_limited_to_service">ဤနံပတ်ဖြင့် မှတ်ပုံတင်ခြင်းကို အကြိမ်ပေါင်းများစွာ ကြိုးစားပြီးပါပြီ။ ကျေးဇူးပြူ၍ နောင်အခါမှ ပြန်လည်ကြိုးစားပါ။</string>
    <string name="RegistrationActivity_unable_to_connect_to_service">ဝန်ဆောင်မှုနှင့် ဆက်သွယ်၍ မရနိုင်ပါ။ အင်တာနက်ချိတ်ဆက်မှုအား နောက်တစ်ကြိမ် စစ်ဆေး၍ ပြန်လည်ကြိုးစားကြည့်ပါ။</string>
    <string name="RegistrationActivity_non_standard_number_format">စံပုံစံနှင့် မကိုက်ညီသည့် နံပါတ်</string>
    <string name="RegistrationActivity_the_number_you_entered_appears_to_be_a_non_standard">သင်ထည့်သွင်းထားသည့် နံပါတ် (%1$s) သည် စံပုံစံနှင့် မကိုက်ညီပုံပေါ်ပါသည်။\n\nသင်ဆိုလိုသည်မှာ %2$s ဟုတ်ပါသလား။</string>
    <string name="RegistrationActivity_signal_android_phone_number_format">Molly Android - ဖုန်းနံပါတ် ပုံစံ</string>
    <string name="RegistrationActivity_call_requested">ကောလ် တောင်းဆိုပြီး</string>
    <plurals name="RegistrationActivity_debug_log_hint">
        <item quantity="other">ယခု သင်သည် ပျက်ကွက်မှုပြင်ခြင်း မှတ်တမ်း တင်ရန်အတွက် အဆင့် %1$d ဆင့်သာလိုတော့သည်</item>
    </plurals>
    <string name="RegistrationActivity_we_need_to_verify_that_youre_human">သင်သည် လူသားဖြစ်ကြောင်း ကျွန်ုပ်တို့ အတည်ပြုရန် လိုအပ်သည်</string>
    <string name="RegistrationActivity_next">နောက်ထက်</string>
    <string name="RegistrationActivity_continue">ရှေ့ဆက်ပါ</string>
    <string name="RegistrationActivity_take_privacy_with_you_be_yourself_in_every_message">လုံခြုံရေးကို သင်နှင့် ယူဆောင်သွားပါ။ \n မက်ဆေ့ချ်တိုင်းတွင် သင်ကိုယ်တိုင်ဖြစ်နိုင်ပါစေ။</string>
    <string name="RegistrationActivity_enter_your_phone_number_to_get_started">စတင်ရန် ဖုန်းနံပါတ်ကို ထည့်သွင်းပါ။</string>
    <string name="RegistrationActivity_enter_your_phone_number">သင့်ဖုန်းနံပါတ်ကိုထည့်ပါ</string>
    <string name="RegistrationActivity_you_will_receive_a_verification_code">အတည်ပြုချက်နံပါတ် သင်လက်ခံရရှိပါမည်၊ ဖုန်းခေါ်ဆိုခ သို့ SMS မက်ဆေ့ချ် ပို့ဆောင်ခ ကျသင့်မည်ဖြစ်သည်။</string>
    <string name="RegistrationActivity_enter_the_code_we_sent_to_s">%1$s ကို ပို့လိုက်သည့် အတည်ပြုကုဒ်ကို ထည့်ပါ။</string>
    <string name="RegistrationActivity_make_sure_your_phone_has_a_cellular_signal">မက်ဆေ့ချ် သို့မဟုတ် အဝင်ဖုန်း လက်ခံရရှိရန်အတွက် သင့်ဖုန်းလိုင်းမိနေရန် လိုအပ်သည်</string>

    <string name="RegistrationActivity_phone_number_description">ဖုန်းနံပါတ်</string>
    <string name="RegistrationActivity_country_code_description">နိုင်ငံ ကုဒ်</string>
    <string name="RegistrationActivity_call">ဖုန်းခေါ်ဆိုမှု</string>

    <!-- RegistrationLockV2Dialog -->
    <string name="RegistrationLockV2Dialog_turn_on_registration_lock">မှတ်ပုံတင်မှု ပိတ်ထားခြင်းကို အသုံးပြုမည်လား?</string>
    <string name="RegistrationLockV2Dialog_turn_off_registration_lock">မှတ်ပုံတင်မှု ပိတ်ထားခြင်းကို အသုံးမပြုမည်လား?</string>
    <string name="RegistrationLockV2Dialog_if_you_forget_your_signal_pin_when_registering_again">အကယ်၍ သင်၏ Signal ပင်နံပါတ် ကို နောက်တစ်ကြိမ် မှတ်ပုံတင်သည့်အခါတွင် မေ့နေပါက သင်၏ အကောင့်ကို ၇ ရက် အသုံးပြုနိုင်မည်မဟုတ်ပါ။</string>
    <string name="RegistrationLockV2Dialog_turn_on">ဖွင့်မည်</string>
    <string name="RegistrationLockV2Dialog_turn_off">ပိတ်မည်</string>

    <!-- RevealableMessageView -->
    <string name="RevealableMessageView_view_photo">ဓာတ်ပုံကြည့်ရန်</string>
    <string name="RevealableMessageView_view_video">ဗွီဒီယိုကြည့်မည်</string>
    <string name="RevealableMessageView_viewed">ကြည့်ရှုပြီး</string>
    <string name="RevealableMessageView_media">ရုပ်၊သံ၊ပုံ များ</string>

    <!-- Search -->
    <string name="SearchFragment_no_results">\'%1$s\' ကို ရှာမတွေ့ပါ</string>
    <string name="SearchFragment_header_conversations">စကားဝိုင်းများ</string>
    <string name="SearchFragment_header_contacts">အဆက်အသွယ်များ</string>
    <string name="SearchFragment_header_messages">စာများ</string>

    <!-- ShakeToReport -->
    <string name="ShakeToReport_shake_detected" translatable="false">Shake detected</string>
    <string name="ShakeToReport_submit_debug_log" translatable="false">Submit debug log?</string>
    <string name="ShakeToReport_submit" translatable="false">Submit</string>
    <string name="ShakeToReport_failed_to_submit" translatable="false">Failed to submit :(</string>
    <string name="ShakeToReport_success" translatable="false">Success!</string>
    <string name="ShakeToReport_share" translatable="false">Share</string>

    <!-- SharedContactDetailsActivity -->
    <string name="SharedContactDetailsActivity_add_to_contacts">အဆက်အသွယ်များထဲသို့ ထည့်မည်</string>
    <string name="SharedContactDetailsActivity_invite_to_signal">Molly သုံးဖို့ ဖိတ်ရန်</string>
    <string name="SharedContactDetailsActivity_signal_message">Signal မက်ဆေ့ချ်</string>
    <string name="SharedContactDetailsActivity_signal_call">Signal ခေါ်ဆိုမှု</string>

    <!-- SharedContactView -->
    <string name="SharedContactView_add_to_contacts">အဆက်အသွယ်များထဲသို့ ထည့်မည်</string>
    <string name="SharedContactView_invite_to_signal">Molly သုံးဖို့ ဖိတ်ရန်</string>
    <string name="SharedContactView_message">Signal မက်ဆေ့ချ်</string>

    <!-- SignalBottomActionBar -->
    <string name="SignalBottomActionBar_more">နောက်ထပ်</string>

    <!-- SignalPinReminders -->
    <string name="SignalPinReminders_well_remind_you_again_later">PIN ကို အောင်မြင်စွာ အတည်ပြုပြီး။ သင့်ကို နောက်မှ ထပ်မံအသိပေးပါမည်။</string>
    <string name="SignalPinReminders_well_remind_you_again_tomorrow">PIN ကို အောင်မြင်စွာ အတည်ပြုပြီး။ သင့်ကို မနက်ဖြန်မှ ထပ်မံအသိပေးပါမည်။</string>
    <string name="SignalPinReminders_well_remind_you_again_in_a_few_days">PIN ကို အောင်မြင်စွာ အတည်ပြုပြီး။ သင့်ကို ရက်အနည်းငယ်ကြာမှ ထပ်မံအသိပေးပါမည်။</string>
    <string name="SignalPinReminders_well_remind_you_again_in_a_week">PIN ကို အောင်မြင်စွာ အတည်ပြုပြီး။ သင့်ကို တစ်ပတ်အတွင်း ထပ်မံအသိပေးပါမည်။</string>
    <string name="SignalPinReminders_well_remind_you_again_in_a_couple_weeks">PIN ကို အောင်မြင်စွာ အတည်ပြုပြီး။ သင့်ကို နှစ်ပတ်အတွင်း ထပ်မံအသိပေးပါမည်။</string>
    <string name="SignalPinReminders_well_remind_you_again_in_a_month">PIN ကို အောင်မြင်စွာ အတည်ပြုပြီး။ သင့်ကို တစ်လအတွင်း ထပ်မံအသိပေးပါမည်။</string>

    <!-- Slide -->
    <string name="Slide_image">ပုံ</string>
    <string name="Slide_sticker">စတစ်ကာ</string>
    <string name="Slide_audio">အသံ</string>
    <string name="Slide_video">ဗီဒီယို</string>

    <!-- SmsMessageRecord -->
    <string name="SmsMessageRecord_received_corrupted_key_exchange_message">အလဲအလှယ်စာတိုသော့ အလွဲများလက်ခံရရှိပါသည်။
    </string>
    <string name="SmsMessageRecord_received_key_exchange_message_for_invalid_protocol_version">
        အကျံုးမဝင်သော protocol ဗားရှင်းအသုံးပြုသော အလဲအလှယ်စာတိုသော့များ လက်ခံရရှိပါသည်။
    </string>
    <string name="SmsMessageRecord_received_message_with_new_safety_number_tap_to_process">လုံခြုံရေးနံပါတ်အသစ်ပါသောစာ လက်ခံရရှိပါသည်။ ကြည့်ရန်နှိပ်ပါ။</string>
    <string name="SmsMessageRecord_secure_session_reset">သင်သည် လုံခြုံသောဆက်ရှင်များကို ပြန်ညှိလိုက်ပါသည်။</string>
    <string name="SmsMessageRecord_secure_session_reset_s">%1$s သည် လုံခြုံသောဆက်ရှင်ကို ပြန်ညှိလိုက်ပါသည်။</string>
    <string name="SmsMessageRecord_duplicate_message">ဆင်တူဖြစ်နေသောစာ</string>
    <string name="SmsMessageRecord_this_message_could_not_be_processed_because_it_was_sent_from_a_newer_version">၎င်း မက်ဆေ့ချ်ကို Signal ၏ ပိုသစ်သောဗားရှင်းမှ ပို့ဆောင်ထား၍ လုပ်ဆောင်၍မရပါ။ သင်မှ အပ်ဒိတ်ပြုလုပ်ပြီးလျှင် သင်၏ အဆက်အသွယ်ကို ၎င်းမက်ဆေ့ချ် ပြန်ပို့ပေးရန် တောင်းဆိုနိုင်ပါသည်။</string>
    <string name="SmsMessageRecord_error_handling_incoming_message">အဝင်မက်ဆေ့ချ်ကို ကိုယ်တွယ်နေစဥ် မှားယွင်းချက်ဖြစ်ခဲ့သည်။</string>

    <!-- StickerManagementActivity -->
    <string name="StickerManagementActivity_stickers">စတစ်ကာများ</string>

    <!-- StickerManagementAdapter -->
    <string name="StickerManagementAdapter_installed_stickers">ထည့်သွင်းစတစ်ကာများ</string>
    <string name="StickerManagementAdapter_stickers_you_received">သင်ရရှိသောစတစ်ကာများ</string>
    <string name="StickerManagementAdapter_signal_artist_series">Signal အနုပညာရှင် စီးရီးများ</string>
    <string name="StickerManagementAdapter_no_stickers_installed">စတစ်ကာများ မတပ်ဆင်ထားပါ</string>
    <string name="StickerManagementAdapter_stickers_from_incoming_messages_will_appear_here">အဝင်မက်ဆေ့ခ်ျများမှ စတစ်ကာများသည် ၎င်းနေရာတွင် ပေါ်ပါမည်</string>
    <string name="StickerManagementAdapter_untitled">ခေါင်းစဉ်မဲ့</string>
    <string name="StickerManagementAdapter_unknown">မသိ</string>

    <!-- StickerPackPreviewActivity -->
    <string name="StickerPackPreviewActivity_untitled">ခေါင်းစဉ်မဲ့</string>
    <string name="StickerPackPreviewActivity_unknown">မသိ</string>
    <string name="StickerPackPreviewActivity_install">ထည့်သွင်းမယ်+</string>
    <string name="StickerPackPreviewActivity_remove">ဖယ်ရှားမယ်</string>
    <string name="StickerPackPreviewActivity_stickers">စတစ်ကာများ</string>
    <string name="StickerPackPreviewActivity_failed_to_load_sticker_pack">စတစ်ကာတွဲကို တင်ခြင်းမအောင်မြင်ပါ</string>

    <!-- SubmitDebugLogActivity -->
    <string name="SubmitDebugLogActivity_edit">ပြင်မယ်</string>
    <string name="SubmitDebugLogActivity_done">ပြီးပြီ</string>
    <!-- Menu option to save a debug log file to disk. -->
    <string name="SubmitDebugLogActivity_save">သိမ်းရန်</string>
    <!-- Error that is show in a toast when we fail to save a debug log file to disk. -->
    <string name="SubmitDebugLogActivity_failed_to_save">သိမ်းရန် မအောင်မြင်ခဲ့ပါ</string>
    <!-- Toast that is show to notify that we have saved the debug log file to disk. -->
    <string name="SubmitDebugLogActivity_save_complete">သိမ်းပြီးပါပြီ</string>
    <string name="SubmitDebugLogActivity_tap_a_line_to_delete_it">၎င်းကိုဖျက်ရန် မျဉ်းတစ်ကြောင်းနှိပ်ပါ</string>
    <string name="SubmitDebugLogActivity_submit">တင်မယ်</string>
    <string name="SubmitDebugLogActivity_failed_to_submit_logs">မှတ်တမ်းများတင်သွင်းရန်မအောင်မြင်ပါ</string>
    <string name="SubmitDebugLogActivity_success">အောင်မြင်!</string>
    <string name="SubmitDebugLogActivity_copy_this_url_and_add_it_to_your_issue">၎င်း URL ကိုကူးယူပြီး သင်၏ ပြဿနာ မှတ်တမ်းစာ သို့မဟုတ် ပံ့ပိုးရန်အီးမေးလ်ထဲသို့ ထည့်ပါ။ \n\n <b>%1$s</b></string>
    <string name="SubmitDebugLogActivity_share">ဝေမျှရန်</string>
    <string name="SubmitDebugLogActivity_this_log_will_be_posted_publicly_online_for_contributors">ကူညီပံ့ပိုးသူများ ကြည့်ရှုနိုင်ရန်အတွက် ဤမှတ်တမ်းကို အွန်လိုင်းတွင် လူသူမရွေးကြည့်နိုင်ရန် တင်သွားပါမည်။ အပ်လုဒ်မလုပ်မီ ဆန်းစစ်နိုင်ပါသည်။</string>

    <!-- SupportEmailUtil -->
    <string name="SupportEmailUtil_support_email" translatable="false">support@molly.im</string>
    <string name="SupportEmailUtil_filter">စီစစ်ခြင်း -</string>
    <string name="SupportEmailUtil_device_info">ကိရိယာအချက်အလက် -</string>
    <string name="SupportEmailUtil_android_version">Android ဗားရှင်း -</string>
    <string name="SupportEmailUtil_signal_version">Molly ဗားရှင်း -</string>
    <string name="SupportEmailUtil_signal_package">Molly ပက်ကေ့ချ် -</string>
    <string name="SupportEmailUtil_registration_lock">မှတ်ပုံတင်မှု သော့ပိတ်ထားခြင်း -</string>
    <string name="SupportEmailUtil_locale">Locale -</string>

    <!-- ThreadRecord -->
    <string name="ThreadRecord_group_updated">အဖွဲ့ကို ပြင်ဆင်ပြီး</string>
    <string name="ThreadRecord_left_the_group">အဖွဲ့မှထွက်သွားသည်</string>
    <string name="ThreadRecord_secure_session_reset">လုံခြုံသော ဆက်ရှင်ကိုပြန်ညှိပြီး။</string>
    <string name="ThreadRecord_draft">မူကြမ်း</string>
    <string name="ThreadRecord_called">သင်မှခေါ်သည်</string>
    <string name="ThreadRecord_called_you">သင့်ထံခေါ်သည်</string>
    <string name="ThreadRecord_missed_audio_call">လွဲချော်ခဲ့သော အသံခေါ်ဆိုမှု</string>
    <string name="ThreadRecord_missed_video_call">လွဲချော်ခဲ့သော ဗီဒီယိုခေါ်ဆိုမှု</string>
    <string name="ThreadRecord_media_message">ရုပ်/သံ/ပုံပါစာ</string>
    <string name="ThreadRecord_sticker">စတစ်ကာ</string>
    <string name="ThreadRecord_view_once_photo">တစ်ခါကြည့် ဓါတ်ပုံ</string>
    <string name="ThreadRecord_view_once_video">တစ်ခါကြည့် ဗီဒီယို</string>
    <string name="ThreadRecord_view_once_media">တစ်ခါကြည့် မီဒီယာ</string>
    <string name="ThreadRecord_this_message_was_deleted">၎င်းမက်ဆေ့ချ်ကို ဖျက်ခဲ့ပါသည်။</string>
    <string name="ThreadRecord_you_deleted_this_message">သင်သည် ဤမက်ဆေ့ချ်ကို ဖျက်လိုက်ပါပြီ။</string>
    <!-- Displayed in the notification when the user sends a request to activate payments -->
    <string name="ThreadRecord_you_sent_request">ငွေပေးချေမှုများကို သက်ဝင်လုပ်ဆောင်ရန် တောင်းဆိုချက် ပို့ထားပါသည်</string>
    <!-- Displayed in the notification when the recipient wants to activate payments -->
    <string name="ThreadRecord_wants_you_to_activate_payments">%1$s သည် သင့်အား ငွေပေးချေမှုများကို သက်ဝင်လုပ်ဆောင်စေလိုပါသည်</string>
    <!-- Displayed in the notification when the user activates payments -->
    <string name="ThreadRecord_you_activated_payments">ငွေပေးချေမှုများကို သက်ဝင်လုပ်ဆောင်ထားပါသည်</string>
    <!-- Displayed in the notification when the recipient can accept payments -->
    <string name="ThreadRecord_can_accept_payments">ယခုအခါ %1$s သည် ငွေပေးချေမှုများကို လက်ခံနိုင်ပါသည်</string>
    <string name="ThreadRecord_s_is_on_signal">%1$s က Signal တွင်ရှိသည်!</string>
    <string name="ThreadRecord_disappearing_messages_disabled">မက်ဆေ့ချ်များ ပျောက်ကွယ်ခြင်းကို ပိတ်ထားပါသည်</string>
    <string name="ThreadRecord_disappearing_message_time_updated_to_s">စာများသည် %1$s အတွင်းပျောက်သွားရန် ချိန်ညှိထားသည်။</string>
    <string name="ThreadRecord_safety_number_changed">လုံခြုံရေးနံပါတ် ပြောင်းလဲသွားသည်</string>
    <string name="ThreadRecord_your_safety_number_with_s_has_changed">သင်နှင့် %1$s ၏ လုံခြုံရေးနံပါတ် ပြောင်းလဲသွားသည်။</string>
    <string name="ThreadRecord_you_marked_verified">အတည်ပြုကြောင်း သင်မှတ်လိုက်သည်</string>
    <string name="ThreadRecord_you_marked_unverified">အတည်မပြုထားဟု သင်မှတ်လိုက်သည်</string>
    <string name="ThreadRecord_message_could_not_be_processed">မက်ဆေ့ခ်ျကို လုပ်ဆောင်၍မရပါ</string>
    <string name="ThreadRecord_delivery_issue">ပေးပို့မှု ပြဿနာ</string>
    <string name="ThreadRecord_message_request">မက်ဆေ့ပို့ရန် တောင်းခံချက်</string>
    <string name="ThreadRecord_photo">ရုပ်ပုံ</string>
    <string name="ThreadRecord_gif">လှုပ်ရှားနေသောရုပ်ပုံ</string>
    <string name="ThreadRecord_voice_message">အသံမက်ဆေ့ချ်</string>
    <string name="ThreadRecord_file">ဖိုင်</string>
    <string name="ThreadRecord_video">ဗီဒီယို</string>
    <string name="ThreadRecord_chat_session_refreshed">စကားပြောဆိုမှု အချိန်ပိုင်း ပြန်စတင်ခဲ့ပါသည်</string>
    <!-- Displayed in the notification when the user is sent a gift -->
    <string name="ThreadRecord__you_received_a_gift">လက်ဆောင်တစ်ခု ရခဲ့ပါသည်</string>
    <!-- Displayed in the notification when the user sends a gift -->
    <string name="ThreadRecord__you_sent_a_gift">လက်ဆောင်တစ်ခု ပို့ခဲ့ပါသည်</string>
    <!-- Displayed in the notification when the user has opened a received gift -->
    <string name="ThreadRecord__you_redeemed_a_gift_badge">လက်ဆောင် ဘဲ့ဂျ်ကို လဲလှယ်ခဲ့ပါသည်</string>
    <!-- Displayed in the conversation list when someone reacted to your story -->
    <string name="ThreadRecord__reacted_s_to_your_story">သင့်စတိုရီကို %1$s ဖြင့် တုံ့ပြန်ခဲ့ပါသည်</string>
    <!-- Displayed in the conversation list when you reacted to someone\'s story -->
    <string name="ThreadRecord__reacted_s_to_their_story">၎င်းတို့၏ စတိုရီကို %1$s ဖြင့် တုံ့ပြန်ခဲ့ပါသည်</string>
    <!-- Displayed in the conversation list when your most recent message is a payment to or from the person the conversation is with -->
    <string name="ThreadRecord_payment">ငွေပေးချေမှု</string>

    <!-- UpdateApkReadyListener -->
    <string name="UpdateApkReadyListener_Signal_update">Molly ဗားရှင်းအသစ်</string>
    <string name="UpdateApkReadyListener_a_new_version_of_signal_is_available_tap_to_update">Molly ဗားရှင်းအသစ်ရပါပြီ၊ အဆင့်မြှင့်ရန် နှိပ်လိုက်ပါ</string>

    <!-- UntrustedSendDialog -->
    <string name="UntrustedSendDialog_send_message">စာပို့မလား?</string>
    <string name="UntrustedSendDialog_send">ပို့ပါ</string>

    <!-- UnverifiedSendDialog -->
    <string name="UnverifiedSendDialog_send_message">စာပို့မလား?</string>
    <string name="UnverifiedSendDialog_send">ပို့ပါ</string>

    <!-- UsernameEditFragment -->
    <!-- Toolbar title when entering from registration -->
    <string name="UsernameEditFragment__add_a_username">သုံးစွဲသူအမည် ပေါင်းထည့်ရန်</string>
    <!-- Instructional text at the top of the username edit screen -->
    <string name="UsernameEditFragment__choose_your_username">သင်၏ သုံးစွဲသူအမည်ကို ရွေးရန်</string>
    <string name="UsernameEditFragment_username">အသုံးပြုသူအမည်</string>
    <string name="UsernameEditFragment_delete">ဖျက်မည်</string>
    <string name="UsernameEditFragment_successfully_set_username">အသုံးပြုသူအမည်ကို အောင်မြင်စွာသတ်မှတ်ပြီး။</string>
    <string name="UsernameEditFragment_successfully_removed_username">အသုံးပြုသူအမည်ကို အောင်မြင်စွာ ဖယ်ရှားခဲ့ပြီး။</string>
    <string name="UsernameEditFragment_encountered_a_network_error">ကွန်ယက်အမှားတစ်ခုနှင့် ကြုံတွေ့ခဲ့ရသည်။</string>
    <string name="UsernameEditFragment_this_username_is_taken">ဤအသုံးပြုသူအမည်ကို ယူထားပြီးပါပြီ။</string>
    <string name="UsernameEditFragment_this_username_is_available">ဤအသုံးပြုသူအမည်ကို ရရှိနိုင်ပါသည်။</string>
    <string name="UsernameEditFragment_usernames_can_only_include">အသုံးပြုသူအမည်များတွင် A–Z၊ 0-9 နှင့် \"_\" သင်္ကေတများသာ ပါဝင်နိုင်ပါသည်။</string>
    <string name="UsernameEditFragment_usernames_cannot_begin_with_a_number">အသုံးပြုသူအမည်များသည်ည် နံပါတ်နှင့် စတင်၍ မရပါ။</string>
    <string name="UsernameEditFragment_username_is_invalid">အသုံးပြုသူအမည် မမှန်ကန်ပါ</string>
    <string name="UsernameEditFragment_usernames_must_be_between_a_and_b_characters">အသုံးပြုသူအမည်များသည် %1$d နှင့် %2$d ကြား အက္ခရာလုံး အရေတွက်ရှိရပါမည် ။</string>
    <!-- Explanation about what usernames provide -->
    <string name="UsernameEditFragment__usernames_let_others_message">သုံးစွဲသူအမည်များသည် သင့်ဖုန်းနံပါတ် မလိုဘဲ အခြားသူများအား သင့်ထံ မက်ဆေ့ချ်ပို့နိုင်စေပါသည်။ သင့်လိပ်စာကို သီးသန့်လျှို့ဝှက်ထားရာတွင် အကူအညီဖြစ်စေရန် ၎င်းတို့အား ဂဏန်းအစုံလိုက်ဖြင့် တွဲထားပါသည်။</string>
    <!-- Dialog title for explanation about numbers at the end of the username -->
    <string name="UsernameEditFragment__what_is_this_number">ဤနံပါတ်က ဘာလဲ။</string>
    <string name="UsernameEditFragment__these_digits_help_keep">ဤဂဏန်းများသည် သင့်သုံးစွဲသူအမည်ကို သီးသန့်လျှို့ဝှက်ပေးထားသောကြောင့် မလိုချင်သည့် မက်ဆေ့ချ်များ ရရှိခြင်းမှ ရှောင်နိုင်ပါသည်။ သင့်သုံးစွဲသူအမည်ကို သင် ချက်(တ်)လိုသည့် လူများ၊ အဖွဲ့များထံသာ ဝေမျှနိုင်ပါသည်။ သုံးစွဲသူအမည်ကို ပြောင်းလိုက်ပါက ဂဏန်းအစုံအသစ် ရရှိပါမည်။</string>
    <!-- Button to allow user to skip -->
    <string name="UsernameEditFragment__skip">ကျော်ပါ။</string>
    <!-- Content description for done button -->
    <string name="UsernameEditFragment__done">ပြီးပါပြီ</string>

    <plurals name="UserNotificationMigrationJob_d_contacts_are_on_signal">
        <item quantity="other">အဆက်အသွယ် %1$d ဦးသည် Signal ပေါ်ရှိပါသည်!</item>
    </plurals>

    <!-- UsernameShareBottomSheet -->
    <!-- Explanation of what the sheet enables the user to do -->
    <string name="UsernameShareBottomSheet__copy_or_share_a_username_link">သုံးစွဲသူအမည်လင့်ခ်ကို ကူးရန် သို့မဟုတ် ဝေမျှရန်</string>

    <!-- VerifyIdentityActivity -->
    <string name="VerifyIdentityActivity_your_contact_is_running_an_old_version_of_signal">သင့်မိတ်ဆွေသည် signal ဗားရှင်းအဟောင်းအသုံးပြုထားပါသည်။ လုံခြုံရေးနံပါတ်များ အတည်မပြုခင် Signal ဗားရှင်းအား မြှင့်တင်ခိုင်းလိုက်ပါ။</string>
    <string name="VerifyIdentityActivity_your_contact_is_running_a_newer_version_of_Signal">သင့်မိတ်ဆွေသည် Signal ဗားရှင်းအသစ်နှင့် သင်နှင့်လိုက်လျောညီထွေမရှိသည့် QR code ပုံစံကိုအသုံးပြုထားပါသည်။ နှိုင်းယှဉ်စစ်ဆေးရန် အဆင့်မြှင့်ပါ။</string>
    <string name="VerifyIdentityActivity_the_scanned_qr_code_is_not_a_correctly_formatted_safety_number">စကန်ဖတ်ထားသော QR ကုဒ်သည် မှန်ကန်သော လုံခြုံရေးနံပါတ်ပုံစံမဟုတ်သဖြင့် ထပ်မံ စကန်ဖတ်လိုက်ပါ။</string>
    <string name="VerifyIdentityActivity_share_safety_number_via">… မှတဆင့် လုံခြုံရေးနံပါတ်ကို မျှဝေမယ်</string>
    <string name="VerifyIdentityActivity_our_signal_safety_number">တို့တွေရဲ့ Signal လုံခြုံရေးနံပါတ်:</string>
    <string name="VerifyIdentityActivity_no_app_to_share_to">သင့်မှာမျှဝေစရာ app များရှိပုံမရပါ။</string>
    <string name="VerifyIdentityActivity_no_safety_number_to_compare_was_found_in_the_clipboard">ကလစ်ဘုတ် တွင်တိုက်ကြည့်စရာ လုံခြုံရေးနံပါတ်များ မရှိပါ</string>
    <string name="VerifyIdentityActivity_signal_needs_the_camera_permission_in_order_to_scan_a_qr_code_but_it_has_been_permanently_denied">QR Code အားစစ်ဆေးနိုင်ရန် မိမိ ကင်မရာကို Mollyမှ အသုံးပြုခွင့်ရရန်လိုအပ်သည်။ သို့သော် အမြဲတမ်းတွက် ခွင့်မပြုပါ ဟုရွေးထားပြီး ဖြစ်နေသဖြင့် အပ်ပလီကေးရှင်း အပြင်အဆင်သို့ သွား၍ ခွင့်ပြုချက်များကို ရွေးချယ်ကာ ကင်မရာကို အသုံးပြုနိုင်အောင် ပြုလုပ်ပါ။</string>
    <string name="VerifyIdentityActivity_unable_to_scan_qr_code_without_camera_permission">ကင်မရာကို ခွင့်ပြုချက် မပေးထားဘဲ QR ကုတ်ကို စကန်ဖတ်၍ မရပါ</string>
    <string name="VerifyIdentityActivity_you_must_first_exchange_messages_in_order_to_view">%1$s ၏ လုံခြုံရေးနံပါတ်ကို ကြည်ရှုရန် သင်မှအရင် မက်ဆေ့ချ်များကို ပေးပို့လက်ခံ ရပါမည်။</string>

    <!-- ViewOnceMessageActivity -->
    <string name="ViewOnceMessageActivity_video_duration" translatable="false">%1$02d:%2$02d</string>

    <!-- AudioView -->
    <string name="AudioView_duration" translatable="false">%1$d:%2$02d</string>

    <!-- MessageDisplayHelper -->
    <string name="MessageDisplayHelper_message_encrypted_for_non_existing_session">ရှိမနေတော့သည့် ဆက်ရှင်အတွက် စာများကို encrpyt လုပ်ထားပါသည်။</string>

    <!-- MmsMessageRecord -->
    <string name="MmsMessageRecord_bad_encrypted_mms_message">မှားယွင်းစာ encrpyt လုပ်ထားသော MMS စာ</string>
    <string name="MmsMessageRecord_mms_message_encrypted_for_non_existing_session">ရှိမနေတော့သည့် ဆက်ရှင်အတွက် MMS စာများကို encrypt လုပ်ထားပါသည်။</string>

    <!-- MuteDialog -->
    <string name="MuteDialog_mute_notifications">အသိပေးချက်ကို ပိတ်ပါ</string>

    <!-- ApplicationMigrationService -->
    <string name="ApplicationMigrationService_import_in_progress">သွင်းယူနေသည်</string>
    <string name="ApplicationMigrationService_importing_text_messages">စာများကို သွင်းယူနေသည်</string>
    <string name="ApplicationMigrationService_import_complete">သွင်းယူမှုပြီးဆုံးပြီ</string>
    <string name="ApplicationMigrationService_system_database_import_is_complete">System ဒေတာဘေစ့်ကိုသွင်းယူခြင်း ပြီးဆုံးပါပြီ။</string>

    <!-- KeyCachingService -->
    <string name="KeyCachingService_signal_passphrase_cached">ဖွင့်ရန် နှိပ်ပါ။</string>
    <string name="KeyCachingService_passphrase_cached">Molly ကိုဖွင့်လိုက်ပါပြီ</string>
    <string name="KeyCachingService_lock">Lock Molly</string>

    <!-- MediaPreviewActivity -->
    <string name="MediaPreviewActivity_you">သင်</string>
    <string name="MediaPreviewActivity_unssuported_media_type">ပံ့ပိုးမှုမပြုနိုင်သော ရုပ်၊သံ၊ပုံ ဖိုင်များ</string>
    <string name="MediaPreviewActivity_draft">မူကြမ်း</string>
    <string name="MediaPreviewActivity_signal_needs_the_storage_permission_in_order_to_write_to_external_storage_but_it_has_been_permanently_denied">သင်၏ ပြင်ပသိုလှောင်ရာနေရာတွင် သိမ်းရန် သိုလှောင်မှုခွင့်ပြုချက်အား Molly ကို ပေးရန်လိုအပ်ပါသည်။ သို့သော် လုံးဝခွင့်မပြုပါ ဟုရွေးထားပြီး ဖြစ်နေသဖြင့် အပ်ပလီကေးရှင်း အပြင်အဆင်သို့ သွား၍ ခွင့်ပြုချက်များကို ရွေးချယ်ကာ သိုလှောင်မှုခွင့်ပြုချက်ကို အသုံးပြုနိုင်အောင် ပြုလုပ်ပါ။</string>
    <string name="MediaPreviewActivity_unable_to_write_to_external_storage_without_permission">ခွင့်ပြုချက်မပေးထားပါက အပြင်ဘက်တွင် သိမ်းဆည်း၍မရပါ</string>
    <string name="MediaPreviewActivity_media_delete_confirmation_title">စာကို ဖျက်မှှှှှှှာလား?</string>
    <string name="MediaPreviewActivity_media_delete_confirmation_message">ဤစာများကို အပြီးတိုင်ဖျက်မည်။</string>
    <string name="MediaPreviewActivity_s_to_s">%1$s မှ %2$s သို့</string>
    <!-- All media preview title when viewing media send by you to another recipient (allows changing of \'You\' based on context) -->
    <string name="MediaPreviewActivity_you_to_s">%1$s ထံသို့</string>
    <!-- All media preview title when viewing media sent by another recipient to you (allows changing of \'You\' based on context) -->
    <string name="MediaPreviewActivity_s_to_you">%1$s ထံမှ</string>
    <string name="MediaPreviewActivity_media_no_longer_available">မီဒီယာမရှိတော့ပါ</string>
    <string name="MediaPreviewActivity_cant_find_an_app_able_to_share_this_media">ဤမီဒီယာကို ဝေမျှနိုင်သော အပ္ပလီကေးရှင်း မတွေ့ရှိပါ။</string>
    <string name="MediaPreviewActivity_dismiss_due_to_error">ပိတ်မယ်</string>
    <string name="MediaPreviewFragment_edit_media_error">မီဒီယာ ချို့ယွင်းချက်</string>

    <!-- MessageNotifier -->
    <string name="MessageNotifier_d_new_messages_in_d_conversations">စကားဝိုင်း %2$d တွင် စာပေါင်း %1$d ရှိသည်။</string>
    <string name="MessageNotifier_most_recent_from_s">%1$s ထံမှ နောက်ဆုံးစာများ</string>
    <string name="MessageNotifier_locked_message">ပိတ်ထားသော စာ</string>
    <string name="MessageNotifier_message_delivery_failed">စာပို့လွှတ်ခြင်း မအောင်မြင်</string>
    <string name="MessageNotifier_failed_to_deliver_message">စာပို့လွှတ်ရန် မအောင်မြင်။</string>
    <string name="MessageNotifier_error_delivering_message">စာပို့လွှတ်ခြင်း မှားယွင်းနေ</string>
    <string name="MessageNotifier_message_delivery_paused">မက်ဆေ့ချ် ပေးပို့မှု ဆိုင်းငံ့ထားပါသည်။</string>
    <string name="MessageNotifier_verify_to_continue_messaging_on_signal">Molly တွင် မက်ဆေ့ချ် ဆက်ပို့နိုင်ရန် အတည်ပြုပါ။</string>
    <string name="MessageNotifier_mark_all_as_read">အားလုံး ဖတ်ပြီးသား</string>
    <string name="MessageNotifier_mark_read">ဖတ်ပြီးသား</string>
    <string name="MessageNotifier_turn_off_these_notifications">၎င်းသတိပေးချက်များကို ပိတ်ပါ</string>
    <string name="MessageNotifier_view_once_photo">တစ်ခါကြည့် ဓါတ်ပုံ</string>
    <string name="MessageNotifier_view_once_video">တစ်ခါကြည့် ဗီဒီယို</string>
    <string name="MessageNotifier_reply">အကြောင်းပြန်မည်</string>
    <string name="MessageNotifier_signal_message">Signal မက်ဆေ့ချ်</string>
    <string name="MessageNotifier_unsecured_sms">မလုံခြုံသော SMS</string>
    <string name="MessageNotifier_you_may_have_new_messages">သင့်တွင် မက်ဆေ့ချ်အသစ်များ ရောက်ရှိနေပါသည်</string>
    <string name="MessageNotifier_open_signal_to_check_for_recent_notifications">လတ်တလော သတိပေးချက်များ ကိုစစ်ဆေးရန် Molly ကိုဖွင့်ပါ။</string>
    <string name="MessageNotifier_contact_message">%1$s %2$s</string>
    <string name="MessageNotifier_unknown_contact_message">အဆက်အသွယ်</string>
    <string name="MessageNotifier_reacted_s_to_s">\"%2$s\" သို့ %1$s ဖြင့် တုံ့ပြန်ခဲ့ပါသည်။</string>
    <string name="MessageNotifier_reacted_s_to_your_video">သင့် ဗီဒီယို သို့ %1$s ဖြင့် တုံ့ပြန်ခဲ့ပါသည်။</string>
    <string name="MessageNotifier_reacted_s_to_your_image">သင့် ရုပ်ပုံ သို့ %1$s ဖြင့် တုံ့ပြန်ခဲ့ပါသည်။</string>
    <string name="MessageNotifier_reacted_s_to_your_gif">သင့် GIF အား %1$s တုံ့ပြန်ခဲ့သည်။</string>
    <string name="MessageNotifier_reacted_s_to_your_file">သင့် ဖိုင်သို့ %1$s ဖြင့် တုံ့ပြန်ခဲ့ပါသည်။</string>
    <string name="MessageNotifier_reacted_s_to_your_audio">သင့် အသံဖိုင် သို့ %1$s ဖြင့် တုံ့ပြန်ခဲ့ပါသည်။</string>
    <string name="MessageNotifier_reacted_s_to_your_view_once_media">သင့် တစ်ခါကြည့် မီဒီယာ သို့ %1$s ဖြင့် တုံ့ပြန်ခဲ့ပါသည်။</string>
    <string name="MessageNotifier_reacted_s_to_your_sticker">သင့် စတစ်ကာ သို့ %1$s ဖြင့် တုံ့ပြန်ခဲ့ပါသည်။</string>
    <string name="MessageNotifier_this_message_was_deleted">၎င်းမက်ဆေ့ချ်ကို ဖျက်ပြီးပါပြီ။</string>

    <string name="TurnOffContactJoinedNotificationsActivity__turn_off_contact_joined_signal">အဆက်အသွယ်မှ​ Signal သို့ ဝင်ရောက်သည်ဆိုသည့် အသိပေးချက်များကို ပိတ်မည်လား? Signal &gt; အပြင်အဆင်များ &gt; အသိပေးချက်များ ထဲဝင်၍ ၎င်းအသိပေးချက်များကို ဖွင့်လို့ရပါသည်။</string>

    <!-- Notification Channels -->
    <string name="NotificationChannel_channel_messages">မက်ဆေ့ချ်များ</string>
    <string name="NotificationChannel_calls">ဖုန်းခေါ်ဆိုမှုများ</string>
    <string name="NotificationChannel_failures">ပျက်ကွက်မှုများ</string>
    <string name="NotificationChannel_backups">အရန်သိမ်းဆည်းမှုများ</string>
    <string name="NotificationChannel_locked_status">သော့ခတ် အခြေအနေ</string>
    <string name="NotificationChannel_app_updates">အပ္ပလီကေးရှင်း အပ်ဒိတ်များ</string>
    <string name="NotificationChannel_other">အခြား</string>
    <string name="NotificationChannel_group_chats">စကားပြောဆိုမှုများ</string>
    <string name="NotificationChannel_missing_display_name">မသိ</string>
    <string name="NotificationChannel_voice_notes">အသံမှတ်စုများ</string>
    <string name="NotificationChannel_contact_joined_signal">အဆက်အသွယ်သည် Signal ပေါ်တက်ရောက်လာပါပြီ</string>
    <string name="NotificationChannels__no_activity_available_to_open_notification_channel_settings">အသိပေးချက်လိုင်း၏ အပြင်အဆင်များကို ဖွင့်ရန် လှုပ်ရှားမှုမရှိပါ။</string>
    <!-- Notification channel name for showing persistent background connection on devices without push notifications -->
    <string name="NotificationChannel_background_connection">နောက်ကွယ်၌ ချိတ်ဆက်မှု</string>
    <!-- Notification channel name for showing call status information (like connection, ongoing, etc.) Not ringing. -->
    <string name="NotificationChannel_call_status">ကောလ် အခြေအနေ</string>
    <!-- Notification channel name for occasional alerts to the user. Will appear in the system notification settings as the title of this notification channel. -->
    <string name="NotificationChannel_critical_app_alerts">အလွန်အရေးပါသော အက်ပ်သတိပေးချက်များ</string>

    <!-- ProfileEditNameFragment -->

    <!-- QuickResponseService -->
    <string name="QuickResponseService_quick_response_unavailable_when_Signal_is_locked">Molly လော့ခ်ကျသွားသည့်အခါ ချက်ချင်းမတုံ့ပြန်နိုင်ပါ!</string>
    <string name="QuickResponseService_problem_sending_message">စာပို့ခြင်းအခက်အခဲ</string>

    <!-- SaveAttachmentTask -->
    <string name="SaveAttachmentTask_saved_to">%1$s တွင် သိမ်းဆည်းပြီးပါပြီ</string>
    <string name="SaveAttachmentTask_saved">သိမ်းပြီး</string>

    <!-- SearchToolbar -->
    <string name="SearchToolbar_search">ရှာရန်</string>
    <string name="SearchToolbar_search_for_conversations_contacts_and_messages">စကားပြောဆိုမှုများ၊ အဆက်အသွယ်များ နှင့် မက်ဆေ့ခ်ျများကို ရှာဖွေပါ</string>

    <!-- Material3 Search Toolbar -->
    <string name="Material3SearchToolbar__close">ပိတ်မယ်</string>
    <string name="Material3SearchToolbar__clear">ဖယ်ရှားမည်</string>

    <!-- ShortcutLauncherActivity -->
    <string name="ShortcutLauncherActivity_invalid_shortcut">မမှန်ကန်သောဖြတ်လမ်း</string>

    <!-- SingleRecipientNotificationBuilder -->
    <string name="SingleRecipientNotificationBuilder_signal">Molly</string>
    <string name="SingleRecipientNotificationBuilder_new_message">စာအသစ်</string>
    <string name="SingleRecipientNotificationBuilder_message_request">မက်ဆေ့ပို့ရန် တောင်းဆိုချက်</string>
    <string name="SingleRecipientNotificationBuilder_you">သင်</string>
    <!-- Notification subtext for group stories -->
    <string name="SingleRecipientNotificationBuilder__s_dot_story">%1$s • စတိုရီ</string>

    <!-- ThumbnailView -->
    <string name="ThumbnailView_Play_video_description">ဗွီဒီယိုဖွင့်ပါ</string>
    <string name="ThumbnailView_Has_a_caption_description">စာတန်းပါရှိတယ်</string>

    <!-- TransferControlView -->
    <plurals name="TransferControlView_n_items">
        <item quantity="other">အရာများ %1$d ခု</item>
    </plurals>

    <!-- UnauthorizedReminder -->
    <string name="UnauthorizedReminder_device_no_longer_registered">ယခုဖုန်းမှာ မှတ်ပုံတင်ထားခြင်း မရှိတော့ပါ</string>
    <string name="UnauthorizedReminder_this_is_likely_because_you_registered_your_phone_number_with_Signal_on_a_different_device">ဤကဲ့သို့ ဖြစ်ရခြင်းမှာ Signal အား မိမိဖုန်းနံပါတ်နှင့် အခြားဖုန်းတစ်ခုတွင် မှတ်ပုံတင်ခဲ့ခြင်းကြောင့်ဖြစ်သည်။ Re-register ကို နှိပ်၍ မှတ်ပုံတင်ခြင်း ပြန်လည်ပြုလုပ်ပါ။</string>

    <!-- EnclaveFailureReminder -->
    <!-- Banner message to update app to use payments -->
    <string name="EnclaveFailureReminder_update_signal">ငွေပေးချေမှုများကို ဆက်သုံးရန် Signal ကို အပ်ဒိတ်လုပ်ပါ။ သင့်လက်ကျန်ငွေသည် အပ်ဒိတ် မဖြစ်ပါ။</string>
    <!-- Banner button to update now -->
    <string name="EnclaveFailureReminder_update_now">ယခု Update လုပ်ပါ။</string>

    <!-- WebRtcCallActivity -->
    <string name="WebRtcCallActivity_to_answer_the_call_give_signal_access_to_your_microphone">ကောလ် ဖြေဆိုရန် Molly အား သင့်မိုက်ခရိုဖုန်းကို သုံးခွင့်ပေးပါ။</string>
    <string name="WebRtcCallActivity_to_answer_the_call_from_s_give_signal_access_to_your_microphone">%1$sမှ ဖုန်းကိုဖြေဆိုရန် Molly အား မိုက်ခရိုဖုန်းအသုံးပြုခွင့်ပေးပါ။</string>
    <string name="WebRtcCallActivity_signal_requires_microphone_and_camera_permissions_in_order_to_make_or_receive_calls">ဖုန်းခေါ်ဆိုမှုပြုနိုင်ရန် Mollyမှ မိုက်ခရိုဖုန်း နှင့် ကင်မရာအား အသုံးပြုခွင့် ရရန်လိုအပ်သည်။ သို့သော် လုံးဝခွင့်မပြုပါ ဟုရွေးထားပြီး ဖြစ်နေသဖြင့် အပ်ပလီကေးရှင်း အပြင်အဆင်သို့ သွား၍ ခွင့်ပြုချက်များကို ရွေးချယ်ကာ မိုက်ခရိုဖုန်း နှင့် ကင်မရာကို အသုံးပြုနိုင်အောင် ပြုလုပ်ပါ။</string>
    <string name="WebRtcCallActivity__answered_on_a_linked_device">ချိတ်ဆက်ထားသော စက်ပေါ်တွင် ဖြေဆိုခဲ့ပါသည်။</string>
    <string name="WebRtcCallActivity__declined_on_a_linked_device">ချိတ်ဆက်ထားသော စက်ပေါ်တွင် ငြင်းဆိုခဲ့ပါသည်။</string>
    <string name="WebRtcCallActivity__busy_on_a_linked_device">ချိတ်ဆက်ထားသော စက်ပေါ်တွင် မအားပါ။</string>

    <string name="GroupCallSafetyNumberChangeNotification__someone_has_joined_this_call_with_a_safety_number_that_has_changed">ပြောင်းလဲထားသော လုံခြုံရေးနံပါတ်ဖြင့် ခေါ်ဆိုမှုထဲ ဝင်လာသော တစ်ဦးရှိပါသည်။</string>

    <!-- WebRtcCallScreen -->
    <string name="WebRtcCallScreen_swipe_up_to_change_views">အပေါ်သို့ နှိပ်ဆွဲ၍ မြင်ကွင်းပြောင်းပါ</string>

    <!-- WebRtcCallScreen V2 -->
    <string name="WebRtcCallScreen__decline">ငြင်းပယ်မယ်</string>
    <string name="WebRtcCallScreen__answer">ဖြေဆိုမယ်</string>
    <string name="WebRtcCallScreen__answer_without_video">ဗွီဒီယိုမပါဘဲ ဖြေဆိုမယ်</string>

    <!-- WebRtcAudioOutputToggle -->
    <string name="WebRtcAudioOutputToggle__audio_output">အထွက်သံ</string>
    <string name="WebRtcAudioOutputToggle__phone_earpiece">ဖုန်းနားကြပ်</string>
    <string name="WebRtcAudioOutputToggle__speaker">စပီကာ</string>
    <string name="WebRtcAudioOutputToggle__bluetooth">ဘလူးတုသ်</string>

    <string name="WebRtcCallControls_answer_call_description">ဖုန်းကိုင်မည်</string>
    <string name="WebRtcCallControls_reject_call_description">ခေါ်ဆိုမှုကိုငြင်းပယ်ပါ</string>

    <!-- change_passphrase_activity -->
    <string name="change_passphrase_activity__old_passphrase">စကားဝှက်အဟောင်း</string>
    <string name="change_passphrase_activity__new_passphrase">စကားဝှက်အသစ်</string>
    <string name="change_passphrase_activity__repeat_new_passphrase">စကားဝှက်အသစ်ကိုထပ်ထည့်ပါ</string>

    <!-- contact_selection_activity -->
    <string name="contact_selection_activity__enter_name_or_number">နာမည် သို့မဟုတ် နံပါတ်ထည့်ပါ</string>
    <string name="contact_selection_activity__invite_to_signal">Molly သို့ ဖိတ်ခေါ်မည်</string>
    <string name="contact_selection_activity__new_group">အဖွဲ့သစ်</string>

    <!-- contact_filter_toolbar -->
    <string name="contact_filter_toolbar__clear_entered_text_description">ထည့်သွင်းထားသော စာသားကိုရှင်းမယ်</string>
    <string name="contact_filter_toolbar__show_keyboard_description">ကီးဘုတ်ပြပါ</string>
    <string name="contact_filter_toolbar__show_dial_pad_description">ခလုတ်ကွက်</string>

    <!-- contact_selection_group_activity -->
    <string name="contact_selection_group_activity__no_contacts">လိပ်စာများ မရှိ။</string>
    <string name="contact_selection_group_activity__finding_contacts">လိပ်စာများ ရှာဖွေနေသည် …</string>

    <!-- single_contact_selection_activity -->
    <string name="SingleContactSelectionActivity_contact_photo">လိပ်စာတွင်ထည့်ရန်ဓာတ်ပုံ</string>

    <!-- ContactSelectionListFragment-->
    <string name="ContactSelectionListFragment_signal_requires_the_contacts_permission_in_order_to_display_your_contacts">အဆက်အသွယ်များ၏ အချက်အလက်များကို ပို့နိုင်ရန် Mollyမှ အဆက်အသွယ်များအား အသုံးပြုခွင့် ရရန်လိုအပ်သည်။ သို့သော် လုံးဝခွင့်မပြုပါ ဟုရွေးထားပြီး ဖြစ်နေသဖြင့် အပ်ပလီကေးရှင်း အပြင်အဆင်သို့ သွား၍ ခွင့်ပြုချက်များကို ရွေးချယ်ကာ အဆက်အသွယ်များကို အသုံးပြုနိုင်အောင် ပြုလုပ်ပါ။</string>
    <string name="ContactSelectionListFragment_error_retrieving_contacts_check_your_network_connection">သင့်မိတ်ဆွေများစာရင်းများကို ပြန်လည်ထုတ်ယူ၍မရရှိနိုင်ပါ။ သင့်၏ အင်တာနက်ကွန်ယက်ကို ပြန်လည်စစ်ဆေးပါ။</string>
    <string name="ContactSelectionListFragment_username_not_found">အသုံးပြုသူအမည်မတွေ့ပါ</string>
    <string name="ContactSelectionListFragment_s_is_not_a_signal_user">"\"%1$s\" သည် Signal သုံးသူမဟုတ်ပါ။​ သုံးသူအမည်ကို အပြည့်အဝ မှန်ကန်စွာ ဖြည့်ထားရန် သေချာစေပါ။"</string>
    <string name="ContactSelectionListFragment_you_do_not_need_to_add_yourself_to_the_group">သင်ကိုယ်တိုင် အဖွဲ့ထဲထည့်ရန် မလိုအပ်ပါ</string>
    <string name="ContactSelectionListFragment_maximum_group_size_reached">အများဆုံးဆံ့နိုင်သော အဖွဲ့ဝင် အရေအတွက် ပြည့်ပါပြီ</string>
    <string name="ContactSelectionListFragment_signal_groups_can_have_a_maximum_of_d_members">Signal အဖွဲ့များထဲတွင် အဖွဲ့ဝင် အများဆုံး %1$d ဦးဆံ့ပါသည်။</string>
    <string name="ContactSelectionListFragment_recommended_member_limit_reached">အကြံပြုထားသော အဖွဲ့ဝင် အရေအတွက် အကန့်သတ် ပြည့်ပါပြီ</string>
    <string name="ContactSelectionListFragment_signal_groups_perform_best_with_d_members_or_fewer">Signal အဖွဲ့များသည် အဖွဲ့ဝင် %1$d ဦးထက် နည်းလျှင် အကောင်းဆုံး လုပ်ဆောင်နိုင်ပါသည်။​ ဒီထက်ပို၍ အဖွဲ့ဝင်များပေါင်းမိခဲ့လျှင် မက်ဆေ့ချ်များ ပေးပို့လက်ခံရာတွင် နှောင့်နှေးစေပါသည်။</string>
    <plurals name="ContactSelectionListFragment_d_members">
        <item quantity="other">%1$dအဖွဲ့ဝင်များ</item>
    </plurals>

    <!-- contact_selection_list_fragment -->
    <string name="contact_selection_list_fragment__signal_needs_access_to_your_contacts_in_order_to_display_them">မိမိ၏ အဆက်အသွယ်များကို ပြသရန် Molly က အဆက်အသွယ်များကို ရယူရန်လိုသည်။</string>
    <string name="contact_selection_list_fragment__show_contacts">အဆက်အသွယ်များကို ပြသပါ။</string>

    <!-- contact_selection_list_item -->
    <plurals name="contact_selection_list_item__number_of_members">
        <item quantity="other">%1$dအဖွဲ့ဝင်များ</item>
    </plurals>
    <!-- Displays number of viewers for a story -->
    <plurals name="contact_selection_list_item__number_of_viewers">
        <item quantity="other">ကြည့်ရှုသူ %1$d ဦး</item>
    </plurals>

    <!-- conversation_activity -->
    <string name="conversation_activity__type_message_push">Signal မက်ဆေ့ချ်</string>
    <string name="conversation_activity__type_message_sms_insecure">မလုံခြုံသော SMS</string>
    <string name="conversation_activity__type_message_mms_insecure">မလုံခြုံသော MMS</string>
    <string name="conversation_activity__from_sim_name">%1$s မှ</string>
    <string name="conversation_activity__sim_n">ဆင်းမ်ကဒ်%1$d</string>
    <string name="conversation_activity__send">ပို့ပါ</string>
    <string name="conversation_activity__compose_description">စာအနေအထား</string>
    <string name="conversation_activity__emoji_toggle_description">ရုပ်စုံကီးဘုတ်အတွက်နှိပ်ပါ</string>
    <string name="conversation_activity__attachment_thumbnail">ပူးတွဲဖိုင် စီခြင်း</string>
    <string name="conversation_activity__quick_attachment_drawer_toggle_camera_description">ကင်မရာပူးတွဲဖိုင်စီစဉ်ခြင်း နှိပ်ရန်</string>
    <string name="conversation_activity__quick_attachment_drawer_record_and_send_audio_description">အသံဖမ်းပြီး ပေးပို့လိုက်ပါ</string>
    <string name="conversation_activity__quick_attachment_drawer_lock_record_description">အသံဖိုင်တွဲ၏ အသံသွင်းချက်ကို လော့ခ်ချပါ</string>
    <string name="conversation_activity__enable_signal_for_sms">Signal မှာ SMS ပို့လို့ရပါပြီ</string>
    <string name="conversation_activity__message_could_not_be_sent">မက်ဆေ့ချ်ပို့ လို့မရပါ။ သင်၏ အင်တာနက်လိုင်းကို စစ်၍ ပြန်စမ်းကြည့်ပါ။</string>

    <!-- conversation_input_panel -->
    <string name="conversation_input_panel__slide_to_cancel">ပယ်ဖျက်ရန် ဆွဲချပါ</string>
    <string name="conversation_input_panel__cancel">ပယ်ဖျက်မယ်</string>

    <!-- conversation_item -->
    <string name="conversation_item__mms_image_description">ရုပ်/သံ/ပုံပါစာ</string>
    <string name="conversation_item__secure_message_description">လုံခြုံသောစာ</string>

    <!-- conversation_item_sent -->
    <string name="conversation_item_sent__send_failed_indicator_description">ပေးပို့ချက် မအောင်မြင်ပါ</string>
    <string name="conversation_item_sent__pending_approval_description">ခွင့်ပြုချက်ယူရန် ဆိုင်းငံ့ထားခြင်း</string>
    <string name="conversation_item_sent__delivered_description">ပေးပို့ပြီး</string>
    <string name="conversation_item_sent__message_read">စာဖတ်၍ ပြီးစီး။</string>

    <!-- conversation_item_received -->
    <string name="conversation_item_received__contact_photo_description">လိပ်စာပါ ဓာတ်ပုံ</string>

    <!-- ConversationUpdateItem -->
    <string name="ConversationUpdateItem_loading">လုပ်ဆောင်နေဆဲ</string>
    <string name="ConversationUpdateItem_learn_more">ထပ်မံလေ့လာရန်</string>
    <string name="ConversationUpdateItem_join_call">ခေါ်ဆိုမှုထဲဝင်မယ်</string>
    <string name="ConversationUpdateItem_return_to_call">ခေါ်ဆိုမှုသို့ပြန်သွားသည်</string>
    <string name="ConversationUpdateItem_call_is_full">ခေါ်ဆိုမှုထဲ လူပြည့်နေပါပြီ</string>
    <string name="ConversationUpdateItem_invite_friends">သူငယ်ချင်းများကို ဖိတ်ခေါ်ပါ</string>
    <string name="ConversationUpdateItem_enable_call_notifications">ခေါ်ဆိုမှု သတိပေးချက်များ ဖွင့်မယ်</string>
    <string name="ConversationUpdateItem_update_contact">အဆက်အသွယ် အပ်ဒိတ်မယ်</string>
    <!-- Update item button text to show to block a recipient from requesting to join via group link -->
    <string name="ConversationUpdateItem_block_request">တောင်းဆိုချက်ကို ဘလော့လုပ်ရန်</string>
    <string name="ConversationUpdateItem_no_groups_in_common_review_requests_carefully">တူညီသော အဖွဲ့များ မရှိပါ။ တောင်းခံမှုများကို သေချာစွာ သုံးသပ်ပါ။</string>
    <string name="ConversationUpdateItem_no_contacts_in_this_group_review_requests_carefully">၎င်းအဖွဲ့ထဲတွင် အဆက်အသွယ်များ မရှိပါ။ တောင်းခံမှုများကို သေချာစွာ သုံးသပ်ပါ။</string>
    <string name="ConversationUpdateItem_view">ကြည့်မယ်</string>
    <string name="ConversationUpdateItem_the_disappearing_message_time_will_be_set_to_s_when_you_message_them">၎င်းတို့ထံ မက်ဆေ့ချ် ပို့ချိန်တွင် ပျောက်သွားမည့် မက်ဆေ့ချ် အချိန်ကို %1$s အဖြစ် သတ်မှတ်သွားပါမည်။</string>
    <!-- Update item button text to show to boost a feature -->
    <string name="ConversationUpdateItem_donate">လှူဒါန်းရန်</string>
    <!-- Update item button text to send payment -->
    <string name="ConversationUpdateItem_send_payment">ငွေပေးချေမှု ပေးပို့မယ်</string>
    <!-- Update item button text to activate payments -->
    <string name="ConversationUpdateItem_activate_payments">ငွေပေးချေမှုများ ဖွင့်မယ်</string>


    <!-- audio_view -->
    <string name="audio_view__play_pause_accessibility_description">ဖွင့်မယ် … ခေတ္တရပ်မယ်</string>
    <string name="audio_view__download_accessibility_description">ကူးဆွဲသည်</string>

    <!-- QuoteView -->
    <string name="QuoteView_audio">အသံ</string>
    <string name="QuoteView_video">ဗီဒီယို</string>
    <string name="QuoteView_photo">ရုပ်ပုံ</string>
    <string name="QuoteView_gif">လှုပ်ရှားနေသောရုပ်ပုံ GIF</string>
    <string name="QuoteView_view_once_media">တစ်ခါကြည့် မီဒီယာ</string>
    <string name="QuoteView_sticker">စတစ်ကာ</string>
    <string name="QuoteView_you">သင်</string>
    <string name="QuoteView_original_missing">မူရင်းစာကိုမတွေ့ပါ</string>
    <!-- Author formatting for group stories -->
    <string name="QuoteView_s_story">%1$s · စတိုရီ</string>
    <!-- Label indicating that a quote is for a reply to a story you created -->
    <string name="QuoteView_your_story">သင် · စတိုရီ</string>
    <!-- Label indicating that the story being replied to no longer exists -->
    <string name="QuoteView_no_longer_available">နောက်ထပ် မရရှိနိုင်တော့ပါ</string>
    <!-- Label for quoted gift -->
    <string name="QuoteView__gift">လက်ဆောင်</string>

    <!-- conversation_fragment -->
    <string name="conversation_fragment__scroll_to_the_bottom_content_description">အောက်သို့ ဆွဲလိုက်ပါ</string>

    <!-- BubbleOptOutTooltip -->
    <!-- Message to inform the user of what Android chat bubbles are -->
    <string name="BubbleOptOutTooltip__description">Bubble များသည် Molly ချက်(တ်)များအတွက် သင် ပိတ်နိုင်သည့် Android လုပ်ဆောင်ချက် အင်္ဂါရပ် ဖြစ်ပါသည်။</string>
    <!-- Button to dismiss the tooltip for opting out of using Android bubbles -->
    <string name="BubbleOptOutTooltip__not_now">ယခု မလုပ်ဆောင်သေးပါ။</string>
    <!-- Button to move to the system settings to control the use of Android bubbles -->
    <string name="BubbleOptOutTooltip__turn_off">ပိတ်မည်</string>

    <!-- safety_number_change_dialog -->
    <string name="safety_number_change_dialog__safety_number_changes">လုံခြုံရေးနံပါတ်အပြောင်းအလဲများ</string>
    <string name="safety_number_change_dialog__accept">လက်ခံမယ်</string>
    <string name="safety_number_change_dialog__send_anyway">ဘာပဲဖြစ်ဖြစ်ပို့ပါ</string>
    <string name="safety_number_change_dialog__call_anyway">ဘာပဲဖြစ်ဖြစ်ဖုန်းခေါ်ပါ</string>
    <string name="safety_number_change_dialog__join_call">ခေါ်ဆိုမှုထဲဝင်မယ်</string>
    <string name="safety_number_change_dialog__continue_call">ခေါ်ဆိုမှုသို့ ဆက်မယ်</string>
    <string name="safety_number_change_dialog__leave_call">ခေါ်ဆိုမှုမှ ထွက်ခွာမယ်</string>
    <string name="safety_number_change_dialog__the_following_people_may_have_reinstalled_or_changed_devices">အောက်ပါပုဂ္ဂိုလ်များသည် ကိရိယာများကို ပြန်လည်တပ်ဆင်နိုင်သည် သို့မဟုတ် ပြောင်းလဲနိုင်သည်။ သင်၏ ပုဂ္ဂိုလ်လုံခြုံရေးကို ကာကွယ်ရန် သင်၏​လုံခြုံရေးနံပါတ်ကို ၎င်းပုဂ္ဂိုလ်များဖြင့် စစ်ဆေးအတည်ပြုပါ။</string>
    <string name="safety_number_change_dialog__view">ကြည့်ရှုပါ</string>
    <string name="safety_number_change_dialog__previous_verified">ယခင်အတည်ပြုပြီး</string>

    <!-- EnableCallNotificationSettingsDialog__call_notifications_checklist -->
    <string name="EnableCallNotificationSettingsDialog__call_notifications_enabled">ခေါ်ဆိုမှု သတိပေးချက်များ ဖွင့်ပြီး</string>
    <string name="EnableCallNotificationSettingsDialog__enable_call_notifications">ခေါ်ဆိုမှု သတိပေးချက်များ ဖွင့်မယ်</string>
    <string name="EnableCallNotificationSettingsDialog__enable_background_activity">နောက်ခံ လှုပ်ရှားမှုများ ခွင့်ပြုမယ်</string>
    <string name="EnableCallNotificationSettingsDialog__everything_looks_good_now">အခု အားလုံးကြည့်ကောင်းနေပြီ!</string>
    <string name="EnableCallNotificationSettingsDialog__to_receive_call_notifications_tap_here_and_turn_on_show_notifications">ခေါ်ဆိုမှု သတိပေးချက်များ လက်ခံရန် ဤနေရာနှိပ်၍ \"သတိပေးချက်များ ပြရန်\" အား ဖွင့်ထားပေးပါ။</string>
    <string name="EnableCallNotificationSettingsDialog__to_receive_call_notifications_tap_here_and_turn_on_notifications">ခေါ်ဆိုမှု သတိပေးချက်များ လက်ခံရန် ဤနေရာတွင်နှိပ်၍ သတိပေးချက်များ ဖွင့်ကာ အသံ နှင့် စာပေါ်ခြင်းများ (pop-ups) ကို ဖွင့်ထားရန် သေချာစေပါ။</string>
    <string name="EnableCallNotificationSettingsDialog__to_receive_call_notifications_tap_here_and_enable_background_activity_in_battery_settings">ခေါ်ဆိုမှု သတိပေးချက်များ လက်ခံရန် ဤနေရာတွင်နှိပ်၍ \"ဘက်ထရီ\" အပြင်အဆင်များထဲတွင် နောက်ခံလှုပ်ရှားမှု ဖွင့်ထားပေးပါ။ </string>
    <string name="EnableCallNotificationSettingsDialog__settings">အပြင်အဆင်များ</string>
    <string name="EnableCallNotificationSettingsDialog__to_receive_call_notifications_tap_settings_and_turn_on_show_notifications">ခေါ်ဆိုမှု သတိပေးချက်များ လက်ခံရန် အပြင်အဆင်များ နှိပ်၍ \"သတိပေးချက်များ ပြရန်\" ကိုဖွင့်ထားပေးပါ။</string>
    <string name="EnableCallNotificationSettingsDialog__to_receive_call_notifications_tap_settings_and_turn_on_notifications">ခေါ်ဆိုမှု သတိပေးချက်များ လက်ခံရန် အပြင်အဆင်များ နှိပ်၍ \"သတိပေးချက်များ ပြရန်\" ကိုဖွင့်ထားပေးပြီး အသံနှင့် စာပေါ်ခြင်းများ (pop-ups) ကို ဖွင့်ထားရန် သေချာစေပါ။</string>
    <string name="EnableCallNotificationSettingsDialog__to_receive_call_notifications_tap_settings_and_enable_background_activity_in_battery_settings">ခေါ်ဆိုမှု သတိပေးချက်များ လက်ခံရန် ဤနေရာတွင်နှိပ်၍ \"ဘက်ထရီ\" အပြင်အဆင်များထဲတွင် နောက်ခံလှုပ်ရှားမှု ဖွင့်ထားပေးပါ။</string>

    <!-- country_selection_fragment -->
    <string name="country_selection_fragment__loading_countries">နိုင်ငံစာရင်းများ လုပ်ဆောင်နေသည် ….</string>
    <string name="country_selection_fragment__search">ရှာရန်</string>
    <string name="country_selection_fragment__no_matching_countries">ကိုက်ညီသောနိုင်ငံများမရှိပါ</string>

    <!-- device_add_fragment -->
    <string name="device_add_fragment__scan_the_qr_code_displayed_on_the_device_to_link">ချိတ်ဆက်မည့် ဖုန်းတွင်ဖော်ပြထားသည့် QR ကုဒ်ကို စကင်န်လုပ်ပါ</string>

    <!-- device_link_fragment -->
    <string name="device_link_fragment__link_device">ချိတ်ဆက်ထားသော ဖုန်း/ကွန်ပျူတာ</string>

    <!-- device_list_fragment -->
    <string name="device_list_fragment__no_devices_linked">ချိတ်ဆက်ထားသော ဖုန်း/ကွန်ပျူတာ မရှိပါ။</string>
    <string name="device_list_fragment__link_new_device">ဖုန်းအသစ်ကို ချိတ်ရန်</string>

    <!-- expiration -->
    <string name="expiration_off">ပိတ်သည်</string>

    <plurals name="expiration_seconds">
        <item quantity="other">%1$d စက္ကန့်</item>
    </plurals>

    <string name="expiration_seconds_abbreviated">%1$dစက္ကန့်</string>

    <plurals name="expiration_minutes">
        <item quantity="other">%1$d မိနစ်</item>
    </plurals>

    <string name="expiration_minutes_abbreviated">%1$dမိနစ်</string>

    <plurals name="expiration_hours">
        <item quantity="other">%1$d နာရီ</item>
    </plurals>

    <string name="expiration_hours_abbreviated">%1$dနာရီ</string>

    <plurals name="expiration_days">
        <item quantity="other">%1$dရက်</item>
    </plurals>

    <string name="expiration_days_abbreviated">%1$dရက်</string>

    <plurals name="expiration_weeks">
        <item quantity="other">%1$dပတ်</item>
    </plurals>

    <string name="expiration_weeks_abbreviated">%1$dပတ်</string>
    <string name="expiration_combined">%1$s %2$s</string>

    <!-- unverified safety numbers -->
    <string name="IdentityUtil_unverified_banner_one">%1$sဖြင့်စိတ်ချရသောနံပါတ်ပြောင်းလဲသွားပြီး ထပ်မံအတည်မပြုရသေးပါ။</string>
    <string name="IdentityUtil_unverified_banner_two">%1$sနှင့်%2$sတို့ဖြင့်စိတ်ချရသောနံပါတ်ပြောင်းလဲသွားပြီး ထပ်မံအတည်မပြုရသေးပါ။</string>
    <string name="IdentityUtil_unverified_banner_many">%1$s၊ %2$s နှင့် %3$s တို့ဖြင့်စိတ်ချရသော နံပါတ်ပြောင်းလဲသွားပြီး ထပ်မံအတည်မပြုရသေးပါ။</string>

    <string name="IdentityUtil_unverified_dialog_one">%1$s ဖြင့်စိတ်ချရသော ဖုန်းနံပါတ်ပြောင်းလဲသွားပြီး ထပ်မံအတည်မပြုရသေးပါ။ တစ်စုံတယောက်က သင့်ဆက်သွယ်မှုကိုကြားဖြတ်ခြင်းကြောင့် သို့မဟုတ် %1$sက Signal ကိုဖြုတ်လိုက်ခြင်းကြောင့်ဖြစ်နိုင်သည်။</string>
    <string name="IdentityUtil_unverified_dialog_two">%1$sနှင့်%2$sတို့ဖြင့်စိတ်ချရသော ဖုန်းနံပါတ်ပြောင်းလဲသွားပြီး ထပ်မံအတည်မပြုရသေးပါ။ တစ်စုံတယောက်က သင့်ဆက်သွယ်မှုကိုကြားဖြတ်ခြင်းကြောင့် သို့မဟုတ် သူတို့ကိုယ်တိုင်က Signal ကိုဖြုတ်လိုက်ခြင်းကြောင့်ဖြစ်နိုင်သည်။</string>
    <string name="IdentityUtil_unverified_dialog_many">%1$s၊ %2$s နှင့် %3$sတို့ဖြင့်စိတ်ချရသော ဖုန်းနံပါတ်ပြောင်းလဲသွားပြီး ထပ်မံအတည်မပြုရသေးပါ။ တစ်စုံတယောက်က သင့်ဆက်သွယ်မှုကိုကြားဖြတ်ခြင်းကြောင့် သို့မဟုတ် သူတို့ကိုယ်တိုင်က Signal ကိုဖြုတ်လိုက်ခြင်းကြောင့်ဖြစ်နိုင်သည်။</string>

    <string name="IdentityUtil_untrusted_dialog_one">%1$sဖြင့်စိတ်ချရသော ဖုန်းနံပါတ်ပြောင်းလဲသွားသည်။</string>
    <string name="IdentityUtil_untrusted_dialog_two">%1$sနှင့်%2$sတို့ဖြင့်စိတ်ချရသော ဖုန်းနံပါတ်ပြောင်းလဲသွားသည်။</string>
    <string name="IdentityUtil_untrusted_dialog_many">%1$s၊ %2$s နှင့် %3$sတို့ဖြင့်စိတ်ချရသော ဖုန်းနံပါတ်ပြောင်းလဲသွားသည်။</string>

    <plurals name="identity_others">
        <item quantity="other">%1$dအခြား</item>
    </plurals>

    <!-- giphy_activity -->
    <string name="giphy_activity_toolbar__search_gifs">GIF များရှာဖွေမယ်</string>

    <!-- giphy_fragment -->
    <string name="giphy_fragment__nothing_found">ဘာမှ မတွေ့ဘူး</string>

    <!-- database_migration_activity -->
    <string name="database_migration_activity__would_you_like_to_import_your_existing_text_messages">သင်၏စာသားသတင်းစကားများကို Signal ၏encrypt အချက်အလက်အဖြစ်ကူးပြောင်းချင်ပါသလား?</string>
    <string name="database_migration_activity__the_default_system_database_will_not_be_modified">မူလဒေတာဘေ့စ်စနစ်ကို ပြောင်းလဲမည် မဟုတ်ပါ။</string>
    <string name="database_migration_activity__skip">ကျော်ပါ။</string>
    <string name="database_migration_activity__import">သွင်းယူသည်။</string>
    <string name="database_migration_activity__this_could_take_a_moment_please_be_patient">ခေတ္တကြာပါလိမ့်မယ်။ တင်သွင်းမှု ပြီးဆုံးသွားရင် အကြောင်းကြားပေးပါမယ်။</string>
    <string name="database_migration_activity__importing">သွင်းယူဆဲ</string>


    <!-- load_more_header -->
    <string name="load_more_header__see_full_conversation">ပြောစကားအပြည့်အစုံကိုကြည့်သည်</string>
    <string name="load_more_header__loading">လုပ်ဆောင်နေဆဲ</string>

    <!-- media_overview_activity -->
    <string name="media_overview_activity__no_media">မီဒီယာမရှိပါ</string>

    <!-- message_recipients_list_item -->
    <string name="message_recipients_list_item__view">ကြည့်မယ်</string>
    <string name="message_recipients_list_item__resend">Resend</string>

    <!-- Displayed in a toast when user long presses an item in MyStories -->
    <string name="MyStoriesFragment__copied_sent_timestamp_to_clipboard">ပို့ထားသည့် Timestamp ကို ကလစ်ဘုတ်တွင် ကူးယူပြီး။</string>
    <!-- Displayed when there are no outgoing stories -->
    <string name="MyStoriesFragment__updates_to_your_story_will_show_up_here">သင့်စတိုရီ အပ်ဒိတ်များကို ဤတွင် ပြသပါမည်။</string>

    <!-- GroupUtil -->
    <plurals name="GroupUtil_joined_the_group">
        <item quantity="other">အဖွဲ့ထဲ %1$s ၀င်ရောက်လာသည်။</item>
    </plurals>
    <string name="GroupUtil_group_name_is_now">အဖွဲ့နာမည်သည် %1$s</string>

    <!-- prompt_passphrase_activity -->
    <string name="prompt_passphrase_activity__unlock">ဖွင့်ပါ။</string>

    <!-- prompt_mms_activity -->
    <string name="prompt_mms_activity__signal_requires_mms_settings_to_deliver_media_and_group_messages">Signal သည် MMS အပြင်အဆင်ကို သင့်ဖုန်းမှတစ်ဆင့် မီဒီယာနှင့် အဖွဲ့သတင်းစကားများကိုပေးပို့နိုင်အောင်လုပ်ထားရန်လိုအပ်သည်။ ယင်းသို့ပြုလုပ်နိုင်ခြင်းသည် လော့ပိတ်ထားသော ဖုန်းများနှင့် အခြားသော ကန့်သတ်ဒီဇိုင်းပုံစံများအတွက်ပါအကြုံးဝင်သဖြင့် သင့်ဖုန်းကအထူးတလည် မဖော်ပြပါ။</string>
    <string name="prompt_mms_activity__to_send_media_and_group_messages_tap_ok">ရုပ်၊သံ၊ပုံ နှင့်စာများပို့ရန် \'အိုခေ\' နှိပ်ပြီးပြောင်းလိုသော ပြင်ဆင်ချက်များပြုလုပ်ပါ။ ကိုယ်အသုံးပြုသော အော်ပရေတာ၏ MMS ပြင်ဆင်ချက်များကို \'your carrier APN\' ဟုရေးပြီးရှာဖွေနိုင်ပါသည်။ ယခုပြင်ဆင်ချက်ကို တစ်ကြိမ်တည်းလုပ်ရန်လိုပါသည်။</string>

    <!-- BadDecryptLearnMoreDialog -->
    <string name="BadDecryptLearnMoreDialog_delivery_issue">ပေးပို့မှု ပြဿနာ</string>
    <string name="BadDecryptLearnMoreDialog_couldnt_be_delivered_individual">မက်ဆေ့ချ်၊ စတစ်ကာ၊ တုံ့ပြန်မှု သို့မဟုတ် ဖတ်ပြီးကြောင်းညွှန်ပြမှုကို %1$s မှ သင့်ထံသို့ ပေးပို့၍ မရနိုင်ခဲ့ပါ။ သင့်ထံ တိုက်ရိုက်ပို့ရန် သို့မဟုတ် အဖွဲ့တွင်း ပို့ရန် ကြိုးစားခဲ့နိုင်ပါသည်။</string>
    <string name="BadDecryptLearnMoreDialog_couldnt_be_delivered_group">မက်ဆေ့ချ်၊ စတစ်ကာ၊ တုံ့ပြန်မှု သို့မဟုတ် ဖတ်ပြီးကြောင်းညွှန်ပြမှုကို %1$s မှ သင့်ထံသို့ ပေးပို့၍ မရနိုင်ခဲ့ပါ။</string>

    <!-- profile_create_activity -->
    <string name="CreateProfileActivity_first_name_required">အမည်အစ (လိုအပ်သည်)</string>
    <string name="CreateProfileActivity_last_name_optional">အမည်အဆုံး (ထည့်ရန် မလိုအပ်ပါ)</string>
    <string name="CreateProfileActivity_next">နောက်ထက်</string>
    <string name="CreateProfileActivity__username">အသုံးပြုသူအမည်</string>
    <string name="CreateProfileActivity__create_a_username">အသုံးပြုသူအမည်ဖန်တီးပါ</string>
    <string name="CreateProfileActivity_custom_mms_group_names_and_photos_will_only_be_visible_to_you">စိတ်ကြိုက် MMS အဖွဲ့အမည်များနှင့် ဓါတ်ပုံများကို သင်သာမြင်နိုင်သည်။</string>
    <string name="CreateProfileActivity_group_descriptions_will_be_visible_to_members_of_this_group_and_people_who_have_been_invited">အဖွဲ့ ဖော်ပြချက်များကို ဖိတ်ခေါ်ခံထားရသူများနှင့် ဤအဖွဲ့ရှိ မန်ဘာများက မြင်ရပါမည်။</string>

    <!-- EditAboutFragment -->
    <string name="EditAboutFragment_about">အကြောင်း</string>
    <string name="EditAboutFragment_write_a_few_words_about_yourself">သင့်အကြောင်း စကားလုံးအနည်းငယ်ကို ရေးပါ…</string>
    <string name="EditAboutFragment_count">%1$d/%2$d</string>
    <string name="EditAboutFragment_speak_freely">လွတ်လပ်စွာပြောဆိုပါ</string>
    <string name="EditAboutFragment_encrypted">ကုဒ်ဖြင့်ဝှက်ထားသည်</string>
    <string name="EditAboutFragment_be_kind">ကြင်နာပါ</string>
    <string name="EditAboutFragment_coffee_lover">ကော်ဖီချစ်သူ</string>
    <string name="EditAboutFragment_free_to_chat">အခမဲ့စကားပြောနိုင်သည်</string>
    <string name="EditAboutFragment_taking_a_break">အနားယူခြင်း</string>
    <string name="EditAboutFragment_working_on_something_new">အရာအသစ်တစ်ခု ကိုလုပ်ဆောင်နေသည်</string>

    <!-- EditProfileFragment -->
    <string name="EditProfileFragment__edit_group">အဖွဲ့ကို ပြင်မည်</string>
    <string name="EditProfileFragment__group_name">အဖွဲ့နာမည်</string>
    <string name="EditProfileFragment__group_description">အဖွဲ့ ဖော်ပြချက်</string>
    <string name="EditProfileFragment__support_link" translatable="false">https://support.signal.org/hc/articles/360007459591</string>

    <!-- EditProfileNameFragment -->
    <string name="EditProfileNameFragment_your_name">သင့်အမည်</string>
    <string name="EditProfileNameFragment_first_name">အမည်အစ</string>
    <string name="EditProfileNameFragment_last_name_optional">အမည်အဆုံး (ထည့်ရန် မလိုအပ်ပါ)</string>
    <string name="EditProfileNameFragment_save">သိမ်းမယ်</string>
    <string name="EditProfileNameFragment_failed_to_save_due_to_network_issues_try_again_later">ကွန်ယက်ဆိုင်ရာ ကိစ္စများကြောင့် သိမ်းဆည်းရန် မအောင်မြင်ပါ။ နောက်မှ ပြန်ကြိုးစားပေးပါ။</string>

    <!-- recipient_preferences_activity -->
    <string name="recipient_preference_activity__shared_media">မျှဝေပြီးသား ရုပ်/သံ/ပုံများ</string>

    <!-- recipients_panel -->
    <string name="recipients_panel__to"><small>နာမည် သို့မဟုတ် နံပါတ် ထည့်ပါ</small></string>

    <!-- verify_display_fragment -->
    <string name="verify_display_fragment__to_verify_the_security_of_your_end_to_end_encryption_with_s"><![CDATA[%1$s ဖြင့် သင်၏ End-to-end ကုဒ်ပြောင်းဝှက်မှု လုံခြုံရေးကို အတည်ပြုရန် ၎င်းတို့၏ စက်ဖြင့် အထက်ပါ နံပါတ်များကို ယှဉ်ကြည့်ပါ။ ၎င်းတို့ ဖုန်းတွင်ရှိသော ကုဒ်ကိုလည်း သင် စကန်ဖတ်နိုင်ပါသည်။ <a href=\"https://signal.org/redirect/safety-numbers\">ပိုမိုလေ့လာရန်။</a>]]></string>
    <string name="verify_display_fragment__tap_to_scan">စကင်ဖတ်ရန်နှိပ်ပါ</string>
    <string name="verify_display_fragment__successful_match">ကိုက်ညီမှု အောင်မြင်ပါသည်</string>
    <string name="verify_display_fragment__failed_to_verify_safety_number">လုံခြုံရေးနံပါတ်ကို အတည်ပြုရန် မအောင်မြင်ခဲ့ပါ</string>
    <string name="verify_display_fragment__loading">လုပ်ဆောင်နေသည်…</string>
    <string name="verify_display_fragment__mark_as_verified">Mark as verified</string>
    <string name="verify_display_fragment__clear_verification">အတည်ပြုမှု ရှင်းလင်းရန်</string>

    <!-- verify_identity -->
    <string name="verify_identity__share_safety_number">လုံခြုံရေးနံပါတ်ကို မျှဝေပါ</string>

    <!-- verity_scan_fragment -->
    <string name="verify_scan_fragment__scan_the_qr_code_on_your_contact">တဖက်လူ၏ ဖုန်း/ကွန်ပျူတာပေါ်တွင် QR ကုတ်ကို စကန်ဖတ်ပါ။</string>

    <!-- webrtc_answer_decline_button -->
    <string name="webrtc_answer_decline_button__swipe_up_to_answer">ဖုန်းကိုင်ရန် အပေါ်ကို ဆွဲတင်ပါ</string>
    <string name="webrtc_answer_decline_button__swipe_down_to_reject">ဖုန်းချရန် အောက်ကို ဆွဲချပါ</string>

    <!-- message_details_header -->
    <string name="message_details_header__issues_need_your_attention">တစ်ချို့ကိစ္စများကို သင်ကြည့်ဖို့ လိုနေသည်။</string>
    <string name="message_details_header_sent">ပို့ပြီးပြီ</string>
    <string name="message_details_header_received">လက်ခံရရှိပြီး</string>
    <string name="message_details_header_disappears">ပျောက်သွားမည်</string>
    <string name="message_details_header_via">တဆင့်</string>

    <!-- message_details_recipient_header -->
    <string name="message_details_recipient_header__pending_send">ဆိုင်းငံ့နေသည်</string>
    <string name="message_details_recipient_header__sent_to">သို့ပို့ပြီး</string>
    <string name="message_details_recipient_header__sent_from">မှပေးပို့သည်</string>
    <string name="message_details_recipient_header__delivered_to">သို့ပို့ပြီး</string>
    <string name="message_details_recipient_header__read_by">မှဖတ်ပြီး</string>
    <string name="message_details_recipient_header__not_sent">မပို့ရသေးပါ</string>
    <string name="message_details_recipient_header__viewed">ကြည့်ရှုပြီး</string>
    <string name="message_details_recipient_header__skipped">မဖတ်ဘဲ ကျော်သွားသော</string>

    <!-- message_Details_recipient -->
    <string name="message_details_recipient__failed_to_send">ပို့၍ မရပါ</string>
    <string name="message_details_recipient__new_safety_number">လုံခြုံရေးနံပါတ် အသစ်</string>

    <!-- AndroidManifest.xml -->
    <string name="AndroidManifest__create_passphrase">စကားဝှက်ကို ဖန်တီးပါ</string>
    <string name="AndroidManifest__select_contacts">လိပ်စာစာရင်းများကို ရွေးချယ်ပါ</string>
    <string name="AndroidManifest__change_passphrase">စကားဝှက်ကို ပြောင်းပါ</string>
    <string name="AndroidManifest__verify_safety_number">စိတ်ချရသောနံပါတ်ကို စစ်ဆေးအတည်ပြုခြင်း</string>
    <string name="AndroidManifest__log_submit">Debug log ကို တင်ပြပါ</string>
    <string name="AndroidManifest__media_preview">ရုပ်/သံ/ပုံပါ စာများကို အစမ်းကြည့်ခြင်း</string>
    <string name="AndroidManifest__message_details">စာတို အသေးစိတ်အချက်အလက်များ</string>
    <string name="AndroidManifest__linked_devices">ချိတ်ဆက်ထားသော စက်ပစ္စည်းများ</string>
    <string name="AndroidManifest__invite_friends">သူငယ်ချင်းများကို ဖိတ်ပါ</string>
    <string name="AndroidManifest_archived_conversations">စကားဝိုင်းများကို မှတ်တမ်းထဲ ထည့်ပါ</string>
    <string name="AndroidManifest_remove_photo">ပုံကို ဖယ်ပါ</string>

    <!-- Message Requests Megaphone -->
    <string name="MessageRequestsMegaphone__message_requests">မက်ဆေ့ခ်ျတောင်းဆိုမှုများ</string>
    <string name="MessageRequestsMegaphone__users_can_now_choose_to_accept">အသုံးပြုသူများသည် ယခု စကားပြောဆိုမှုအသစ်ကို လက်ခံရန် ရွေးချယ်နိုင်ပါသည်။ ပရိုဖိုင်းအမည်များသည် မည်သူမှ မက်ဆေ့ချ်ပို့နေသည်ကို အသိပေးပါသည်။</string>
    <string name="MessageRequestsMegaphone__add_profile_name">ပရိုဖိုင်းအမည်ထည့်ပါ</string>

    <!-- HelpFragment -->
    <string name="HelpFragment__have_you_read_our_faq_yet">ကျွန်တော်တို့၏ မကြာခဏမေးလေ့ရှိသောမေးခွန်းများကို ဖတ်ပြီးပြီလား?</string>
    <string name="HelpFragment__next">နောက်ထက်</string>
    <string name="HelpFragment__contact_us">ကျွန်ုပ်တို့ကိုဆက်သွယ်ရန်</string>
    <string name="HelpFragment__tell_us_whats_going_on">ကျွန်ုပ်တို့ကို ဘာတွေဖြစ်နေလဲ ပြောပြပေးပါ</string>
    <string name="HelpFragment__include_debug_log">ပျက်ကွက်မှု မှတ်တမ်းစာ ပါဝင်ပါ</string>
    <string name="HelpFragment__whats_this">ဒါဘာပါလဲ?</string>
    <string name="HelpFragment__how_do_you_feel">သင်ဘယ်လိုခံစားရပါသလဲ? (မဖြစ်မနေ ဖြေစရာမလိုပါ)</string>
    <string name="HelpFragment__tell_us_why_youre_reaching_out">ကျွန်ုပ်တို့အား အဘယ်ကြောင့် ဆက်သွယ်လဲသိပါရစေ။</string>
    <string name="HelpFragment__emoji_5" translatable="false">emoji_5</string>
    <string name="HelpFragment__emoji_4" translatable="false">emoji_4</string>
    <string name="HelpFragment__emoji_3" translatable="false">emoji_3</string>
    <string name="HelpFragment__emoji_2" translatable="false">emoji_2</string>
    <string name="HelpFragment__emoji_1" translatable="false">emoji_1</string>
    <string name="HelpFragment__link__debug_info" translatable="false">https://support.signal.org/hc/articles/360007318591</string>
    <string name="HelpFragment__link__faq" translatable="false">https://support.signal.org</string>
    <string name="HelpFragment__support_info">ပံ့ပိုးမှု အချက်အလက်များ</string>
    <string name="HelpFragment__signal_android_support_request">Signal Android ပံ့ပိုးရန် တောင်းဆိုမှု</string>
    <string name="HelpFragment__debug_log">ပျက်ကွက်မှုဖြေရှင်းသည့် မှတ်တမ်းစာ -</string>
    <string name="HelpFragment__could_not_upload_logs">မှတ်တမ်းများ မတင်သွင်းနိုင်ပါ</string>
    <string name="HelpFragment__please_be_as_descriptive_as_possible">ကျွနှ်ပ်တို့နားလည်နိုင်ရန် ကိစ္စအကြောင်းကို တတ်နိုင်သမျှ ဖေါ်ပြပေးပါ။</string>
    <string-array name="HelpFragment__categories_5">
        <item>\\-\\- ရွေးစရာတစ်ခုကို ရွေးပေးပါ \\-\\-</item>
        <item>တစ်ခုခု အလုပ်မလုပ်ပါ</item>
        <item>လုပ်ဆောင်ချက် အင်္ဂါရပ် တောင်းဆိုချက်</item>
        <item>မေးခွန်း</item>
        <item>တုံ့ပြန်ချက်</item>
        <item>အခြား</item>
        <item>ငွေပေးချေမှုများ (MobileCoin)</item>
        <item>လှူဒါန်းမှုများနှင့် ဘဲ့ဂျ်များ</item>
        <item>SMS ထုတ်သိမ်းခြင်း</item>
    </string-array>

    <!-- ReactWithAnyEmojiBottomSheetDialogFragment -->
    <string name="ReactWithAnyEmojiBottomSheetDialogFragment__this_message">၎င်းမက်ဆေ့ချ်</string>
    <string name="ReactWithAnyEmojiBottomSheetDialogFragment__recently_used">နောက်ဆုံးသုံးခဲ့သော</string>
    <string name="ReactWithAnyEmojiBottomSheetDialogFragment__smileys_and_people">အပြုံးမျက်နှာ နှင့် လူများ</string>
    <string name="ReactWithAnyEmojiBottomSheetDialogFragment__nature">သဘာဝ</string>
    <string name="ReactWithAnyEmojiBottomSheetDialogFragment__food">အစားအစာ</string>
    <string name="ReactWithAnyEmojiBottomSheetDialogFragment__activities">လှုပ်ရှားမှုများ</string>
    <string name="ReactWithAnyEmojiBottomSheetDialogFragment__places">နေရာများ</string>
    <string name="ReactWithAnyEmojiBottomSheetDialogFragment__objects">အရာဝတ္ထုများ</string>
    <string name="ReactWithAnyEmojiBottomSheetDialogFragment__symbols">သင်္ကေတများ</string>
    <string name="ReactWithAnyEmojiBottomSheetDialogFragment__flags">အလံများ</string>
    <string name="ReactWithAnyEmojiBottomSheetDialogFragment__emoticons">ရုပ်ပြောင်များ</string>
    <string name="ReactWithAnyEmojiBottomSheetDialogFragment__no_results_found">ရလဒ်များ ရှာမတွေ့ပါ</string>

    <!-- arrays.xml -->
    <string name="arrays__use_default">မူလကို သုံးပါ</string>
    <string name="arrays__use_custom">အထူးပြုကိုသုံးသည်</string>

    <string name="arrays__mute_for_one_hour">အသံကို ၁ နာရီ ပိတ်ထားပါ။</string>
    <string name="arrays__mute_for_eight_hours">၈ နာရီ အသံပိတ်ထားပါ</string>
    <string name="arrays__mute_for_one_day">အသံကို ၁ ရက် ပိတ်ထားပါ</string>
    <string name="arrays__mute_for_seven_days">အသံကို ၇ ရက် ပိတ်ထားပါ။</string>
    <string name="arrays__always">အမြဲ</string>

    <string name="arrays__settings_default">အပြင်အဆင်များကို မူလသို့</string>
    <string name="arrays__enabled">လုပ်ဆောင်နိုင်သည်</string>
    <string name="arrays__disabled">မလုပ်ဆောင်နိုင်ပါ</string>

    <string name="arrays__name_and_message">အမည်နှင့် စာ</string>
    <string name="arrays__name_only">အမည်တစ်ခုတည်းသာ</string>
    <string name="arrays__no_name_or_message">အမည် သို့မဟုတ် စာ မရှိ</string>

    <string name="arrays__images">ပုံများ</string>
    <string name="arrays__audio">အသံ</string>
    <string name="arrays__video">ဗီဒီယို</string>
    <string name="arrays__documents">စာရွက်စာတမ်းများ</string>

    <string name="arrays__small">သေးငယ်သော</string>
    <string name="arrays__normal">ပုံမှန်</string>
    <string name="arrays__large">ကြီးသော</string>
    <string name="arrays__extra_large">အလွန် ကြီးသော</string>

    <string name="arrays__default">မူလ</string>
    <string name="arrays__high">မြင့်သော</string>
    <string name="arrays__max">အများဆုံး</string>

    <!-- plurals.xml -->
    <plurals name="hours_ago">
        <item quantity="other">%1$d နာရီ</item>
    </plurals>

    <!-- preferences.xml -->
    <string name="preferences_beta">စမ်းသပ်သည့် Beta ဗားရှင်း</string>
    <string name="preferences__sms_mms">SMS နှင့် MMS</string>
    <string name="preferences__pref_all_sms_title">စာတိုများအားလုံးကို လက်ခံပါ။</string>
    <string name="preferences__pref_all_mms_title">MMS အားလုံးကို လက်ခံပါ။</string>
    <string name="preferences__use_signal_for_viewing_and_storing_all_incoming_text_messages">နောက်ဝင်လာမယ့် စာတွေအားလုံးအတွက် Signal ကို သုံးမယ်။</string>
    <string name="preferences__use_signal_for_viewing_and_storing_all_incoming_multimedia_messages">နောက်ဝင်လာမယ့်  ရုပ်၊ သံ၊ ပုံပါစာတွေ အားလုံးအတွက် Signal ကို သုံးမယ်။</string>
    <string name="preferences__pref_enter_sends_title">ထည့်ထားတဲ့ ကီးပို့ပါ</string>
    <string name="preferences__pressing_the_enter_key_will_send_text_messages">စာပို့ရန်အတွက် Enter ကို နှိပ်ခြင်း</string>
    <string name="preferences__pref_use_address_book_photos">လိပ်စာစာအုပ်ဓာတ်ပုံများကို သုံးပါ</string>
    <string name="preferences__display_contact_photos_from_your_address_book_if_available">ဖြစ်နိုင်လျှင် စနစ်ထဲရှိ အဆက်အသွယ်များ၏ ရုပ်ပုံများကို ပြသပါ</string>
    <!-- Preference menu item title for a toggle switch for preserving the archived state of muted chats. -->
    <string name="preferences__pref_keep_muted_chats_archived">Keep Muted Chats Archived</string>
    <!-- Preference menu item description for a toggle switch for preserving the archived state of muted chats. -->
    <string name="preferences__muted_chats_that_are_archived_will_remain_archived">မက်ဆေ့ချ်အသစ် ရောက်လာချိန်တွင် စုစည်းထားသော အသံတိတ်ချက်(တ်)များသည် စုစည်းလျက်သား ကျန်ရှိပါမည်။</string>
    <string name="preferences__generate_link_previews">ကြိုတင်ကြည့်ရှုရန် လင့်ခ်များ ထုတ်လုပ်ပါ</string>
    <string name="preferences__retrieve_link_previews_from_websites_for_messages">သင်ပေးပို့သော မက်ဆေ့ချ်များ အတွက် ဝဘ်ဆိုဒ်များမှ ကြိုတင်ကြည့်ရှုနိုင်သည့် လင့်ခ်များကို တိုက်ရိုက်ရယူပါ။</string>
    <string name="preferences__choose_identity">အမှတ်အသားရွေးရန်</string>
    <string name="preferences__choose_your_contact_entry_from_the_contacts_list">အဆက်အသွယ်ကို ဆက်သွယ်မှုစာရင်းမှ ရွေးယူပါ။</string>
    <string name="preferences__change_passphrase">စကားဝှက်ကို ပြောင်းပါ</string>
    <string name="preferences__change_your_passphrase">သင့်ရဲ့ စကားဝှက်ကို ပြောင်းပါ</string>
    <string name="preferences__enable_passphrase">ဖုန်းမျက်နှာပြင်ကို စကားဝှက်ဖြင့် ပိတ်ထား၍ ရပါသည်</string>
    <string name="preferences__lock_signal_and_message_notifications_with_a_passphrase">ဖုန်းမျက်နှာပြင်နှင့် အသိပေးချက်များကို စကားဝှက်နှင့် ပိတ်ပါ</string>
    <string name="preferences__screen_security">အဖွင့်စာမျက်နှာ လုံခြုံရေး</string>
    <string name="preferences__disable_screen_security_to_allow_screen_shots">မကြာသေးမီ စာရင်းနှင့် app အတွင်း Screenshot များကို တားမြစ်ပါ</string>
    <string name="preferences__auto_lock_signal_after_a_specified_time_interval_of_inactivity">အချိန်အတိုင်းအတာတစ်ခု အကြာ လှုပ်ရှားမှုမရှိတော့သည့် ကြားချိန်တွင် Signal ကို အလိုအလျောက် ပိတ်ချပါ</string>
    <string name="preferences__inactivity_timeout_passphrase">လှုပ်ရှားမှုမရှိခြင်းကြာသွားသည့်အတွက် စကားဝှက်</string>
    <string name="preferences__inactivity_timeout_interval">လှုပ်ရှားမှုမရှိခြင်းကြာသွားသည့် ကြားကာလ</string>
    <string name="preferences__notifications">အသိပေးချက်များ</string>
    <string name="preferences__led_color">LED အရောင်</string>
    <string name="preferences__led_color_unknown">မသိ</string>
    <string name="preferences__pref_led_blink_title">LED လင်းမည့်ပုံစံ</string>
    <string name="preferences__customize">စိတ်ကြိုက်လုပ်ရန်</string>
    <string name="preferences__change_sound_and_vibration">အသံနှင့် တုန်ခါမှုကို ပြောင်းရန်</string>
    <string name="preferences__sound">အသံ</string>
    <string name="preferences__silent">အသံတိတ်</string>
    <string name="preferences__default">မူလ</string>
    <string name="preferences__repeat_alerts">အသိပေးချက်ကို ထပ်​ပြောပါ</string>
    <string name="preferences__never">ဘယ်တော့မှ</string>
    <string name="preferences__one_time">တစ်ကြိမ်</string>
    <string name="preferences__two_times">နှစ်ကြိမ်</string>
    <string name="preferences__three_times">သုံးကြိမ်</string>
    <string name="preferences__five_times">ငါးကြိမ်</string>
    <string name="preferences__ten_times">ဆယ်ကြိမ်</string>
    <string name="preferences__vibrate">တုန်ခါသည်</string>
    <string name="preferences__green">အစိမ်း</string>
    <string name="preferences__red">အနီ</string>
    <string name="preferences__blue">အပြာ</string>
    <string name="preferences__orange">လိမ္မော်</string>
    <string name="preferences__cyan">ခရမ်း</string>
    <string name="preferences__magenta">ခရမ်းရင့်</string>
    <string name="preferences__white">အဖြူ</string>
    <string name="preferences__none">မည်သည့်အရာမှ မဟုတ်သော</string>
    <string name="preferences__fast">အမြန်</string>
    <string name="preferences__normal">ပုံမှန်</string>
    <string name="preferences__slow">အနှေး</string>
    <string name="preferences__help">အကူအညီ</string>
    <string name="preferences__advanced">အဆင့်မြင့်</string>
<<<<<<< HEAD
    <string name="preferences__donate_to_signal">Molly ကိုလှူဒါန်းပါ</string>
=======
    <string name="preferences__donate_to_signal">Signal ကို လှူဒါန်းရန်</string>
>>>>>>> 09afb1be
    <!-- Preference label for making one-time donations to Signal -->
    <string name="preferences__one_time_donation">တစ်ကြိမ် လှူဒါန်းမှု</string>
    <string name="preferences__privacy">ကိုယ်ရေးအချက်အလက်များ လုံခြုံမှု</string>
    <!-- Preference label for stories -->
    <string name="preferences__stories">စတိုရီများ</string>
    <string name="preferences__mms_user_agent">MMS သုံးသူကိုယ်စားလှယ်</string>
    <string name="preferences__advanced_mms_access_point_names">MMS အပြင်အဆင်များကို ကိုယ်တိုင်လုပ်ပါ</string>
    <string name="preferences__mmsc_url">MMSC URL</string>
    <string name="preferences__mms_proxy_host">MMS Proxy Host</string>
    <string name="preferences__mms_proxy_port">MMS Proxy Port</string>
    <string name="preferences__mmsc_username">MMSC အသုံးပြုသူအမည်</string>
    <string name="preferences__mmsc_password">MMSC စကားဝှက်</string>
    <string name="preferences__sms_delivery_reports">SMS ပို့ပြီးကြောင်း အသိပေးခြင်း</string>
    <string name="preferences__request_a_delivery_report_for_each_sms_message_you_send">SMS တစ်ခုပို့ပြီးတိုင်း ပို့ပြီးကြောင်း အသိပေးပါ။</string>
    <string name="preferences__data_and_storage">ဒေတာ နှင့် သိမ်းဆည်းမှု</string>
    <string name="preferences__storage">သိမ်းဆည်းမှု</string>
    <string name="preferences__payments">ငွေပေးချေမှုများ</string>
    <!-- Privacy settings payments section description -->
    <string name="preferences__payment_lock">ငွေပေးချေမှုလော့ခ်</string>
    <string name="preferences__payments_beta">ငွေပေးချေမှုများ (စမ်းသပ်သည့် Beta ဗားရှင်း)</string>
    <string name="preferences__conversation_length_limit">စာလုံးရေ အကန့်အသတ်</string>
    <string name="preferences__keep_messages">မက်ဆေ့များကို သိမ်းထားပါ</string>
    <string name="preferences__clear_message_history">မက်ဆေ့ချ်မှတ်တမ်း ရှင်းလင်းရန်</string>
    <string name="preferences__linked_devices">ချိတ်ဆက်ထားသော စက်ပစ္စည်းများ</string>
    <string name="preferences__light_theme">အလင်း</string>
    <string name="preferences__dark_theme">အမှောင်</string>
    <string name="preferences__appearance">ပုံပန်းသဏ္ဌာန်</string>
    <string name="preferences__theme">Theme</string>
    <string name="preferences__chat_wallpaper">စကားပြောဆိုမှု၏ နောက်ခံပုံ</string>
    <string name="preferences__chat_color_and_wallpaper">ချက်(တ်) အရောင်နှင့် နောက်ခံပုံ</string>
    <string name="preferences__disable_pin">ပင်နံပါတ်ပိတ်ပါ</string>
    <string name="preferences__enable_pin">ပင်နံပါတ်ဖွင့်ပါ</string>
    <string name="preferences__if_you_disable_the_pin_you_will_lose_all_data">ပင်နံပါတ်ကို ပိတ်ထားလျှင် သင်မှ​ ကိုယ်တိုင် အရန်ပြုပြင်ထားခြင်းမရှိခဲ့လျှင် Signal ပေါ်ပြန်စာရင်းသွင်းသောအခါ ဒေတာအားလုံးကို ဆုံးရှူံးပါလိမ့်မည်။ ပင်နံပါတ်ကို ပိတ်ထားစဉ် မှတ်ပုံတင်ခြင်းသော့ကို သင်ဖွင့်၍ မရပါ။</string>
    <string name="preferences__pins_keep_information_stored_with_signal_encrypted_so_only_you_can_access_it">ပင်နံပါတ်များသည် Signal ပေါ်တွင် အချက်အလက်များကို ကုဒ်ဖြင့်သိမ်းဆည်းထားဖြင့် သင်သာ သုံးခွင်းရှိပါသည်။ သင့် ပရိုဖိုင်း၊ အပြင်အဆင်များ၊ နှင့် အဆက်အသွယ်များကို သင် ပြန်ထည့်သွင်းသောအခါ ပြန်လည်ရရှိပါမည်။​ အပ္ပလီကေးရှင်း ဖွင့်ရန် သင့် ပင်နံပါတ်မလိုအပ်ပါ။</string>
    <string name="preferences__system_default">မူလ စနစ်</string>
    <string name="preferences__language">ဘာသာစကား</string>
    <string name="preferences__signal_messages_and_calls">Signal စာများနှင့် ဖုန်းခေါ်ဆိုမှုများ</string>
    <string name="preferences__advanced_pin_settings">အဆင့်မြင့် ပင်နံပါတ် အပြင်အဆင်များ</string>
    <string name="preferences__free_private_messages_and_calls">Signal အသုံးပြုသူများအတွက် အခမဲ့စာများနှင့် ဖုန်းခေါ်ဆိုမှုများ</string>
    <string name="preferences__submit_debug_log">Debug log ကို တင်ပြပါ</string>
    <string name="preferences__delete_account">အကောင့်ကို ဖျက်သိမ်းမယ်</string>
    <string name="preferences__support_wifi_calling">\'WiFi Calling\' လိုက်လျောညီထွေမှု ရှိသည့် ပုံစံ</string>
    <string name="preferences__enable_if_your_device_supports_sms_mms_delivery_over_wifi">သင့်ဖုန်းမှ ဝိုင်ဖိုင် အသုံးပြု၍ SMS/MMS ပေးပို့ခြင်းကို အသုံးပြုပါက လုပ်ဆောင်ချက်ကို ဖွင့်ပါ (\'WiFi Calling\'လုပ်ဆောင်ချက်ကို သင့်ဖုန်းက ဖွင့်ထားမှသာ လုပ်ဆောင်ပါ)</string>
    <string name="preferences__incognito_keyboard">နောက်ယောင်ခံမှု မရှိသည့် ကီးဘုတ်</string>
    <string name="preferences__read_receipts">ဖတ်ပြီးပြီ</string>
    <string name="preferences__if_read_receipts_are_disabled_you_wont_be_able_to_see_read_receipts">စာဖတ်ပြီး​ကြောင်းပြသည်ကို ပိတ်ထားပါက တခြားသူများထံမှ ဖတ်ပြီး​ကြောင်းပြသည်ကိုလည်း မြင်ရမည်မဟုတ်ပါ။</string>
    <string name="preferences__typing_indicators">စာရိုက်ညွှန်ကိန်းများ</string>
    <string name="preferences__if_typing_indicators_are_disabled_you_wont_be_able_to_see_typing_indicators">စာရိုက်ညွှန်ကိန်းများကို ပိတ်ထားပါက အခြားသူများမှ စာရိုက်ညွှန်းကိန်းများကို သင်မမြင်နိုင်ပါ။</string>
    <string name="preferences__request_keyboard_to_disable">တစ်ဦးချင်းအလိုက် ကိုက်ညီမှုရှိအောင် လေ့လာသင်ယူမှုကို ပိတ်ရန် ကီးဘုတ်ကို တောင်းဆိုပါ။</string>
    <string name="preferences__this_setting_is_not_a_guarantee">ဤဆက်တင်သည် မသေချာသည့်အပြင် သင့်ကီးဘုတ်က ၎င်းကို လျစ်လျူရှုနိုင်ပါသည်။</string>
    <string name="preferences__incognito_keyboard_learn_more" translatable="false">https://support.signal.org/hc/articles/360055276112</string>
    <string name="preferences_app_protection__blocked_users">ပိတ်ထားသောအသုံးပြုသူများ</string>
    <string name="preferences_chats__when_using_mobile_data">မိုဘိုင်းအင်တာနက်ကို အသုံးပြုသည့်အခါ</string>
    <string name="preferences_chats__when_using_wifi">ဝိုင်ဖိုင်ကို အသုံးပြုသည့်အခါ</string>
    <string name="preferences_chats__when_roaming">Roaming လုပ်သည့်အခါ</string>
    <string name="preferences_chats__media_auto_download">ရုပ်/သံ/ပုံကို အလိုအလျောက် ဒေါင်းလုတ်လုပ်ပါ</string>
    <string name="preferences_chats__message_history">မက်ဆေ့ချ်မှတ်တမ်း</string>
    <string name="preferences_storage__storage_usage">သိုလှောင်မှုအသုံးပြုမှု</string>
    <string name="preferences_storage__photos">ဓါတ်ပုံများ</string>
    <string name="preferences_storage__videos">ဗီဒီယိုများ</string>
    <string name="preferences_storage__files">ဖိုင်များ</string>
    <string name="preferences_storage__audio">အသံ</string>
    <string name="preferences_storage__review_storage">သိုလှောင်မှုကို ပြန်သုံးသပ်မယ်</string>
    <string name="preferences_storage__delete_older_messages">မက်ဆေ့ခ်ျအဟောင်းများကို ဖျက်မည်လား?</string>
    <string name="preferences_storage__clear_message_history">မက်ဆေ့ချ်မှတ်တမ်းကို ရှင်းလင်းမည်လား။</string>
    <string name="preferences_storage__this_will_permanently_delete_all_message_history_and_media">၎င်းသည် သင့်စက်ရှိ %1$s ထက်ကြာသော မက်ဆေ့ချ်မှတ်တမ်းနှင့် မီဒီယာများကို အပြီးဖျက်ပစ်လိုက်ပါမည်။</string>
    <string name="preferences_storage__this_will_permanently_trim_all_conversations_to_the_d_most_recent_messages">၎င်းလုပ်ဆောင်ချက်သည် သင်၏ စကားပြောဆိုမှုများအားလုံးကို နောက်ဆုံးမက်ဆေ့ချ် %1$s ခုထိ ဖြတ်လိုက်ပါမည်။</string>
    <string name="preferences_storage__this_will_delete_all_message_history_and_media_from_your_device">၎င်းသည် သင့်စက်ရှိ မက်ဆေ့ချ်မှတ်တမ်းနှင့် မီဒီယာများ အားလုံးကို အပြီးဖျက်ပစ်လိုက်ပါမည်။</string>
    <string name="preferences_storage__are_you_sure_you_want_to_delete_all_message_history">မက်ဆေ့ချ်မှတ်တမ်းများ အားလုံးကို ဖျက်လိုသည်မှာ သေချာပါသလား။</string>
    <string name="preferences_storage__all_message_history_will_be_permanently_removed_this_action_cannot_be_undone">မက်ဆေ့ချ်မှတ်တမ်းများ အားလုံးကို အပြီးဖယ်ရှားလိုက်ပါမည်။ ဤလုပ်ဆောင်ချက်ကို ပြန်ရုပ်သိမ်း၍ မရပါ။</string>
    <string name="preferences_storage__delete_all_now">အားလုံးကို ယခု ဖျက်သိမ်းမယ်</string>
    <string name="preferences_storage__forever">အမြဲတမ်း</string>
    <string name="preferences_storage__one_year">1 နှစ်</string>
    <string name="preferences_storage__six_months">6 လ</string>
    <string name="preferences_storage__thirty_days">ရက်ပေါင်း ၃၀</string>
    <string name="preferences_storage__none">ဘယ်ဟာမျှမဟုတ်သော</string>
    <string name="preferences_storage__s_messages">မက်ဆေ့ခ်ျများ %1$s ခု</string>
    <string name="preferences_storage__custom">စိတ်ကြိုက်</string>
    <string name="preferences_advanced__use_system_emoji">emoji စနစ်ကို သုံးပါ</string>
    <string name="preferences_advanced__disable_signal_built_in_emoji_support">Signal ရဲ့ emoji ကို ပိတ်ပါ</string>
    <string name="preferences_advanced__relay_all_calls_through_the_signal_server_to_avoid_revealing_your_ip_address">သင်၏ လိပ်စာစာရင်းတွင် သင့် IP address ပေါ်လာခြင်းကို ရှောင်လွှဲရန်အတွက် ဖုန်းခေါ်ဆိုမှုများ အားလုံးကို Signal ဆာဗာကို လွှဲပြောင်းပါ။ ဤသို့ လွှဲပြောင်းလိုက်ပါက ဖုန်းခေါ်ဆိုမှု အရည်အသွေး ကျသွားနိုင်ပါသည်။</string>
    <string name="preferences_advanced__always_relay_calls">ဖုန်းခေါ်ဆိုမှုများကို လွှဲပြောင်းပါ</string>
    <string name="preferences_app_protection__who_can">မည်သူ လုပ်နိုင်ပါလဲ…</string>
    <string name="preferences_app_protection__app_access">App ကို အသုံးပြုခြင်း</string>
    <string name="preferences_app_protection__communication">ဆက်သွယ်ရေး</string>
    <!-- Privacy settings payments section title -->
    <string name="preferences_app_protection__payments">ငွေပေးချေမှုများ</string>
    <string name="preferences_chats__chats">စကားစမြည်များ</string>
    <string name="preferences_data_and_storage__manage_storage">သိုလှောင်မှုကိုစီမံပါ</string>
    <string name="preferences_data_and_storage__calls">ဖုန်းခေါ်ဆိုမှုများ</string>
    <string name="preferences_data_and_storage__use_less_data_for_calls">ခေါ်ဆိုမှုများအတွက် ဒေတာလျော့သုံးမယ်</string>
    <string name="preferences_data_and_storage__never">ဘယ်တော့မှမ</string>
    <string name="preferences_data_and_storage__wifi_and_mobile_data">ဝိုင်ဖိုင် နှင့် အင်တာနက်</string>
    <string name="preferences_data_and_storage__mobile_data_only">အင်တာနက်</string>
    <string name="preference_data_and_storage__using_less_data_may_improve_calls_on_bad_networks">မကောင်းသော ချိတ်ဆက်မှုလိုင်းပေါ်တွင် ဒေတာပိုနည်းစွာသုံးလျှင် ခေါ်ဆိုမှုများ ပိုကြည်လင်ကောင်းမွန် နိုင်ပါသည်</string>
    <string name="preferences_notifications__messages">စာများ</string>
    <string name="preferences_notifications__events">ပွဲများ</string>
    <string name="preferences_notifications__in_chat_sounds">စကားပြောနေစဥ် အသံ</string>
    <string name="preferences_notifications__show">ပြပါ</string>
    <string name="preferences_notifications__calls">ဖုန်းခေါ်ဆိုမှုများ</string>
    <string name="preferences_notifications__ringtone">ဖုန်းသံစဉ်များ</string>
    <string name="preferences_chats__show_invitation_prompts">ဖိတ်ကြားမှုကို ပြပါ။</string>
    <string name="preferences_chats__display_invitation_prompts_for_contacts_without_signal">Signal မရှိသည့် လိပ်စာစာရင်းများအတွက် ဖိတ်ကြားမှု ပြပါ</string>
    <string name="preferences_chats__message_text_size">စာလုံးအရွယ်အစား</string>
    <string name="preferences_events__contact_joined_signal">Signal ကို လာသုံးနေပြီ</string>
    <string name="preferences_notifications__priority">ဦးစားပေး</string>
    <!-- Heading for the \'censorship circumvention\' section of privacy preferences -->
    <string name="preferences_communication__category_censorship_circumvention">ဆင်ဆာရှောင်တိမ်းမှု</string>
    <!-- Title of the \'censorship circumvention\' toggle switch -->
    <string name="preferences_communication__censorship_circumvention">ဆင်ဆာရှောင်တိမ်းမှု</string>
    <string name="preferences_communication__censorship_circumvention_if_enabled_signal_will_attempt_to_circumvent_censorship">ဒါကိုဖွင့်ထားပါက signal အနေဖြင့် ပိတ်ထားခြင်းများကို ကျော်သွားရန်ကြိုးစားပါလိမ့်မည်။ Signal အားပိတ်ထားသောနေရာတွင်အသုံးပြုနေခြင်းမဟုတ်ပါက ဒါကိုသုံးရန်မလိုပါ။</string>
    <!-- Summary text for \'censorship circumvention\' toggle. Indicates that we automatically enabled it because we believe you\'re in a censored country -->
    <string name="preferences_communication__censorship_circumvention_has_been_activated_based_on_your_accounts_phone_number">သင့်ကိုယ်ပိုင်စာရင်း ၏ဖုန်းနံပါတ်အပေါ် မူတည်၍ ဆင်ဆာဖြတ်တောက်မှုရှောင်ကွင်းခြင်းကို ပြုလုပ်ပြီး ဖြစ်သည်။</string>
    <!-- Summary text for \'censorship circumvention\' toggle. Indicates that you disabled it even though we believe you\'re in a censored country -->
    <string name="preferences_communication__censorship_circumvention_you_have_manually_disabled">သင်ကိုယ်တိုင် ဆင်ဆာခံခြင်းကို ရှောင်ကျင်ရန် ပိတ်ထားခဲ့ပါသည်။</string>
    <!-- Summary text for \'censorship circumvention\' toggle. Indicates that you cannot use it because you\'re already connected to the Signal service -->
    <string name="preferences_communication__censorship_circumvention_is_not_necessary_you_are_already_connected">Signal ကို ချိတ်ဆက်ပြီးသား ဖြစ်သောကြောင့် ဆင်ဆာဖြတ်တောက်မှု ရှောင်ကွင်းခြင်းကို မလိုအပ်ပါ။</string>
    <!-- Summary text for \'censorship circumvention\' toggle. Indicates that you cannot use it because you\'re not connected to the internet -->
    <string name="preferences_communication__censorship_circumvention_can_only_be_activated_when_connected_to_the_internet">ဆင်ဆာဖြတ်တောက်မှု ရှောင်ကွင်းခြင်းကို အင်တာနက် ချိတ်ထားမှသာ သုံးလို့ရမည်။</string>
    <string name="preferences_communication__category_sealed_sender">ဖုံးကွယ်ထားသော ပေးပို့သူ</string>
    <string name="preferences_communication__sealed_sender_display_indicators">ပြသမှု ညွှန်ကိန်းများ</string>
    <string name="preferences_communication__sealed_sender_display_indicators_description">"ဖုံးကွယ်ထားသော ပေးပို့သူ ကိုသုံး၍ ပေးပို့သော မက်ဆေ့ချ်များအတွက် \"မက်ဆေ့ချ် အချက်အလက်များ\" ကိုရွေးလျှင် အခြေအနေအိုင်ကွန် ကိုပြသပါ။"</string>
    <string name="preferences_communication__sealed_sender_allow_from_anyone">မည်သူမဆိုထံမှခွင့်ပြုပါ</string>
    <string name="preferences_communication__sealed_sender_allow_from_anyone_description">အဆက်အသွယ်မဟုတ်သောသူများ နှင့် သင်၏ ပရိုဖိုင်းကို မမျှဝေရသေးသော သူများ မှ အဝင်မက်ဆေ့ချ်များအတွက် ပေးပိုးသူဖုံးခြင်း ဖွင့်ပါ။</string>
    <string name="preferences_communication__sealed_sender_learn_more">ထပ်မံလေ့လာရန်</string>
    <string name="preferences_setup_a_username">သုံးစွဲသူအမည်တစ်ခုသတ်မှတ်ပါ</string>
    <string name="preferences_proxy">ကြားခံ</string>
    <string name="preferences_use_proxy">ကြားခံ ကိုသုံးမယ်</string>
    <string name="preferences_off">ပိတ်ထားမယ်</string>
    <string name="preferences_on">ဖွင့်ထားမယ်</string>
    <string name="preferences_proxy_address">ကြားခံလိပ်စာ</string>
    <string name="preferences_only_use_a_proxy_if">မိုဘိုင်းဒေတာ သို့မဟုတ် Wi-Fi သုံး၍ Signal နှင့် ချိတ်ဆက် မရပါက ပရောက်စီတစ်ခုကိုသာ သုံးပါ။</string>
    <string name="preferences_share">ဝေမျှမယ်</string>
    <string name="preferences_save">သိမ်းမယ်</string>
    <string name="preferences_connecting_to_proxy">ကြားခံနှင့် ချိတ်ဆက်နေသည်…</string>
    <string name="preferences_connected_to_proxy">ကြားခံနှင့် ချိတ်ဆက်ပြီး</string>
    <string name="preferences_connection_failed">ချိတ်ဆက်မှုမအောင်မြင်ပါ</string>
    <string name="preferences_couldnt_connect_to_the_proxy">ကြားခံနှင့် ချိတ်ဆက်၍မရပါ။ ကြားခံလိပ်စာကို စစ်ဆေးပြီး ထပ်မံကြိုးစားပါ။</string>
    <string name="preferences_you_are_connected_to_the_proxy">သင်သည် ကြားခံ နှင့် ချိတ်ဆက်ထားပါသည်။ အပြင်အဆင်များထဲတွင် အချိန်မရွေး ကြားခံကို ပိတ်နိုင်ပါသည်။</string>
    <string name="preferences_success">အောင်မြင်မှု</string>
    <string name="preferences_failed_to_connect">ချိတ်ဆက်ရန်မအောင်မြင်ပါ</string>
    <string name="preferences_enter_proxy_address">ကြားခံလိပ်စာကို ထည့်ပါ</string>


    <string name="configurable_single_select__customize_option">ရွေးချယ်မှုကို စိတ်ကြိုက်ပြင်ဆင်မယ်</string>

    <!-- Internal only preferences -->
    <string name="preferences__internal_preferences" translatable="false">Internal Preferences</string>
    <string name="preferences__internal_details" translatable="false">Internal Details</string>
    <string name="preferences__internal_stories_dialog_launcher" translatable="false">Stories dialog launcher</string>


    <!-- Payments -->
    <string name="PaymentsActivityFragment__all_activity">လှုပ်ရှားမှုများအားလုံး</string>
    <string name="PaymentsAllActivityFragment__all">အားလုံး</string>
    <string name="PaymentsAllActivityFragment__sent">ပို့ပြီးပြီ</string>
    <string name="PaymentsAllActivityFragment__received">လက်ခံရရှိပြီး</string>

    <string name="PaymentsHomeFragment__introducing_payments">ငွေပေးချေမှုများ (စမ်းသပ်သည့် Beta ဗားရှင်း) မိတ်ဆက်ပါသည်</string>
<<<<<<< HEAD
    <string name="PaymentsHomeFragment__use_signal_to_send_and_receive">Molly သုံး၍ MobileCoin ပေးပို့လက်ခံလိုက်ပါ၊​ ၎င်းသည် ပုဂ္ဂိုလုံခြုံရေး အလေးထားသော ဒစ်ဂျစ်တယ်ငွေကြေး ဖြစ်ပါသည်။ ဖွင့်၍ စတင်သုံးလိုက်ပါ။</string>
=======
    <string name="PaymentsHomeFragment__use_signal_to_send_and_receive">Signal သုံး၍ လုံခြုံရေးအလေးပေး ဒစ်ဂျစ်တယ်ငွေကြေးအသစ် MobileCoin ကို ပေးပို့လက်ခံလိုက်ပါ။ စတင်သုံးရန် ဖွင့်ပါ။</string>
>>>>>>> 09afb1be
    <string name="PaymentsHomeFragment__activate_payments">ငွေပေးချေမှုများ ဖွင့်မယ်</string>
    <string name="PaymentsHomeFragment__activating_payments">ငွေပေးချေမှုများ ဖွင့်နေသည်…</string>
    <string name="PaymentsHomeFragment__restore_payments_account">ငွေပေးချမှုလုပ်သည့် အကောင့် ပြန်ရယူမယ်</string>
    <string name="PaymentsHomeFragment__no_recent_activity_yet">လတ်တလောလှုပ်ရှားမှုများ မရှိသေးပါ</string>
    <string name="PaymentsHomeFragment__pending_requests">ဆိုင်းငံ့နေသော တောင်းဆိုမှုများ</string>
    <string name="PaymentsHomeFragment__recent_activity">လတ်တလောလှုပ်ရှားမှု</string>
    <string name="PaymentsHomeFragment__see_all">အားလုံးကြည့်မည်</string>
    <string name="PaymentsHomeFragment__add_funds">ငွေဖြည့်မယ်</string>
    <string name="PaymentsHomeFragment__send">ပေးပို့မည်</string>
    <string name="PaymentsHomeFragment__sent_s">ပို့ပြီး %1$s</string>
    <string name="PaymentsHomeFragment__received_s">လက်ခံရယူပြီး %1$s</string>
    <string name="PaymentsHomeFragment__transfer_to_exchange">လဲလှယ်ရန် လွှဲပြောင်းပါ</string>
    <string name="PaymentsHomeFragment__currency_conversion">ငွေကြေးလဲလှယ်မှု</string>
    <string name="PaymentsHomeFragment__deactivate_payments">ငွေပေးချေမှုများ ပိတ်မယ်</string>
    <string name="PaymentsHomeFragment__recovery_phrase">ပြန်လည်ရယူရန် စာပုဒ်တို</string>
    <string name="PaymentsHomeFragment__help">အကူအညီ</string>
    <string name="PaymentsHomeFragment__coin_cleanup_fee">အကြွေစေ့ရှင်းရေးအခကြေး</string>
    <string name="PaymentsHomeFragment__sent_payment">ငွေပေးချေပြီး</string>
    <string name="PaymentsHomeFragment__received_payment">ငွေပေးချေမှုလက်ခံရယူပြီး</string>
    <string name="PaymentsHomeFragment__processing_payment">ငွေပေးချေမှု လုပ်ဆောင်နေသည်</string>
    <string name="PaymentsHomeFragment__unknown_amount">---</string>
    <string name="PaymentsHomeFragment__currency_conversion_not_available">ငွေကြေးလဲလှယ်မှု မရနိုင်ပါ</string>
    <string name="PaymentsHomeFragment__cant_display_currency_conversion">ငွေကြေးလဲလှယ်ခြင်းကို မပြနိုင်ပါ။ သင့် ဖုန်းချိတ်ဆက်မှုကို စစ်၍ ပြန်စမ်းကြည့်ပေးပါ။</string>
    <string name="PaymentsHomeFragment__payments_is_not_available_in_your_region">သင့်ဒေသတွင်း ငွေပေးချေမှုများ မရရှိနိုင်ပါ။</string>
    <string name="PaymentsHomeFragment__could_not_enable_payments">ငွေပေးချေမှုများ မလုပ်ဆောင်နိုင်ပါ။ နောက်မှ ပြန်စမ်းကြည့်ပေးပါ။</string>
    <string name="PaymentsHomeFragment__deactivate_payments_question">ငွေပေးချေမှုများကို ပိတ်မည်လား?</string>
    <string name="PaymentsHomeFragment__you_will_not_be_able_to_send">သင်မှ ငွေပေးချေမှုများ ပိတ်ထားလျှင် Molly ထဲတွင် သင်မှ MobileCoin ပေးပို့လက်ခံရန် မရနိုင်ပါ။</string>
    <string name="PaymentsHomeFragment__deactivate">ပိတ်မယ်</string>
    <string name="PaymentsHomeFragment__continue">ဆက်လုပ်ရန်</string>
    <string name="PaymentsHomeFragment__balance_is_not_currently_available">လက်ကျန်ငွေ လက်ရှိမရနိုင်ပါ။</string>
    <string name="PaymentsHomeFragment__payments_deactivated">ငွေပေးချေမှုများ ပိတ်ပြီး</string>
    <string name="PaymentsHomeFragment__payment_failed">ငွေပေးချေမှု မအောင်မြင်ပါ</string>
    <string name="PaymentsHomeFragment__details">အသေးစိတ်အချက်အလက်များ</string>
    <string name="PaymentsHomeFragment__learn_more__activate_payments" translatable="false">https://support.signal.org/hc/articles/360057625692#payments_activate </string>
    <string name="PaymentsHomeFragment__you_can_use_signal_to_send">Molly ကို သုံး၍ MobileCoin ကို ပေးပို့လက်ခံနိုင်ပါသည်။ ငွေပေးချေမှုများအားလုံးသည် MobileCoin နှင့် MobileCoin Wallet ၏ စည်းကမ်းသတ်မှတ်ချက်များကို လိုက်နာရပါမည်။ ၎င်းသည် စမ်းသပ်သည့်ဗားရှင်းသာဖြစ်၍ အချို့ကိစ္စရပ်များ ကြုံတွေ့နိုင်ပြီး ငွေပေးချေမှုများ သို့မဟုတ် လက်ကျန်ငွေတို့ ဆုံးရှူံးခဲ့လျှင် ပြန်လည်မရရှိနိုင်ပါ။ </string>
    <string name="PaymentsHomeFragment__activate">ဖွင့်မယ်</string>
    <string name="PaymentsHomeFragment__view_mobile_coin_terms">MobileCoin ၏သတ်မှတ်ချက်များ ကြည့်ရှုမယ်</string>
    <string name="PaymentsHomeFragment__payments_not_available">Molly ထဲတွင် ငွေပေးချေမှုများ မလုပ်ဆောင်နိုင်တော့ပါ။ ငွေလဲလှယ်မှုတစ်ခုသို့ ငွေများလွှဲနိုင်ပါသည်၊ သို့သော် သင်မှ ငွေပေးချေမှုများ ပေးပို့လက်ခံလို့မရတော့ပါ၊​ ငွေလည်း ထည့်ပေါင်းလို့မရတော့ပါ။</string>

    <string name="PaymentsHomeFragment__mobile_coin_terms_url" translatable="false">https://www.mobilecoin.com/terms-of-use.html</string>
    <!-- Alert dialog title which shows up after a payment to turn on payment lock -->
    <string name="PaymentsHomeFragment__turn_on">နောင်လာမည့် ပေးပို့မှုများအတွက် ငွေပေးချေမှုလော့ခ်ကို ဖွင့်မည်လား။</string>
    <!-- Alert dialog description for why payment lock should be enabled before sending payments -->
    <string name="PaymentsHomeFragment__add_an_additional_layer">လုံခြုံရေးအတွက် အပိုလွှာတစ်ခုကို ပေါင်းထည့်ပေးထားပြီး ငွေလွှဲပြောင်းရန် Android စခရင်လော့ခ် သို့မဟုတ် လက်ဗွေရာ လိုအပ်ပါသည်။</string>
    <!-- Alert dialog button to enable payment lock -->
    <string name="PaymentsHomeFragment__enable">ဖွင့်ရန်</string>
    <!-- Alert dialog button to not enable payment lock for now -->
    <string name="PaymentsHomeFragment__not_now">ယခု မလုပ်ပါ</string>
    <!-- Alert dialog title which shows up to update app to send payments -->
    <string name="PaymentsHomeFragment__update_required">အပ်ဒိတ် လိုအပ်ပါသည်</string>
    <!-- Alert dialog description that app update is required to send payments-->
    <string name="PaymentsHomeFragment__an_update_is_required">ငွေပေးချေမှုများ ပို့ရန် သို့မဟုတ် လက်ခံရန်အတွက် ဆက်လက်လုပ်ဆောင်ရန်နှင့် သင်၏ ငွေပေးချေမှု လက်ကျန်ငွေကို ကြည့်ရန် အပ်ဒိတ်လိုအပ်ပါသည်။</string>
    <!-- Alert dialog button to cancel -->
    <string name="PaymentsHomeFragment__cancel">မလုပ်တော့ပါ</string>
    <!-- Alert dialog button to update now -->
    <string name="PaymentsHomeFragment__update_now">ယခု Update လုပ်ပါ။</string>

    <!-- PaymentsSecuritySetupFragment -->
    <!-- Toolbar title -->
    <string name="PaymentsSecuritySetupFragment__security_setup">လုံခြုံရေး သတ်မှတ်ချိန်ညှိမှု</string>
    <!-- Title to enable payment lock -->
    <string name="PaymentsSecuritySetupFragment__protect_your_funds">သင်၏ ငွေကြေးကို ကာကွယ်ပါ</string>
    <!-- Description as to why payment lock is required -->
    <string name="PaymentsSecuritySetupFragment__help_prevent">နောက်ထပ် လုံခြုံရေးအလွှာ ပေါင်းထည့်ခြင်းဖြင့် သင်၏ငွေကြေးကို အခြားတစ်ယောက်က ရယူသုံးစွဲခြင်းအား ကူညီတားဆီးပေးပါသည်။ ဤသည်ကို ဆက်တင်တွင် ပိတ်နိုင်ပါသည်။</string>
    <!-- Option to enable payment lock -->
    <string name="PaymentsSecuritySetupFragment__enable_payment_lock">ငွေပေးချေမှုလော့ခ်ကို ဖွင့်ရန်</string>
    <!-- Option to cancel -->
    <string name="PaymentsSecuritySetupFragment__not_now">ယခု မလုပ်ဆောင်သေးပါ။</string>
    <!-- Dialog title to confirm skipping the step -->
    <string name="PaymentsSecuritySetupFragment__skip_this_step">ဤအဆင့်ကို ကျော်မည်လား။</string>
    <!-- Dialog description to let users know why payment lock is required -->
    <string name="PaymentsSecuritySetupFragment__skipping_this_step">ဤအဆင့်ကို ကျော်လိုက်ခြင်းဖြင့် သင့်ဖုန်းကို ဝင်ရောက်ကြည့်ရှုခွင့်ရှိသည့် မည်သူမဆိုအား ငွေလွှဲရန် သို့မဟုတ် သင်၏ ပြန်လည်ရယူရေး စကားစုကို ကြည့်ရန် ခွင့်ပြုပေးပါသည်။</string>
    <!-- Dialog option to cancel -->
    <string name="PaymentsSecuritySetupFragment__cancel">မလုပ်တော့ပါ</string>
    <!-- Dialog option to skip -->
    <string name="PaymentsSecuritySetupFragment__skip">ကျော်ပါ။</string>

    <!-- PaymentsAddMoneyFragment -->
    <string name="PaymentsAddMoneyFragment__add_funds">ငွေဖြည့်မယ်</string>
    <string name="PaymentsAddMoneyFragment__your_wallet_address">သင့် ပိုက်ဆံအိတ် Wallet လိပ်စာ</string>
    <string name="PaymentsAddMoneyFragment__copy">ကူးမည်</string>
    <string name="PaymentsAddMoneyFragment__copied_to_clipboard">ကလစ်ဘုတ်သို့ကူးယူပြီး</string>
    <string name="PaymentsAddMoneyFragment__to_add_funds">ငွေဖြည့်ရန် သင့် ပိုက်ဆံအိတ် Wallet လိပ်စာသို့ MobileCoin ပို့ပါ။ သင့် အကောင့်မှ MobileCoin ပံ့ပိုးသော လွှဲပြောင်းမှုနှင့် ငွေပေးငွေယူမှုတစ်ကြောင်းလုပ်ဆောင်ပါ၊ ပြီးလျှင် QR ကုဒ်စကင်ဖတ်ပါ သို့မဟုတ် သင့် ပိုက်ဆံအိတ် Wallet လိပ်စာ ကော်ပီကူးပါ။</string>
    <string name="PaymentsAddMoneyFragment__learn_more__information" translatable="false">https://support.signal.org/hc/articles/360057625692#payments_transfer_from_exchange</string>

    <!-- PaymentsDetailsFragment -->
    <string name="PaymentsDetailsFragment__details">အသေးစိတ်အချက်အလက်များ</string>
    <string name="PaymentsDetailsFragment__status">အခြေအနေ</string>
    <string name="PaymentsDetailsFragment__submitting_payment">ငွေပေးချေမှု တင်သွင်းနေသည်…</string>
    <string name="PaymentsDetailsFragment__processing_payment">ငွေပေးချေမှု လုပ်ဆောင်နေသည်…</string>
    <string name="PaymentsDetailsFragment__payment_complete">ငွေပေးချေမှု အောင်မြင်ပါပြီ</string>
    <string name="PaymentsDetailsFragment__payment_failed">ငွေပေးချေမှု မအောင်မြင်ပါ</string>
    <string name="PaymentsDetailsFragment__network_fee">ကွန်ယက်အခကြေးငွေ</string>
    <string name="PaymentsDetailsFragment__sent_by">မှပေးပို့သည်</string>
    <string name="PaymentsDetailsFragment__sent_to_s">%1$s သို့ပေးပို့ခဲ့ပြီး</string>
    <string name="PaymentsDetailsFragment__you_on_s_at_s">သင့်ကို %1$s ၊ %2$s အချိန်တွင်</string>
    <string name="PaymentsDetailsFragment__s_on_s_at_s">%1$s ကို %2$s ၊ %3$s အချိန်တွင်</string>
    <string name="PaymentsDetailsFragment__to">သို့</string>
    <string name="PaymentsDetailsFragment__from">မှ</string>
    <string name="PaymentsDetailsFragment__information">ငွေပေးချေမှု ငွေပမာဏနှင့် လုပ်ဆောင်သည့်အချိန် အပါအဝင် ငွေပေးငွေယူသည့် အသေးစိတ်အချက်အလက်များသည် MobileCoin စာအုပ်စာရင်း၏ အစိတ်အပိုင်းတစ်ခု ဖြစ်ပါသည်။</string>
    <string name="PaymentsDetailsFragment__coin_cleanup_fee">အကြွေစေ့ရှင်းရေးအခကြေး</string>
    <string name="PaymentsDetailsFragment__coin_cleanup_information">ငွေပေးချေမှု လုပ်ဆောင်ရန် သင့်လက်ထဲတွင်ရှိသော အကြွေစေ့များကိုပေါင်းစပ်သော်လည်း မလုံလောက်မှုဖြစ်ခဲ့လျှင် \"အကြွေစေ့ရှင်းရေးအခကြေး\" ကို ကောက်ခံယူပါမည်။ ရှင်းခြင်းဖြင့် ငွေပေးချေမှုများ ဆက်လက် ပေးပို့နိုင်ပါမည်။</string>
    <string name="PaymentsDetailsFragment__no_details_available">၎င်းငွေပေးချေမှုအတွက် အခြားအချက်အလက်များ မရရှိနိုင်ပါ</string>
    <string name="PaymentsDetailsFragment__learn_more__information" translatable="false">https://support.signal.org/hc/articles/360057625692#payments_details</string>
    <string name="PaymentsDetailsFragment__learn_more__cleanup_fee" translatable="false">https://support.signal.org/hc/articles/360057625692#payments_details_fees</string>
    <string name="PaymentsDetailsFragment__sent_payment">ငွေပေးချေပြီး</string>
    <string name="PaymentsDetailsFragment__received_payment">ငွေပေးချေမှုလက်ခံရယူပြီး</string>
    <string name="PaymentsDeatilsFragment__payment_completed_s">ငွေပေးချေမှု အောင်မြင်ပြီး %1$s</string>
    <string name="PaymentsDetailsFragment__block_number">နံပါတ်အား ပိတ်ပယ်မယ်</string>

    <!-- PaymentsTransferFragment -->
    <string name="PaymentsTransferFragment__transfer">လွှဲပြောင်းမယ်</string>
    <string name="PaymentsTransferFragment__scan_qr_code">QR ကုဒ်ကို စကင်ဖတ်မယ်</string>
    <string name="PaymentsTransferFragment__to_scan_or_enter_wallet_address">သို့ - စကင်ဖတ်ပါ သို့မဟုတ် ပိုက်ဆံအိတ် wallet လိပ်စာ ရိုက်ထည့်ပါ</string>
    <string name="PaymentsTransferFragment__you_can_transfer">သင်မှ MobileCoin လွှဲရန် ငွေလဲလှယ်မှုတစ်ခုမှ ပေးသော ပိုက်ဆံအိတ် wallet လိပ်စာသို့ လွှဲပြောင်းမှုတစ်ခု ပြီးစီးစေလိုပါသည်။ ပိုက်ဆံအိတ် wallet လိပ်စာသည် QR ကုဒ်အောက်တွင် ပုံမှန်အားဖြင့်တွေ့နိုင်သော နံပါတ်များနှင့် အက္ခရာများဖြစ်ပါသည်။</string>
    <string name="PaymentsTransferFragment__next">နောက်ထက်</string>
    <string name="PaymentsTransferFragment__invalid_address">အကြုံးမဝင်သော လိပ်စာ</string>
    <string name="PaymentsTransferFragment__check_the_wallet_address">သင်လွှဲပြောင်းရန် ကြိုးစားနေသည့် ပိုက်ဆံအိတ် wallet လိပ်စာ ကိုစစ်ပြီး ပြန်စမ်းကြည့်ပေးပါ။</string>
    <string name="PaymentsTransferFragment__you_cant_transfer_to_your_own_signal_wallet_address">သင့်ပိုက်ဆံအိတ် wallet လိပ်စာသို့ သင်ကိုယ်တိုင် လွှဲလို့မရပါ။ သင့်အကောင့်မှ ပိုက်ဆံအိတ် wallet လိပ်စာ ကို ပံ့ပိုးသော ငွေလဲလှယ်မှုတစ်နေရာတွင် ရိုက်ထည့်ပေးပါ။</string>
    <string name="PaymentsTransferFragment__to_scan_a_qr_code_signal_needs">QR ကုဒ်ကို စကင်ဖတ်ရန် Molly မှ သင့် ကင်မရာသုံးခွင့် လိုအပ်ပါသည်။</string>
    <string name="PaymentsTransferFragment__signal_needs_the_camera_permission_to_capture_qr_code_go_to_settings">QR ကုဒ်ဖတ်ရန် Molly မှ သင့်ကင်မရာသုံးခွင့် လိုအပ်ပါသည်။ အပြင်အဆင်များ သို့သွား၍ \"ခွင့်ပြုချက်များ\" ကိုရွေးပါ၊ ပြီးလျှင် \"ကင်မရာ\" ကို ဖွင့်ပါ။</string>
    <string name="PaymentsTransferFragment__to_scan_a_qr_code_signal_needs_access_to_the_camera">QR ကုဒ်ကို စကင်ဖတ်ရန် Molly မှ သင့် ကင်မရာသုံးခွင့် လိုအပ်ပါသည်။</string>
    <string name="PaymentsTransferFragment__settings">အပြင်အဆင်များ</string>

    <!-- PaymentsTransferQrScanFragment -->
    <string name="PaymentsTransferQrScanFragment__scan_address_qr_code">QR ကုဒ် လိပ်စာ စကင်ဖတ်မယ်</string>
    <string name="PaymentsTransferQrScanFragment__scan_the_address_qr_code_of_the_payee">ငွေပေးရမည့်သူ၏ QR ကုဒ်လိပ်စာ ကို စကင်ဖတ်မယ်</string>

    <!-- CreatePaymentFragment -->
    <string name="CreatePaymentFragment__request">တောင်းခံ</string>
    <string name="CreatePaymentFragment__pay">ပေးဆောင်ပါ</string>
    <string name="CreatePaymentFragment__available_balance_s">ရရှိနိုင်သော လက်ကျန်ငွေ - %1$s</string>
    <string name="CreatePaymentFragment__toggle_content_description">ပုံစံပြောင်းရန်</string>
    <string name="CreatePaymentFragment__1">၁</string>
    <string name="CreatePaymentFragment__2">၂</string>
    <string name="CreatePaymentFragment__3">၃</string>
    <string name="CreatePaymentFragment__4">၄</string>
    <string name="CreatePaymentFragment__5">၅</string>
    <string name="CreatePaymentFragment__6">၆</string>
    <string name="CreatePaymentFragment__7">၇</string>
    <string name="CreatePaymentFragment__8">၈</string>
    <string name="CreatePaymentFragment__9">၉</string>
    <string name="CreatePaymentFragment__decimal">.</string>
    <string name="CreatePaymentFragment__0">၀</string>
    <string name="CreatePaymentFragment__lt">&lt;</string>
    <string name="CreatePaymentFragment__backspace">Backspace</string>
    <string name="CreatePaymentFragment__add_note">မှတ်ချက်ထည့်မယ်</string>
    <string name="CreatePaymentFragment__conversions_are_just_estimates">ငွေပြောင်းလဲခြင်းများသည် ခန့်မှန်းတွက်ချက်မှုများသာ ဖြစ်ပြီး မတိကျနိုင်ပါ။</string>
    <string name="CreatePaymentFragment__learn_more__conversions" translatable="false">https://support.signal.org/hc/articles/360057625692#payments_currency_conversion</string>

    <!-- EditNoteFragment -->
    <string name="EditNoteFragment_note">မှတ်ချက်</string>

    <!-- ConfirmPaymentFragment -->
    <string name="ConfirmPayment__confirm_payment">ငွေပေးချေမှု အတည်ပြုမယ်</string>
    <string name="ConfirmPayment__network_fee">ကွန်ယက်အခကြေးငွေ</string>
    <string name="ConfirmPayment__error_getting_fee">အခကြေးငွေ ရယူခြင်း ပျက်ကွက်မှုဖြစ်</string>
    <string name="ConfirmPayment__estimated_s">ခန့်မှန်းထားသည် %1$s</string>
    <string name="ConfirmPayment__to">သို့</string>
    <string name="ConfirmPayment__total_amount">စုစုပေါင်း ပမာဏ</string>
    <string name="ConfirmPayment__balance_s">လက်ကျန်ငွေ - %1$s</string>
    <string name="ConfirmPayment__submitting_payment">ငွေပေးချေမှု တင်သွင်းနေသည်…</string>
    <string name="ConfirmPayment__processing_payment">ငွေပေးချေမှု လုပ်ဆောင်နေသည်…</string>
    <string name="ConfirmPayment__payment_complete">ငွေပေးချေမှု အောင်မြင်ပါပြီ</string>
    <string name="ConfirmPayment__payment_failed">ငွေပေးချေမှု မအောင်မြင်ပါ</string>
    <string name="ConfirmPayment__payment_will_continue_processing">ငွေပေးချေမှုကို ဆက်လက်လုပ်ဆောင်ပါမည်</string>
    <string name="ConfirmPaymentFragment__invalid_recipient">လက်ခံသူ မမှန်ကန်ပါ</string>
    <!-- Title of a dialog show when we were unable to present the user\'s screenlock before sending a payment -->
    <string name="ConfirmPaymentFragment__failed_to_show_payment_lock">ငွေပေးချေမှုလော့ခ်ကို ပြသရန် မအောင်မြင်ခဲ့ပါ။</string>
    <!-- Body of a dialog show when we were unable to present the user\'s screenlock before sending a payment -->
    <string name="ConfirmPaymentFragment__you_enabled_payment_lock_in_the_settings">ဆက်တင်တွင် ငွေပေးချေမှုလော့ခ်ကို ဖွင့်ထားသော်လည်း ၎င်းကို မပြသနိုင်ပါ။</string>
    <!-- Button in a dialog that will take the user to the privacy settings -->
    <string name="ConfirmPaymentFragment__go_to_settings">ဆက်တင်သို့ သွားရန်</string>
    <string name="ConfirmPaymentFragment__this_person_has_not_activated_payments">၎င်း ပုဂ္ဂိုလ်မှ ငွေပေးချေမှုများ ဖွင့်ထားခြင်းမရှိပါ</string>
    <string name="ConfirmPaymentFragment__unable_to_request_a_network_fee">ကွန်ယက်အခကြေး တောင်းဆိုရန်မရပါ။ ၎င်းငွေပေးချေမှု ဆက်လက်လုပ်ဆောင်ရန် အိုကေနှိပ်၍ ပြန်စမ်းကြည့်ပါ။</string>

    <!-- BiometricDeviceAuthentication -->
    <!-- Biometric/Device authentication prompt title -->
    <string name="BiometricDeviceAuthentication__signal">Signal</string>


    <!-- CurrencyAmountFormatter_s_at_s -->
    <string name="CurrencyAmountFormatter_s_at_s">%1$s ကို %2$s ဖြင့်</string>

    <!-- SetCurrencyFragment -->
    <string name="SetCurrencyFragment__set_currency">ငွေကြေး သတ်မှတ်ရန်</string>
    <string name="SetCurrencyFragment__all_currencies">ငွေကြေးများ အားလုံး</string>

    <!-- **************************************** -->
    <!-- menus -->
    <!-- **************************************** -->

    <!-- contact_selection_list -->
    <string name="contact_selection_list__unknown_contact">သို့ မက်ဆေ့ချ်အသစ် …</string>
    <string name="contact_selection_list__unknown_contact_block">အသုံးပြုသူအား ပိတ်မယ်</string>
    <string name="contact_selection_list__unknown_contact_add_to_group">အဖွဲ့ထဲသို့ ပေါင်းထည့်မယ်</string>

    <!-- conversation_callable_insecure -->
    <string name="conversation_callable_insecure__menu_call">ခေါ်ဆိုမယ်</string>

    <!-- conversation_callable_secure -->
    <string name="conversation_callable_secure__menu_call">Signal ဖုန်းခေါ်ဆိုမှု</string>
    <string name="conversation_callable_secure__menu_video">Signal ဗီဒီယိုခေါ်ဆိုမှု</string>

    <!-- conversation_context -->

    <!-- Heading which shows how many messages are currently selected -->
    <plurals name="conversation_context__s_selected">
        <item quantity="other">%1$d ရွေးချယ်ပြီး</item>
    </plurals>

    <!-- conversation_context_image -->
    <!-- Button to save a message attachment (image, file etc.) -->
    <string name="conversation_context_image__save_attachment">သိမ်းမယ်</string>

    <!-- conversation_expiring_off -->
    <string name="conversation_expiring_off__disappearing_messages">ပျောက်ကွယ်မည့် မက်ဆေ့ချ်များ</string>

    <!-- conversation_selection -->
    <!-- Button to view detailed information for a message -->
    <string name="conversation_selection__menu_message_details">အချက်အလက်</string>
    <!-- Button to copy a message\'s text to the clipboard -->
    <string name="conversation_selection__menu_copy">ကူးမည်</string>
    <!-- Button to delete a message -->
    <string name="conversation_selection__menu_delete">ဖျက်မယ်</string>
    <!-- Button to forward a message to another person or group chat -->
    <string name="conversation_selection__menu_forward">ထပ်ဆင့် ပေးပို့မယ်</string>
    <!-- Button to reply to a message -->
    <string name="conversation_selection__menu_reply">စာပြန်မည်</string>
    <!-- Button to save a message attachment (image, file etc.) -->
    <string name="conversation_selection__menu_save">သိမ်းမယ်</string>
    <!-- Button to retry sending a message -->
    <string name="conversation_selection__menu_resend_message">Resend</string>
    <!-- Button to select a message and enter selection mode -->
    <string name="conversation_selection__menu_multi_select">ရွေးမယ်</string>
    <!-- Button to view a in-chat payment message's full payment details -->
    <string name="conversation_selection__menu_payment_details">ငွေပေးချေမှု အသေးစိတ်</string>

    <!-- conversation_expiring_on -->

    <!-- conversation_insecure -->
    <string name="conversation_insecure__invite">ဖိတ်ခေါ်မယ်</string>

    <!-- conversation_list_batch -->
    <string name="conversation_list_batch__menu_delete_selected">ရွေးထားတာကို ဖျက်ပါ</string>
    <string name="conversation_list_batch__menu_pin_selected">ရွေးထားသောအရာကို ပင်မှတ်မယ်</string>
    <string name="conversation_list_batch__menu_unpin_selected">ရွေးထားသောအရာကို ပင်မှတ်ခြင်းမှ ဖြုတ်မယ်</string>
    <string name="conversation_list_batch__menu_select_all">အားလုံးကို ရွေးမယ်</string>
    <string name="conversation_list_batch_archive__menu_archive_selected">ရွေးထားသောအရာကို မှတ်တမ်းသွင်းမယ်</string>
    <string name="conversation_list_batch_unarchive__menu_unarchive_selected">ရွေးထားသောအရာကို မှတ်တမ်းသွင်းခြင်းမှ ဖြုတ်မယ်</string>
    <string name="conversation_list_batch__menu_mark_as_read">ဖတ်ပြီးပြီဟု မှတ်သားမယ်</string>
    <string name="conversation_list_batch__menu_mark_as_unread">မဖတ်ရသေးဟု မှတ်သားမယ်</string>

    <!-- conversation_list -->
    <string name="conversation_list_settings_shortcut">အပြင်အဆင်များသို့ ဖြတ်လမ်း</string>
    <string name="conversation_list_search_description">ရှာဖွေမယ်</string>
    <string name="conversation_list__pinned">မှတ်ထားမယ်</string>
    <string name="conversation_list__chats">စကားပြောဆိုမှုများ</string>
    <string name="conversation_list__you_can_only_pin_up_to_d_chats">စကားပြောဆိုမှု %1$d ခုထိသာ မှတ်ထားလို့ရပါမယ်</string>

    <!-- conversation_list_item_view -->
    <string name="conversation_list_item_view__contact_photo_image">အဆက်အသွယ်၏ ရုပ်ပုံ</string>
    <string name="conversation_list_item_view__archived">မှတ်တမ်းသိမ်းပြီး</string>


    <!-- conversation_list_fragment -->
    <string name="conversation_list_fragment__fab_content_description">စကားဝိုင်းအသစ်</string>
    <string name="conversation_list_fragment__open_camera_description">ကင်မရာဖွင့်ပါ</string>
    <string name="conversation_list_fragment__no_chats_yet_get_started_by_messaging_a_friend">စကားပြောခြင်းမရှိသေးပါ။ \\ n သူငယ်ချင်းတစ်ယောက်ထံ စာပို့ခြင်းဖြင့် စတင်လိုက်ပါ။</string>


    <!-- conversation_secure_verified -->
    <string name="conversation_secure_verified__menu_reset_secure_session">လုံခြုံသော ဆက်ရှင်များကို ပြန်ညှိပါ</string>

    <!-- conversation_muted -->
    <string name="conversation_muted__unmute">ပြန်ဖွင့်ပါ</string>

    <!-- conversation_unmuted -->
    <string name="conversation_unmuted__mute_notifications">အသိပေးချက်များကို ပိတ်ပါ</string>

    <!-- conversation -->
    <string name="conversation__menu_group_settings">အဖွဲ့ အပြင်အဆင်များ</string>
    <string name="conversation__menu_leave_group">အဖွဲ့မှ ထွက်မယ်</string>
    <string name="conversation__menu_view_all_media">ရုပ်/သံ/ပုံ စာများအားလုံး</string>
    <string name="conversation__menu_conversation_settings">စကားဝိုင်း၏ အပြင်အဆင်များ</string>
    <string name="conversation__menu_add_shortcut">ပင်မစာမျက်နှာသို့ ထည့်ပါ</string>
    <string name="conversation__menu_create_bubble">ပူဖောင်းကို ဖန်တီးပါ</string>

    <!-- conversation_popup -->
    <string name="conversation_popup__menu_expand_popup">popup ကို တိုးချဲ့ပါ</string>

    <!-- conversation_callable_insecure -->
    <string name="conversation_add_to_contacts__menu_add_to_contacts">အဆက်အသွယ်စာရင်းထဲ ထည့်ပါ</string>

    <!-- conversation_group_options -->
    <string name="convesation_group_options__recipients_list">လက်ခံမည့်သူ စာရင်း</string>
    <string name="conversation_group_options__delivery">ပေးပို့ခြင်း</string>
    <string name="conversation_group_options__conversation">စကားဝိုင်း</string>
    <string name="conversation_group_options__broadcast">ထုတ်လွှင့်ပါ</string>

    <!-- text_secure_normal -->
    <string name="text_secure_normal__menu_new_group">အဖွဲ့သစ်</string>
    <string name="text_secure_normal__menu_settings">ဆက်တင်</string>
    <string name="text_secure_normal__menu_clear_passphrase">ပိတ်မည်</string>
    <string name="text_secure_normal__mark_all_as_read">အားလုံးကို ဖတ်ပြီးသားအဖြစ် မှတ်ပါ။</string>
    <string name="text_secure_normal__invite_friends">သူငယ်ချင်းများကို ဖိတ်ပါ။</string>

    <!-- verify_display_fragment -->
    <string name="verify_display_fragment_context_menu__copy_to_clipboard">ကလစ်ဘုတ်သို့ ကူးယူမယ်</string>
    <string name="verify_display_fragment_context_menu__compare_with_clipboard">ကလစ်ဘုတ် နဲ့ ယှဥ်လိုက်ပါ</string>

    <!-- reminder_header -->
    <string name="reminder_header_sms_import_title">SMS စနစ်ကို တင်ပို့ပါ</string>
    <string name="reminder_header_sms_import_text">ဖုန်း SMS များကို Signal ရဲ့ encrypted အချက်အလက် သိမ်းဆည်းရာထဲတွင် ကူးသိမ်းဖို့ရန် နှိပ်ပါ။</string>
    <string name="reminder_header_push_title">စာပို့ခြင်းနှင့် ဖုန်းခေါ်ဆိုမှုများကို Signal ဖြင့် လုပ်ဆောင်ပါ။</string>
    <string name="reminder_header_push_text">သင့်ဆက်သွယ်မှုအတွေ့အကြုံကို အဆင့်မြှင့်လိုက်ပါ။</string>
    <string name="reminder_header_service_outage_text">Signal သည် နည်းပညာပိုင်းဆိုင်ရာ အခက်အခဲများ ကြုံတွေ့နေပါသည်။ ဝန်ဆောင်မှုများကို အမြန်ဆုံးပြန်လည်စတင်နိုင်ရန် ကျွနု်ပ်တို့ ကြိုးစားနေပါသည်။</string>
    <string name="reminder_header_progress">%1$d%%</string>
    <!-- Body text of a banner that will show at the top of the chat list when we temporarily cannot process the user's contacts -->
    <string name="reminder_cds_warning_body">Signal ၏ သီးသန့်အဆက်အသွယ် ရှာဖွေလေ့လာမှုသည် သင့်ဖုန်း၏ အဆက်အသွယ်များကို ယာယီ စီမံလုပ်ဆောင်နိုင်ခြင်း မရှိပါ။</string>
    <!-- Label for a button in a banner to learn more about why we temporarily can't process the user's contacts -->
    <string name="reminder_cds_warning_learn_more">ပိုမိုလေ့လာရန်</string>
    <!-- Body text of a banner that will show at the top of the chat list when the user has so many contacts that we cannot ever process them -->
    <string name="reminder_cds_permanent_error_body">Signal ၏ သီးသန့်အဆက်အသွယ် ရှာဖွေလေ့လာမှုသည် သင့်ဖုန်း၏ အဆက်အသွယ်များကို စီမံလုပ်ဆောင်နိုင်ခြင်း မရှိပါ။</string>
    <!-- Label for a button in a banner to learn more about why we cannot process the user's contacts -->
    <string name="reminder_cds_permanent_error_learn_more">ပိုမိုလေ့လာရန်</string>

    <!-- media_preview -->
    <string name="media_preview__save_title">သိမ်းထားပါ။</string>
    <string name="media_preview__forward_title">ထပ်ဆင့် ပေးပို့ပါ။</string>
    <string name="media_preview__share_title">ဝေမျှမယ်</string>
    <string name="media_preview__all_media_title">ရုပ်/သံ/ပုံ စာများအားလုံး</string>
    <string name="media_preview__edit_title">ပြင်မယ်</string>


    <!-- media_preview_activity -->
    <string name="media_preview_activity__media_content_description">ရုပ်/သံ/ပုံပါ စာများကို အစမ်းကြည့်ခြင်း</string>

    <!-- new_conversation_activity -->
    <string name="new_conversation_activity__refresh">အသစ်ပြန်စတင်ပါ</string>
    <!-- redphone_audio_popup_menu -->

    <!-- Insights -->
    <string name="Insights__percent">%</string>
    <string name="Insights__title">ထင်မြင်ချက်များ</string>
    <string name="InsightsDashboardFragment__title">ထင်မြင်ချက်များ</string>
    <string name="InsightsDashboardFragment__signal_protocol_automatically_protected">Signal Protocol သည် အလိုအလျောက် လွန်ခဲ့သော %2$d ရက်တွင်းရှိ သင်၏ %1$d%% အထွက်စာများကို ကာကွယ်ထားပေးပါသည်။ Signal အသုံးပြုသူများအကြား စကားပြောဆိုမှုများကို အစမှအဆုံးထိ အမြဲ ကုဒ်ဖြင့်စာဝှက်ထားပါသည်။</string>
    <string name="InsightsDashboardFragment__spread_the_word">ဤစကားကို ဖြန့်ရန်</string>
    <string name="InsightsDashboardFragment__not_enough_data">ဒေတာ မလုံလောက်ပါ</string>
    <string name="InsightsDashboardFragment__your_insights_percentage_is_calculated_based_on">သင်၏ ထင်မြင်ချက် ရာခိုင်နှုန်းသည် လွန်ခဲ့သည့် %1$d ရက်အတွင်း မဖျောက်ကွယ်ထားသော သို့မဟုတ် မဖျက်သိမ်းထားသော မက်ဆေ့ချ်များပေါ်မူ၍ တွက်ထားပါသည်။</string>
    <string name="InsightsDashboardFragment__start_a_conversation">စကားစပြောပါ</string>
    <string name="InsightsDashboardFragment__invite_your_contacts">လုံခြုံစွာ ဆက်သွယ်မှုကို စတင်ပါ။ Signal နှင့်ဆက်သွယ်ရန် အဆက်အသွယ်များထပ်မံဖိတ်ခေါ်ခြင်းဖြင့် ကုဒ်ဖြင့်စာမဝှက်ထားသည့် SMS မက်ဆေ့ချ်များ ပေးပို့မှုများ၏ ကန့်သတ်ချက်များထက်ကျော်လွန်သော အင်္ဂါရပ်အသစ်များကို ဖွင့်သုံးစွဲပါ။</string>
    <string name="InsightsDashboardFragment__this_stat_was_generated_locally">၎င်းကိန်းဂဏန်းများသည် သင်၏စက်ကိရိယာပေါ်တွင် ထုတ်လုပ်ပြီး သင်သာမြင်နိုင်သည်။ ဘယ်တော့မှ အခြားနေရာကို မကူးစက်ပါဘူး။</string>
    <string name="InsightsDashboardFragment__encrypted_messages">ကုဒ်ဖြင့် ဝှက်ထားသော မက်ဆေ့ချ်များ</string>
    <string name="InsightsDashboardFragment__cancel">ပယ်ဖျက်မယ်</string>
    <string name="InsightsDashboardFragment__send">ပေးပို့မယ်</string>
    <string name="InsightsModalFragment__title">ထင်မြင်ချက်များနှင့် မိတ်ဆက်ပေးခြင်း</string>
    <string name="InsightsModalFragment__description">သင်၏ အထွက်စာများ မည်မျှလုံလုံခြုံခြုံ ပေးပို့ခဲ့သည်ကို ရှာဖွေပါ။ သင်၏ Signal ရာခိုင်နှုန်းကို တိုးစေရန် အဆက်အသွယ်အသစ်များကို လျင်မြန်စွာဖိတ်ပါ။</string>
    <string name="InsightsModalFragment__view_insights">ထင်မြင်ချက်များ ကိုကြည့်မယ်</string>

    <string name="FirstInviteReminder__title">Signal သို့ ဖိတ်ခေါ်မည်</string>
    <string name="FirstInviteReminder__description">သင်ပေးပို့သည့် ကုဒ်ဖြင့်ဝှက်ထားသော မက်ဆေ့ချ်အရေအတွက်ကို %1$d %% ထက်တိုးမြှင့်နိုင်ပါသည်</string>
    <string name="SecondInviteReminder__title">သင်၏ Signal ကို Boost လုပ်ပါ</string>
    <string name="SecondInviteReminder__description">%1$s ကို ဖိတ်ခေါ်မယ်</string>
    <string name="InsightsReminder__view_insights">ထင်မြင်ချက်များ (Insights) ကိုကြည့်မယ်</string>
    <string name="InsightsReminder__invite">ဖိတ်ခေါ်မယ်</string>

    <!-- Edit KBS Pin -->

    <!-- BaseKbsPinFragment -->
    <string name="BaseKbsPinFragment__next">နောက်ထက်</string>
    <string name="BaseKbsPinFragment__create_alphanumeric_pin">အက္ခရာနံပါတ်ပါ ပင်နံပါတ် ကိုဖန်တီးပါ</string>
    <string name="BaseKbsPinFragment__create_numeric_pin">နံပါတ်ပါ ပင်နံပါတ်ကိုဖန်တီးပါ</string>
    <string name="BaseKbsPinFragment__learn_more_url" translatable="false">https://support.signal.org/hc/articles/360007059792</string>

    <!-- CreateKbsPinFragment -->
    <plurals name="CreateKbsPinFragment__pin_must_be_at_least_characters">
        <item quantity="other">ပင်နံပါတ်သည် အနည်းဆုံး အက္ခရာ %1$d လုံးရှိရပါမည်</item>
    </plurals>
    <plurals name="CreateKbsPinFragment__pin_must_be_at_least_digits">
        <item quantity="other">ပင်နံပါတ်သည် အနည်းဆုံး ဂဏန်း %1$d လုံးရှိရပါမည်။</item>
    </plurals>
    <string name="CreateKbsPinFragment__create_a_new_pin">ပင်နံပါတ်အသစ်တစ်ခုဖန်တီးပါ</string>
    <string name="CreateKbsPinFragment__you_can_choose_a_new_pin_as_long_as_this_device_is_registered">၎င်းစက်အား စာရင်းသွင်းထားသည်၍ သင့်ပင်နံပါတ်ကို ပြောင်းလဲနိုင်ပါသည်။</string>
    <string name="CreateKbsPinFragment__create_your_pin">သင်၏ ပင်နံပါတ်ကို ဖန်တီးပါ</string>
    <string name="CreateKbsPinFragment__pins_keep_information_stored_with_signal_encrypted">ပင်နံပါတ်များသည် Signal ပေါ်တွင် အချက်အလက်များကို ကုဒ်ဖြင့်သိမ်းဆည်းထားဖြင့် သင်သာ သုံးခွင်းရှိပါသည်။ သင့် ပရိုဖိုင်း၊ အပြင်အဆင်များ၊ နှင့် အဆက်အသွယ်များကို သင် ပြန်ထည့်သွင်းသောအခါ ပြန်လည်ရရှိပါမည်။​ အပ္ပလီကေးရှင်း ဖွင့်ရန် သင့် ပင်နံပါတ်မလိုအပ်ပါ။</string>
    <string name="CreateKbsPinFragment__choose_a_stronger_pin">ပိုခိုင်မာသော ပင်နံပါတ်ကို ရွေးပါ</string>

    <!-- ConfirmKbsPinFragment -->
    <string name="ConfirmKbsPinFragment__pins_dont_match">ပင်နံပါတ်များ မကိုက်ညီပါ။ ပြန်စမ်းပေးပါ။</string>
    <string name="ConfirmKbsPinFragment__confirm_your_pin">သင့်ပင်နံပါတ်ကို အတည်ပြုမယ်</string>
    <string name="ConfirmKbsPinFragment__pin_creation_failed">ပင်နံပါတ် ဖန်တီးခြင်း မအောင်မြင်ပါ</string>
    <string name="ConfirmKbsPinFragment__your_pin_was_not_saved">သင်၏ ပင်နံပါတ်ကို မသိမ်းဆည်းထားပါ။ နောက်မှ ပင်နံပါတ် တစ်ခုကို ဖန်တီးရန် သင့်အား ကျွန်ုပ်တို့ညွှန်းကြားပါမည်။</string>
    <string name="ConfirmKbsPinFragment__pin_created">ပင်နံပါတ်ဖန်တီးပြီး</string>
    <string name="ConfirmKbsPinFragment__re_enter_your_pin">ပင်နံပါတ်ကို ပြန်ရိုက်ထည့်ပေးပါ</string>
    <string name="ConfirmKbsPinFragment__creating_pin">ပင်နံပါတ် ဖန်တီးနေသည်…</string>

    <!-- KbsSplashFragment -->
    <string name="KbsSplashFragment__introducing_pins">ပင်နံပါတ်များကို မိတ်ဆက်ပေးသည်</string>
    <string name="KbsSplashFragment__pins_keep_information_stored_with_signal_encrypted">ပင်နံပါတ်များသည် Signal ပေါ်တွင် အချက်အလက်များကို ကုဒ်ဖြင့်သိမ်းဆည်းထားဖြင့် သင်သာ သုံးခွင်းရှိပါသည်။ သင့် ပရိုဖိုင်း၊ အပြင်အဆင်များ၊ နှင့် အဆက်အသွယ်များကို သင် ပြန်ထည့်သွင်းသောအခါ ပြန်လည်ရရှိပါမည်။​ အပ္ပလီကေးရှင်း ဖွင့်ရန် သင့် ပင်နံပါတ်မလိုအပ်ပါ။</string>
    <string name="KbsSplashFragment__learn_more">ထပ်မံလေ့လာရန်</string>
    <string name="KbsSplashFragment__learn_more_link" translatable="false">https://support.signal.org/hc/articles/360007059792</string>
    <string name="KbsSplashFragment__registration_lock_equals_pin">မှတ်ပုံတင်ခြင်း သော့ပိတ်ထားမှု = ပင်နံပါတ်</string>
    <string name="KbsSplashFragment__your_registration_lock_is_now_called_a_pin">သင်၏ မှတ်ပုံတင်ခြင် သော့ပိတ်ထားမှုသည် ပင်နံပါတ်လို့ခေါ်ပါသည်။ ထပ်မံလုပ်ဆောင်ချက်များလည်း လုပ်ဆောင်ပါသည်။ ယခုဘဲ အပ်ဒိတ်လိုက်ပါ။</string>
    <string name="KbsSplashFragment__update_pin">ပင်နံပါတ်ကိုအသစ်ပြောင်းပါ</string>
    <string name="KbsSplashFragment__create_your_pin">သင်၏ပင်နံပါတ်ကိုဖန်တီးပါ</string>
    <string name="KbsSplashFragment__learn_more_about_pins">ပင်နံပါတ်များအကြောင်းပိုမိုလေ့လာပါ</string>
    <string name="KbsSplashFragment__disable_pin">ပင်နံပါတ်ပိတ်ပါ</string>

    <!-- KBS Reminder Dialog -->
    <string name="KbsReminderDialog__enter_your_signal_pin">သင့် Signal ပင်နံပါတ်ကို ရိုက်ထည့်ပါ</string>
    <string name="KbsReminderDialog__to_help_you_memorize_your_pin">သင်၏ ပင်နံပါတ်ကို အလွတ်ကျက်မှတ်ရန်အတွက် အခါအားလျော်စွာ ရိုက်ထည့်ရန် သင့်အား တောင်းဆိုလိမ့်မည်။ ကျွန်ုပ်တို့ အချိန်ကြာလာတာနှင့်အမျှ လျော့နည်းစွာ မေးပါလိမ့်မယ်။</string>
    <string name="KbsReminderDialog__skip">ကျော်မယ်</string>
    <string name="KbsReminderDialog__submit">တင်မယ်</string>
    <string name="KbsReminderDialog__forgot_pin">ပင်နံပါတ်ကို မေ့သွားပြီလား?</string>
    <string name="KbsReminderDialog__incorrect_pin_try_again">ပင်နံပါတ်မှားနေသည်။ နောက်တစ်ကြိမ် ကြိုးစားပါ။</string>

    <!-- AccountLockedFragment -->
    <string name="AccountLockedFragment__account_locked">အကောင့်သော့ခတ်ထားပါတယ်</string>
    <string name="AccountLockedFragment__your_account_has_been_locked_to_protect_your_privacy">သင့်အကောင့်၏ ပုဂ္ဂိုလ်လုံခြုံရေးအတွက် ကျွန်ုပ်တို့မှ အကောင့်ကို လော့ခတ်လိုက်ပါပြီ။လှုပ်ရှားမှုမရှိဘဲ %1$d ရက်အကြာတွင် သင့် ပင်နံပါတ်မလိုဘဲ သင့်ဖုန်းနံပါတ်ဖြင့် ပြန်မှတ်ပုံစာရင်းသွင်းနိုင်ပါမည်။ သို့သော်လည်း အကောင့်ထဲရှိ အရာများအားလုံး ဖျက်သိမ်းသွားပါမည်။</string>
    <string name="AccountLockedFragment__next">နောက်ထက်</string>
    <string name="AccountLockedFragment__learn_more">ထပ်မံလေ့လာရန်</string>
    <string name="AccountLockedFragment__learn_more_url" translatable="false">https://support.signal.org/hc/articles/360007059792</string>

    <!-- KbsLockFragment -->
    <string name="RegistrationLockFragment__enter_your_pin">သင်၏ ပင်နံပါတ် ကိုထည့်ပါ</string>
    <string name="RegistrationLockFragment__enter_the_pin_you_created">သင့်အကောင့်အတွက် ဖန်တီးထားသော ပင်နံပါတ် ထည့်ပါ၊ SMS စာတိုအနေဖြင့်ပေးပို့သည့် အတည်ပြုကုဒ်နှင့် မတူပါ။</string>
    <string name="RegistrationLockFragment__enter_alphanumeric_pin">အက္ခရာနံပါတ်ပါ ပင်နံပါတ်ကို ရိုက်ထည့်ပါ</string>
    <string name="RegistrationLockFragment__enter_numeric_pin">နံပါတ်ပါ ပင်နံပါတ်ကို ရိုက်ထည့်ပါ</string>
    <string name="RegistrationLockFragment__incorrect_pin_try_again">ပင်နံပါတ်မှားနေသည်။ နောက်တစ်ကြိမ် ကြိုးစားပါ။</string>
    <string name="RegistrationLockFragment__forgot_pin">ပင်နံပါတ်ကို မေ့သွားပြီလား?</string>
    <string name="RegistrationLockFragment__incorrect_pin">ပင်နံပါတ်မှားနေသည်</string>
    <string name="RegistrationLockFragment__forgot_your_pin">ပင်နံပါတ်ကို မေ့သွားပြီလား?</string>
    <string name="RegistrationLockFragment__not_many_tries_left">နောက်အကြိမ်များစွာ ကြိုးစားရန် မကျန်တော့ပါ!</string>
    <string name="RegistrationLockFragment__signal_registration_need_help_with_pin_for_android_v1_pin">Signal မှတ်ပုံတင်ခြင်း - Android ပေါ်တွင် ပင်နံပါတ် (v1 PIN) နှင့်ပါတ်သက်သော အကူအညီရယူလိုပါသည်</string>
    <string name="RegistrationLockFragment__signal_registration_need_help_with_pin_for_android_v2_pin">Signal မှတ်ပုံတင်ခြင်း - Android ပေါ်တွင် ပင်နံပါတ် (v2 PIN) နှင့်ပါတ်သက်သော အကူအညီရယူလိုပါသည်</string>

    <plurals name="RegistrationLockFragment__for_your_privacy_and_security_there_is_no_way_to_recover">
        <item quantity="other">ကိုယ်ရေးကိုယ်တာ လုံခြုံရေးအတွက် သင်၏ ပင်နံပါတ်ကို ပြန်လည်ရယူရန် မဖြစ်နိုင်ပါ။ ပင်နံပါတ် ကိုမမှတ်မိနိုင်ပါက SMS စာတိုဖြင့် အတည်ပြုကုဒ်ဖြင့် ရက်ပေါင်း %1$d ရက်အတွင်းအသုံးမပြုဘဲ ရယူနိုင်ပါသည်။ ဤအခြေအနေတွင် သင့်အကောင့် အသုံးပြုမှုမှတ်တမ်းများအားလုံးကို ဖျက်ပစ်ပြီးဖြစ်သည်။</item>
    </plurals>

    <plurals name="RegistrationLockFragment__incorrect_pin_d_attempts_remaining">
        <item quantity="other">ပင်နံပါတ် မမှန်ကန်ပါ။​ ကြိုးစားရန် %1$d ကြိမ် ကျန်ရှိပါသည်။</item>
    </plurals>

    <plurals name="RegistrationLockFragment__if_you_run_out_of_attempts_your_account_will_be_locked_for_d_days">
        <item quantity="other">သင့်တွင် ကြိုးစားရန် အကြိမ်ရေ မကျန်ရှိတော့လျှင် သင့်အကောင့်ကို %1$d ရက် ပိတ်လိုက်ပါမည်။ လှုပ်ရှားမှုမရှိဘဲ %1$d ရက်အကြာတွင် သင်သည် ပင်နံပါတ်မပါဘဲ ပြန်မှတ်ပုံစာရင်းသွင်းနိုင်ပါမည်။ သင့်အကောင့်နှင့် သက်ဆိုင်သော အရာများအားလုံးကို ဖျက်သိမ်းလိုက်ပါမည်။</item>
    </plurals>

    <plurals name="RegistrationLockFragment__you_have_d_attempts_remaining">
        <item quantity="other">ကြိုးစားရန် %1$d ကြိမ် ကျန်ရှိပါသည်။</item>
    </plurals>

    <plurals name="RegistrationLockFragment__d_attempts_remaining">
        <item quantity="other">%1$d ကြိမ်ကြိုးစားနိုင်ပါသေးသည်</item>
    </plurals>

    <!-- CalleeMustAcceptMessageRequestDialogFragment -->
    <string name="CalleeMustAcceptMessageRequestDialogFragment__s_will_get_a_message_request_from_you">%1$s သည် သင့်စီမှ မက်ဆေ့ချ်တောင်းဆိုမှု လက်ခံရရှိပါမည်။ သင့် မက်ဆေ့ချ်တောင်းဆိုမှုကို လက်ခံပြီးလျှင် သင် ခေါ်ဆိုနိုင်ပါသည်။</string>

    <!-- KBS Megaphone -->
    <string name="KbsMegaphone__create_a_pin">ပင်နံပါတ်တစ်ခုဖန်တီးပါ</string>
    <string name="KbsMegaphone__pins_keep_information_thats_stored_with_signal_encrytped">ပင်နံပါတ်အသုံးပြုချင်းသည် Signal ဖြင့်သိမ်းထားသောသတင်းအချက်အလက်များကို ကုဒ်ဖြင့်သိမ်းဆည်းသည်။</string>
    <string name="KbsMegaphone__create_pin">ပင်နံပါတ်ဖန်တီးပါ</string>

    <!-- transport_selection_list_item -->
    <string name="transport_selection_list_item__transport_icon">ပုံသင်္ကေတကို ပို့ဆောင်ပါ။</string>
    <string name="ConversationListFragment_loading">လုပ်ဆောင်နေသည်…</string>
    <string name="CallNotificationBuilder_connecting">ချိတ်ဆက်နေသည်…</string>
    <string name="Permissions_permission_required">ခွင့်ပြုချက် လိုအပ်သည်</string>
    <string name="ConversationActivity_signal_needs_sms_permission_in_order_to_send_an_sms">SMS များပို့နိုင်ရန် မိမိ SMS ကို Signal မှ အသုံးပြုခွင့်ရရန် လိုအပ်သည်။ သို့သော် လုံးဝခွင့်မပြုပါ ဟုရွေးထားပြီး ဖြစ်နေသဖြင့် အပ်ပလီကေးရှင်း အပြင်အဆင်သို့ သွား၍ ခွင့်ပြုချက်များကို ရွေးချယ်ကာ SMS ကို အသုံးပြုနိုင်အောင် ပြုလုပ်ပါ</string>
    <string name="Permissions_continue">ရှေ့ဆက်ပါ</string>
    <string name="Permissions_not_now">အခုမဟုတ်သေးပါ။</string>
    <string name="conversation_activity__enable_signal_messages">Signal စာပို့မှုကို လုပ်ဆောင်ပါ</string>
    <string name="SQLCipherMigrationHelper_migrating_signal_database">Signal ၏ အချက်အလက်ထိန်းသိမ်းရာနေရာကို ပြောင်းရွှေ့ခြင်း</string>
    <string name="PushDecryptJob_new_locked_message">lock လုပ်ထားသောစာတိုအသစ်</string>
    <string name="PushDecryptJob_unlock_to_view_pending_messages">မဖတ်ရသေးသော စာတိုများကို ဖတ်ရန် ပြန်ဖွင့်ပါ</string>
    <string name="enter_backup_passphrase_dialog__backup_passphrase">စကားဝှက်ကို အရန်သိမ်းဆည်းထားပါ</string>
    <string name="backup_enable_dialog__backups_will_be_saved_to_external_storage_and_encrypted_with_the_passphrase_below_you_must_have_this_passphrase_in_order_to_restore_a_backup">အရန်သိမ်းထားသည်များကို အပ္ပလီကေးရှင်းပြင်ပ ဖုန်းထဲတွင် သိမ်းပြီး အောက်ပါ စကားဝှက်ဖြင့် လုံခြုံစွာ သိမ်းထားပါမည်။ အရန်သိမ်းထားသောဖိုင်များကို ပြန်ရယူနိုင်ရန် ဤစကားဝှက်ရှိကို ရှိရမည်။</string>
    <string name="backup_enable_dialog__you_must_have_this_passphrase">အရန်ကူးခြင်းတစ်ခုကို ပြန်လည်ရယူရန် သင့်တွင်ဤစကားဝှက် ရှိရမည်</string>
    <string name="backup_enable_dialog__folder">ဖိုင်တွဲ</string>
    <string name="backup_enable_dialog__i_have_written_down_this_passphrase">စကားဝှက်ကို ရေးမှတ်ပြီးပါပြီ။ စကားဝှက်မပါလျှင် အရံသိမ်းထားသောဖိုင်များကို ပြန်မရနိုင်ပါ။</string>
    <string name="registration_activity__restore_backup">အရန်သိမ်းထားသည်များကို ပြန်ရယူမယ်</string>
    <string name="registration_activity__transfer_or_restore_account">အကောင့် လွှဲပြောင်းမယ် သို့ ပြန်လည်ရယူမယ်</string>
    <string name="registration_activity__transfer_account">အကောင့်လွှဲမယ်</string>
    <string name="registration_activity__skip">ကျော်ပါ</string>
    <string name="preferences_chats__chat_backups">အရန်သိမ်းဆည်းထားသည့် စကားဝိုင်းများ</string>
    <string name="preferences_chats__backup_chats_to_external_storage">စကားဝိုင်းပြောဆိုမှု အရန်သိမ်းဆည်းမှုကို အပ္ပလီကေးရှင်းပြင်ပ ဖုန်းထဲတွင် သိမ်းထားမည်</string>
    <string name="preferences_chats__transfer_account">အကောင့်လွှဲမယ်</string>
    <string name="preferences_chats__transfer_account_to_a_new_android_device">သင့် Android စက်အသစ်ပေါ်သို့ အကောင့်လွှဲပြောင်းမယ်</string>
    <string name="RegistrationActivity_enter_backup_passphrase">အရန်သိမ်းဆည်းမှုအတွက် စကားဝှက် ထည့်ပါ</string>
    <string name="RegistrationActivity_restore">ပြန်ရယူမယ်</string>
    <string name="RegistrationActivity_backup_failure_downgrade">Signal ဗားရှင်းအသစ်များတွင် အရန်သိမ်းဆည်းထားသော ဖိုင်များဖွင့်၍ မရပါ</string>
    <string name="RegistrationActivity_incorrect_backup_passphrase">အရန်သိမ်းဆည်းမှုအတွက်စကားဝှက် မမှန်ကန်ပါ</string>
    <string name="RegistrationActivity_checking">စစ်ဆေးနေသည်…</string>
    <string name="RegistrationActivity_d_messages_so_far">လက်ရှိအချိန်အထိ %1$d စာတိုများရှိပါသည်…</string>
    <string name="RegistrationActivity_restore_from_backup">အရန်သိမ်းထားသည်များကို ပြန်ရယူမည်လား?</string>
    <string name="RegistrationActivity_restore_your_messages_and_media_from_a_local_backup">သင်၏ စာတိုများ၊ ဖုန်းထဲတွင် အရန်သိမ်းဆည်းထားသော ရုပ်/သံ/ပုံ ဖိုင်များကို ပြန်လည်ရယူထားပါ။ ယခုမရယူထားပါက နောက်ပိုင်းတွင် ပြန်လည်ရယူနိုင်မည်မဟုတ်ပါ။</string>
    <string name="RegistrationActivity_backup_size_s">အရန်သိမ်းမည့် အရွယ်အစား %1$s</string>
    <string name="RegistrationActivity_backup_timestamp_s">အရန်သိမ်းဆည်းထားခဲ့သည့် အချိန် %1$s</string>
    <string name="BackupDialog_enable_local_backups">ဖုန်းထဲတွင် အရန်သိမ်းထားသည်များကို ဖွင့်မည်လား?</string>
    <string name="BackupDialog_enable_backups">အရန်သိမ်းဆည်းခြင်းကို လုပ်ဆောင်မည်</string>
    <string name="BackupDialog_please_acknowledge_your_understanding_by_marking_the_confirmation_check_box">သင်နားလည်ပါက လေးထောင့်ကွက်အတွင်း အမှန်ခြစ်ခြစ်ပေးပါ။</string>
    <string name="BackupDialog_delete_backups">အရန်သိမ်းဆည်းထားမှုများကို ဖျက်ပစ်မည်လား?</string>
    <string name="BackupDialog_disable_and_delete_all_local_backups">ဖုန်းထဲတွင် အရန်သိမ်းထားသောဖိုင်များကို ပိတ်ပြီး ဖျက်မည်လား?</string>
    <string name="BackupDialog_delete_backups_statement">အရန်သိမ်းထားသည်များကို ဖျက်မည်</string>
    <string name="BackupDialog_to_enable_backups_choose_a_folder">အရန်ကူးခြင်းကိုဖွင့်ရန် ဖိုင်တွဲတစ်ခုကို ရွေးချယ်ပါ။ အရန်ကူးများကို ဤတည်နေရာသို့ သိမ်းဆည်းလိမ့်မည်။</string>
    <string name="BackupDialog_choose_folder">ဖိုင်တွဲတစ်ခုရွေးချယ်ပါ</string>
    <string name="BackupDialog_copied_to_clipboard">ကလစ်ဘုတ် သို့ ကူးယူပြီး</string>
    <string name="BackupDialog_no_file_picker_available">ဖိုင်ရွေးသူမရှိပါ</string>
    <string name="BackupDialog_enter_backup_passphrase_to_verify">အတည်ပြုရန် သင့်အရန်ကူးထားသောစကားဝှက်ကို ရိုက်ထည့်ပါ</string>
    <string name="BackupDialog_verify">စစ်ဆေးအတည်ပြုသည်</string>
    <string name="BackupDialog_you_successfully_entered_your_backup_passphrase">သင်၏အရန်ကူးထားသောစကားဝှက်ကို အောင်မြင်စွာထည့်ပြီးပါပြီ</string>
    <string name="BackupDialog_passphrase_was_not_correct">စကားဝှက်သည်မမှန်ပါ</string>
    <string name="LocalBackupJob_creating_signal_backup">Molly ဘက်ခ်အပ် ဖန်တီးနေဆဲ…</string>
    <!-- Title for progress notification shown in a system notification while verifying a recent backup. -->
    <string name="LocalBackupJob_verifying_signal_backup">Molly ဘက်ခ်အပ် အတည်ပြုနေဆဲ…</string>
    <string name="LocalBackupJobApi29_backup_failed">အရန်သိမ်းဆည်းမှုများ မအောင်မြင်ပါ</string>
    <string name="LocalBackupJobApi29_your_backup_directory_has_been_deleted_or_moved">သင်၏ အရန်သိမ်းဆည်းမှုများ၏ လမ်းညွှန်အား ဖျက်ထားသည် သို့မဟုတ် ပြောင်းရွှေ့သွားသည်</string>
    <string name="LocalBackupJobApi29_your_backup_file_is_too_large">သင်၏ အရန်သိမ်းဆည်းထားသောဖိုင်ကို သိမ်းဆည်းရန် အလွန်ကြီးမားသည်</string>
    <string name="LocalBackupJobApi29_there_is_not_enough_space">သင်၏ အရန်သိမ်းဆည်းမှုများကို သိမ်းဆည်းရန် နေရာမလုံလောက်ပါ</string>
    <!-- Error message shown if a newly created backup could not be verified as accurate -->
    <string name="LocalBackupJobApi29_your_backup_could_not_be_verified">သင်၏ မကြာသေးမီက ဘက်ခ်အပ်ကို ဖန်တီး၍ မရနိုင်ခဲ့သည်အပြင် အတည်ပြု၍ မရခဲ့ပါ။ အသစ်တစ်ခု ဖန်တီးပေးပါ။</string>
    <!-- Error message shown if a very large attachment is encountered during the backup creation and causes the backup to fail -->
    <string name="LocalBackupJobApi29_your_backup_contains_a_very_large_file">သင့်ဘက်ခ်အပ်တွင် ဘက်ခ်အပ်လုပ်၍ မရနိုင်သည့် အလွန်ကြီးသော ဖိုင်တစ်ဖိုင် ပါဝင်နေပါသည်။ ၎င်းကို ဖျက်ပြီး ဘက်ခ်အပ်အသစ် ဖန်တီးပါ။</string>
    <string name="LocalBackupJobApi29_tap_to_manage_backups">အရန်ကူးခြင်းများကိုစီမံရန် နှိပ်ပါ</string>
    <string name="ProgressPreference_d_messages_so_far">လက်ရှိအချိန်အထိ %1$d စာ ရှိပါသည်</string>
    <string name="RegistrationActivity_wrong_number">နံပါတ်မှားယွင်းနေပါသည်</string>
    <string name="RegistrationActivity_call_me_instead_available_in">ဤအချိန် (%1$02d:%2$02d အတွင်း) \n ဖုန်းခေါ်ပေးပါ</string>
    <string name="RegistrationActivity_contact_signal_support">Signal အကူအညီ ရယူမည်</string>
    <string name="RegistrationActivity_code_support_subject">Signal မှတ်ပုံတင်ခြင်း Android အတွက် အတည်ပြုကုဒ်</string>
    <string name="RegistrationActivity_incorrect_code">ကုဒ် မှားနေပါသည်</string>
    <string name="BackupUtil_never">ဘယ်တော့မှ</string>
    <string name="BackupUtil_unknown">မသိ</string>
    <string name="preferences_app_protection__see_my_phone_number">ကျွန်ုပ်ဖုန်းနံပါတ်ကိုကြည့်မည်</string>
    <string name="preferences_app_protection__find_me_by_phone_number">ဖုန်းနံပါတ်အားဖြင့်ကျွန်ုပ်ကိုရှာပါ</string>
    <string name="PhoneNumberPrivacy_everyone">လူသားတိုင်း</string>
    <string name="PhoneNumberPrivacy_my_contacts">ကျွန်ုပ်၏အဆက်အသွယ်များ</string>
    <string name="PhoneNumberPrivacy_nobody">ဘယ်သူမှ</string>
    <string name="PhoneNumberPrivacy_everyone_see_description">သင်၏ ဖုန်းနံပါတ်ကို သင်မက်ဆေ့ခ်ျပို့ထားသော လူများအားလုံး နှင့် အဖွဲ့များအားလုံး မြင်နိုင်လိမ့်မည်။</string>
    <string name="PhoneNumberPrivacy_everyone_find_description">သင်၏ အဆက်အသွယ်များ၌ သင်၏ဖုန်းနံပါတ်ရှိသူမည်သူမဆို သင့်ကို Signal ပေါ်တွင်အဆက်အသွယ်တစ်ခုအဖြစ် မြင်လိမ့်မည်။ အခြားသူများက သင့်အားရှာဖွေမှုတွင် တွေ့နိုင်သည်။</string>
    <string name="preferences_app_protection__screen_lock">စကင်ရင် ပိတ်ထားခြင်း</string>
    <string name="preferences_app_protection__lock_signal_access_with_android_screen_lock_or_fingerprint">Signal ကို မဝင်ရောက်နိုင်ရန် ဖုန်းစကင်ရင်ကို ပိတ်ချသည့် စနစ်/ Screen Lock သို့မဟုတ် လက်ဗွေရာစနစ်ဖြင့် လုပ်ဆောင်ပါ</string>
    <string name="preferences_app_protection__screen_lock_inactivity_timeout">စကင်ရင်ကို ထိတွေ့မှုမရှိသောကြောင့် ပိတ်ရန်အချိန်စေ့ပါပြီ</string>
    <string name="preferences_app_protection__signal_pin">Signal ပင်နံပါတ်</string>
    <string name="preferences_app_protection__create_a_pin">ပင်နံပါတ်တစ်ခုဖန်တီးမည်</string>
    <string name="preferences_app_protection__change_your_pin">သင်၏ပင်နံပါတ်ကိုပြောင်းပါ</string>
    <string name="preferences_app_protection__pin_reminders">ပင်နံပါတ်သတိပေးချက်များ</string>
    <string name="preferences_app_protection__pins_keep_information_stored_with_signal_encrypted">ပင်နံပါတ်များသည် အချက်အလက်များကို Signal မှ စာဝှက်ခါ သိမ်းထားသည်။ သင် Signal ကို ပြန်လည်တပ်ဆင်သောအခါ သင်၏ ပရိုဖိုင်း၊ ချိန်ညှိချက်မျာ းနှင့်အဆက်အသွယ်များသည် ပြန်လည်ရရှိပါလိမ့်မည်။</string>
    <string name="preferences_app_protection__add_extra_security_by_requiring_your_signal_pin_to_register">သင်၏ ဖုန်းနံပါတ်ကို Signal ပင်နံပါတ်နှင့် ပြန်လည်မှတ်ပုံတင်ရန် လိုအပ်ခြင်းအားဖြင့် ပိုမိုလုံခြုံစေပါ။</string>
    <string name="preferences_app_protection__reminders_help_you_remember_your_pin">သင်၏ပင်နံပါတ်ကို ပြန်လည်မဖော်ထုတ်နိုင်သောကြောင့် သတိပေးချက်များက သင့်ကိုကူညီသည်။ အချိန်ကြာလာသည် နှင့်အမျှ သင့်ကိုမကြာခဏ မေးလိမ့်မည်။</string>
    <string name="preferences_app_protection__turn_off">ပိတ်မည်</string>
    <string name="preferences_app_protection__confirm_pin">ပင်နံပါတ်အား အတည်ပြုမည်</string>
    <string name="preferences_app_protection__confirm_your_signal_pin">သင်၏ Signal ပင်နံပါတ်ကိုအတည်ပြုပါ</string>
    <string name="preferences_app_protection__make_sure_you_memorize_or_securely_store_your_pin">သင်၏ပင်နံပါတ်ကို ပြန်လည်သိမ်းဆည်းမရပါကြောင့် အလွတ်ကျက်ထား သို့မဟုတ် သေချာစွာသိမ်းထားပါ။ သင်၏ပင်နံပါတ်ကိုသင်မေ့သွားပါက သင်၏ Signal အကောင့်ကိုပြန်လည်မှတ်ပုံတင်သောအခါ ဒေတာဆုံးရှုံးနိုင်သည်။</string>
    <string name="preferences_app_protection__incorrect_pin_try_again">ပင်နံပါတ်မှားနေသည်။ နောက်တစ်ကြိမ် ကြိုးစားပါ။</string>
    <string name="preferences_app_protection__failed_to_enable_registration_lock">မှတ်ပုံတင်ခြင်းသော့ခတ်ရန် မအောင်မြင်ပါ</string>
    <string name="preferences_app_protection__failed_to_disable_registration_lock">မှတ်ပုံတင်ခြင်းသော့ခတ်မှုကို ရပ်ခြင်း မအောင်မြင်ပါ</string>
    <string name="AppProtectionPreferenceFragment_none">မည်သည့်အရာမှ မဟုတ်သော</string>
    <string name="preferences_app_protection__registration_lock">မှတ်ပုံတင်မှု ပိတ်ထားခြင်း</string>
    <string name="RegistrationActivity_you_must_enter_your_registration_lock_PIN">မှတ်ပုံတင်မှု ပိတ်ထားသည့် PIN နံပါတ်ကို ရိုက်ထည့်ပေးရပါမည်</string>
    <string name="RegistrationActivity_your_pin_has_at_least_d_digits_or_characters">သင်၏ပင်နံပါတ်သည် အနည်းဆုံး %1$d ဂဏန်း သို့မဟုတ် အက္ခရာလုံး ရှိရမည်</string>
    <string name="RegistrationActivity_too_many_attempts">အကြိမ်ရေ အလွန်များနေပြီ</string>
    <string name="RegistrationActivity_you_have_made_too_many_incorrect_registration_lock_pin_attempts_please_try_again_in_a_day">ခဏခဏထည့်သွင်းနေသော အတည်ပြုကုဒ်သည် မှားယွင်းနေပါသည်။ ခေတ္တစောင့်ဆိုင်းပြီးမှ ပြန်လည်ကြိုးစားကြည့်ပါ။</string>
    <string name="RegistrationActivity_you_have_made_too_many_attempts_please_try_again_later">သင်သည် အကြိမ်များစွာ ကြိုးစားပြီးပါပြီ၊ နောင်အခါမှ ပြန်လည်ကြိုးစားပါ။</string>
    <string name="RegistrationActivity_error_connecting_to_service">ဝန်ဆောင်မှုနှင့် ဆက်သွယ်ရာတွင် အခက်အခဲဖြစ်နေသည်</string>
    <string name="preferences_chats__backups">အရန်သိမ်းဆည်းမှုများ</string>
    <string name="prompt_passphrase_activity__signal_is_locked">Molly လော့ကျနေပါသည်</string>
    <string name="prompt_passphrase_activity__tap_to_unlock">လော့ခ်ဖြည်ရန် စကင်ရင်ကို နှိပ်ပါ</string>
    <string name="Recipient_unknown">အမျိုးအမည်မသိ</string>

    <!-- TransferOrRestoreFragment -->
    <string name="TransferOrRestoreFragment__transfer_or_restore_account">အကောင့် လွှဲပြောင်းမယ် သို့ ပြန်လည်ရယူမယ်</string>
    <string name="TransferOrRestoreFragment__if_you_have_previously_registered_a_signal_account">သင် ယခင်က Signal အကောင့်ပြုလုပ်ခဲ့ဖူးလျှင် သင့်အကောင့်မှ မက်ဆေ့များ လွှဲပြောင်း သို့မဟုတ် ပြန်လည်ရယူ နိုင်ပါသည်။</string>
    <string name="TransferOrRestoreFragment__transfer_from_android_device">Android စက်မှ လွှဲပြောင်းမယ်</string>
    <string name="TransferOrRestoreFragment__transfer_your_account_and_messages_from_your_old_android_device">Android စက်အဟောင်းမှ အကောင့်နှင့် မက်ဆေ့များ လွှဲပြောင်းပါ။​ သင့် စက်အဟောင်းအား အသုံးပြုခွင့် လိုအပ်ပါသည်။</string>
    <string name="TransferOrRestoreFragment__you_need_access_to_your_old_device">သင့် စက်အဟောင်းအား အသုံးပြုခွင့် လိုအပ်ပါသည်။</string>
    <string name="TransferOrRestoreFragment__restore_from_backup">နောက်ခံအရန်မှ ပြန်လည်ရယူမယ်</string>
    <string name="TransferOrRestoreFragment__restore_your_messages_from_a_local_backup">လိုကယ် နောက်ခံအရန်မှ သင့်မက်ဆေ့ချ်များ ပြန်လည်ရယူပါ။ ယခု ပြန်လည်မရယူလျှင် နောက်မှပြန်လည်မရယူနိုင်ပါ။</string>

    <!-- NewDeviceTransferInstructionsFragment -->
    <string name="NewDeviceTransferInstructions__open_signal_on_your_old_android_phone">သင့် Android ဖုန်းအဟောင်းပေါ်တွင် Signal ဖွင့်ပါ</string>
    <string name="NewDeviceTransferInstructions__continue">ဆက်လက်ရန်</string>
    <string name="NewDeviceTransferInstructions__first_bullet">၁။</string>
    <string name="NewDeviceTransferInstructions__tap_on_your_profile_photo_in_the_top_left_to_open_settings">ထိပ်ဘယ်ဘက်၌ရှိသော သင့်ပရိုဖိုင်းပုံပေါ်အား နှိပ်၍ အပြင်အဆင်သို့သွားနိုင်ပါသည်</string>
    <string name="NewDeviceTransferInstructions__second_bullet">၂။</string>
    <string name="NewDeviceTransferInstructions__tap_on_account">"\"အကောင့်\" ကို နှိပ်ပါ"</string>
    <string name="NewDeviceTransferInstructions__third_bullet">၃။</string>
    <string name="NewDeviceTransferInstructions__tap_transfer_account_and_then_continue_on_both_devices">"\"အကောင့်လွှဲမယ်\" ပေါ်သို့ နှိပ်၍ စက် ၂ ခုလုံးပေါ်တွင် \"ဆက်လက်ရန်\" ဆက်နှိပ်ပါ"</string>

    <!-- NewDeviceTransferSetupFragment -->
    <string name="NewDeviceTransferSetup__preparing_to_connect_to_old_android_device">Android စက်အဟောင်းနှင့် ချိတ်ဆက်ရန် ပြင်ဆင်နေပါသည်…</string>
    <string name="NewDeviceTransferSetup__take_a_moment_should_be_ready_soon">အချိန်ခဏယူနေပါသည်၊ မကြာမီရရှိပါမည်</string>
    <string name="NewDeviceTransferSetup__waiting_for_old_device_to_connect">Android စက်အဟောင်းဖြင့် ချိတ်ရန် စောင့်နေပါသည်…</string>
    <string name="NewDeviceTransferSetup__signal_needs_the_location_permission_to_discover_and_connect_with_your_old_device">သင့် Android စက်အဟောင်းဖြင့် ချိတ်ရန် Molly မှ တည်နေရာရှာဖွေခွင့် လိုအပ်ပါသည်။</string>
    <string name="NewDeviceTransferSetup__signal_needs_location_services_enabled_to_discover_and_connect_with_your_old_device">သင့် Android စက်အဟောင်းဖြင့် ချိတ်ရန် Molly မှ တည်နေရာဝန်ဆောင်မှုများ ဖွင့်ထားရန် လိုအပ်ပါသည်။</string>
    <string name="NewDeviceTransferSetup__signal_needs_wifi_on_to_discover_and_connect_with_your_old_device">သင့် Android စက်အဟောင်းအား ရှာဖွေချိတ်ဆက်ရန် Molly မှ ဝိုင်ဖိုင်ဖွင့်ထားခြင်း လိုအပ်ပါသည်။ ဝိုင်ဖိုင်ဖွင့်ထားရန်သာ လိုအပ်ပြီး ဝိုင်ဖိုင်လိုင်းပေါ်တက်ခြင်း မလိုအပ်ပါ။</string>
    <string name="NewDeviceTransferSetup__sorry_it_appears_your_device_does_not_support_wifi_direct">တောင်းပန်ပါသည်၊ ကြည့်ရတာ ဤစက်သည် ဝိုင်ဖိုင်တိုက်ရိုက် ဝန်ဆောင်မှုအား မပံ့ပိုးပါ။ သင့် Android စက်အဟောင်းအား ရှာဖွေချိတ်ဆက်ရန် Molly မှ ဝိုင်ဖိုင်တိုက်ရိုက် အသုံးပြုရပါသည်။ သင့် Android စက်အဟောင်းမှ အကောင့်အား ပြန်လည်ရယူရန် နောက်ခံအရန်အား ပြန်လည်တည်ထောင်နိုင်ပါသည်။</string>
    <string name="NewDeviceTransferSetup__restore_a_backup">နောက်ခံအရန်အား ပြန်လည်တည်ထောင်မယ်</string>
    <string name="NewDeviceTransferSetup__an_unexpected_error_occurred_while_attempting_to_connect_to_your_old_device">သင့် Android စက်အဟောင်းဖြင့် ချိတ်ရန်ကြိုးစားနေစဥ် မမျှော်လင့်ထားသော ချို့ယွင်းချက်တစ်ခု ဖြစ်ခဲ့ပါသည်။</string>

    <!-- OldDeviceTransferSetupFragment -->
    <string name="OldDeviceTransferSetup__searching_for_new_android_device">Android စက်အသစ်အား ရှာဖွေနေပါသည်…</string>
    <string name="OldDeviceTransferSetup__signal_needs_the_location_permission_to_discover_and_connect_with_your_new_device">သင့် Android စက်အသစ်ဖြင့် ချိတ်ရန် Molly မှ တည်နေရာအသုံးပြုရန်ခွင့် လိုအပ်ပါသည်။</string>
    <string name="OldDeviceTransferSetup__signal_needs_location_services_enabled_to_discover_and_connect_with_your_new_device">သင့် Android စက်အသစ်ဖြင့် ချိတ်ရန် Molly မှ တည်နေရာဝန်ဆောင်မှုများ ဖွင့်ထားရန် လိုအပ်ပါသည်။</string>
    <string name="OldDeviceTransferSetup__signal_needs_wifi_on_to_discover_and_connect_with_your_new_device">သင့် Android စက်အသစ်အား ရှာဖွေချိတ်ဆက်ရန် Molly မှ ဝိုင်ဖိုင်ဖွင့်ထားခြင်း လိုအပ်ပါသည်။ ဝိုင်ဖိုင်ဖွင့်ထားရန်သာ လိုအပ်ပြီး ဝိုင်ဖိုင်လိုင်းပေါ်တက်ခြင်း မလိုအပ်ပါ။</string>
    <string name="OldDeviceTransferSetup__sorry_it_appears_your_device_does_not_support_wifi_direct">တောင်းပန်ပါသည်၊ ကြည့်ရတာ ဤစက်သည် ဝိုင်ဖိုင်တိုက်ရိုက် ဝန်ဆောင်မှုအား မပံ့ပိုးပါ။ သင့် Android စက်အသစ်အား ရှာဖွေချိတ်ဆက်ရန် Molly မှ ဝိုင်ဖိုင်တိုက်ရိုက် အသုံးပြုရပါသည်။ သင့် Android စက်အသစ်မှ အကောင့်အား ပြန်လည်ရယူရန် နောက်ခံအရန်အား တည်ထောင်နိုင်ပါသည်။</string>
    <string name="OldDeviceTransferSetup__create_a_backup">နောက်ခံအရန်အား တည်ထောင်မယ်</string>
    <string name="OldDeviceTransferSetup__an_unexpected_error_occurred_while_attempting_to_connect_to_your_old_device">သင့် Android စက်အသစ်ဖြင့် ချိတ်ရန်ကြိုးစားနေစဥ် မမျှော်လင့်ထားသော ချို့ယွင်းချက်တစ်ခု ဖြစ်ခဲ့ပါသည်။</string>

    <!-- DeviceTransferSetupFragment -->
    <string name="DeviceTransferSetup__unable_to_open_wifi_settings">ဝိုင်ဖိုင်အပြင်အဆင်များ ဖွင့်ရန်မရပါ။ ကျေးဇူးပြု၍ ဝိုင်ဖိုင်အား ကိုယ်တိုင်ဖွင့်ပေးပါ။</string>
    <string name="DeviceTransferSetup__grant_location_permission">တည်နေရာဝန်ဆောင်မှုအသုံးပြုရန် ခွင့်ပေးပါ</string>
    <string name="DeviceTransferSetup__turn_on_location_services">တည်နေရာဝန်ဆောင်မှုများ ဖွင့်မယ်</string>
    <string name="DeviceTransferSetup__unable_to_open_location_settings">တည်နေရာဝန်ဆောင်မှုများဖွင့်ခြင်း မရပါ</string>
    <string name="DeviceTransferSetup__turn_on_wifi">ဝိုင်ဖိုင်ဖွင့်မယ်</string>
    <string name="DeviceTransferSetup__error_connecting">ချိတ်ဆက်ခြင်း ချို့ယွင်းချက်</string>
    <string name="DeviceTransferSetup__retry">ထပ်ကြိုးစားပါ</string>
    <string name="DeviceTransferSetup__submit_debug_logs">ချို့ယွင်းချက်ပြုပြင်ရေး မှတ်တမ်းများ တင်ပို့မယ်</string>
    <string name="DeviceTransferSetup__verify_code">ကုဒ်အတည်ပြုမယ်</string>
    <string name="DeviceTransferSetup__verify_that_the_code_below_matches_on_both_of_your_devices">အောက်ဖော်ပြပါကုဒ်သည် သင့် စက် ၂ လုံးစလုံးဖြင့် ကိုက်ညီကြောင်းစစ်ဆေးပါ။ ပြီးလျှင် ဆက်လက်ရန် နှိပ်ပါ။</string>
    <string name="DeviceTransferSetup__the_numbers_do_not_match">နံပါတ်များ မကိုက်ညီပါ</string>
    <string name="DeviceTransferSetup__continue">ဆက်လုပ်ရန်</string>
    <string name="DeviceTransferSetup__number_is_not_the_same">နံပါတ်မတူပါ</string>
    <string name="DeviceTransferSetup__if_the_numbers_on_your_devices_do_not_match_its_possible_you_connected_to_the_wrong_device">သင့် စက်များပေါ်ရှိ နံပါတ်များ မကိုက်ညီလျှင် သင် စက်အမှားနှင့် ချိတ်ဆက်ခဲ့နိုင်ပါသည်။ ၎င်းအား ပြုပြင်ရန် လွှဲပြောင်းခြင်းကို ရပ်၍ ပြန်စမ်းပေးပါ။ စက် ၂ လုံးစလုံး ကို အချင်းချင်း အနီးနားရှိစေရန် ထားပေးပါ။</string>
    <string name="DeviceTransferSetup__stop_transfer">လွှဲပြောင်းခြင်း ရပ်မယ်</string>
    <string name="DeviceTransferSetup__unable_to_discover_old_device">စက်အဟောင်းအား မရှာဖွေနိုင်</string>
    <string name="DeviceTransferSetup__unable_to_discover_new_device">စက်အသစ်အား မရှာဖွေနိုင်</string>
    <string name="DeviceTransferSetup__make_sure_the_following_permissions_are_enabled">အောက်ပါ ခွင့်ပြုချက်များ နှင့် ဝန်ဆောင်မှုများ ဖွင့်ထားရန် စစ်ဆေးပါ -</string>
    <string name="DeviceTransferSetup__location_permission">တည်နေရာအသုံးပြုရန် ခွင့်ပြုချက်</string>
    <string name="DeviceTransferSetup__location_services">တည်နေရာဝန်ဆောင်မှုများ</string>
    <string name="DeviceTransferSetup__wifi">ဝိုင်ဖိုင်</string>
    <string name="DeviceTransferSetup__on_the_wifi_direct_screen_remove_all_remembered_groups_and_unlink_any_invited_or_connected_devices">ဝိုင်ဖိုင်တိုက်ရိုက် စကရင်ပေါ်တွင် မှတ်ထားသော အဖွဲ့များအား ဖယ်ရှားပြီး ဖိတ်ခေါ်ထားသော သို့မဟုတ် ချိတ်ဆက်ထားသော စက်များဖြင့် ချိတ်ဆက်မှုဖြတ်ပေးပါ။</string>
    <string name="DeviceTransferSetup__wifi_direct_screen">ဝိုင်ဖိုင်တိုက်ရိုက် စကရင်</string>
    <string name="DeviceTransferSetup__try_turning_wifi_off_and_on_on_both_devices">စက် ၂ ခုလုံးပေါ်၌ ဝိုင်ဖိုင်အား အပိတ်အဖွင့် ပြုလုပ်ပေးပါ။</string>
    <string name="DeviceTransferSetup__make_sure_both_devices_are_in_transfer_mode">စက် ၂ ခုလုံးပေါ်တွင် လွှဲပြောင်းခြင်းအတွက် ပြင်ဆင်ထားရန် စစ်ပါ</string>
    <string name="DeviceTransferSetup__go_to_support_page">ပံ့ပိုးမှုစာမျက်နှာ သို့သွားမယ်</string>
    <string name="DeviceTransferSetup__try_again">ထပ်မံကြိုးစားမည်</string>
    <string name="DeviceTransferSetup__waiting_for_other_device">အခြားစက်အား စောင့်နေပါသည်</string>
    <string name="DeviceTransferSetup__tap_continue_on_your_other_device_to_start_the_transfer">သင့် တခြားစက်ပေါ်တွင် \"ဆက်လုပ်ရန်\" ခလုတ်အားနှိပ်၍ လွှဲပြောင်းမှု စတင်လိုက်ပါ။</string>
    <string name="DeviceTransferSetup__tap_continue_on_your_other_device">သင့် တခြားစက်ပေါ်တွင် \"ဆက်လုပ်ရန်\" နှိပ်ပါ…</string>

    <!-- NewDeviceTransferFragment -->
    <string name="NewDeviceTransfer__cannot_transfer_from_a_newer_version_of_signal">Signal ဗားရှင်းအသစ်များမှ မလွှဲပြောင်းနိုင်ပါ</string>

    <!-- DeviceTransferFragment -->
    <string name="DeviceTransfer__transferring_data">ဒေတာများ လွှဲပြောင်းနေပါသည်</string>
    <string name="DeviceTransfer__keep_both_devices_near_each_other">စက် ၂ ခုလုံးအား နီးကပ်စွာ ထားရှိပေးပါ။ စက်များမပိတ်၍ Molly အားဖွင့်ထားပါ။ လွှဲပြောင်းမှုများကို အစအဆုံး ကုဒ်ဖြင့်ပြောင်းလဲထားပါသည်။</string>
    <string name="DeviceTransfer__d_messages_so_far">မက်ဆေ့ %1$d ခု လုပ်ဆောင်ပြီး…</string>
    <!-- Filled in with total percentage of messages transferred -->
    <string name="DeviceTransfer__s_of_messages_so_far">မက်ဆေ့ချ် %1$s%% စောင် ပြီးစီးပြီး…</string>
    <string name="DeviceTransfer__cancel">ပယ်ဖျက်မယ်</string>
    <string name="DeviceTransfer__try_again">ထပ်မံကြိုးစားမည်</string>
    <string name="DeviceTransfer__stop_transfer_question">လွှဲပြောင်းခြင်း ရပ်မည်လား?</string>
    <string name="DeviceTransfer__stop_transfer">လွှဲပြောင်းခြင်း ရပ်မယ်</string>
    <string name="DeviceTransfer__all_transfer_progress_will_be_lost">ဆောင်ရွက်ပြီးသော လွှဲပြောင်းမှုများ ဆုံးရှုံးပါမည်။</string>
    <string name="DeviceTransfer__transfer_failed">လွှဲပြောင်းခြင်း မအောင်မြင်ပါ</string>
    <string name="DeviceTransfer__unable_to_transfer">လွှဲပြောင်း၍ မရပါ</string>

    <!-- OldDeviceTransferInstructionsFragment -->
    <string name="OldDeviceTransferInstructions__transfer_account">အကောင့်ကို လွှဲပြောင်းမယ်</string>
    <string name="OldDeviceTransferInstructions__you_can_transfer_your_signal_account_when_setting_up_signal_on_a_new_android_device">Android စက်အသစ်ပေါ်တွင် Signal တင်သွင်းလျှင် သင့် Signal အကောင့်အား လွှဲပြောင်းနိုင်ပါသည်။ ဆက်မလုပ်မီ -</string>
    <string name="OldDeviceTransferInstructions__first_bullet">၁။</string>
    <string name="OldDeviceTransferInstructions__download_signal_on_your_new_android_device">သင့် Android စက်အသစ်ပေါ်သို့ Molly ဒေါင်းလုပ်ဆွဲပါ</string>
    <string name="OldDeviceTransferInstructions__second_bullet">၂။</string>
    <string name="OldDeviceTransferInstructions__tap_on_transfer_or_restore_account">"\"အကောင့် လွှဲပြောင်းမယ် သို့ ပြန်လည်ရယူမယ်\" ကိုနှိပ်ပါ"</string>
    <string name="OldDeviceTransferInstructions__third_bullet">၃။</string>
    <string name="OldDeviceTransferInstructions__select_transfer_from_android_device_when_prompted_and_then_continue">"မေးမြန်းခဲ့လျှင် \"Android စက်မှ လွှဲပြောင်းမယ်\" အားရွေး၍ \"ဆက်လက်ရန်\" ဆက်နှိပ်ပါ။ စက် ၂ ခုလုံးအား နီးကပ်စွာထားပေးပါ။"</string>
    <string name="OldDeviceTransferInstructions__continue">ဆက်လက်ရန်</string>

    <!-- OldDeviceTransferComplete -->
    <string name="OldDeviceTransferComplete__transfer_complete">လွှဲပြောင်းမှု ပြီးဆုံးပြီ</string>
    <string name="OldDeviceTransferComplete__go_to_your_new_device">သင့် စက်အသစ်စီသို့ သွားပါ</string>
    <string name="OldDeviceTransferComplete__your_signal_data_has_Been_transferred_to_your_new_device">သင့် စက်အသစ်ပေါ်သို့ သင့် Signal အကောင့်အား လွှဲပြောင်းပြီးပါပြီ။ သို့သော်လည်း လွှဲပြောင်းခြင်းပြီးစီးရန် သင့် စက်အသစ်ပေါ်တွင် လော့အင်ဝင်ရပါမည်။</string>
    <string name="OldDeviceTransferComplete__close">ပိတ်မယ်</string>

    <!-- NewDeviceTransferComplete -->
    <string name="NewDeviceTransferComplete__transfer_successful">လွှဲပြောင်းခြင်း အောင်မြင်သည်</string>
    <string name="NewDeviceTransferComplete__transfer_complete">လွှဲပြောင်းမှု ပြီးဆုံးပြီ</string>
    <string name="NewDeviceTransferComplete__to_complete_the_transfer_process_you_must_continue_registration">အကောင့်လွှဲပြောင်းခြင်းအား ပြီးဆုံးရန် သင် အကောင့်အား ဆက်လက်ဖန်တီးပေးပါ။</string>
    <string name="NewDeviceTransferComplete__continue_registration">ဆက်ပြီး လော့အင်ဝင်မယ်</string>

    <!-- DeviceToDeviceTransferService -->
    <string name="DeviceToDeviceTransferService_content_title">အကောင့်လွှဲပြောင်းခြင်း</string>
    <string name="DeviceToDeviceTransferService_status_ready">သင့် Android စက်နောက်တစ်လုံးဖြင့် ချိတ်ဆက်ရန် ပြင်ဆင်နေပါသည်…</string>
    <string name="DeviceToDeviceTransferService_status_starting_up">သင့် Android စက်နောက်တစ်လုံးဖြင့် ချိတ်ဆက်ရန် ပြင်ဆင်နေပါသည်…</string>
    <string name="DeviceToDeviceTransferService_status_discovery">သင့် Android စက်နောက်တစ်လုံးအား ရှာဖွေနေပါသည်…</string>
    <string name="DeviceToDeviceTransferService_status_network_connected">သင့် Android စက်နောက်တစ်လုံးဖြင့် ချိတ်ဆက်နေပါသည်…</string>
    <string name="DeviceToDeviceTransferService_status_verification_required">အတည်ပြုခြင်းလိုအပ်သည်</string>
    <string name="DeviceToDeviceTransferService_status_service_connected">အကောင့်အား လွှဲပြောင်းနေသည်…</string>

    <!-- OldDeviceTransferLockedDialog -->
    <string name="OldDeviceTransferLockedDialog__complete_registration_on_your_new_device">သင့် စက်အသစ်ပေါ်တွင် လော့အင်ဝင်ခြင်း ပြီးဆုံးပေးပါ။</string>
    <string name="OldDeviceTransferLockedDialog__your_signal_account_has_been_transferred_to_your_new_device">သင့် စက်အသစ်ပေါ်သို့ သင့် Signal အကောင့်အား လွှဲပြောင်းပြီးပါပြီ။ သို့သော်လည်း သင်သည် လော့အင်ဝင်ခြင်း ပြီးဆုံးရပါမည်။ ဤစက်ပေါ်တွင် Signal အလုပ်မဝင်တော့ပါ။</string>
    <string name="OldDeviceTransferLockedDialog__done">ပြီးပြီ</string>
    <string name="OldDeviceTransferLockedDialog__cancel_and_activate_this_device">ပယ်ဖျက်ပြီး ဤစက်အား ဖွင့်မယ်</string>

    <!-- AdvancedPreferenceFragment -->
    <string name="AdvancedPreferenceFragment__transfer_mob_balance">MOB လက်ကျန်ငွေ လွှဲပြောင်းမည်လား?</string>
    <string name="AdvancedPreferenceFragment__you_have_a_balance_of_s">သင်မှ လက်ကျန်ငွေ %1$s ရှိပါသည်။ သင့်အကောင့်ကို မဖျက်သိမ်းမီ အခြား ပိုက်ဆံအိတ် wallet လိပ်စာသို့ မလွှဲပြောင်းပါက ၎င်းငွေ ဆုံးရှူံးပါမည်။</string>
    <string name="AdvancedPreferenceFragment__dont_transfer">မလွှဲပြောင်းပါ</string>
    <string name="AdvancedPreferenceFragment__transfer">လွဲပြောင်းမယ်</string>

    <!-- RecipientBottomSheet -->
    <string name="RecipientBottomSheet_block">ပိတ်ပယ်မယ်</string>
    <string name="RecipientBottomSheet_unblock">ပြန်ဖွင့်မယ်</string>
    <string name="RecipientBottomSheet_add_to_contacts">အဆက်အသွယ်စာရင်းထဲထည့်မယ်</string>
    <!-- Error message that displays when a user tries to tap to view system contact details but has no app that supports it -->
    <string name="RecipientBottomSheet_unable_to_open_contacts">အဆက်အသွယ်များကို ဖွင့်နိုင်သည့် အက်ပ်အား ရှာမတွေ့ပါ။</string>
    <string name="RecipientBottomSheet_add_to_a_group">အဖွဲ့တစ်ဖွဲ့ထဲသို့ ထည့်မယ်</string>
    <string name="RecipientBottomSheet_add_to_another_group">အခြား အဖွဲ့သို့ထည့်မယ်</string>
    <string name="RecipientBottomSheet_view_safety_number">လုံခြုံရေးနံပါတ်ကိုကြည့်မယ်</string>
    <string name="RecipientBottomSheet_make_admin">အက်ဒ်မင် လုပ်ရန်</string>
    <string name="RecipientBottomSheet_remove_as_admin">စီမံသူအဖြစ်မှ ဖယ်ရှားမယ်</string>
    <string name="RecipientBottomSheet_remove_from_group">အဖွဲ့မှ ဖယ်ရှားမယ်</string>
    <string name="RecipientBottomSheet_message_description">မက်ဆေ့ချ်</string>
    <string name="RecipientBottomSheet_voice_call_description">အသံခေါ်ဆိုမှု</string>
    <string name="RecipientBottomSheet_insecure_voice_call_description">မလုံခြုံသောအသံခေါ်ဆိုမှု</string>
    <string name="RecipientBottomSheet_video_call_description">ရုပ်သံခေါ်ဆိုမှု</string>

    <string name="RecipientBottomSheet_remove_s_as_group_admin">%1$s ကို အဖွဲ့စီမံသူအဖြစ်မှ ဖယ်ရှားမလား?</string>
    <string name="RecipientBottomSheet_s_will_be_able_to_edit_group">"\"%1$s\" သည် အဖွဲ့နှင့်အဖွဲ့ ၀င်များကို တည်းဖြတ်ပြုပြင်နိုင်ပါလိမ့်မည်။"</string>

    <string name="RecipientBottomSheet_remove_s_from_the_group">%1$s ကို အဖွဲ့မှ ဖယ်ရှားမလား?</string>
    <!-- Dialog message shown when removing someone from a group with group link being active to indicate they will not be able to rejoin -->
    <string name="RecipientBottomSheet_remove_s_from_the_group_they_will_not_be_able_to_rejoin">%1$s ကို အဖွဲ့မှ ဖယ်ရှားမည်လား။ ထိုသူတို့သည် အဖွဲ့လင့်ခ်မှတစ်ဆင့် ပြန်လည်ပါဝင်၍ ရနိုင်တော့မည် မဟုတ်ပါ။</string>
    <string name="RecipientBottomSheet_remove">ဖယ်ရှားမယ်</string>
    <string name="RecipientBottomSheet_copied_to_clipboard">ကလစ်ဘုတ်သို့ကူးယူပြီး</string>

    <string name="GroupRecipientListItem_admin">စီမံသူ</string>
    <string name="GroupRecipientListItem_approve_description">ခွင့်ပြုမယ်</string>
    <string name="GroupRecipientListItem_deny_description">ငြင်းပယ်မယ်</string>


    <!-- GroupsLearnMoreBottomSheetDialogFragment -->
    <string name="GroupsLearnMore_legacy_vs_new_groups">အဖွဲ့အသစ်များ နှင့် အမွေအဖွဲ့များ</string>
    <string name="GroupsLearnMore_what_are_legacy_groups">အမွေအဖွဲ့ ဆိုတာ ဘာပါလဲ?</string>
    <string name="GroupsLearnMore_paragraph_1">အမွေအဖွဲ့များသည် အဖွဲ့အသစ်များ၌ စီမံသူများ နှင့် အဖွဲ့ဖော်ပြချက်များကဲ့သို့ အင်္ဂါရပ်များနှင့် မလိုက်လျောသော အဖွဲ့များဖြစ်သည်။</string>
    <string name="GroupsLearnMore_can_i_upgrade_a_legacy_group">အမွေအဖွဲ့ကို အဆင့်မြှင့်လို့ရမလား?</string>
    <string name="GroupsLearnMore_paragraph_2">အမွေအဖွဲ့များကို အဖွဲ့သစ်များသို့ အဆင့်မြှင့်တင်၍ မရပါ၊ သို့သော် အကယ်၍ နောက်ဆုံး Signal ဗားရှင်းရှိလျှင်အဖွဲ့ ၀င်များအတူတူပင် အဖွဲ့သစ်တစ်ခုကိုသင် ဖန်တီးနိုင်သည်</string>
    <string name="GroupsLearnMore_paragraph_3">အနာဂတ်၌ အမွေအဖွဲ့များ အဆင့်မြှင့်တင်ရန်အတွက် Signal ကကမ်းလှမ်းလိမ့်မည်</string>

    <!-- GroupLinkBottomSheetDialogFragment -->
    <string name="GroupLinkBottomSheet_share_hint_requiring_approval">၎င်းလင့်ခ်ဖြင့် မည်သူမဆို အဖွဲ့၏အမည်နှင့်ဓာတ်ပုံကိုကြည့်ပြီး အဖွဲ့ထဲဝင်ရန် တောင်းဆိုနိုင်သည်။ သင်ယုံကြည်ရသောလူများနှင့် မျှဝေပါ။</string>
    <string name="GroupLinkBottomSheet_share_hint_not_requiring_approval">ဤလင့်ခ်ဖြင့် မည်သူမဆို အဖွဲ့၏ အမည်နှင့်ဓာတ်ပုံကိုကြည့်ပြီး အဖွဲ့ထဲဝင်ရောက်နိုင်သည်။ သင်ယုံကြည်ရသောလူများနှင့်မျှဝေပါ။</string>
    <string name="GroupLinkBottomSheet_share_via_signal">Molly မှတဆင့်မျှဝေမည်</string>
    <string name="GroupLinkBottomSheet_copy">ကူးမည်</string>
    <string name="GroupLinkBottomSheet_qr_code">QR ကုဒ်</string>
    <string name="GroupLinkBottomSheet_share">ဝေမျှမည်</string>
    <string name="GroupLinkBottomSheet_copied_to_clipboard">ကလစ်ဘုတ် သို့ ကူးယူပြီး</string>
    <string name="GroupLinkBottomSheet_the_link_is_not_currently_active">၎င်းအဖွဲ့လင့်ခ်သည် အသက်မဝင်ပါ</string>

    <!-- VoiceNotePlaybackPreparer -->
    <string name="VoiceNotePlaybackPreparer__failed_to_play_voice_message">အသံမက်ဆေ့ချ် ဖွင့်ရန် မအောင်မြင်ခဲ့ပါ</string>

    <!-- VoiceNoteMediaDescriptionCompatFactory -->
    <string name="VoiceNoteMediaItemFactory__voice_message">အသံ မက်ဆေ့ချ် · %1$s</string>
    <string name="VoiceNoteMediaItemFactory__s_to_s">%1$s မှ %2$s သို့</string>

    <!-- StorageUtil -->
    <string name="StorageUtil__s_s">%1$s/%2$s</string>
    <string name="BlockedUsersActivity__s_has_been_blocked">\"%1$s\" ကို ပိတ်ပယ်ထားပါသည်</string>
    <string name="BlockedUsersActivity__failed_to_block_s">\"%1$s\" ကို ပိတ်ပယ်ခြင်း မအောင်မြင်ပါ</string>
    <string name="BlockedUsersActivity__s_has_been_unblocked">\"%1$s\" ကို ပိတ်ပင်ခြင်းမှ ပြန်ဖြည်လိုက်ပြီ</string>

    <!-- ReviewCardDialogFragment -->
    <string name="ReviewCardDialogFragment__review_members">အဖွဲ့ဝင်များကို ပြန်လည်စစ်ဆေးပါ</string>
    <string name="ReviewCardDialogFragment__review_request">တောင်းဆိုမှုကို ပြန်လည်ဆန်းစစ်ပါ</string>
    <string name="ReviewCardDialogFragment__d_group_members_have_the_same_name">အဖွဲ့ဝင် %1$d ဦးသည် အမည်တူနေပါသည်၊ အောက်ပါအဖွဲ့ဝင်များကို စစ်ဆေးပါ သို့မဟုတ် လုပ်ဆောင်ချက်တစ်ခုလုပ်ရန် ရွေးချယ်ပါ။</string>
    <string name="ReviewCardDialogFragment__if_youre_not_sure">မည်သူမှ တောင်းဆိုသည်ကို မသေချာပါက အောက်ပါ အဆက်အသွယ်များကို ပြန်လည်စစ်ဆေးပြီး လုပ်ဆောင်ချက်တစ်ခု ရွေးပါ။</string>
    <string name="ReviewCardDialogFragment__no_other_groups_in_common">အခြား တူညီသော အဖွဲ့များမရှိပါ</string>
    <string name="ReviewCardDialogFragment__no_groups_in_common">အခြား တူညီသော အဖွဲ့များမရှိပါ</string>
    <plurals name="ReviewCardDialogFragment__d_other_groups_in_common">
        <item quantity="other">တူညီသော အဖွဲ့ %1$d ဖွဲ့</item>
    </plurals>
    <plurals name="ReviewCardDialogFragment__d_groups_in_common">
        <item quantity="other">တူညီသော အဖွဲ့ %1$d ဖွဲ့</item>
    </plurals>
    <string name="ReviewCardDialogFragment__remove_s_from_group">%1$s ကို အဖွဲ့မှ ဖယ်ထုတ်မည်လား?</string>
    <string name="ReviewCardDialogFragment__remove">ဖယ်ရှားမည်</string>
    <string name="ReviewCardDialogFragment__failed_to_remove_group_member">အဖွဲ့ ၀င်ကိုဖယ်ရှားရန်မအောင်မြင်ပါ</string>

    <!-- ReviewCard -->
    <string name="ReviewCard__member">အဖွဲ့ဝင်</string>
    <string name="ReviewCard__request">တောင်းခံ</string>
    <string name="ReviewCard__your_contact">သင်၏အဆက်အသွယ်</string>
    <string name="ReviewCard__remove_from_group">အဖွဲ့မှ ဖယ်ရှားမယ်</string>
    <string name="ReviewCard__update_contact">အဆက်အသွယ် အပ်ဒိတ်မယ်</string>
    <string name="ReviewCard__block">ပိတ်ပယ်မယ်</string>
    <string name="ReviewCard__delete">ဖျက်မယ်</string>
    <string name="ReviewCard__recently_changed">မကြာသေးမီက ပရိုဖိုင်းအမည်ကို %1$s မှ %2$s သို့ ပြောင်းထားခဲ့ပါသည်။</string>

    <!-- CallParticipantsListUpdatePopupWindow -->
    <string name="CallParticipantsListUpdatePopupWindow__s_joined">အဖွဲ့ထဲ %1$s ၀င်ရောက်လာသည်။</string>
    <string name="CallParticipantsListUpdatePopupWindow__s_and_s_joined">%1$s နှင့် %2$s တို့သည် အဖွဲ့ထဲသို့ ဝင်လာပါသည်</string>
    <string name="CallParticipantsListUpdatePopupWindow__s_s_and_s_joined">%1$s, %2$s နှင့် %3$s တို့သည် အဖွဲ့ထဲသို့ ဝင်လာပါသည်</string>
    <string name="CallParticipantsListUpdatePopupWindow__s_s_and_d_others_joined">%1$s, %2$s နှင့် အခြား %3$d ဦးသည် အဖွဲ့ထဲသို့ ဝင်လာပါသည်</string>
    <string name="CallParticipantsListUpdatePopupWindow__s_left">%1$s အဖွဲ့မှ ထွက်သွားသည်</string>
    <string name="CallParticipantsListUpdatePopupWindow__s_and_s_left">%1$s နှင့် %2$s တို့သည် အဖွဲ့မှ ထွက်သွားသည်</string>
    <string name="CallParticipantsListUpdatePopupWindow__s_s_and_s_left">%1$s, %2$s နှင့် %3$s တို့သည် အဖွဲ့မှ ထွက်သွားသည်</string>
    <string name="CallParticipantsListUpdatePopupWindow__s_s_and_d_others_left">%1$s, %2$s နှင့် အခြား %3$d ဦးသည် အဖွဲ့မှ ထွက်သွားသည်</string>

    <string name="CallParticipant__you">သင်</string>
    <string name="CallParticipant__you_on_another_device">သင် (အခြားစက်ကိရိယာပေါ်တွင်)</string>
    <string name="CallParticipant__s_on_another_device">%1$s (အခြားစက်ကိရိယာပေါ်တွင်)</string>

    <!-- WifiToCellularPopupWindow -->
    <!-- Message shown during a call when the WiFi network is unusable, and cellular data starts to be used for the call instead. -->
    <string name="WifiToCellularPopupWindow__weak_wifi_switched_to_cellular">Wi-Fi အားနည်းနေပါသည်။ ဆဲလ်လူလာသို့ ပြောင်းပြီး။</string>

    <!-- DeleteAccountFragment -->
    <string name="DeleteAccountFragment__deleting_your_account_will">သင်၏အကောင့်ကိုဖျက်ခြင်းသည် -</string>
    <string name="DeleteAccountFragment__enter_your_phone_number">သင့်ဖုန်းနံပါတ်ကိုထည့်ပါ</string>
    <string name="DeleteAccountFragment__delete_account">အကောင့်ကို ဖျက်သိမ်းမယ်</string>
    <string name="DeleteAccountFragment__delete_your_account_info_and_profile_photo">သင်၏ အကောင့်အချက်အလက် နှင့် ပရိုဖိုင်းဓာတ်ပုံများကို ဖျက်သိမ်းမယ်</string>
    <string name="DeleteAccountFragment__delete_all_your_messages">သင်၏ မက်ဆေ့ချ်များအားလုံးကို ဖျက်မယ်</string>
    <string name="DeleteAccountFragment__delete_s_in_your_payments_account">%1$s ကို သင့်ငွေပေးချေသည့် အကောင့်မှ ဖျက်သိမ်းပါ</string>
    <string name="DeleteAccountFragment__no_country_code">နိုင်ငံကုဒ်နံပါတ် သတ်မှတ်ထားခြင်း မရှိပါ</string>
    <string name="DeleteAccountFragment__no_number">နံပါတ်သတ်မှတ်ထားခြင်း မရှိပါ</string>
    <string name="DeleteAccountFragment__the_phone_number">သင်ရိုက်ထည့်ထားသော ဖုန်းနံပါတ်သည် သင့်အကောင့်အတွင်းရှိ နံပါတ်နှင့် မကိုက်ညီပါ။</string>
    <string name="DeleteAccountFragment__are_you_sure">သင့်အကောင့်ကို ဖျက်သိမ်းချင်သည်မှာသေချာပါသလား?</string>
    <string name="DeleteAccountFragment__this_will_delete_your_signal_account">ဤလုပ်ဆောင်ချက်သည် သင့် Signal အကောင့်ကို ဖျက်သိမ်းပြီး အပ္ပလီကေးရှင်းကို ရီစက် ​(reset) ချပါမည်။​ ၎င်း အပ္ပလီကေးရှင်းသည် ဤလုပ်ဆောင်မှုပြီးလျှင် ပိတ်သွားပါမည်။</string>
    <string name="DeleteAccountFragment__failed_to_delete_account">အကောင့်ဖျက်ခြင်း မအောင်မြင်ပါ။ သင့်တွင် လိုင်းချိတ်ဆက်မှု ရှိပါသလား?</string>
    <string name="DeleteAccountFragment__failed_to_delete_local_data">စက်တွင်းရှိဒေတာဖျက်ခြင်း မအောင်မြင်ပါ။ စနစ် အပ္ပလီကေးရှင်း အပြင်အဆင်များထဲတွင် သင်ကိုယ်တိုင်သွား ရှင်းနိုင်ပါသည်။</string>
    <string name="DeleteAccountFragment__launch_app_settings">ဖုန်းဆက်တင်ကိုဖွင့်မည်</string>
    <!-- Title of progress dialog shown when a user deletes their account and the process is leaving all groups -->
    <string name="DeleteAccountFragment__leaving_groups">အဖွဲ့မှ ထွက်နေဆဲ…</string>
    <!-- Title of progress dialog shown when a user deletes their account and the process has left all groups -->
    <string name="DeleteAccountFragment__deleting_account">အကောင့် ဖျက်နေဆဲ…</string>
    <!-- Message of progress dialog shown when a user deletes their account and the process is canceling their subscription -->
    <string name="DeleteAccountFragment__canceling_your_subscription">သင်၏ ပုံမှန်လှူဒါန်းငွေကို ပယ်ဖျက်နေဆဲ…</string>
    <!-- Message of progress dialog shown when a user deletes their account and the process is leaving groups -->
    <string name="DeleteAccountFragment__depending_on_the_number_of_groups">သင်ဝင်ထားသည့် အဖွဲ့ အရေအတွက်ပေါ်မူတည်၍ မိနစ်အနည်းငယ် ကြာနိုင်ပါသည်</string>
    <!-- Message of progress dialog shown when a user deletes their account and the process has left all groups -->
    <string name="DeleteAccountFragment__deleting_all_user_data_and_resetting">သုံးစွဲသူ ဒေတာကို ဖျက်ခြင်းနှင့် အက်ပ်ကို ပြန်လည်သတ်မှတ်ခြင်း</string>
    <!-- Title of error dialog shown when a network error occurs during account deletion -->
    <string name="DeleteAccountFragment__account_not_deleted">အကောင့် မဖျက်ထားပါ</string>
    <!-- Message of error dialog shown when a network error occurs during account deletion -->
    <string name="DeleteAccountFragment__there_was_a_problem">ဖျက်ပစ်သည့် စီမံလုပ်ဆောင်ချက်ကို အပြီးသတ်ရာတွင် ပြဿနာ ရှိနေပါသည်။ သင့်ကွန်ရက်ချိတ်ဆက်မှုကို စစ်ဆေးပြီး ထပ်ကြိုးစားကြည့်ပါ။</string>

    <!-- DeleteAccountCountryPickerFragment -->
    <string name="DeleteAccountCountryPickerFragment__search_countries">နိုင်ငံများ ကို ရှာဖွေပါ</string>

    <!-- CreateGroupActivity -->
    <string name="CreateGroupActivity__skip">ကျော်မည်</string>
    <plurals name="CreateGroupActivity__d_members">
        <item quantity="other">မန်ဘာ %1$d ဦး</item>
    </plurals>

    <!-- ShareActivity -->
    <string name="ShareActivity__share">ဝေမျှမည်</string>
    <string name="ShareActivity__send">ပေးပို့မည်</string>
    <string name="ShareActivity__comma_s">၊ %1$s</string>
    <string name="ShareActivity__sharing_to_multiple_chats_is">စကားပြောဆိုမှုပေါင်းစုံများနှင့် ဝေမျှခြင်းအတွက် Signal မက်ဆေ့ချ်များကိုသာ ပံ့ပိုးပါသည်</string>
    <!-- Toast when the incoming intent is invalid -->
    <string name="ShareActivity__could_not_get_share_data_from_intent">ဒေတာများကို ရည်ရွယ်ချက်ရှိရှိ ဝေမျှသွားနိုင်မည် မဟုတ်ပါ။</string>

    <!-- MultiShareDialogs -->
    <string name="MultiShareDialogs__failed_to_send_to_some_users">အသုံးပြုသူများသို့ပေးပို့ရန်မအောင်မြင်ပါ</string>
    <string name="MultiShareDialogs__you_can_only_share_with_up_to">စကားပြောဆိုမှု %1$d ခုထိသာ မျှဝေနိုင်ပါသည်</string>

    <!-- ChatWallpaperActivity -->
    <string name="ChatWallpaperActivity__chat_wallpaper">စကားပြောဆိုမှု၏ နောက်ခံပုံ</string>

    <!-- ChatWallpaperFragment -->
    <string name="ChatWallpaperFragment__chat_color">စကားပြောဆိုမှု၏ အရောင်</string>
    <string name="ChatWallpaperFragment__reset_chat_colors">ချက်(တ်)အရောင်များ ပြန်သတ်မှတ်ရန်</string>
    <string name="ChatWallpaperFragment__reset_chat_color">ချက်(တ်)အရောင် ပြန်သတ်မှတ်ရန်</string>
    <string name="ChatWallpaperFragment__reset_chat_color_question">ချက်(တ်)အရောင် ပြန်သတ်မှတ်မည်လား။</string>
    <string name="ChatWallpaperFragment__set_wallpaper">နောက်ခံပုံ တပ်မယ်</string>
    <string name="ChatWallpaperFragment__dark_mode_dims_wallpaper">အမှောင်စနစ်သည် နောက်ခံပုံကို မှိန်စေပါသည်</string>
    <string name="ChatWallpaperFragment__contact_name">ဆက်သွယ်အမည်</string>
    <string name="ChatWallpaperFragment__reset">ရီဆက်ချမည်</string>
    <string name="ChatWallpaperFragment__clear">ဖယ်ရှားမည်</string>
    <string name="ChatWallpaperFragment__wallpaper_preview_description">နောက်ခံပုံ ကြိုကြည့်ခြင်း</string>
    <string name="ChatWallpaperFragment__would_you_like_to_override_all_chat_colors">ချက်(တ်) အရောင်များအားလုံးကို ပယ်ဖျက်လိုပါသလား။</string>
    <string name="ChatWallpaperFragment__would_you_like_to_override_all_wallpapers">နောက်ခံပုံများအားလုံးကို ပယ်ဖျက်လိုပါသလား။</string>
    <string name="ChatWallpaperFragment__reset_default_colors">ပုံသေ အရောင်များအတိုင်း ပြန်သတ်မှတ်ရန်</string>
    <string name="ChatWallpaperFragment__reset_all_colors">အရောင်အားလုံးကို ပြန်သတ်မှတ်ရန်</string>
    <string name="ChatWallpaperFragment__reset_default_wallpaper">ပုံသေ နောက်ခံပုံအတိုင်း ပြန်သတ်မှတ်ရန်</string>
    <string name="ChatWallpaperFragment__reset_all_wallpapers">နောက်ခံပုံများအားလုံးကို ပြန်တပ်ဆင်ပြောင်းလဲမယ်</string>
    <string name="ChatWallpaperFragment__reset_wallpapers">နောက်ခံပုံများ ပြန်သတ်မှတ်ရန်</string>
    <string name="ChatWallpaperFragment__reset_wallpaper">နောက်ခံပုံ ပြန်သတ်မှတ်ရန်</string>
    <string name="ChatWallpaperFragment__reset_wallpaper_question">နောက်ခံပုံ ပြန်သတ်မှတ်မည်လား။</string>

    <!-- ChatWallpaperSelectionFragment -->
    <string name="ChatWallpaperSelectionFragment__choose_from_photos">ဓာတ်ပုံများမှရွေးချယ်မည်</string>
    <string name="ChatWallpaperSelectionFragment__presets">ကြိုတင်သတ်မှတ်ထားသောအရာများ</string>

    <!-- ChatWallpaperPreviewActivity -->
    <string name="ChatWallpaperPreviewActivity__preview">ကြိုတင်ကြည့်မယ်</string>
    <string name="ChatWallpaperPreviewActivity__set_wallpaper">နောက်ခံပုံ တပ်မယ်</string>
    <string name="ChatWallpaperPreviewActivity__swipe_to_preview_more_wallpapers">အခြား နောက်ခံပုံများ ကြိုတင်ကြည့်ရန် ပွတ်ဆွဲပါ</string>
    <string name="ChatWallpaperPreviewActivity__set_wallpaper_for_all_chats">စကားပြောဆိုမှုများအားလုံး အတွက် နောက်ခံပုံတပ်မယ်</string>
    <string name="ChatWallpaperPreviewActivity__set_wallpaper_for_s">%1$s အတွက် နောက်ခံပုံတပ်မယ်</string>
    <string name="ChatWallpaperPreviewActivity__viewing_your_gallery_requires_the_storage_permission">သင်၏ပြခန်းကို ကြည့်ရှုရန် သိုလှောင်မှုခွင့်ပြုချက် လိုအပ်သည်။</string>

    <!-- WallpaperImageSelectionActivity -->
    <string name="WallpaperImageSelectionActivity__choose_wallpaper_image">နောက်ခံပုံရွေးမည်</string>

    <!-- WallpaperCropActivity -->
    <string name="WallpaperCropActivity__pinch_to_zoom_drag_to_adjust">ချဲ့ရန်လက်မနှင့်လက်ညှိုးဖြင့်ဖိညှပ်ပါ။ ညှိဖို့ဆွဲပါ။</string>
    <string name="WallpaperCropActivity__set_wallpaper_for_all_chats">စကားပြောဆိုမှုများအားလုံး အတွက် နောက်ခံပုံတပ်မယ်</string>
    <string name="WallpaperCropActivity__set_wallpaper_for_s">%1$s အတွက် နောက်ခံပုံတပ်မယ်</string>
    <string name="WallpaperCropActivity__error_setting_wallpaper">နောက်ခံပုံပြင်တပ်ခြင်းတွင် မှားယွင်းချက်ဖြစ်ခဲ့သည်</string>
    <string name="WallpaperCropActivity__blur_photo">ဓာတ်ပုံမှုန်ထားမည်</string>

    <!-- InfoCard -->
    <string name="payment_info_card_about_mobilecoin">MobileCoin အကြောင်း</string>
    <string name="payment_info_card_mobilecoin_is_a_new_privacy_focused_digital_currency">MobileCoin သည် လုံခြုံရေးအလေးပေး ဒစ်ဂျစ်တယ်ငွေကြေးအသစ် ဖြစ်ပါသည်။</string>
    <string name="payment_info_card_adding_funds">ငွေဖြည့်နေသည်</string>
    <string name="payment_info_card_you_can_add_funds_for_use_in">သင့် ပိုက်ဆံအိတ် wallet လိပ်စာသို့ MobileCoin ပို့၍ Molly တွင် သုံးရန် ငွေဖြည့်နိုင်ပါသည်။</string>
    <string name="payment_info_card_cashing_out">ငွေထုတ်ယူခြင်း</string>
    <string name="payment_info_card_you_can_cash_out_mobilecoin">မည်သည့်အချိတ်မဆို MobileCoin ပံ့ပိုးသော ငွေလဲလှယ်သည့်နေရာတွင် MobileCoin ငွေထုတ်ယူလို့ရပါသည်။ ၎င်းငွေလဲလှယ်သည့်နေရာတွင် သင့်အကောင့်သို့ လွှဲလိုက်ပါ။</string>
    <string name="payment_info_card_hide_this_card">၎င်းကဒ်ကို ပုန်းမည်လား?</string>
    <string name="payment_info_card_hide">ဝှက်ပါ</string>
    <!-- Title of save recovery phrase card -->
    <string name="payment_info_card_save_recovery_phrase">ပြန်လည်ရယူရေး စကားစုကို သိမ်းရန်</string>
    <string name="payment_info_card_your_recovery_phrase_gives_you">ပြန်လည်ရယူရန် စာပုဒ်တိုသည် သင့် ငွေပေးချေမှုအကောင့်ကို ပြန်လည်ရယူရန် နည်းတစ်နည်းဖြစ်ပါသည်။</string>
    <!-- Button in save recovery phrase card -->
    <string name="payment_info_card_save_your_phrase">သင်၏ စကားစုကို သိမ်းရန်</string>
    <string name="payment_info_card_update_your_pin">သင့် ပင်နံပါတ်ကို အပ်ဒိတ်ပြုလုပ်မယ်</string>
    <string name="payment_info_card_with_a_high_balance">လက်ကျန်ငွေများလျှင် သင့်အကောင့်ကို ပိုမိုလုံခြုံမှုရှိစေရန် အက္ခရာနံပါတ်ပါသော ပင်နံပါတ်သို့ အပ်ဒိတ်ပြုလုပ်ပြီး သင့်အကောင့်ကို ကာကွယ်နိုင်ပါသည်။</string>
    <string name="payment_info_card_update_pin">ပင်နံပါတ်ကို အပ်ဒိတ်ပြုလုပ်မယ်</string>

    <string name="payment_info_card__learn_more__about_mobilecoin" translatable="false">https://support.signal.org/hc/articles/360057625692#payments_which_ones</string>
    <string name="payment_info_card__learn_more__adding_to_your_wallet" translatable="false">https://support.signal.org/hc/articles/360057625692#payments_transfer_from_exchange</string>
    <string name="payment_info_card__learn_more__cashing_out" translatable="false">https://support.signal.org/hc/articles/360057625692#payments_transfer_to_exchange</string>

    <!-- DeactivateWalletFragment -->
    <string name="DeactivateWalletFragment__deactivate_wallet">ပိုက်ဆံအိတ် Wallet ကို ပိတ်မယ်</string>
    <string name="DeactivateWalletFragment__your_balance">သင့်လက်ကျန်ငွေ</string>
    <string name="DeactivateWalletFragment__its_recommended_that_you">ပိုက်ဆံအိတ် Wallet ကို မပိတ်မီ အခြား ပိုက်ဆံအိတ် Wallet သို့ သင့်ငွေများကို လွှဲထားရန် အကြံပြုပါသည်။ ယခု မလွှဲထားလျှင် သင်မှ ငွေပေးချေမှုများ ပြန်ဖွင်ခဲ့သည့်အချိန်တွင် ၎င်းငွေများသည် Molly နှင့်ချိတ်ထားသော ပိုက်ဆံအိတ် Wallet တွင်ကျန်ရှိနေပါမည်။</string>
    <string name="DeactivateWalletFragment__transfer_remaining_balance">ကျန်ရှိသောလက်ကျန်ငွေကို လွှဲပြောင်းမယ်</string>
    <string name="DeactivateWalletFragment__deactivate_without_transferring">မလွှဲဘဲ ပိတ်ပါမယ်</string>
    <string name="DeactivateWalletFragment__deactivate">ပိတ်မယ်</string>
    <string name="DeactivateWalletFragment__deactivate_without_transferring_question">မလွှဲဘဲ ပိတ်မည်လား?</string>
    <string name="DeactivateWalletFragment__your_balance_will_remain">သင်မှ ငွေပေးချေမှုများကို ပြန်ဖွင့်ခဲ့လျှင် သင့် လက်ကျန်ငွေသည် Molly နှင့် ချိတ်ထားသော သင့်ပိုက်ဆံအိတ် wallet ထဲတွင် ကျန်ရှိနေပါမည်။</string>
    <string name="DeactivateWalletFragment__error_deactivating_wallet">ပိုက်ဆံအိတ် wallet ပိတ်ခြင်းတွင် ပျက်ကွက်မှုဖြစ်</string>
    <string name="DeactivateWalletFragment__learn_more__we_recommend_transferring_your_funds" translatable="false">https://support.signal.org/hc/articles/360057625692#payments_deactivate</string>

    <!-- PaymentsRecoveryStartFragment -->
    <string name="PaymentsRecoveryStartFragment__recovery_phrase">ပြန်လည်ရယူရန် စာပုဒ်တို</string>
    <string name="PaymentsRecoveryStartFragment__view_recovery_phrase">ပြန်လည်ရယူရန် စာပုဒ်တိုကို ကြည့်ရှုမယ်</string>
    <!-- Title in save recovery phrase screen -->
    <string name="PaymentsRecoveryStartFragment__save_recovery_phrase">ပြန်လည်ရယူရေး စကားစုကို သိမ်းရန်</string>
    <string name="PaymentsRecoveryStartFragment__enter_recovery_phrase">ပြန်လည်ရယူ စာပုဒ်တိုကို ရိုက်ထည့်ပါ</string>
    <plurals name="PaymentsRecoveryStartFragment__your_balance_will_automatically_restore">
        <item quantity="other">Signal ပြန်တင်သွင်းသည့်အချိန်တွင် သင့် Signal PIN ကို အတည်ပြုခဲ့လျှင် သင့် လက်ကျန်ငွေကို အလိုအလျောက်ပြန်လည် ရရှိပါမည်။ ပြန်လည်ရယူရန် စာပုဒ်တိုဖြင့်လည်း သင့်လက်ကျန်ငွေကို ပြန်ရယူနိုင်ပါသည်။ ၎င်းသည် သင့်အတွက်ထူးခြားသော စကားလုံး %1$d လုံးရှိသော စာပုဒ်တိုဖြစ်ပါသည်။ ရေးမှတ်ထားပြီး လုံခြုံသောတစ်နေရာတွင် သိမ်းထားပါ။</item>
    </plurals>
    <!-- Description in save recovery phrase screen which shows up when user has non zero balance -->
    <string name="PaymentsRecoveryStartFragment__got_balance">လက်ကျန်ငွေ ရရှိထားပါသည်။ သင်၏ လက်ကျန်ငွေကို ပြန်လည်ရယူရန် သုံးနိုင်သည့် ပြန်လည်ရယူရေး စကားစု—စာလုံး 24 လုံးပါ ကီး ကို သိမ်းရန် အချိန်ကျပါပြီ။</string>
    <!-- Description in save recovery phrase screen which shows up when user navigates from info card -->
    <string name="PaymentsRecoveryStartFragment__time_to_save">သင်၏ လက်ကျန်ငွေကို ပြန်လည်ရယူရန် သုံးနိုင်သည့် စာလုံး 24 လုံးပါ ကီး — ပြန်လည်ရယူရေး စကားစုကို သိမ်းရန် အချိန်ကျပါပြီ။ ပိုမိုလေ့လာရန်</string>
    <string name="PaymentsRecoveryStartFragment__your_recovery_phrase_is_a">သင်၏ ပြန်လည်ရယူရန် စာပုဒ်တိုသည် သင့်အတွက်သာ ထူးခြားသော စကားလုံး %1$d လုံးရှိသော စာပုဒ်တိုဖြစ်ပါသည်။ ၎င်းစာပုဒ်တိုကိုသုံး၍ သင့် လက်ကျန်ငွေ ပြန်ရယူလိုက်ပါ။</string>
    <string name="PaymentsRecoveryStartFragment__start">စမယ်</string>
    <string name="PaymentsRecoveryStartFragment__enter_manually">ကိုယ်တိုင်ရိုက်ထည့်ပါ</string>
    <string name="PaymentsRecoveryStartFragment__paste_from_clipboard">ကလစ်ဘုတ်မှ​ ကူးရေးမယ်</string>
    <!-- Alert dialog title which asks before going back if user wants to save recovery phrase -->
    <string name="PaymentsRecoveryStartFragment__continue_without_saving">မသိမ်းဘဲ ဆက်လုပ်မည်လား။</string>
    <!-- Alert dialog description to let user know why recovery phrase needs to be saved -->
    <string name="PaymentsRecoveryStartFragment__your_recovery_phrase">သင်၏ ပြန်လည်ရယူရေး စကားစုသည် အဆိုးဆုံး အခြေအနေတွင် သင်၏ လက်ကျန်ငွေကို ပြန်လည်ရယူနိုင်စေပါသည်။ ၎င်းကို သိမ်းထားရန် အလေးအနက် အကြံပြုပါသည်။</string>
    <!-- Alert dialog option to skip recovery phrase -->
    <string name="PaymentsRecoveryStartFragment__skip_recovery_phrase">ပြန်လည်ရယူရေး စကားစုကို ကျော်ရန်</string>
    <!-- Alert dialog option to cancel dialog-->
    <string name="PaymentsRecoveryStartFragment__cancel">မလုပ်တော့ပါ</string>

    <!-- PaymentsRecoveryPasteFragment -->
    <string name="PaymentsRecoveryPasteFragment__paste_recovery_phrase">ပြန်လည်ရယူရန် စာပုဒ်တိုကို ကူးရေးမယ်</string>
    <string name="PaymentsRecoveryPasteFragment__recovery_phrase">ပြန်လည်ရယူရန် စာပုဒ်တို</string>
    <string name="PaymentsRecoveryPasteFragment__next">နောက်ထက်</string>
    <string name="PaymentsRecoveryPasteFragment__invalid_recovery_phrase">ပြန်လည်ရယူရန် စာပုဒ်တိုသည် မမှန်ကန်ပါ</string>
    <string name="PaymentsRecoveryPasteFragment__make_sure">သင်မှ စကားလုံး %1$d လုံးကို ရိုက်ထည့်ထားသည်ကို သေချာစေပြီး ပြန်စမ်းကြည့်ပေးပါ။</string>

    <string name="PaymentsRecoveryStartFragment__learn_more__view" translatable="false">https://support.signal.org/hc/articles/360057625692#payments_wallet_view_passphrase</string>
    <string name="PaymentsRecoveryStartFragment__learn_more__restore" translatable="false">https://support.signal.org/hc/articles/360057625692#payments_wallet_restore_passphrase</string>

    <!-- PaymentsRecoveryPhraseFragment -->
    <string name="PaymentsRecoveryPhraseFragment__next">နောက်ထက်</string>
    <string name="PaymentsRecoveryPhraseFragment__edit">ပြင်ရန်</string>
    <string name="PaymentsRecoveryPhraseFragment__previous">နောက်သို့</string>
    <string name="PaymentsRecoveryPhraseFragment__your_recovery_phrase">သင်၏ ပြန်လည်ရယူရန် စာပုဒ်တို</string>
    <string name="PaymentsRecoveryPhraseFragment__write_down_the_following_d_words">အောက်ပါ စကားလုံး %1$d လုံးကို အစီစဥ်လိုက် ရေးသားမှတ်ထားပါ။ လုံခြုံသောနေရာတွင် ၎င်းစာတွဲများကို သိမ်းထားပါ။</string>
    <string name="PaymentsRecoveryPhraseFragment__make_sure_youve_entered">သင်ရိုက်ထည့်ထားသော စာပုဒ်တိုကို သေချာစေပါ။</string>
    <string name="PaymentsRecoveryPhraseFragment__do_not_screenshot_or_send_by_email">စကင်ရှော့မရိုက်ပါနှင့် သို့မဟုတ် အီးမေးလ် မပို့ပါနှင့်။</string>
    <string name="PaymentsRecoveryPhraseFragment__payments_account_restored">ငွေပေးချေမှု အကောင့်ကို ပြန်ရယူနိုင်ခဲ့ပါသည်။</string>
    <string name="PaymentsRecoveryPhraseFragment__invalid_recovery_phrase">ပြန်လည်ရယူရန် စာပုဒ်တိုသည် မမှန်ကန်ပါ</string>
    <string name="PaymentsRecoveryPhraseFragment__make_sure_youve_entered_your_phrase_correctly_and_try_again">သင်ရိုက်ထည့်ထားသော စာပုဒ်တိုကို သေချာစေပါ၊ ပြီးလျှင် ပြန်စမ်းကြည့်ပါ။</string>
    <string name="PaymentsRecoveryPhraseFragment__copy_to_clipboard">ကလစ်ဘုတ် ပေါ်သို့ ကူးယူမည်လား?</string>
    <string name="PaymentsRecoveryPhraseFragment__if_you_choose_to_store">ဒီဂျစ်တယ်စနစ်ဖြင့် သင့် ပြန်လည်ရယူ စာပုဒ်တိုကို သိမ်းဆည်းမည်ဆိုလျှင် သင်ယုံကြည်ပြီး လုံခြုံသောတစ်နေရာတွင် သိမ်းထားရန် စေလိုပါသည်။</string>
    <string name="PaymentsRecoveryPhraseFragment__copy">ကူးမည်</string>

    <!-- PaymentsRecoveryPhraseConfirmFragment -->
    <string name="PaymentRecoveryPhraseConfirmFragment__confirm_recovery_phrase">ပြန်လည်ရယူ စာပုဒ်တိုကို အတည်ပြုပါ</string>
    <string name="PaymentRecoveryPhraseConfirmFragment__enter_the_following_words">သင့် ပြန်လည်ရယူ စာပုဒ်တိုမှ အောက်ပါ စကားလုံးများကို ရိုက်ထည့်ပါ။</string>
    <string name="PaymentRecoveryPhraseConfirmFragment__word_d">စာလုံး %1$d</string>
    <string name="PaymentRecoveryPhraseConfirmFragment__see_phrase_again">စာပုဒ်တိုကို ပြန်ကြည့်ပါမည်</string>
    <string name="PaymentRecoveryPhraseConfirmFragment__done">ပြီးပါပြီ</string>
    <string name="PaymentRecoveryPhraseConfirmFragment__recovery_phrase_confirmed">ပြန်လည်ရယူ စာပုဒ်တိုကို အတည်ပြုပြီး</string>

    <!-- PaymentsRecoveryEntryFragment -->
    <string name="PaymentsRecoveryEntryFragment__enter_recovery_phrase">ပြန်လည်ရယူ စာပုဒ်တိုကို ရိုက်ထည့်ပါ</string>
    <string name="PaymentsRecoveryEntryFragment__enter_word_d">%1$d စကားလုံး ရိုက်ထည့်ပါ</string>
    <string name="PaymentsRecoveryEntryFragment__word_d">စာလုံး %1$d</string>
    <string name="PaymentsRecoveryEntryFragment__next">နောက်ထက်</string>
    <string name="PaymentsRecoveryEntryFragment__invalid_word">စာလုံး မမှန်ကန်ပါ</string>

    <!-- ClearClipboardAlarmReceiver -->
    <string name="ClearClipboardAlarmReceiver__clipboard_cleared">ကလစ်ဘုတ်ကို ရှင်းလင်းပြီး</string>

    <!-- PaymentNotificationsView -->
    <string name="PaymentNotificationsView__view">ကြည့်မယ်</string>

    <!-- UnreadPayments -->
    <string name="UnreadPayments__s_sent_you_s">%1$s သည် သင့်ကို %2$s ပေးပို့ခဲ့ပါသည်</string>
    <string name="UnreadPayments__d_new_payment_notifications">ငွေပေးချေမှု သတိပေးချက်အသစ်များ %1$d ခု</string>

    <!-- CanNotSendPaymentDialog -->
    <string name="CanNotSendPaymentDialog__cant_send_payment">ငွေပေးချေမှုကို မပို့နိုင်ပါ</string>
    <string name="CanNotSendPaymentDialog__to_send_a_payment_to_this_user">၎င်းသုံးသူသို့ ငွေပေးချေမှုပေးရန် ၎င်းတို့သည် သင့်ထံမှ မက်ဆေ့ချ်တောင်းဆိုမှု ကို လက်ခံရန်လိုပါမည်။ ၎င်းသုံးသူသို့ မက်ဆေ့ပို့၍ တောင်းဆိုလိုက်ပါ။</string>
    <string name="CanNotSendPaymentDialog__send_a_message">မက်ဆေ့ချ်ပို့မယ်</string>

    <!-- GroupsInCommonMessageRequest -->
    <string name="GroupsInCommonMessageRequest__you_have_no_groups_in_common_with_this_person">၎င်းပုဂ္ဂိုလ်နှင့် သင့်ထံ တူညီသော အဖွဲ့များ မရှိပါ။ အလိုမရှိသော မက်ဆေ့ချ်များကို မလက်ခံမီ တောင်းခံချက်များကို သေချာစွာ သုံးသပ်ပါ။</string>
    <string name="GroupsInCommonMessageRequest__none_of_your_contacts_or_people_you_chat_with_are_in_this_group">၎င်းအဖွဲ့ထဲတွင် သင်၏ အဆက်အသွယ်များ သို့မဟုတ် သင်နှင့် စကားပြောဆိုထားသူများ တစ်ယောက်မှ မရှိပါ။ အလိုမရှိသော မက်ဆေ့ချ်များကို မလက်ခံမီ တောင်းဆိုမှုများကို သေချာစွာ သုံးသပ်ပါ။</string>
    <string name="GroupsInCommonMessageRequest__about_message_requests">မက်ဆေ့ခ်ျတောင်းဆိုမှုများ အကြောင်း</string>
    <string name="GroupsInCommonMessageRequest__okay">အိုကေ</string>
    <string name="GroupsInCommonMessageRequest__support_article" translatable="false">https://support.signal.org/hc/articles/360007459591</string>
    <string name="ChatColorSelectionFragment__heres_a_preview_of_the_chat_color">ဤသည်မှာ ချက်(တ်) အရောင် အစမ်းပြသမှု ဖြစ်ပါသည်။</string>
    <string name="ChatColorSelectionFragment__the_color_is_visible_to_only_you">ဤအရောင်ကို သင်တစ်ဦးတည်းသာ မြင်ရပါမည်။</string>

    <!-- GroupDescriptionDialog -->
    <string name="GroupDescriptionDialog__group_description">အဖွဲ့ ဖော်ပြချက်</string>

    <!-- QualitySelectorBottomSheetDialog -->
    <string name="QualitySelectorBottomSheetDialog__standard">အသင့်အတင့်</string>
    <string name="QualitySelectorBottomSheetDialog__faster_less_data">ပိုမြန်ဆန်ပြီး ဒေတာ နည်းနည်းသာ လိုသည်</string>
    <string name="QualitySelectorBottomSheetDialog__high">မြင့်သော</string>
    <string name="QualitySelectorBottomSheetDialog__slower_more_data">ပိုနှေးပြီး ဒေတာ ပိုလိုသည်</string>
    <string name="QualitySelectorBottomSheetDialog__photo_quality">ဓာတ်ပုံ အရည်အသွေး</string>

    <!-- AppSettingsFragment -->
    <string name="AppSettingsFragment__invite_your_friends">သူငယ်ချင်းများကို ဖိတ်ပါ။</string>
    <string name="AppSettingsFragment__copied_subscriber_id_to_clipboard">ပုံမှန်လှူဒါန်းသူ၏ ID ကို ကလစ်ဘုတ်တွင် ကူးယူပြီး</string>

    <!-- AccountSettingsFragment -->
    <string name="AccountSettingsFragment__account">အကောင့်</string>
    <string name="AccountSettingsFragment__youll_be_asked_less_frequently">သင့်အား အကြိမ်ရေနည်းနည်းဖြင့် မေးမြန်းသွားပါမည်</string>
    <string name="AccountSettingsFragment__require_your_signal_pin">သင့်ဖုန်းနံပါတ်ကို Signal ဖြင့် ထပ်မံစာရင်းသွင်းရန် သင်၏ Signal PIN ကို လိုအပ်ပါသည်</string>
    <string name="AccountSettingsFragment__change_phone_number">ဖုန်းနံပါတ်ပြောင်းလဲရန်</string>

    <!-- ChangeNumberFragment -->
    <string name="ChangeNumberFragment__use_this_to_change_your_current_phone_number_to_a_new_phone_number">သင့်လက်ရှိဖုန်းနံပါတ်ကို အသစ်တစ်ခုသို့ ပြောင်းရန် ဤသည်ကို သုံးပါ။ ဤပြောင်းလဲမှုကို ပြန်လည်ဖျက်သိမ်း၍ မရနိုင်ပါ။\n\nဆက်မလုပ်မီ သင့်နံပါတ်အသစ်တွင် SMS သို့မဟုတ် ကောလ်များ လက်ခံရရှိနိုင်ကြောင်း သေချာပါစေ။</string>
    <string name="ChangeNumberFragment__continue">ဆက်လက်ရန်</string>
    <!-- Message shown on dialog after your number has been changed successfully. -->
    <string name="ChangeNumber__your_phone_number_has_changed_to_s">သင့်ဖုန်းနံပါတ်ကို %1$s သို့ ပြောင်းထားပြီးပါပြီ</string>
    <!-- Confirmation button to dismiss number changed dialog -->
    <string name="ChangeNumber__okay">အိုကေ</string>

    <!-- ChangeNumberEnterPhoneNumberFragment -->
    <string name="ChangeNumberEnterPhoneNumberFragment__change_number">နံပါတ် ပြောင်းရန်</string>
    <string name="ChangeNumberEnterPhoneNumberFragment__your_old_number">သင့်နံပါတ်အဟောင်း</string>
    <string name="ChangeNumberEnterPhoneNumberFragment__old_phone_number">ဖုန်းနံပါတ်အဟောင်း</string>
    <string name="ChangeNumberEnterPhoneNumberFragment__your_new_number">သင့်နံပါတ်အသစ်</string>
    <string name="ChangeNumberEnterPhoneNumberFragment__new_phone_number">ဖုန်းနံပါတ်အသစ်</string>
    <string name="ChangeNumberEnterPhoneNumberFragment__the_phone_number_you_entered_doesnt_match_your_accounts">သင်ရိုက်ထည့်ထားသော ဖုန်းနံပါတ်သည် သင့်အကောင့်အတွင်းရှိ နံပါတ်နှင့် မကိုက်ညီပါ။</string>
    <string name="ChangeNumberEnterPhoneNumberFragment__you_must_specify_your_old_number_country_code">သင့်နံပါတ်အဟောင်း၏ နိုင်ငံကုဒ်ကို သတ်မှတ်ပေးရပါမည်</string>
    <string name="ChangeNumberEnterPhoneNumberFragment__you_must_specify_your_old_phone_number">သင့်နံပါတ်အဟောင်းကို သတ်မှတ်ပေးရပါမည်</string>
    <string name="ChangeNumberEnterPhoneNumberFragment__you_must_specify_your_new_number_country_code">သင့်နံပါတ်အသစ်၏ နိုင်ငံကုဒ်ကို သတ်မှတ်ပေးရပါမည်</string>
    <string name="ChangeNumberEnterPhoneNumberFragment__you_must_specify_your_new_phone_number">သင့်နံပါတ်အသစ်ကို သတ်မှတ်ပေးရပါမည်</string>

    <!-- ChangeNumberVerifyFragment -->
    <string name="ChangeNumberVerifyFragment__change_number">နံပါတ် ပြောင်းရန်</string>
    <string name="ChangeNumberVerifyFragment__verifying_s">%1$s အတည်ပြုနေဆဲ</string>
    <string name="ChangeNumberVerifyFragment__captcha_required">Captcha လိုအပ်ပါသည်</string>

    <!-- ChangeNumberConfirmFragment -->
    <string name="ChangeNumberConfirmFragment__change_number">နံပါတ်ပြောင်းရန်</string>
    <string name="ChangeNumberConfirmFragment__you_are_about_to_change_your_phone_number_from_s_to_s">သင့် ဖုန်းနံပါတ်ကို %1$s မှ %2$s သို့ နံပါတ် ပြောင်းပါတော့မည်။\n\nဆက်မလုပ်မီ ဖော်ပြပါ နံပါတ် မှန်ကန်ကြောင်း အတည်ပြုပေးပါ။</string>
    <string name="ChangeNumberConfirmFragment__edit_number">နံပါတ်ကို ပြင်မယ်</string>

    <!-- ChangeNumberRegistrationLockFragment -->
    <string name="ChangeNumberRegistrationLockFragment__signal_change_number_need_help_with_pin_for_android_v2_pin">Signal နံပါတ် ပြောင်းလဲမှု - Android အတွက် PIN (v2 PIN) ဖြင့် အကူအညီ လိုအပ်ပါသည်</string>

    <!-- ChangeNumberPinDiffersFragment -->
    <string name="ChangeNumberPinDiffersFragment__pins_do_not_match">PIN မကိုက်ညီပါ</string>
    <string name="ChangeNumberPinDiffersFragment__the_pin_associated_with_your_new_number_is_different_from_the_pin_associated_with_your_old_one">သင့်နံပါတ်အသစ်နှင့် ချိတ်ထားသည့် PIN သည် သင့်နံပါတ်အဟောင်းနှင့် ချိတ်ထားသည့် PIN နှင့် မတူပါ။ သင့် PIN အဟောင်းအတိုင်း ထားလိုပါသလား သို့မဟုတ် အပ်ဒိတ်လုပ်လိုပါသလား။</string>
    <string name="ChangeNumberPinDiffersFragment__keep_old_pin">PIN အဟောင်းအတိုင်း ထားရန်</string>
    <string name="ChangeNumberPinDiffersFragment__update_pin">ပင်နံပါတ်ကို အပ်ဒိတ်ပြုလုပ်မယ်</string>
    <string name="ChangeNumberPinDiffersFragment__keep_old_pin_question">PIN အဟောင်းအတိုင်း ထားမည်လား။</string>

    <!-- ChangeNumberLockActivity -->
    <!-- Info message shown to user if something crashed the app during the change number attempt and we were unable to confirm the change so we force them into this screen to check before letting them use the app -->
    <string name="ChangeNumberLockActivity__it_looks_like_you_tried_to_change_your_number_but_we_were_unable_to_determine_if_it_was_successful_rechecking_now">သင့်နံပါတ်ကို ပြောင်းလဲရန် ကြိုးစားခဲ့သော်လည်း အောင်မြင်ခြင်း ရှိ မရှိကို ကျွန်ုပ်တို့ဘက်မှ မဆုံးဖြတ်နိုင်ခဲ့ပါ။\n\nယခု ပြန်စစ်ဆေးနေဆဲ…</string>
    <!-- Dialog title shown if we were able to confirm your change number status (meaning we now know what the server thinks our number is) after a crash during the regular flow -->
    <string name="ChangeNumberLockActivity__change_status_confirmed">ပြောင်းလဲမှု အခြေအနေ အတည်ပြုပြီး</string>
    <!-- Dialog message shown if we were able to confirm your change number status (meaning we now know what the server thinks our number is) after a crash during the regular flow -->
    <string name="ChangeNumberLockActivity__your_number_has_been_confirmed_as_s">သင့်နံပါတ်ကို %1$s အဖြစ် အတည်ပြုထားပါသည်။ သင့်နံပါတ်အသစ် မဟုတ်ပါက နံပါတ်ပြောင်းလဲမှု စီမံလုပ်ဆောင်ချက်ကို ပြန်စတင်ပေးပါ။</string>
    <!-- Dialog title shown if we were not able to confirm your phone number with the server and thus cannot let leave the change flow yet after a crash during the regular flow -->
    <string name="ChangeNumberLockActivity__change_status_unconfirmed">ပြောင်းလဲမှု အခြေအနေ အတည်မပြုထား</string>
    <!-- Dialog message shown when we can\'t verify the phone number on the server, only shown if there was a network error communicating with the server after a crash during the regular flow -->
    <string name="ChangeNumberLockActivity__we_could_not_determine_the_status_of_your_change_number_request">သင့်နံပါတ်ပြောင်းလဲမှု တောင်းဆိုချက် အခြေအနေကို မဆုံးဖြတ်နိုင်ခဲ့ပါ။\n\n(ချို့ယွင်းချက်- %1$s)</string>
    <!-- Dialog button to retry confirming the number on the server -->
    <string name="ChangeNumberLockActivity__retry">ထပ်ကြိုးစားပါ</string>
    <!-- Dialog button shown to leave the app when in the unconfirmed change status after a crash in the regular flow -->
    <string name="ChangeNumberLockActivity__leave">ထွက်မည်။</string>
    <string name="ChangeNumberLockActivity__submit_debug_log">Debug log ကို တင်ပြပါ</string>

    <!-- ChatsSettingsFragment -->
    <string name="ChatsSettingsFragment__keyboard">ကီးဘုတ်</string>
    <string name="ChatsSettingsFragment__enter_key_sends">ထည့်ထားတဲ့ ကီးပို့ပါ</string>

    <!--SmsSettingsFragment -->
    <string name="SmsSettingsFragment__use_as_default_sms_app">ပုံသေ SMS app အဖြစ် သုံးပါ။</string>
    <!-- Preference title to export sms -->
    <string name="SmsSettingsFragment__export_sms_messages">SMS မက်ဆေ့ချ်များကို ထုတ်ရန်</string>
    <!-- Preference title to delete sms -->
    <string name="SmsSettingsFragment__remove_sms_messages">SMS မက်ဆေ့ချ်များကို ဖယ်ရှားရန်</string>
    <!-- Snackbar text to confirm deletion -->
    <string name="SmsSettingsFragment__removing_sms_messages_from_signal">SMS မက်ဆေ့ချ်များကို Signal မှ ဖယ်ရှားနေဆဲ…</string>
    <!-- Snackbar text to indicate can delete later -->
    <string name="SmsSettingsFragment__you_can_remove_sms_messages_from_signal_in_settings">Signal မှ SMS မက်ဆေ့ချ်များကို ဆက်တင်တွင် အချိန်မရွေး ဖယ်ရှားနိုင်ပါသည်။</string>
    <!-- Description for export sms preference -->
    <string name="SmsSettingsFragment__you_can_export_your_sms_messages_to_your_phones_sms_database">သင်၏ SMS မက်ဆေ့ချ်များကို သင့်ဖုန်း၏ SMS ဒေတာဘေ့စ်တွင် ထုတ်သိမ်းနိုင်ပါသည်</string>
    <!-- Description for remove sms preference -->
    <string name="SmsSettingsFragment__remove_sms_messages_from_signal_to_clear_up_storage_space">သိုလှောင်မှု နေရာလွတ်ကို ရှင်းရန် Signal မှ SMS မက်ဆေ့ချ်များကို ဖယ်ရှားပါ။</string>
    <!-- Information message shown at the top of sms settings to indicate it is being removed soon. -->
    <string name="SmsSettingsFragment__sms_support_will_be_removed_soon_to_focus_on_encrypted_messaging">စာဝှက်စနစ်သုံးထားသော မက်ဆေ့ချ်လုပ်ဆောင်ချက်အပေါ် အာရုံစိုက်နိုင်ရန် SMS ပံ့ပိုးမှုကို မကြာမီ ဖယ်ရှားပါတော့မည်။</string>

    <!-- NotificationsSettingsFragment -->
    <string name="NotificationsSettingsFragment__messages">မက်ဆေ့ချ်များ</string>
    <string name="NotificationsSettingsFragment__calls">ဖုန်းခေါ်ဆိုမှုများ</string>
    <string name="NotificationsSettingsFragment__notify_when">ဖြစ်ခဲ့လျှင် အသိပေးပါ…</string>
    <string name="NotificationsSettingsFragment__contact_joins_signal">အဆက်အသွယ်သည် Signal ပေါ်သို့ တက်ရောက်ပါမည်။</string>
    <!-- Notification preference header -->
    <string name="NotificationsSettingsFragment__notification_profiles">အသိပေးချက် ပရိုဖိုင်များ</string>
    <!-- Notification preference option header -->
    <string name="NotificationsSettingsFragment__profiles">ပရိုဖိုင်များ</string>
    <!-- Notification preference summary text -->
    <string name="NotificationsSettingsFragment__create_a_profile_to_receive_notifications_only_from_people_and_groups_you_choose">သင်ရွေးထားသူများနှင့် အဖွဲ့များမှ အသိပေးချက်များကိုသာ လက်ခံရယူရန် ပရိုဖိုင်တစ်ခု ဖန်တီးပါ။</string>

    <!-- NotificationProfilesFragment -->
    <!-- Title for notification profiles screen that shows all existing profiles -->
    <string name="NotificationProfilesFragment__notification_profiles">အသိပေးချက် ပရိုဖိုင်များ</string>
    <!-- Button text to create a notification profile -->
    <string name="NotificationProfilesFragment__create_profile">ပရိုဖိုင် ဖန်တီးရန်</string>

    <!-- PrivacySettingsFragment -->
    <string name="PrivacySettingsFragment__blocked">ပိတ်ပယ်ထားသည်</string>
    <string name="PrivacySettingsFragment__d_contacts">အဆက်အသွယ် %1$d ခု</string>
    <string name="PrivacySettingsFragment__messaging">မက်ဆေ့ချ်ပေးပို့ခြင်း</string>
    <string name="PrivacySettingsFragment__disappearing_messages">ပျောက်ကွယ်မည့် မက်ဆေ့ချ်များ</string>
    <string name="PrivacySettingsFragment__app_security">အက်ပ် လုံခြုံရေး</string>
    <string name="PrivacySettingsFragment__block_screenshots_in_the_recents_list_and_inside_the_app">မကြာသေးမီ စာရင်းနှင့် app အတွင်း Screenshot များကို တားမြစ်ပါ</string>
    <string name="PrivacySettingsFragment__signal_message_and_calls">Signal မက်ဆေ့ချ်များနှင့် ကောလ်များ၊ အမြဲတမ်း ထပ်ဆင့်ပို့ ကောလ်များနှင့် ချိပ်ပိတ်ပေးပို့သူ</string>
    <string name="PrivacySettingsFragment__default_timer_for_new_changes">ချက်(တ်)အသစ်များအတွက် ပုံသေတိုင်မာ</string>
    <string name="PrivacySettingsFragment__set_a_default_disappearing_message_timer_for_all_new_chats_started_by_you">သင် စတင်ခဲ့သည့် ချက်(တ်)အသစ်များ အားလုံးအတွက် ပျောက်သွားမည့် မက်ဆေ့ချ် ပုံသေတိုင်မာကို သတ်မှတ်ပါ။</string>
    <!-- Summary for stories preference to launch into story privacy settings -->
    <string name="PrivacySettingsFragment__manage_your_stories">သင့်စတိုရီများနှင့် ကြည့်နိုင်မည့်သူများအား စီမံခန့်ခွဲရန်</string>
    <string name="PrivacySettingsFragment__payment_lock_require_lock">ငွေလွှဲပြောင်းရန် Android စခရင်လော့ခ် သို့မဟုတ် လက်ဗွေ လိုအပ်ပါသည်</string>
    <!-- Alert dialog title when payment lock cannot be enabled -->
    <string name="PrivacySettingsFragment__cant_enable_title">ငွေပေးချေမှုလော့ခ်ကို ဖွင့်၍ မရနိုင်ပါ</string>
    <!-- Alert dialog description to setup screen lock or fingerprint in phone settings -->
    <string name="PrivacySettingsFragment__cant_enable_description">ငွေပေးချေမှုလော့ခ်ကို သုံးရန် ဦးစွာ သင့်ဖုန်းဆက်တင်တွင် စခရင်လော့ခ် သို့မဟုတ် လက်ဗွေ ID ကို ဖွင့်ရပါမည်။</string>
    <!-- Shown in a toast when we can\'t navigate to the user\'s system fingerprint settings -->
    <string name="PrivacySettingsFragment__failed_to_navigate_to_system_settings">စနစ်ဆက်တင်သို့ လမ်းညွှန်ရန် မအောင်မြင်ခဲ့ပါ</string>
    <!-- Alert dialog button to go to phone settings -->
    <string name="PrivacySettingsFragment__go_to_settings">ဆက်တင်သို့ သွားရန်</string>
    <!-- Alert dialog button to cancel the dialog -->
    <string name="PrivacySettingsFragment__cancel">ပယ်ဖျက်မယ်</string>

    <!-- AdvancedPrivacySettingsFragment -->
    <string name="AdvancedPrivacySettingsFragment__sealed_sender_link" translatable="false">https://signal.org/blog/sealed-sender</string>
    <string name="AdvancedPrivacySettingsFragment__show_status_icon">အခြေအနေ အိုင်ကွန်ကို ပြသရန်</string>
    <string name="AdvancedPrivacySettingsFragment__show_an_icon">ချိပ်ပိတ်ပေးပို့သူကို သုံး၍ မက်ဆေ့ချ်များ ပေးပို့သည့်အခါ မက်ဆေ့ချ် အသေးစိတ်တွင် အိုင်ကွန်တစ်ခု ပြသပါ။</string>

    <!-- ExpireTimerSettingsFragment -->
    <string name="ExpireTimerSettingsFragment__when_enabled_new_messages_sent_and_received_in_new_chats_started_by_you_will_disappear_after_they_have_been_seen">ဖွင့်ထားချိန်တွင် သင့်ဘက်မှ စတင်၍ ချက်(တ်)အသစ်၌ ပေးပို့၊ လက်ခံထားသော မက်ဆေ့ချ်အသစ်များကို ကြည့်ပြီးသည့်နောက် ၎င်းတို့သည် ပျောက်သွားပါမည်။</string>
    <string name="ExpireTimerSettingsFragment__when_enabled_new_messages_sent_and_received_in_this_chat_will_disappear_after_they_have_been_seen">ဖွင့်ထားချိန်တွင် ဤချက်(တ်)၌ ပေးပို့၊ လက်ခံထားသော မက်ဆေ့ချ်အသစ်များကို ကြည့်ပြီးသည့်နောက် ၎င်းတို့သည် ပျောက်သွားပါမည်။</string>
    <string name="ExpireTimerSettingsFragment__off">ပိတ်ထားမယ်</string>
    <string name="ExpireTimerSettingsFragment__4_weeks">4 ပတ်</string>
    <string name="ExpireTimerSettingsFragment__1_week">၁ ပတ်</string>
    <string name="ExpireTimerSettingsFragment__1_day">၁ ရက်</string>
    <string name="ExpireTimerSettingsFragment__8_hours">၈ နာရီ</string>
    <string name="ExpireTimerSettingsFragment__1_hour">၁ နာရီ</string>
    <string name="ExpireTimerSettingsFragment__5_minutes">5 မိနစ်</string>
    <string name="ExpireTimerSettingsFragment__30_seconds">30 စက္ကန့်</string>
    <string name="ExpireTimerSettingsFragment__custom_time">စိတ်ကြိုက် အချိန်</string>
    <string name="ExpireTimerSettingsFragment__set">တပ်ဆင်မယ်</string>
    <string name="ExpireTimerSettingsFragment__save">သိမ်းမယ်</string>

    <string name="CustomExpireTimerSelectorView__seconds">စက္ကန့်</string>
    <string name="CustomExpireTimerSelectorView__minutes">မိနစ်</string>
    <string name="CustomExpireTimerSelectorView__hours">နာရီ</string>
    <string name="CustomExpireTimerSelectorView__days">ရက်</string>
    <string name="CustomExpireTimerSelectorView__weeks">ရက်သတ္တပတ်</string>

    <!-- HelpSettingsFragment -->
    <string name="HelpSettingsFragment__support_center">အကူအညီရယူရေး စင်တာ</string>
    <string name="HelpSettingsFragment__contact_us">ကျွန်ုပ်တို့ကိုဆက်သွယ်ရန်</string>
    <string name="HelpSettingsFragment__version">ဗားရှင်း</string>
    <string name="HelpSettingsFragment__debug_log">ပြစ်ချက်မှတ်တမ်း</string>
    <string name="HelpSettingsFragment__terms_amp_privacy_policy">လိုက်နာဆောင်ရွက်ရမည့် အချက်များ</string>
    <string name="HelpFragment__copyright_signal_messenger">မူပိုင်ခွင့် Molly Messenger</string>
    <string name="HelpFragment__licenced_under_the_gplv3">GPLv3 အတိုင်း ခွင့်ပြုထားသည်</string>

    <!-- DataAndStorageSettingsFragment -->
    <string name="DataAndStorageSettingsFragment__media_quality">ဓာတ်ပုံ အရည်အသွေး</string>
    <string name="DataAndStorageSettingsFragment__sent_media_quality">မီဒီယာ အရည်အသွေး ပို့ပြီး</string>
    <string name="DataAndStorageSettingsFragment__sending_high_quality_media_will_use_more_data">အရည်အသွေးမြင့်သည့် မီဒီယာဖိုင်ကို ပို့လျှင် ဒေတာ ပိုသုံးပါလိမ့်မည်။</string>
    <string name="DataAndStorageSettingsFragment__high">မြင့်သော</string>
    <string name="DataAndStorageSettingsFragment__standard">အသင့်အတင့်</string>
    <string name="DataAndStorageSettingsFragment__calls">ဖုန်းခေါ်ဆိုမှုများ</string>

    <!-- ChatColorSelectionFragment -->
    <string name="ChatColorSelectionFragment__auto">အော်တို</string>
    <string name="ChatColorSelectionFragment__use_custom_colors">စိတ်ကြိုက် အရောင်များ သုံးရန်</string>
    <string name="ChatColorSelectionFragment__chat_color">စကားပြောဆိုမှု၏ အရောင်</string>
    <string name="ChatColorSelectionFragment__edit">ပြင်မယ်</string>
    <string name="ChatColorSelectionFragment__duplicate">မူပွား</string>
    <string name="ChatColorSelectionFragment__delete">ဖျက်မယ်</string>
    <string name="ChatColorSelectionFragment__delete_color">အရောင် ဖျက်ရန်</string>
    <plurals name="ChatColorSelectionFragment__this_custom_color_is_used">
        <item quantity="other">ဤစိတ်ကြိုက်အရောင်ကို ချက်(တ်) %1$d ခုတွင် သုံးထားပါသည်။ ချက်(တ်)များ အားလုံးအတွက် ၎င်းကို ဖျက်လိုပါသလား။</item>
    </plurals>
    <string name="ChatColorSelectionFragment__delete_chat_color">ချက်(တ်)အရောင် ဖျက်မည်လား။</string>

    <!-- CustomChatColorCreatorFragment -->
    <string name="CustomChatColorCreatorFragment__solid">Solid</string>
    <string name="CustomChatColorCreatorFragment__gradient">Gradient</string>
    <string name="CustomChatColorCreatorFragment__hue">Hue</string>
    <string name="CustomChatColorCreatorFragment__saturation">Saturation</string>

    <!-- CustomChatColorCreatorFragmentPage -->
    <string name="CustomChatColorCreatorFragmentPage__save">သိမ်းမယ်</string>
    <string name="CustomChatColorCreatorFragmentPage__edit_color">အရောင် ပြင်ရန်</string>
    <plurals name="CustomChatColorCreatorFragmentPage__this_color_is_used">
        <item quantity="other">ဤအရောင်ကို ချက်(တ်) %1$d ခုတွင် သုံးထားပါသည်။ ချက်(တ်)များ အားလုံးအတွက် ပြောင်းလဲလိုပါသလား။</item>
    </plurals>

    <!-- ChatColorGradientTool -->
    <string name="ChatColorGradientTool_top_edge_selector">Top Edge Selector</string>
    <string name="ChatColorGradientTool_bottom_edge_selector">Bottom Edge Selector</string>

    <!-- Title text for prompt to donate. Shown in a popup at the bottom of the chat list. -->
    <string name="Donate2022Q2Megaphone_donate_to_signal">Signal ကို လှူဒါန်းရန်</string>
    <!-- Body text for prompt to donate. Shown in a popup at the bottom of the chat list. -->
    <string name="Donate2022Q2Megaphone_signal_is_powered_by_people_like_you">Signal ကိုသင့်လိုသူများက အားဖြည့်ကူညီပေးထားပါသည်။ လစဉ်လှူဒါန်းပြီး ဘဲ့ဂျ်တစ်ခု ရယူလိုက်ပါ။</string>
    <!-- Button label that brings a user to the donate screen. Shown in a popup at the bottom of the chat list. -->
    <string name="Donate2022Q2Megaphone_donate">လှူဒါန်းရန်</string>
    <!-- Button label that dismissed a prompt to donate. Shown in a popup at the bottom of the chat list. -->
    <string name="Donate2022Q2Megaphone_not_now">ယခု မလုပ်ဆောင်သေးပါ။</string>

    <!-- EditReactionsFragment -->
    <string name="EditReactionsFragment__customize_reactions">တုံ့ပြန်မှုများကို စိတ်ကြိုက်ပြင်ရန်</string>
    <string name="EditReactionsFragment__tap_to_replace_an_emoji">အီမိုဂျိကို အစားထိုးရန် နှိပ်ပါ</string>
    <string name="EditReactionsFragment__reset">ရီဆက်ချမည်</string>
    <string name="EditReactionsFragment_save">သိမ်းမယ်</string>
    <string name="ChatColorSelectionFragment__auto_matches_the_color_to_the_wallpaper">နောက်ခံပုံနှင့် အရောင်ကို အော်တို ကိုက်ညီမှုလုပ်ရန်</string>
    <string name="CustomChatColorCreatorFragment__drag_to_change_the_direction_of_the_gradient">Gradient ၏ လားရာကို ပြောင်းရန် ဆွဲယူပါ</string>

    <!-- AddAProfilePhotoMegaphone -->
    <string name="AddAProfilePhotoMegaphone__add_a_profile_photo">ပရိုဖိုင် ဓာတ်ပုံ ပေါင်းထည့်ရန်</string>
    <string name="AddAProfilePhotoMegaphone__choose_a_look_and_color">အသွင်အပြင်နှင့် အရောင်ကို ရွေးပါ သို့မဟုတ် သင်၏ အမည်အစအက္ခရာကို စိတ်ကြိုက်ပြင်ပါ။</string>
    <string name="AddAProfilePhotoMegaphone__not_now">ယခု မလုပ်ဆောင်သေးပါ။</string>
    <string name="AddAProfilePhotoMegaphone__add_photo">ဓာတ်ပုံ ပေါင်းထည့်ရန်</string>

    <!-- BecomeASustainerMegaphone -->
    <string name="BecomeASustainerMegaphone__become_a_sustainer">ပါဝင်အားဖြည့်သူ ဖြစ်စေရန်</string>
    <!-- Displayed in the Become a Sustainer megaphone -->
    <string name="BecomeASustainerMegaphone__signal_is_powered_by">Signal ကိုသင့်လိုသူများက အားဖြည့်ကူညီပေးထားပါသည်။ လှူဒါန်းပြီး ဘဲ့ဂျ်တစ်ခု ရယူလိုက်ပါ။</string>
    <string name="BecomeASustainerMegaphone__not_now">ယခု မလုပ်ဆောင်သေးပါ။</string>
    <string name="BecomeASustainerMegaphone__donate">လှူဒါန်းရန်</string>

    <!-- KeyboardPagerFragment -->
    <string name="KeyboardPagerFragment_emoji">အီမိုဂျိ</string>
    <string name="KeyboardPagerFragment_open_emoji_search">အီမိုဂျိ ရှာဖွေမှုကို ဖွင့်ရန်</string>
    <string name="KeyboardPagerFragment_open_sticker_search">စတစ်ကာ ရှာဖွေမှုကို ဖွင့်ရန်</string>
    <string name="KeyboardPagerFragment_open_gif_search">GIF ရှာဖွေမှုကို ဖွင့်ရန်</string>
    <string name="KeyboardPagerFragment_stickers">စတစ်ကာများ</string>
    <string name="KeyboardPagerFragment_backspace">Backspace</string>
    <string name="KeyboardPagerFragment_gifs">GIF</string>
    <string name="KeyboardPagerFragment_search_emoji">အီမိုဂျိ ရှာရန်</string>
    <string name="KeyboardPagerfragment_back_to_emoji">အီမိုဂျိသို့ ပြန်သွားရန်</string>
    <string name="KeyboardPagerfragment_clear_search_entry">ရှာဖွေရန် ဖြည့်သွင်းမှုကို ရှင်းရန်</string>
    <string name="KeyboardPagerFragment_search_giphy">GIPHY ရှာရန်</string>

    <!-- StickerSearchDialogFragment -->
    <string name="StickerSearchDialogFragment_search_stickers">စတစ်ကာများ ရှာရန်</string>
    <string name="StickerSearchDialogFragment_no_results_found">ရလဒ်များ ရှာမတွေ့ပါ</string>
    <string name="EmojiSearchFragment__no_results_found">ရလဒ်များ ရှာမတွေ့ပါ</string>
    <string name="NotificationsSettingsFragment__unknown_ringtone">မသိသော ဖုန်းမြည်သံ</string>

    <!-- ConversationSettingsFragment -->
    <!-- Error toasted when no activity can handle the add contact intent -->
    <string name="ConversationSettingsFragment__contacts_app_not_found">အဆက်အသွယ် အက်ပ် ရှာမတွေ့ပါ</string>
    <string name="ConversationSettingsFragment__send_message">မက်ဆေ့ချ် ပို့ရန်</string>
    <string name="ConversationSettingsFragment__start_video_call">ဗီဒီယိုကောလ် စတင်ရန်</string>
    <string name="ConversationSettingsFragment__start_audio_call">အော်ဒီယိုကောလ် စတင်ရန်</string>
    <string name="ConversationSettingsFragment__message">မက်ဆေ့ချ်</string>
    <string name="ConversationSettingsFragment__video">ဗီဒီယို</string>
    <string name="ConversationSettingsFragment__audio">အသံ</string>
    <string name="ConversationSettingsFragment__call">ခေါ်ဆိုမယ်</string>
    <string name="ConversationSettingsFragment__mute">အသံတိတ်ထားမည်</string>
    <string name="ConversationSettingsFragment__muted">အသံပိတ်ထား</string>
    <string name="ConversationSettingsFragment__search">ရှာဖွေမယ်</string>
    <string name="ConversationSettingsFragment__disappearing_messages">ပျောက်ကွယ်မည့် မက်ဆေ့ချ်များ</string>
    <string name="ConversationSettingsFragment__sounds_and_notifications">အသံနှင့် အသိပေးချက်</string>
    <string name="ConversationSettingsFragment__internal_details" translatable="false">Internal details</string>
    <string name="ConversationSettingsFragment__contact_details">အဆက်အသွယ် အသေးစိတ်</string>
    <string name="ConversationSettingsFragment__view_safety_number">လုံခြုံရေးနံပါတ်ကိုကြည့်မယ်</string>
    <string name="ConversationSettingsFragment__block">ပိတ်ပယ်မယ်</string>
    <string name="ConversationSettingsFragment__block_group">အဖွဲ့ကိုပိတ်ပယ်မယ်</string>
    <string name="ConversationSettingsFragment__unblock">ပြန်ဖွင့်မယ်</string>
    <string name="ConversationSettingsFragment__unblock_group">အဖွဲ့ကိုပြန်ဖွင့်မယ်</string>
    <string name="ConversationSettingsFragment__add_to_a_group">အဖွဲ့တစ်ဖွဲ့ထဲသို့ ထည့်မယ်</string>
    <string name="ConversationSettingsFragment__see_all">အားလုံးကို ကြည့်မယ်</string>
    <string name="ConversationSettingsFragment__add_members">အဖွဲ့ဝင်များ ထည့်ပါ</string>
    <string name="ConversationSettingsFragment__permissions">ခွင့်ပြုချက်များ</string>
    <string name="ConversationSettingsFragment__requests_and_invites">တောင်းဆိုချက်များနှင့် ဖိတ်ခေါ်မှုများ</string>
    <string name="ConversationSettingsFragment__group_link">Group link</string>
    <string name="ConversationSettingsFragment__add_as_a_contact">အဆက်အသွယ်အဖြစ် ပေါင်းထည့်ရန်</string>
    <string name="ConversationSettingsFragment__unmute">အသံပြန်ဖွင့်မယ်</string>
    <string name="ConversationSettingsFragment__conversation_muted_until_s">%1$s အထိ စကားဝိုင်း အသိပေးသံကို ပိတ်ထားပါသည်</string>
    <string name="ConversationSettingsFragment__conversation_muted_forever">စကားဝိုင်း အသိပေးသံကို အမြဲပိတ်ထားပါသည်</string>
    <string name="ConversationSettingsFragment__copied_phone_number_to_clipboard">ဖုန်းနံပါတ်ကို ကလစ်ဘုတ်တွင် ကူးယူပြီး။</string>
    <string name="ConversationSettingsFragment__phone_number">ဖုန်းနံပါတ်</string>
    <string name="ConversationSettingsFragment__get_badges">Signal ကို ပံ့ပိုးခြင်းဖြင် သင့်ပရိုဖိုင်အတွက် ဘဲ့ဂျ်များကို ရယူပါ။ ပိုမိုလေ့လာရန် ဘဲ့ဂျ်တစ်ခုကို နှိပ်ပါ။</string>

    <!-- PermissionsSettingsFragment -->
    <string name="PermissionsSettingsFragment__add_members">အဖွဲ့ဝင်များ ထည့်ပါ</string>
    <string name="PermissionsSettingsFragment__edit_group_info">အုပ်စုအချက်အလက်ကိုတည်းဖြတ်ပါ</string>
    <string name="PermissionsSettingsFragment__send_messages">မက်ဆေ့ချ်များ ပို့ရန်</string>
    <string name="PermissionsSettingsFragment__all_members">အဖွဲ့ဝင် အားလုံး</string>
    <string name="PermissionsSettingsFragment__only_admins">အက်မင်များသာ</string>
    <string name="PermissionsSettingsFragment__who_can_add_new_members">အသင်းဝင်အသစ်များကို မည်သူထပ်ထည့်လို့ရမလဲ?</string>
    <string name="PermissionsSettingsFragment__who_can_edit_this_groups_info">ဤအဖွဲ့၏အချက်အလက်ကို မည်သူတည်းဖြတ်နိုင်သနည်း။</string>
    <string name="PermissionsSettingsFragment__who_can_send_messages">မည်သူတို့သည် မက်ဆေ့ချ်များ ပို့နိုင်မည်နည်း။</string>

    <!-- SoundsAndNotificationsSettingsFragment -->
    <string name="SoundsAndNotificationsSettingsFragment__mute_notifications">အသိပေးချက်များကို ပိတ်ပါ</string>
    <string name="SoundsAndNotificationsSettingsFragment__not_muted">အသံမပိတ်ပါ</string>
    <string name="SoundsAndNotificationsSettingsFragment__muted_until_s">%1$s အထိ အသံပိတ်ထားပါသည်</string>
    <string name="SoundsAndNotificationsSettingsFragment__mentions">မန်းရှင်းများ</string>
    <string name="SoundsAndNotificationsSettingsFragment__always_notify">အမြဲ အသိပေးရန်</string>
    <string name="SoundsAndNotificationsSettingsFragment__do_not_notify">အသိမပေးရန်</string>
    <string name="SoundsAndNotificationsSettingsFragment__custom_notifications">စိတ်ကြိုက်သတိပေးချက်များ</string>

    <!-- StickerKeyboard -->
    <string name="StickerKeyboard__recently_used">နောက်ဆုံး သုံးခဲ့ခြင်း</string>

    <!-- PlaybackSpeedToggleTextView -->
    <string name="PlaybackSpeedToggleTextView__p5x">.5x</string>
    <string name="PlaybackSpeedToggleTextView__1x">1x</string>
    <string name="PlaybackSpeedToggleTextView__1p5x">1.5x</string>
    <string name="PlaybackSpeedToggleTextView__2x">2x</string>

    <!-- PaymentRecipientSelectionFragment -->
    <string name="PaymentRecipientSelectionFragment__new_payment">ငွေပေးချေမှု အသစ်</string>

    <!-- NewConversationActivity -->
    <string name="NewConversationActivity__new_message">စာအသစ်</string>
    <!-- Context menu item message -->
    <string name="NewConversationActivity__message">မက်ဆေ့ချ်</string>
    <!-- Context menu item audio call -->
    <string name="NewConversationActivity__audio_call">အသံခေါ်ဆိုမှု</string>
    <!-- Context menu item video call -->
    <string name="NewConversationActivity__video_call">ရုပ်သံခေါ်ဆိုမှု</string>
    <!-- Context menu item remove -->
    <string name="NewConversationActivity__remove">ဖယ်ရှားမယ်</string>
    <!-- Context menu item block -->
    <string name="NewConversationActivity__block">ဘလော့ လုပ်မည်</string>
    <!-- Dialog title when removing a contact -->
    <string name="NewConversationActivity__remove_s">%1$s ကို ဖယ်ရှားမည်လား။</string>
    <!-- Dialog message when removing a contact -->
    <string name="NewConversationActivity__you_wont_see_this_person">ရှာဖွေသည့်အခါ ဤပုဂ္ဂိုလ်ကို မြင်ရမည် မဟုတ်ပါ။ နောင်တွင် ၎င်းတို့က သင့်ထံ မက်ဆေ့ချ်များ ပို့ခဲ့ပါက သင်သည် မက်ဆေ့ချ် တောင်းဆိုချက်ကို ရရှိပါမည်။</string>
    <!-- Snackbar message after removing a contact -->
    <string name="NewConversationActivity__s_has_been_removed">%1$s ကို ဖယ်ရှားထားပါသည်</string>
    <!-- Snackbar message after blocking a contact -->
    <string name="NewConversationActivity__s_has_been_blocked">%1$s အား ဘလော့ထားပါသည်</string>
    <!-- Dialog title when remove target contact is in system contacts -->
    <string name="NewConversationActivity__unable_to_remove_s">%1$s ကို ဖယ်ရှား၍ မရနိုင်ပါ</string>
    <!-- Dialog message when remove target contact is in system contacts -->
    <string name="NewConversationActivity__this_person_is_saved_to_your">ဤပုဂ္ဂိုလ်ကို သင့်စက်၏ အဆက်အသွယ်များတွင် သိမ်းထားပါသည်။ ၎င်းတို့ကို သင်၏ အဆက်အသွယ်များမှ ဖျက်ပြီး ထပ်ကြိုးစားကြည့်ပါ။</string>
    <!-- Dialog action to view contact when they can't be removed otherwise -->
    <string name="NewConversationActivity__view_contact">အဆက်အသွယ် ကြည့်ရန်</string>
    <!-- Error message shown when looking up a person by phone number and that phone number is not associated with a signal account -->
    <string name="NewConversationActivity__s_is_not_a_signal_user">%1$s သည် Signal သုံးစွဲသူ မဟုတ်ပါ</string>

    <!-- ContactFilterView -->
    <string name="ContactFilterView__search_name_or_number">အမည် သို့မဟုတ် နံပါတ်ကို ရှာရန်</string>

    <!-- VoiceNotePlayerView -->
    <string name="VoiceNotePlayerView__dot_s">· %1$s</string>
    <string name="VoiceNotePlayerView__stop_voice_message">အသံ မက်ဆေ့ချ်ကို ရပ်တန့်ရန်</string>
    <string name="VoiceNotePlayerView__change_voice_message_speed">အသံ မက်ဆေ့ချ် မြန်နှုန်းကို ပြောင်းရန်</string>
    <string name="VoiceNotePlayerView__pause_voice_message">အသံ မက်ဆေ့ချ်ကို ဆိုင်းငံ့ရန်</string>
    <string name="VoiceNotePlayerView__play_voice_message">အသံ မက်ဆေ့ချ်ကို ဖွင့်ရန်</string>
    <string name="VoiceNotePlayerView__navigate_to_voice_message">အသံမက်ဆေ့ချ်သို့ သွားရန်</string>


    <!-- AvatarPickerFragment -->
    <string name="AvatarPickerFragment__avatar_preview">Avatar ကြိုကြည့်ရန်</string>
    <string name="AvatarPickerFragment__camera">ကင်မရာ</string>
    <string name="AvatarPickerFragment__take_a_picture">ပုံရိုက်ရန်</string>
    <string name="AvatarPickerFragment__choose_a_photo">ဓာတ်ပုံ ရွေးရန်</string>
    <string name="AvatarPickerFragment__photo">ရုပ်ပုံ</string>
    <string name="AvatarPickerFragment__text">စာသား</string>
    <string name="AvatarPickerFragment__save">သိမ်းမယ်</string>
    <string name="AvatarPickerFragment__select_an_avatar">Avatar ရွေးရန်</string>
    <string name="AvatarPickerFragment__clear_avatar">Avatar ရှင်းရန်</string>
    <string name="AvatarPickerFragment__edit">ပြင်မယ်</string>
    <string name="AvatarPickerRepository__failed_to_save_avatar">Avatar သိမ်းရန် မအောင်မြင်ပါ</string>

    <!-- TextAvatarCreationFragment -->
    <string name="TextAvatarCreationFragment__preview">ကြိုတင်ကြည့်မယ်</string>
    <string name="TextAvatarCreationFragment__done">ပြီးပါပြီ</string>
    <string name="TextAvatarCreationFragment__text">စာသား</string>
    <string name="TextAvatarCreationFragment__color">အရောင်</string>

    <!-- VectorAvatarCreationFragment -->
    <string name="VectorAvatarCreationFragment__select_a_color">အရောင် ရွေးရန်</string>

    <!-- ContactSelectionListItem -->
    <string name="ContactSelectionListItem__sms">SMS</string>
    <string name="ContactSelectionListItem__dot_s">· %1$s</string>

    <!-- Displayed in the toolbar when externally sharing text to multiple recipients -->
    <string name="ShareInterstitialActivity__share">ဝေမျှမယ်</string>

    <!-- DSLSettingsToolbar -->
    <string name="DSLSettingsToolbar__navigate_up">အပေါ်သို့ သွားရန်</string>
    <string name="MultiselectForwardFragment__forward_to">ထပ်ဆင့်ပို့ရန်</string>
    <!-- Displayed when sharing content via the fragment -->
    <string name="MultiselectForwardFragment__share_with">နှင့် မျှဝေရန်</string>
    <string name="MultiselectForwardFragment__add_a_message">မက်ဆေ့ချ် ပေါင်းထည့်ရန်</string>
    <string name="MultiselectForwardFragment__faster_forwards">ပိုမိုမြန်ဆန်စွာ ထပ်ဆင့်ပေးပို့မှု</string>
    <!-- Displayed when user selects a video that will be clipped before sharing to a story -->
    <string name="MultiselectForwardFragment__videos_will_be_trimmed">ဗီဒီယိုများကို စက္ကန့် 30 စာ ကလစ်များအဖြစ် ဖြတ်ပြီး စတိုရီများစွာအနေဖြင့် ပို့သွားပါမည်။</string>
    <!-- Displayed when user selects a video that cannot be sent as a story -->
    <string name="MultiselectForwardFragment__videos_sent_to_stories_cant">စတိုရီများသို့ ပို့ထားသည့် ဗီဒီယိုများသည် စက္ကန့် 30 ထက် ပို၍ မရပါ။</string>
    <string name="MultiselectForwardFragment__forwarded_messages_are_now">ထပ်ဆင့်ပို့ မက်ဆေ့ချ်များအား ယခုအခါ ချက်ချင်းပို့ပါသည်။</string>
    <plurals name="MultiselectForwardFragment_send_d_messages">
        <item quantity="other">မက်ဆေ့ချ် %1$d စောင် ပို့ရန်</item>
    </plurals>
    <plurals name="MultiselectForwardFragment_messages_sent">
        <item quantity="other">မက်ဆေ့ချ် ပို့ပြီး</item>
    </plurals>
    <plurals name="MultiselectForwardFragment_messages_failed_to_send">
        <item quantity="other">ပို့ရန် မအောင်မြင်သည့် မက်ဆေ့ချ်များ</item>
    </plurals>
    <plurals name="MultiselectForwardFragment__couldnt_forward_messages">
        <item quantity="other">မက်ဆေ့ချ်များကို မရရှိနိုင်တော့သောကြောင့် ထပ်ဆင့်ပို့၍ မရနိုင်ပါ။</item>
    </plurals>
    <!-- Error message shown when attempting to select a group to forward/share but it\'s announcement only and you are not an admin -->
    <string name="MultiselectForwardFragment__only_admins_can_send_messages_to_this_group">အက်ဒ်မင်များသာလျှင် ဤအဖွဲ့သို့ မက်ဆေ့ချ်များ ပို့နိုင်ပါသည်။</string>
    <string name="MultiselectForwardFragment__limit_reached">ကန့်သတ်ချက် ပြည့်သွားပါပြီ</string>

    <!-- Media V2 -->
    <string name="MediaReviewFragment__add_a_message">မက်ဆေ့ချ် ပေါင်းထည့်ရန်</string>
    <string name="MediaReviewFragment__add_a_reply">ပြန်စာ ပေါင်းထည့်ရန်</string>
    <string name="MediaReviewFragment__send_to">ဖော်ပြပါသို့ ပို့ရန်</string>
    <string name="MediaReviewFragment__view_once_message">မက်ဆေ့ချ်ကို တစ်ကြိမ်ကြည့်ရန်</string>
    <string name="MediaReviewFragment__one_or_more_items_were_too_large">တစ်ခု သို့မဟုတ် တစ်ခုထက်ပိုသော ဖိုင်များသည် ကြီးလွန်းနေပါသည်</string>
    <string name="MediaReviewFragment__one_or_more_items_were_invalid">တစ်ခု သို့မဟုတ် တစ်ခုထက်ပိုသော ဖိုင်များသည် အကျုံးမဝင်ပါ</string>
    <string name="MediaReviewFragment__too_many_items_selected">ဖိုင်များစွာကို ရွေးထားပါသည်</string>

    <string name="ImageEditorHud__cancel">ပယ်ဖျက်မယ်</string>
    <string name="ImageEditorHud__draw">ရေးဆွဲရန်</string>
    <string name="ImageEditorHud__write_text">စာသားရေးရန်</string>
    <string name="ImageEditorHud__add_a_sticker">စတစ်ကာ ပေါင်းထည့်ရန်</string>
    <string name="ImageEditorHud__blur">အဝါး</string>
    <string name="ImageEditorHud__done_editing">ပြင်ဆင်မှု ပြီးပါပြီ</string>
    <string name="ImageEditorHud__clear_all">အားလုံး ရှင်းရန်</string>
    <string name="ImageEditorHud__undo">လုပ်ဆောင်ချက် ဖျက်သိမ်းရန်</string>
    <string name="ImageEditorHud__toggle_between_marker_and_highlighter">Marker နှင့် Highlighter အကြား ပြောင်းရန်</string>
    <string name="ImageEditorHud__delete">ဖျက်မယ်</string>
    <string name="ImageEditorHud__toggle_between_text_styles">စာသားစတိုင်များအကြား ပြောင်းရန်</string>

    <string name="MediaCountIndicatorButton__send">ပေးပို့မယ်</string>

    <string name="MediaReviewSelectedItem__tap_to_remove">ဖယ်ရှားရန် နှိပ်ပါ</string>
    <string name="MediaReviewSelectedItem__tap_to_select">ရွေးရန် နှိပ်ပါ</string>

    <string name="MediaReviewImagePageFragment__discard">စွန့်ပစ်သည်</string>
    <string name="MediaReviewImagePageFragment__discard_changes">ပြောင်းလဲမှုများကို ဖယ်ပစ်မည်လား။</string>
    <string name="MediaReviewImagePageFragment__youll_lose_any_changes">ဤဓာတ်ပုံတွင် ပြုလုပ်ထားသည့် ပြောင်းလဲမှုများ ပျောက်သွားပါမည်။</string>

    <string name="CameraFragment__failed_to_open_camera">ကင်မရာ ဖွင့်ရန် မအောင်မြင်ခဲ့ပါ</string>

    <string name="BadgesOverviewFragment__my_badges">ကျွန်ုပ်၏ ဘဲ့ဂျ်များ</string>
    <string name="BadgesOverviewFragment__featured_badge">အသားပေးထားသည့် ဘဲ့ဂျ်</string>
    <string name="BadgesOverviewFragment__display_badges_on_profile">ပရိုဖိုင်တွင် ဘဲ့ဂျ်များ ပြသရန်</string>
    <string name="BadgesOverviewFragment__failed_to_update_profile">ပရိုဖိုင် အပ်ဒိတ်လုပ်ရန် မအောင်မြင်ခဲ့ပါ</string>


    <string name="BadgeSelectionFragment__select_badges">ဘဲ့ဂျ်များကို ရွေးချယ်ရန်</string>

    <string name="SelectFeaturedBadgeFragment__preview">ကြိုတင်ကြည့်မယ်</string>
    <string name="SelectFeaturedBadgeFragment__select_a_badge">ဘဲ့ဂျ်တစ်ခု ရွေးချယ်ရန်</string>
    <string name="SelectFeaturedBadgeFragment__you_must_select_a_badge">ဘဲ့ဂျ်တစ်ခု ရွေးချယ်ရပါမည်</string>
    <string name="SelectFeaturedBadgeFragment__failed_to_update_profile">ပရိုဖိုင် အပ်ဒိတ်လုပ်ရန် မအောင်မြင်ခဲ့ပါ</string>

    <string name="ViewBadgeBottomSheetDialogFragment__become_a_sustainer">ပါဝင်အားဖြည့်သူ ဖြစ်စေရန်</string>
    <!-- Title of a page in the bottom sheet. Placeholder is a user's short-name -->
    <string name="ViewBadgeBottomSheetDialogFragment__s_supports_signal">%1$s သည် Signal ကို ပံ့ပိုးပေးပါသည်</string>
    <!-- Description of a page in the bottom sheet of a monthly badge. Placeholder is a user's short-name -->
    <string name="ViewBadgeBottomSheetDialogFragment__s_supports_signal_with_a_monthly">%1$s သည် Signal ကို လစဉ် လှူဒါန်းမှုဖြင့် ပံ့ပိုးပေးပါသည်။ Signal သည် ကြော်ငြာသူများ သို့မဟုတ် ရင်းနှီးမြှုပ်နှံသူများ မရှိဘဲ သင်ကဲ့သို့သော သူများနှင့်သာ ပံ့ပိုးလုပ်ဆောင်သည့် အကျိုးအမြတ်မယူသော အဖွဲ့အစည်းဖြစ်ပါသည်။</string>
    <!-- Description of a page in the bottom sheet of a one-time badge. Placeholder is a user's short-name -->
    <string name="ViewBadgeBottomSheetDialogFragment__s_supports_signal_with_a_donation">%1$s သည် Signal ကို လှူဒါန်းမှုဖြင့် ပံ့ပိုးပေးပါသည်။ Signal သည် ကြော်ငြာသူများ သို့မဟုတ် ရင်းနှီးမြှုပ်နှံသူများ မရှိဘဲ သင်ကဲ့သို့သော သူများနှင့်သာ ပံ့ပိုးလုပ်ဆောင်သည့် အကျိုးအမြတ်မယူသော အဖွဲ့အစည်းဖြစ်ပါသည်။</string>

    <string name="ImageView__badge">ဘဲ့ဂျ်</string>

    <string name="SubscribeFragment__support_technology_that_is_built_for_you">သင့်ဒေတာအတွက် မဟုတ်ဘဲ—သင့်အတွက် ဖန်တီးထားသည့် နည်းပညာကို—ပါဝင်အားဖြည့်သူ အဖွဲ့အစည်းတွင် ပါဝင်ခြင်းဖြင့် ပံ့ပိုးပေးပါ။</string>
    <string name="SubscribeFragment__support_technology_that_is_built_for_you_not">သင့်ဒေတာအတွက် မဟုတ်ဘဲ သင့်အတွက် ဖန်တီးထားသည့် နည်းပညာကို Signal အား ပါဝင်အားဖြည့်ပေးသူ အဖွဲ့အစည်းတွင် ပါဝင်ခြင်းဖြင့် ပံ့ပိုးပေးပါ။</string>
    <string name="SubscribeFragment__currency">ငွေကြေး</string>
    <string name="SubscribeFragment__more_payment_options">နောက်ထပ် ငွေပေးချေမှု ရွေးစရာများ</string>
    <string name="SubscribeFragment__cancel_subscription">ပုံမှန်လှူဒါန်းငွေကို ပယ်ဖျက်ရန်</string>
    <string name="SubscribeFragment__confirm_cancellation">ပယ်ဖျက်မှုကို အတည်ပြုမည်လား။</string>
    <string name="SubscribeFragment__you_wont_be_charged_again">သင့်ထံမှ ထပ်မံ၍ ငွေတောင်းခံတော့မည် မဟုတ်ပါ။ သင်၏ ကျသင့်ငွေတောင်းခံကာလအဆုံးတွင် သင့်ဘဲ့ဂျ်ကို သင့်ပရိုဖိုင်မှ ဖယ်ရှားသွားပါမည်။</string>
    <string name="SubscribeFragment__not_now">ယခု မလုပ်ဆောင်သေးပါ။</string>
    <string name="SubscribeFragment__confirm">အတည်ပြုသည်</string>
    <string name="SubscribeFragment__update_subscription">ပုံမှန်လှူဒါန်းငွေကို အပ်ဒိတ်လုပ်ရန်</string>
    <string name="SubscribeFragment__your_subscription_has_been_cancelled">သင်၏ ပုံမှန်လှူဒါန်းငွေကို ပယ်ဖျက်ပြီးပါပြီ။</string>
    <string name="SubscribeFragment__update_subscription_question">ပုံမှန်လှူဒါန်းငွေကို အပ်ဒိတ်လုပ်မည်လား။</string>
    <string name="SubscribeFragment__update">အပ်ဒိတ်မယ်</string>
    <string name="SubscribeFragment__you_will_be_charged_the_full_amount_s_of">ယနေ့တွင် ပုံမှန်လှူဒါန်းငွေ နှုန်းထားအသစ်၏ ပမာဏအပြည့် (%1$s) ကို သင့်ထံမှ ဖြတ်တောက်သွားပါမည်။ သင်၏ ပုံမှန်လှူဒါန်းငွေကို လစဉ် သက်တမ်းတိုးသွားပါမည်။</string>

    <string name="Subscription__s_per_month">တစ်လလျှင် %1$s</string>
    <!-- Shown when a subscription is active and isn't going to expire at the end of the term -->
    <string name="Subscription__renews_s">%1$s တွင် သက်တမ်းတိုးသည်</string>
    <!-- Shown when a subscription is active and is going to expire at the end of the term -->
    <string name="Subscription__expires_s">· %1$s သက်တမ်းကုန်ပါမည်</string>

    <!-- Title of learn more sheet -->
    <string name="SubscribeLearnMoreBottomSheetDialogFragment__signal_is_different">Signal သည် မတူကွဲပြားသည်။</string>
    <!-- First small text blurb on learn more sheet -->
    <string name="SubscribeLearnMoreBottomSheetDialogFragment__private_messaging">သီးသန့် မက်ဆေ့ချ်လုပ်ဆောင်ချက်။ ကြော်ငြာများ မရှိ၊ ခြေရာခံခြင်း မရှိ၊ စောင့်ကြည့်ခြင်း မရှိ။</string>
    <!-- Second small text blurb on learn more sheet -->
    <string name="SubscribeLearnMoreBottomSheetDialogFragment__signal_is_supported_by">Signal ကို လှူဒါန်းမှုများဖြင့် ပံ့ပိုးထားပါသည်၊ ဆိုလိုသည်မှာ သင်၏ ကိုယ်ပိုင်အချက်အလက်သည် ကျွန်ုပ်တို့ လုပ်ဆောင်မှုတိုင်း၏ ဗဟိုချက်ဖြစ်သည်။ Signal ကို သင့်အတွက် ဖန်တီးပေးထားပါသည်၊ သင့်ဒေတာများနှင့် အကျိုးအမြတ်အတွက် မဟုတ်ပါ။</string>
    <!-- Third small text blurb on learn more sheet -->
    <string name="SubscribeLearnMoreBottomSheetDialogFragment__if_you_can">သင်တတ်နိုင်လျှင် Signal ကို ဆက်လက်ပြီး ပျော်စရာကောင်းစေရန်၊ အားထားနိုင်စေရန်နှင့် အားလုံးအတွက် ရနိုင်ရန် လှူဒါန်းပေးပါ။</string>

    <string name="SubscribeThanksForYourSupportBottomSheetDialogFragment__thanks_for_your_support">သင့်ပံ့ပိုးကူညီမှုအတွက် ကျေးဇူးတင်ပါသည်။</string>
    <!-- Subtext underneath the dialog title on the thanks sheet -->
    <string name="SubscribeThanksForYourSupportBottomSheetDialogFragment__youve_earned_a_donor_badge">Signal ထံမှ လှူဒါန်းသူ ဘဲ့ဂျ် ရထားပြီးပါပြီ။ သင်၏ ပံ့ပိုးမှုကို ပြသရန် သင့်ပရိုဖိုင်တွင် ဖော်ပြပေးပါ။</string>
    <string name="SubscribeThanksForYourSupportBottomSheetDialogFragment__you_can_also">သင်သည်လည်း</string>
    <string name="SubscribeThanksForYourSupportBottomSheetDialogFragment__become_a_montly_sustainer">လစဉ် ပါဝင်အားဖြည့်သူ ဖြစ်နိုင်ပါသည်။</string>
    <string name="SubscribeThanksForYourSupportBottomSheetDialogFragment__display_on_profile">ပရိုဖိုင်တွင် ပြသရန်</string>
    <string name="SubscribeThanksForYourSupportBottomSheetDialogFragment__make_featured_badge">အသားပေးထားသည့် ဘဲ့ဂျ် ပြုလုပ်ရန်</string>
    <string name="SubscribeThanksForYourSupportBottomSheetDialogFragment__continue">ဆက်လုပ်ရန်</string>
    <string name="ThanksForYourSupportBottomSheetFragment__when_you_have_more">သင့်တွင် ဘဲ့ဂျ်တစ်ခုထက် ပိုရှိပါက သင့်ပရိုဖိုင်တွင် အခြားသူများ မြင်နိုင်မည့် အသားပေးဖော်ပြလိုသော ဘဲ့ဂျ်ကို ရွေးနိုင်ပါသည်။</string>

    <string name="BecomeASustainerFragment__get_badges">Signal ကို ပံ့ပိုးခြင်းဖြင့် သင့်ပရိုဖိုင်အတွက် ဘဲ့ဂျ်များကို ရယူပါ။</string>
    <string name="BecomeASustainerFragment__signal_is_a_non_profit">Signal သည် ကြော်ငြာသူများ သို့မဟုတ် ရင်းနှီးမြှုပ်နှံသူများ မရှိဘဲ သင်ကဲ့သို့သော သူများနှင့်သာ ပံ့ပိုးလုပ်ဆောင်သည့် အကျိုးအမြတ်မယူသော အဖွဲ့အစည်းဖြစ်ပါသည်။</string>

    <!-- Button label for creating a donation -->
    <string name="ManageDonationsFragment__donate_to_signal">Signal ကို လှူဒါန်းရန်</string>
    <!-- Heading for more area of manage subscriptions page -->
    <string name="ManageDonationsFragment__more">နောက်ထပ်</string>
    <!-- Heading for receipts area of manage subscriptions page -->
    <string name="ManageDonationsFragment__receipts">ပြေစာများ</string>
    <!-- Heading for my subscription area of manage subscriptions page -->
    <string name="ManageDonationsFragment__my_support">My Support</string>
    <string name="ManageDonationsFragment__manage_subscription">ပုံမှန်လှူဒါန်းငွေကို စီမံရန်</string>
    <!-- Label for Donation Receipts button -->
    <string name="ManageDonationsFragment__donation_receipts">လှူဒါန်းမှု ပြေစာများ</string>
    <string name="ManageDonationsFragment__badges">ဘဲ့ဂျ်များ</string>
    <string name="ManageDonationsFragment__subscription_faq">ပုံမှန်လှူဒါန်းငွေဆိုင်ရာ မကြာခဏမေးလေ့ရှိသည့်မေးခွန်းများ</string>
    <string name="ManageDonationsFragment__error_getting_subscription">ပုံမှန်လှူဒါန်းငွေ ရယူမှု ချို့ယွင်းချက်။</string>
    <!-- Preference heading for other ways to donate -->
    <string name="ManageDonationsFragment__other_ways_to_give">အခြားလှူဒါန်းမှုနည်းလမ်းများ</string>
    <!-- Preference label to launch badge gifting -->
    <string name="ManageDonationsFragment__gift_a_badge">ဘဲ့ဂျ်တစ်ခု လက်ဆောင်ပေးရန်</string>

    <string name="Boost__enter_custom_amount">စိတ်ကြိုက်ပမာဏကို ရိုက်ထည့်ပါ</string>
    <string name="Boost__one_time_contribution">တစ်ကြိမ် ကူညီထောက်ပံ့မှု</string>

    <string name="MySupportPreference__add_a_signal_boost">Signal Boost တစ်ခု ပေါင်းထည့်ရန်</string>
    <string name="MySupportPreference__s_per_month">တစ်လလျှင် %1$s</string>
    <string name="MySupportPreference__renews_s">%1$s တွင် သက်တမ်းတိုးသည်</string>
    <string name="MySupportPreference__processing_transaction">ငွေအလွှဲအပြောင်း စီမံလုပ်ဆောင်နေဆဲ…</string>
    <!-- Displayed on "My Support" screen when user badge failed to be added to their account -->
    <string name="MySupportPreference__couldnt_add_badge_s">ဘဲ့ဂျ်ကို ပေါင်းထည့်၍မရပါ။ %1$s</string>
    <string name="MySupportPreference__please_contact_support">အကူအညီရယူရန် ဆက်သွယ်ပါ။</string>

    <!-- Title of expiry sheet when boost badge falls off profile unexpectedly. -->
    <string name="ExpiredBadgeBottomSheetDialogFragment__boost_badge_expired">Boost ဘဲ့ဂျ် သက်တမ်းကုန်ပါပြီ</string>
    <!-- Displayed in the bottom sheet if a monthly donation badge unexpectedly falls off the user\'s profile -->
    <string name="ExpiredBadgeBottomSheetDialogFragment__monthly_donation_cancelled">လစဉ် လှူဒါန်းမှု ပယ်ဖျက်ထားသည်</string>
    <!-- Displayed in the bottom sheet when a boost badge expires -->
    <string name="ExpiredBadgeBottomSheetDialogFragment__your_boost_badge_has_expired_and">သင့် Boost ဘဲ့ဂျ် သက်တမ်းကုန်ပြီဖြစ်၍ သင့်ပရိုဖိုင်တွင် မမြင်နိုင်တော့ပါ။</string>
    <string name="ExpiredBadgeBottomSheetDialogFragment__you_can_reactivate">တစ်ကြိမ်စာ လှူဒါန်းမှုဖြင့် သင့် Boost ဘဲ့ဂျ်ကို နောက်ထပ် ရက် ၃၀ စာ ပြန်လည်သက်ဝင်အောင် လုပ်ဆောင်နိုင်ပါသည်။</string>
    <!-- Displayed when we do not think the user is a subscriber when their boost expires -->
    <string name="ExpiredBadgeBottomSheetDialogFragment__you_can_keep">Signal ကို ဆက်သုံးနိုင်သော်လည်း သင့်အတွက် ဖန်တီးထားသော နည်းပညာကို ပံ့ပိုးရန် လစဉ် လှူဒါန်းမှုပြုလုပ်ခြင်းဖြင့် ပါဝင်အားဖြည့်သူ ဖြစ်စေရန် စဉ်းစားပေးပါ။</string>
    <string name="ExpiredBadgeBottomSheetDialogFragment__become_a_sustainer">ပါဝင်အားဖြည့်သူ ဖြစ်စေရန်</string>
    <string name="ExpiredBadgeBottomSheetDialogFragment__add_a_boost">Boost ပေါင်းထည့်ရန်</string>
    <string name="ExpiredBadgeBottomSheetDialogFragment__not_now">ယခု မလုပ်ဆောင်သေးပါ။</string>
    <!-- Copy displayed when badge expires after user inactivity -->
    <string name="ExpiredBadgeBottomSheetDialogFragment__your_recurring_monthly_donation_was_automatically">သင်သည် အချိန်ကြာမြင့်စွာ အသုံးမပြုခဲ့သဖြင့် သင်၏ လစဉ် ထပ်တလဲလဲ လှူဒါန်းမှုကို အော်တို ပယ်ဖျက်ခဲ့ပါသည်။ သင်၏ %1$s ဘဲ့ဂျ်ကို သင့်ပရိုဖိုင်တွင် မြင်ရတော့မည် မဟုတ်ပါ။</string>
    <!-- Copy displayed when badge expires after payment failure -->
    <string name="ExpiredBadgeBottomSheetDialogFragment__your_recurring_monthly_donation_was_canceled">သင်၏ ငွေပေးချေမှုကို ကျွန်ုပ်တို့ဘက်မှ စီမံလုပ်ဆောင်နိုင်ခြင်းမရှိသောကြောင့် သင်၏ လစဉ် ထပ်တလဲလဲ လှူဒါန်းမှုကို ပယ်ဖျက်ခဲ့ပါသည်။ သင်၏ ဘဲ့ဂျ်ကို သင့်ပရိုဖိုင်တွင် မြင်ရတော့မည် မဟုတ်ပါ။</string>
    <!-- Copy displayed when badge expires after a payment failure and we have a displayable charge failure reason -->
    <string name="ExpiredBadgeBottomSheetDialogFragment__your_recurring_monthly_donation_was_canceled_s">သင်၏ လစဉ် ထပ်တလဲလဲ လှူဒါန်းမှုကို ပယ်ဖျက်ခဲ့ပါသည်။ %1$s သင်၏ %2$s ဘဲ့ဂျ်ကို သင့်ပရိုဖိုင်တွင် မြင်ရတော့မည် မဟုတ်ပါ။</string>
    <string name="ExpiredBadgeBottomSheetDialogFragment__you_can">Signal ကို ဆက်သုံးနိုင်သော်လည်း အက်ပ်ကို ပံ့ပိုးရန်နှင့် သင့်ဘဲ့ဂျ်ကို ပြန်လည်သက်ဝင်အောင် လုပ်ဆောင်ရန် ယခု သက်တမ်းတိုးပါ။</string>
    <string name="ExpiredBadgeBottomSheetDialogFragment__renew_subscription">ပုံမှန်လှူဒါန်းငွေကို သက်တမ်းတိုးရန်</string>
    <!-- Button label to send user to Google Pay website -->
    <string name="ExpiredBadgeBottomSheetDialogFragment__go_to_google_pay">Google Pay သို့ သွားရန်</string>

    <string name="CantProcessSubscriptionPaymentBottomSheetDialogFragment__cant_process_subscription_payment">ပုံမှန်လှူဒါန်းငွေ ပေးချေမှုကို စီမံလုပ်ဆောင်၍ မရပါ</string>
    <string name="CantProcessSubscriptionPaymentBottomSheetDialogFragment__were_having_trouble">သင်၏ Signal ပါဝင်အားဖြည့်သူ ငွေပေးချေမှု ကောက်ခံခြင်းအတွက် ပြဿနာရှိနေပါသည်။ သင်၏ ငွေပေးချေမှုနည်းလမ်းသည် အပ်ဒိတ်ဖြစ်ကြောင်း သေချာပါစေ။ မဖြစ်ပါက Google Pay တွင် အပ်ဒိတ်လုပ်ပါ။ Signal က ရက်အနည်းငယ်အကြာတွင် ငွေပေးချေမှုကို ထပ်မံစီမံလုပ်ဆောင်ရန် ကြိုးစားပါမည်။</string>
    <string name="CantProcessSubscriptionPaymentBottomSheetDialogFragment__dont_show_this_again">ထပ်မပြပါနှင့်</string>

    <string name="Subscription__please_contact_support_for_more_information">နောက်ထပ် အချက်အလက်များအတွက် အကူအညီရယူရန် ဆက်သွယ်ပါ။</string>
    <string name="Subscription__contact_support">ပံ့ပိုးမှုစင်တာသို့ ဆက်သွယ်ပါ</string>
    <string name="Subscription__get_a_s_badge">%1$s ဘဲ့ဂျ် ရယူရန်</string>

    <string name="SubscribeFragment__processing_payment">ငွေပေးချေမှု လုပ်ဆောင်နေသည်…</string>
    <!-- Displayed in notification when user payment fails to process on Stripe -->
    <string name="DonationsErrors__error_processing_payment">ငွေပေးချေမှု စီမံလုပ်ဆောင်ခြင်းဆိုင်ရာ ချို့ယွင်းချက်</string>
    <!-- Displayed on "My Support" screen when user subscription payment method failed. -->
    <string name="DonationsErrors__error_processing_payment_s">ငွေပေးချေမှု စီမံလုပ်ဆောင်ခြင်းဆိုင်ရာ ချို့ယွင်းချက်။ %1$s</string>
    <string name="DonationsErrors__your_badge_could_not_be_added">သင့်ဘဲ့ဂျ်ကို သင့်အကောင့်တွင် ပေါင်းထည့်၍ မရနိုင်ခဲ့သော်လည်း သင့်ထံမှ ငွေဖြတ်တောက်သွားနိုင်ပါသည်။ အကူအညီရယူရန် ဆက်သွယ်ပါ။</string>
    <string name="DonationsErrors__your_payment">သင့်ငွေပေးချေမှုကို စီမံလုပ်ဆောင်၍ မရနိုင်ပါ၊ သင့်အား ငွေကောက်ခံထားခြင်း မရှိပါ။ ထပ်ကြိုးစားကြည့်ပါ။</string>
    <string name="DonationsErrors__still_processing">စီမံလုပ်ဆောင်နေဆဲ</string>
    <string name="DonationsErrors__couldnt_add_badge">ဘဲ့ဂျ် ပေါင်းထည့်၍ မရနိုင်ပါ</string>
    <!-- Displayed when badge credential couldn\'t be verified -->
    <string name="DonationsErrors__failed_to_validate_badge">ဘဲ့ဂျ်ကို တရားဝင်အောင်ပြုလုပ်ရန် မအောင်မြင်ပါ</string>
    <!-- Displayed when badge credential couldn\'t be verified -->
    <string name="DonationsErrors__could_not_validate">ဆာဗာ တုံ့ပြန်မှုကို အတည်ပြု၍ မရနိုင်ပါ။ အကူအညီရယူရန် ဆက်သွယ်ပါ။</string>
    <!-- Displayed as title when some generic error happens during gift badge sending -->
    <string name="DonationsErrors__failed_to_send_gift_badge">လက်ဆောင်ဘဲ့ဂျ် ပို့ရန် မအောင်မြင်ပါ</string>
    <!-- Displayed as message when some generic error happens during gift badge sending -->
    <string name="DonationsErrors__could_not_send_gift_badge">လက်ဆောင်ဘဲ့ဂျ် ပို့၍ မရပါ။ အကူအညီရယူရန် ဆက်သွယ်ပါ။</string>
    <string name="DonationsErrors__your_badge_could_not">သင့်ဘဲ့ဂျ်ကို သင့်အကောင့်တွင် ပေါင်းထည့်၍ မရနိုင်ခဲ့သော်လည်း သင့်ထံမှ ငွေဖြတ်တောက်သွားနိုင်ပါသည်။ အကူအညီရယူရန် ဆက်သွယ်ပါ။</string>
    <string name="DonationsErrors__your_payment_is_still">သင့်ငွေပေးချေမှုကို စီမံလုပ်ဆောင်နေဆဲ ဖြစ်ပါသည်။ သင့်ချိတ်ဆက်မှုပေါ်မူတည်၍ မိနစ်အနည်းငယ် ကြာနိုင်ပါသည်။</string>
    <string name="DonationsErrors__google_pay_unavailable">Google Pay မရရှိနိုင်ပါ</string>
    <string name="DonationsErrors__you_have_to_set_up_google_pay_to_donate_in_app">အက်ပ်အတွင်း လှူဒါန်းရန် Google Pay ကို ထည့်သွင်းရပါမည်။</string>
    <string name="DonationsErrors__failed_to_cancel_subscription">ပုံမှန်လှူဒါန်းငွေကို ပယ်ဖျက်ရန် မအောင်မြင်ပါ</string>
    <string name="DonationsErrors__subscription_cancellation_requires_an_internet_connection">ပုံမှန်လှူဒါန်းငွေ ပယ်ဖျက်မှုသည် အင်တာနက် ချိတ်ဆက်မှု လိုအပ်ပါသည်။</string>
    <string name="ViewBadgeBottomSheetDialogFragment__your_device_doesn_t_support_google_pay_so_you_can_t_subscribe_to_earn_a_badge_you_can_still_support_signal_by_making_a_donation_on_our_website">သင့်စက်သည် Google Pay နှင့် တွဲဖက်လုပ်ဆောင်နိုင်ခြင်း မရှိသောကြောင့် ဘဲ့ဂျ်ရရှိရန် လှူဒါန်း၍ မရနိုင်ပါ။ ကျွန်ုပ်တို့၏ ဝက်ဘ်ဆိုက်တွင် လှူဒါန်းမှု ပြုလုပ်ခြင်းဖြင့် Signal ကို ဆက်လက် ပံ့ပိုးကူညီနိုင်ပါသည်။</string>
    <string name="NetworkFailure__network_error_check_your_connection_and_try_again">ကွန်ရက် ချို့ယွင်းချက်။ သင့်ချိတ်ဆက်မှုကို စစ်ဆေးပြီး ထပ်ကြိုးစားပါ။</string>
    <string name="NetworkFailure__retry">ထပ်ကြိုးစားပါ</string>
    <!-- Displayed as a dialog title when the selected recipient for a gift doesn\'t support gifting -->
    <string name="DonationsErrors__cant_send_gift">လက်ဆောင်ပို့၍ မရနိုင်ပါ</string>
    <!-- Displayed as a dialog message when the selected recipient for a gift doesn\'t support gifting -->
    <string name="DonationsErrors__target_does_not_support_gifting">ဤလက်ခံသူသည် လက်ဆောင်ဘဲ့ဂျ်များ လက်ခံမရနိုင်သည့် Signal ဗားရှင်းကို သုံးနေပါသည်။ နောက်ဆုံးထွက် ဗားရှင်းအထိ အပ်ဒိတ်လုပ်ထားမှသာ လက်ဆောင်များကို လက်ခံရရှိနိုင်ပါမည်။</string>
    <!-- Displayed as a dialog title when the user\'s profile could not be fetched, likely due to lack of internet -->
    <string name="DonationsErrors__couldnt_send_gift">လက်ဆောင်ပို့၍ မရနိုင်ပါ</string>
    <!-- Displayed as a dialog message when the user\'s profile could not be fetched, likely due to lack of internet -->
    <string name="DonationsErrors__please_check_your_network_connection">ကွန်ရက်ချို့ယွင်းချက်ကြောင့် သင့်လက်ဆောင်ကို ပို့၍ မရနိုင်ပါ။ သင့်ချိတ်ဆက်မှုကို စစ်ဆေးပြီး ထပ်ကြိုးစားကြည့်ပါ။</string>

    <!-- Gift message view title -->
    <string name="GiftMessageView__gift_badge">လက်ဆောင်ဘဲ့ဂျ်</string>
    <!-- Gift message view expiry information -->
    <plurals name="GiftMessageView__lasts_for_d_months">
        <item quantity="other">%1$d လကြာ သက်တမ်းရှိပါသည်</item>
    </plurals>
    <!-- Gift badge redeem action label -->
    <string name="GiftMessageView__redeem">လဲလှယ်ရန်</string>
    <!-- Gift badge view action label -->
    <string name="GiftMessageView__view">ကြည့်မယ်</string>
    <!-- Gift badge redeeming action label -->
    <string name="GiftMessageView__redeeming">လဲလှယ်နေဆဲ…</string>
    <!-- Gift badge redeemed label -->
    <string name="GiftMessageView__redeemed">လဲလှယ်ပြီး</string>

    <string name="Boost__thank_you_for_your_donation" translatable="false">Thank you for your donation. Your contribution helps fuel the mission of developing open source privacy technology that protects free expression and enables secure global communication for millions around the world. Signal Technology Foundation is a tax-exempt nonprofit organization in the United States under section 501c3 of the Internal Revenue Code. Our Federal Tax ID is 82-4506840. No goods or services were provided in exchange for this donation. Please retain this receipt for your tax records.</string>

    <!-- Stripe decline code generic_failure -->
    <string name="DeclineCode__try_another_payment_method_or_contact_your_bank">အခြားသော ငွေပေးချေနည်းကို သုံးကြည့်ပါ သို့မဟုတ် နောက်ထပ်အချက်အလက်များအတွက် သင့်ဘဏ်ကို ဆက်သွယ်ပါ။</string>
    <!-- Stripe decline code verify on Google Pay and try again -->
    <string name="DeclineCode__verify_your_payment_method_is_up_to_date_in_google_pay_and_try_again">Google Pay တွင် သင့်ငွေပေးချေမှု နည်းလမ်းသည် အပ်ဒိတ်ဖြစ်ကြောင်း အတည်ပြုပြီး ထပ်ကြိုးစားပါ။</string>
    <!-- Stripe decline code learn more action label -->
    <string name="DeclineCode__learn_more">ထပ်မံလေ့လာရန်</string>
    <!-- Stripe decline code contact issuer -->
    <string name="DeclineCode__verify_your_payment_method_is_up_to_date_in_google_pay_and_try_again_if_the_problem">Google Pay တွင် သင့်ငွေပေးချေမှု နည်းလမ်းသည် အပ်ဒိတ်ဖြစ်ကြောင်း အတည်ပြုပြီး ထပ်ကြိုးစားပါ။ ပြဿနာရှိနေသေးပါက သင့်ဘဏ်ကို ဆက်သွယ်ပါ။</string>
    <!-- Stripe decline code purchase not supported -->
    <string name="DeclineCode__your_card_does_not_support_this_type_of_purchase">သင့်ကတ်သည် ဤဝယ်ယူမှု အမျိုးအစားကို မပံ့ပိုးပေးပါ။ အခြားငွေပေးချေမှု နည်းလမ်းကို ကြိုးစားပါ။</string>
    <!-- Stripe decline code your card has expired -->
    <string name="DeclineCode__your_card_has_expired">သင့်ကတ် သက်တမ်းကုန်သွားပါပြီ။ Google Pay တွင် သင့်ငွေပေးချေမှု နည်းလမ်းကို အပ်ဒိတ်လုပ်ပြီး ထပ်ကြိုးစားပါ။</string>
    <!-- Stripe decline code go to google pay action label -->
    <string name="DeclineCode__go_to_google_pay">Google Pay သို့ သွားရန်</string>
    <!-- Stripe decline code incorrect card number -->
    <string name="DeclineCode__your_card_number_is_incorrect">သင့်ကတ်နံပါတ်သည် မှားနေပါသည်။ Google Pay တွင် ၎င်းကို အပ်ဒိတ်လုပ်ပြီး ထပ်ကြိုးစားကြည့်ပါ။</string>
    <!-- Stripe decline code incorrect cvc -->
    <string name="DeclineCode__your_cards_cvc_number_is_incorrect">သင့်ကတ်၏ CVC နံပါတ်သည် မမှန်ကန်ပါ။ Google Pay တွင် အပ်ဒိတ်လုပ်ပြီး ထပ်ကြိုးစားပါ။</string>
    <!-- Stripe decline code insufficient funds -->
    <string name="DeclineCode__your_card_does_not_have_sufficient_funds">ဤဝယ်ယူမှု ပြီးမြောက်စေရန် သင့်ကတ်တွင် ငွေလုံလုံလောက်လောက် မရှိပါ။ အခြား ငွေပေးချေမှုနည်းလမ်းကို ကြိုးစားပါ။</string>
    <!-- Stripe decline code incorrect expiration month -->
    <string name="DeclineCode__the_expiration_month">သင့်ငွေပေးချေမှု နည်းလမ်းရှိ သက်တမ်းကုန်ဆုံးမည့်လသည် မမှန်ကန်ပါ။ Google Pay တွင် အပ်ဒိတ်လုပ်ပြီး ထပ်ကြိုးစားပါ။</string>
    <!-- Stripe decline code incorrect expiration year -->
    <string name="DeclineCode__the_expiration_year">သင့်ငွေပေးချေမှု နည်းလမ်းရှိ သက်တမ်းကုန်ဆုံးမည့်နှစ်သည် မမှန်ကန်ပါ။ Google Pay တွင် အပ်ဒိတ်လုပ်ပြီး ထပ်ကြိုးစားပါ။</string>
    <!-- Stripe decline code issuer not available -->
    <string name="DeclineCode__try_completing_the_payment_again">ငွေပေးချေမှု ပြီးမြောက်စေရန် ထပ်ကြိုးစားပါ သို့မဟုတ် နောက်ထပ်အချက်အလက်အတွက် သင့်ဘဏ်ကို ဆက်သွယ်ပါ။</string>
    <!-- Stripe decline code processing error -->
    <string name="DeclineCode__try_again">ထပ်ကြိုးစားပါ သို့မဟုတ် နောက်ထပ်အချက်အလက်အတွက် သင့်ဘဏ်ကို ဆက်သွယ်ပါ။</string>

    <!-- Title of create notification profile screen -->
    <string name="EditNotificationProfileFragment__name_your_profile">သင့်ပရိုဖိုင်ကို အမည်ပေးရန်</string>
    <!-- Hint text for create/edit notification profile name -->
    <string name="EditNotificationProfileFragment__profile_name">ပရိုဖိုင်း အမည်</string>
    <!-- Name has a max length, this shows how many characters are used out of the max -->
    <string name="EditNotificationProfileFragment__count">%1$d/%2$d</string>
    <!-- Call to action button to continue to the next step -->
    <string name="EditNotificationProfileFragment__next">နောက်ထက်</string>
    <!-- Call to action button once the profile is named to create the profile and continue to the customization steps -->
    <string name="EditNotificationProfileFragment__create">ဖန်တီးပါ</string>
    <!-- Call to action button once the profile name is edited -->
    <string name="EditNotificationProfileFragment__save">သိမ်းမယ်</string>
    <!-- Title of edit notification profile screen -->
    <string name="EditNotificationProfileFragment__edit_this_profile">ဤပရိုဖိုင်ကို ပြင်ဆင်ရန်</string>
    <!-- Error message shown when attempting to create or edit a profile name to an existing profile name -->
    <string name="EditNotificationProfileFragment__a_profile_with_this_name_already_exists">ဤအမည်ဖြင့် ပရိုဖိုင် ရှိပြီးဖြစ်ပါသည်</string>
    <!-- Preset selectable name for a profile name, shown as list in edit/create screen -->
    <string name="EditNotificationProfileFragment__work">အလုပ်</string>
    <!-- Preset selectable name for a profile name, shown as list in edit/create screen -->
    <string name="EditNotificationProfileFragment__sleep">အိပ်ချိန်</string>
    <!-- Preset selectable name for a profile name, shown as list in edit/create screen -->
    <string name="EditNotificationProfileFragment__driving">ကားမောင်းချိန်</string>
    <!-- Preset selectable name for a profile name, shown as list in edit/create screen -->
    <string name="EditNotificationProfileFragment__downtime">အနားယူချိန်</string>
    <!-- Preset selectable name for a profile name, shown as list in edit/create screen -->
    <string name="EditNotificationProfileFragment__focus">အာရုံစိုက်ချိန်</string>
    <!-- Error message shown when attempting to next/save without a profile name -->
    <string name="EditNotificationProfileFragment__profile_must_have_a_name">အမည်တစ်ခု ရှိရပါမည်</string>

    <!-- Title for add recipients to notification profile screen in create flow -->
    <string name="AddAllowedMembers__allowed_notifications">ခွင့်ပြုထားသော အသိပေးချက်များ</string>
    <!-- Description of what the user should be doing with this screen -->
    <string name="AddAllowedMembers__add_people_and_groups_you_want_notifications_and_calls_from_when_this_profile_is_on">ဤပရိုဖိုင် ပွင့်သည့်အခါ သင် အသိပေးချက်များနှင့် ခေါ်ဆိုမှုများ ရယူလိုသူများနှင့် အဖွဲ့များကို ပေါင်းထည့်ပါ</string>
    <!-- Button text that launches the contact picker to select from -->
    <string name="AddAllowedMembers__add_people_or_groups">လူများနှင့် အဖွဲ့များကို ပေါင်းထည့်ရန်</string>

    <!-- Call to action button on contact picker for adding to profile -->
    <string name="SelectRecipientsFragment__add">ပေါင်းထည့်မယ်</string>

    <!-- Notification profiles home fragment, shown when no profiles have been created yet -->
    <string name="NotificationProfilesFragment__create_a_profile_to_receive_notifications_and_calls_only_from_the_people_and_groups_you_want_to_hear_from">သင်သိရှိလိုသော သူများနှင့် အဖွဲ့များထံမှသာ အသိပေးချက်များနှင့် ခေါ်ဆိုမှုများ လက်ခံရန် ပရိုဖိုင် ဖန်တီးပါ။</string>
    <!-- Header shown above list of all notification profiles -->
    <string name="NotificationProfilesFragment__profiles">ပရိုဖိုင်များ</string>
    <!-- Button that starts the create new notification profile flow -->
    <string name="NotificationProfilesFragment__new_profile">ပရိုဖိုင် အသစ်ပြုလုပ်ရန်</string>
    <!-- Profile active status, indicating the current profile is on for an unknown amount of time -->
    <string name="NotificationProfilesFragment__on">ဖွင့်ထားမယ်</string>

    <!-- Button use to permanently delete a notification profile -->
    <string name="NotificationProfileDetails__delete_profile">ပရိုဖိုင်ကို ဖျက်ရန်</string>
    <!-- Snakbar message shown when removing a recipient from a profile -->
    <string name="NotificationProfileDetails__s_removed">\"%1$s\" ကို ဖယ်ရှားပြီး။</string>
    <!-- Snackbar button text that will undo the recipient remove -->
    <string name="NotificationProfileDetails__undo">လုပ်ဆောင်ချက် ဖျက်သိမ်းရန်</string>
    <!-- Dialog message shown to confirm deleting a profile -->
    <string name="NotificationProfileDetails__permanently_delete_profile">ပရိုဖိုင်ကို အပြီးတိုင် ဖျက်မည်လား။</string>
    <!-- Dialog button to delete profile -->
    <string name="NotificationProfileDetails__delete">ဖျက်မယ်</string>
    <!-- Title/accessibility text for edit icon to edit profile emoji/name -->
    <string name="NotificationProfileDetails__edit_notification_profile">အသိပေးချက် ပရိုဖိုင်ကို ပြင်ဆင်ရန်</string>
    <!-- Schedule description if all days are selected -->
    <string name="NotificationProfileDetails__everyday">နေ့စဉ်</string>
    <!-- Profile status on if it is the active profile -->
    <string name="NotificationProfileDetails__on">ဖွင့်ထားမယ်</string>
    <!-- Profile status on if it is not the active profile -->
    <string name="NotificationProfileDetails__off">ပိတ်ထားမယ်</string>
    <!-- Description of hours for schedule (start to end) times -->
    <string name="NotificationProfileDetails__s_to_s">%1$s မှ %2$s သို့</string>
    <!-- Section header for exceptions to the notification profile -->
    <string name="NotificationProfileDetails__exceptions">ခြွင်းချက်များ</string>
    <!-- Profile exception to allow all calls through the profile restrictions -->
    <string name="NotificationProfileDetails__allow_all_calls">ကောလ်အားလုံး ခွင့်ပြုရန်</string>
    <!-- Profile exception to allow all @mentions through the profile restrictions -->
    <string name="NotificationProfileDetails__notify_for_all_mentions">မန်းရှင်းလုပ်ထားသူအားလုံးအတွက် အသိပေးရန်</string>
    <!-- Section header for showing schedule information -->
    <string name="NotificationProfileDetails__schedule">အစီအစဉ်</string>
    <!-- If member list is long, will truncate the list and show an option to then see all when tapped -->
    <string name="NotificationProfileDetails__see_all">အားလုံးကို ကြည့်မယ်</string>

    <!-- Title for add schedule to profile in create flow -->
    <string name="EditNotificationProfileSchedule__add_a_schedule">အချိန်ဇယား ပေါင်းထည့်ရန်</string>
    <!-- Descriptor text indicating what the user can do with this screen -->
    <string name="EditNotificationProfileSchedule__set_up_a_schedule_to_enable_this_notification_profile_automatically">ဤအသိပေးချက် ပရိုဖိုင်ကို အော်တို ဖွင့်ရန် အချိန်ဇယား သတ်မှတ်ပါ။</string>
    <!-- Text shown next to toggle switch to enable/disable schedule -->
    <string name="EditNotificationProfileSchedule__schedule">အစီအစဉ်</string>
    <!-- Label for showing the start time for the schedule -->
    <string name="EditNotificationProfileSchedule__start">စမယ်</string>
    <!-- Label for showing the end time for the schedule -->
    <string name="EditNotificationProfileSchedule__end">ပြီးဆုံးချိန်</string>
    <!-- First letter of Sunday -->
    <string name="EditNotificationProfileSchedule__sunday_first_letter">နွေ</string>
    <!-- First letter of Monday -->
    <string name="EditNotificationProfileSchedule__monday_first_letter">လာ</string>
    <!-- First letter of Tuesday -->
    <string name="EditNotificationProfileSchedule__tuesday_first_letter">ဂါ</string>
    <!-- First letter of Wednesday -->
    <string name="EditNotificationProfileSchedule__wednesday_first_letter">ဟူး</string>
    <!-- First letter of Thursday -->
    <string name="EditNotificationProfileSchedule__thursday_first_letter">ကြာ</string>
    <!-- First letter of Friday -->
    <string name="EditNotificationProfileSchedule__friday_first_letter">သော</string>
    <!-- First letter of Saturday -->
    <string name="EditNotificationProfileSchedule__saturday_first_letter">နေ</string>
    <!-- Title of select time dialog shown when setting start time for schedule -->
    <string name="EditNotificationProfileSchedule__set_start_time">စတင်ချိန် သတ်မှတ်ရန်</string>
    <!-- Title of select time dialog shown when setting end time for schedule -->
    <string name="EditNotificationProfileSchedule__set_end_time">ပြီးဆုံးချိန် သတ်မှတ်ရန်</string>
    <!-- If in edit mode, call to action button text show to save schedule to profile -->
    <string name="EditNotificationProfileSchedule__save">သိမ်းမယ်</string>
    <!-- If in create mode, call to action button text to show to skip enabling a schedule -->
    <string name="EditNotificationProfileSchedule__skip">ကျော်မယ်</string>
    <!-- If in create mode, call to action button text to show to use the enabled schedule and move to the next screen -->
    <string name="EditNotificationProfileSchedule__next">နောက်ထက်</string>
    <!-- Error message shown if trying to save/use a schedule with no days selected -->
    <string name="EditNotificationProfileSchedule__schedule_must_have_at_least_one_day">အချိန်ဇယားသည် အနည်းဆုံး တစ်ရက် ဖြစ်ရပါမည်</string>

    <!-- Title for final screen shown after completing a profile creation -->
    <string name="NotificationProfileCreated__profile_created">ပရိုဖိုင် ဖန်တီးပြီး</string>
    <!-- Call to action button to press to close the created screen and move to the profile details screen -->
    <string name="NotificationProfileCreated__done">ပြီးပါပြီ</string>
    <!-- Descriptor text shown to indicate how to manually turn a profile on/off -->
    <string name="NotificationProfileCreated__you_can_turn_your_profile_on_or_off_manually_via_the_menu_on_the_chat_list">စကားပြောဆိုမှု စာရင်းရှိ မီနူးမှတစ်ဆင့် သင့်ပရိုဖိုင်ကို ကိုယ်တိုင် အဖွင့်၊ အပိတ် လုပ်နိုင်ပါသည်။</string>
    <!-- Descriptor text shown to indicate you can add a schedule later since you did not add one during create flow -->
    <string name="NotificationProfileCreated__add_a_schedule_in_settings_to_automate_your_profile">သင့်ပရိုဖိုင်ကို အော်တို ပြုလုပ်ရန် ဆက်တင်တွင် အချိန်ဇယား ပေါင်းထည့်ပါ။</string>
    <!-- Descriptor text shown to indicate your profile will follow the schedule set during create flow -->
    <string name="NotificationProfileCreated__your_profile_will_turn_on_and_off_automatically_according_to_your_schedule">သင့်အချိန်ဇယားအတိုင်း သင့်ပရိုဖိုင်သည် အော်တို အဖွင့်၊ အပိတ် လုပ်ပါမည်။</string>

    <!-- Button text shown in profile selection bottom sheet to create a new profile -->
    <string name="NotificationProfileSelection__new_profile">ပရိုဖိုင် အသစ်ပြုလုပ်ရန်</string>
    <!-- Manual enable option to manually enable a profile for 1 hour -->
    <string name="NotificationProfileSelection__for_1_hour">၁ နာရီစာအတွက်</string>
    <!-- Manual enable option to manually enable a profile until a set time (currently 6pm or 8am depending on what is next) -->
    <string name="NotificationProfileSelection__until_s">%1$s အထိ</string>
    <!-- Option to view profile details -->
    <string name="NotificationProfileSelection__view_settings">ဆက်တင်ကို ကြည့်ရန်</string>
    <!-- Descriptor text indicating how long a profile will be on when there is a time component associated with it -->
    <string name="NotificationProfileSelection__on_until_s">%1$s အထိ ဖွင့်မည်</string>

    <!-- Displayed in a toast when we fail to open the ringtone picker -->
    <string name="NotificationSettingsFragment__failed_to_open_picker">ရွေးချယ်ထားသည်ကို ဖွင့်ရန် မအောင်မြင်ပါ။</string>

    <!-- Description shown for the Signal Release Notes channel -->
    <string name="ReleaseNotes__signal_release_notes_and_news">Signal ပြန်ကြားရေး မှတ်စုများနှင့် သတင်းများ</string>

    <!-- Donation receipts activity title -->
    <string name="DonationReceiptListFragment__all_activity">လှုပ်ရှားမှုများအားလုံး</string>
    <!-- Donation receipts all tab label -->
    <string name="DonationReceiptListFragment__all">အားလုံး</string>
    <!-- Donation receipts recurring tab label -->
    <string name="DonationReceiptListFragment__recurring">ထပ်ထလဲလဲ လှူခြင်း</string>
    <!-- Donation receipts one-time tab label -->
    <string name="DonationReceiptListFragment__one_time">တစ်ကြိမ်</string>
    <!-- Donation receipts gift tab label -->
    <string name="DonationReceiptListFragment__gift">လက်ဆောင်</string>
    <!-- Donation receipts boost row label -->
    <string name="DonationReceiptListFragment__boost">Boost လုပ်ရန်</string>
    <!-- Donation receipts details title -->
    <string name="DonationReceiptDetailsFragment__details">အသေးစိတ်အချက်အလက်များ</string>
    <!-- Donation receipts donation type heading -->
    <string name="DonationReceiptDetailsFragment__donation_type">လှူဒါန်းမှု အမျိုးအစား</string>
    <!-- Donation receipts date paid heading -->
    <string name="DonationReceiptDetailsFragment__date_paid">ပေးချေသည့် ရက်စွဲ</string>
    <!-- Donation receipts share PNG -->
    <string name="DonationReceiptDetailsFragment__share_receipt">ပြေစာကို မျှဝေရန်</string>
    <!-- Donation receipts list end note -->
    <string name="DonationReceiptListFragment__if_you_have">Signal ကို ပြန်လည်ထည့်သွင်းထားခြင်းဖြစ်ပါက ယခင် လှူဒါန်းမှုများမှ ပြေစာများကို ရရှိမည် မဟုတ်ပါ။</string>
    <!-- Donation receipts document title -->
    <string name="DonationReceiptDetailsFragment__donation_receipt">လှူဒါန်းမှု ပြေစာ</string>
    <!-- Donation receipts amount title -->
    <string name="DonationReceiptDetailsFragment__amount">ပမာဏ</string>
    <!-- Donation receipts thanks -->
    <string name="DonationReceiptDetailsFragment__thank_you_for_supporting">Signal ကို ပံ့ပိုးကူညီသည့်အတွက် ကျေးဇူးတင်ပါသည်။ သင်၏ ကူညီထောက်ပံ့မှုသည် ကမ္ဘာအနှံ့ရှိ သုံးစွဲသူသန်းပေါင်းများစွာအတွက် ကမ္ဘာအနှံ့ ဆက်သွယ်နိုင်မှုကို လုံခြုံစိတ်ချရစေပြီး လွတ်လပ်စွာ ထုတ်ဖော်ခွင့်ကို ကာကွယ်ပေးသည့် ဖွံ့ဖြိုးဆဲ Open Source Privacy နည်းပညာ၏ မစ်ရှင်ကို အားဖြည့်ပေးပါသည်။ သင်သည် အမေရိကန်ပြည်ထောင်စုတွင် နေထိုင်သူ ဖြစ်ပါက သင်၏ အခွန်မှတ်တမ်းများအတွက် ဤပြေစာကို ထိန်းသိမ်းထားပေးပါ။ Signal Technology Foundation သည် ပြည်တွင်းအခွန်ဥပဒေ၏ ပုဒ်မ 501c3 အရ အမေရိကန်ပြည်ထောင်စုရှိ အခွန်ကင်းလွတ်ခွင့်ရသော အကျိုးအမြတ်မယူသည့် အဖွဲ့အစည်း ဖြစ်ပါသည်။ ကျွန်ုပ်တို့၏ ဖက်ဒရယ် အခွန် ID မှာ 2–4506840 ဖြစ်ပါသည်။</string>
    <!-- Donation receipt type -->
    <string name="DonationReceiptDetailsFragment__s_dash_s">%1$s - %2$s</string>
    <!-- Donation reciepts screen empty state title -->
    <string name="DonationReceiptListFragment__no_receipts">ပြေစာများ မရှိပါ</string>

    <!-- region "Stories Tab" -->

    <!-- Label for Chats tab in home app screen -->
    <string name="ConversationListTabs__chats">စကားပြောဆိုမှုများ</string>
    <!-- Label for Stories tab in home app screen -->
    <string name="ConversationListTabs__stories">စတိုရီများ</string>
    <!-- String for counts above 99 in conversation list tabs -->
    <string name="ConversationListTabs__99p">99+</string>
    <!-- Menu item on stories landing page -->
    <string name="StoriesLandingFragment__story_privacy">စတိုရီ ကိုယ်ပိုင်အချက်အလက်</string>
    <!-- Title for "My Stories" row item in Stories landing page -->
    <string name="StoriesLandingFragment__my_stories">ကျွန်ုပ်၏ စတိုရီများ</string>
    <!-- Subtitle for "My Stories" row item when user has not added stories -->
    <string name="StoriesLandingFragment__tap_to_add">ပေါင်းထည့်ရန် နှိပ်ပါ</string>
    <!-- Displayed when there are no stories to display -->
    <string name="StoriesLandingFragment__no_recent_updates_to_show_right_now">ပြသရန် မကြာသေးမီက အပ်ဒိတ်များ ယခု မရှိသေးပါ။</string>
    <!-- Context menu option to hide a story -->
    <string name="StoriesLandingItem__hide_story">စတိုရီကို ဝှက်ရန်</string>
    <!-- Context menu option to unhide a story -->
    <string name="StoriesLandingItem__unhide_story">စတိုရီကို ဝှက်ထားမှုမှ ဖျက်ရန်</string>
    <!-- Context menu option to forward a story -->
    <string name="StoriesLandingItem__forward">ထပ်ဆင့် ပေးပို့မယ်</string>
    <!-- Context menu option to share a story -->
    <string name="StoriesLandingItem__share">မျှဝေရန်…</string>
    <!-- Context menu option to go to story chat -->
    <string name="StoriesLandingItem__go_to_chat">ချက်(တ်)သို့ သွားရန်</string>
    <!-- Context menu option to go to story info -->
    <string name="StoriesLandingItem__info">အချက်အလက်</string>
    <!-- Label when a story is pending sending -->
    <string name="StoriesLandingItem__sending">ပို့နေသည်…</string>
    <!-- Label when multiple stories are pending sending -->
    <string name="StoriesLandingItem__sending_d">%1$d ကို ပို့နေဆဲ…</string>
    <!-- Label when a story fails to send due to networking -->
    <string name="StoriesLandingItem__send_failed">ပို့ဆောင်မှု မအောင်မြင်ပါ</string>
    <!-- Label when a story fails to send due to identity mismatch -->
    <string name="StoriesLandingItem__partially_sent">တစ်စိတ်တစ်ပိုင်း ပို့ပြီး</string>
    <!-- Status label when a story fails to send indicating user action to retry -->
    <string name="StoriesLandingItem__tap_to_retry">ပြန်ကြိုးစားရန် နှိပ်ပါ</string>
    <!-- Title of dialog confirming decision to hide a story -->
    <string name="StoriesLandingFragment__hide_story">စတိုရီကို ဝှက်မည်လား။</string>
    <!-- Message of dialog confirming decision to hide a story -->
    <string name="StoriesLandingFragment__new_story_updates">စတိုရီ စာရင်း၏ ထိပ်ဆုံးတွင် %1$s ထံမှ စတိုရီအသစ် အပ်ဒိတ်များ ပေါ်လာတော့မည် မဟုတ်ပါ။</string>
    <!-- Positive action of dialog confirming decision to hide a story -->
    <string name="StoriesLandingFragment__hide">ဝှက်ပါ</string>
    <!-- Displayed in Snackbar after story is hidden -->
    <string name="StoriesLandingFragment__story_hidden">စတိုရီ ဝှက်ထားသည်</string>
    <!-- Section header for hidden stories -->
    <string name="StoriesLandingFragment__hidden_stories">ဝှက်ထားသည့် စတိုရီများ</string>
    <!-- Displayed on each sent story under My Stories -->
    <plurals name="MyStories__d_views">
        <item quantity="other">ကြည့်ရှုမှု %1$d ကြိမ်</item>
    </plurals>
    <!-- Forward story label, displayed in My Stories context menu -->
    <string name="MyStories_forward">ထပ်ဆင့် ပေးပို့မယ်</string>
    <!-- Label for stories for a single user. Format is {given name}\'s Story -->
    <string name="MyStories__ss_story">%1$s ၏ စတိုရီ</string>
    <!-- Title of dialog to confirm deletion of story -->
    <string name="MyStories__delete_story">စတိုရီကို ဖျက်မည်လား။</string>
    <!-- Message of dialog to confirm deletion of story -->
    <string name="MyStories__this_story_will_be_deleted">ဤစတိုရီကို သင့်အတွက်နှင့် ၎င်းကို လက်ခံရရှိသူတိုင်းအတွက် ဖျက်ပါမည်။</string>
    <!-- Toast shown when story media cannot be saved -->
    <string name="MyStories__unable_to_save">သိမ်း၍ မရနိုင်ပါ</string>
    <!-- Displayed at bottom of story viewer when current item has views -->
    <plurals name="StoryViewerFragment__d_views">
        <item quantity="other">ကြည့်ရှုမှု %1$d ကြိမ်</item>
    </plurals>
    <!-- Displayed at bottom of story viewer when current item has replies -->
    <plurals name="StoryViewerFragment__d_replies">
        <item quantity="other">ပြန်စာ %1$d ခု</item>
    </plurals>
    <!-- Used when view receipts are disabled -->
    <string name="StoryViewerPageFragment__views_off">ကြည့်ရှုမှုများကို ပိတ်ထားပါသည်</string>
    <!-- Used to join views and replies when both exist on a story item -->
    <string name="StoryViewerFragment__s_s">%1$s %2$s</string>
    <!-- Displayed when viewing a post you sent -->
    <string name="StoryViewerPageFragment__you">သင်</string>
    <!-- Displayed when viewing a post displayed to a group -->
    <string name="StoryViewerPageFragment__s_to_s">%1$s မှ %2$s သို့</string>
    <!-- Displayed when viewing a post from another user with no replies -->
    <string name="StoryViewerPageFragment__reply">စာပြန်မည်</string>
    <!-- Displayed when viewing a post that has failed to send to some users -->
    <string name="StoryViewerPageFragment__partially_sent">တစ်စိတ်တစ်ပိုင်း ပို့ပြီး။ အသေးစိတ်သိရန် နှိပ်ပါ</string>
    <!-- Displayed when viewing a post that has failed to send -->
    <string name="StoryViewerPageFragment__send_failed">ပေးပို့မှု မအောင်မြင်ပါ။ ပြန်ကြိုးစားရန် နှိပ်ပါ</string>
    <!-- Label for the reply button in story viewer, which will launch the group story replies bottom sheet. -->
    <string name="StoryViewerPageFragment__reply_to_group">အဖွဲ့အတွက် ပြန်စာ</string>
    <!-- Displayed when a story has no views -->
    <string name="StoryViewsFragment__no_views_yet">ကြည့်ရှုမှုများ မရှိသေးပါ</string>
    <!-- Displayed when user has disabled receipts -->
    <string name="StoryViewsFragment__enable_view_receipts_to_see_whos_viewed_your_story">သင့်စတိုရီများအား ကြည့်ရှုခဲ့သူများကို ကြည့်ရန် ကြည့်ရှုမှုပြီးကြောင်းညွှန်ပြမှုကို ဖွင့်ပါ။</string>
    <!-- Button label displayed when user has disabled receipts -->
    <string name="StoryViewsFragment__go_to_settings">ဆက်တင်သို့ သွားရန်</string>
    <!-- Dialog action to remove viewer from a story -->
    <string name="StoryViewsFragment__remove">ဖယ်ရှားမယ်</string>
    <!-- Dialog title when removing a viewer from a story -->
    <string name="StoryViewsFragment__remove_viewer">ကြည့်ရှုသူအား ဖယ်ရှားမည်လား။</string>
    <!-- Dialog message when removing a viewer from a story -->
    <string name="StoryViewsFragment__s_will_still_be_able">%1$s သည် ဤပို့စ်ကို ဆက်လက်မြင်နိုင်မည် ဖြစ်သော်လည်း %2$s ထံ သင်ဝေမျှသည့် နောင်လာမည့် ပို့စ်များကို မြင်ရတော့မည် မဟုတ်ပါ။</string>
    <!-- Story View context menu action to remove them from a story -->
    <string name="StoryViewItem__remove_viewer">ကြည့်ရှုသူအား ဖယ်ရှားရန်</string>
    <!-- Displayed when a story has no replies yet -->
    <string name="StoryGroupReplyFragment__no_replies_yet">ပြန်စာများ မရှိသေးပါ</string>
    <!-- Displayed when no longer a group member -->
    <string name="StoryGroupReplyFragment__you_cant_reply">သင်သည် ဤအဖွဲ့ဝင် မဟုတ်တော့သောကြောင့် ဤစတိုရီကို စာပြန်နိုင်တော့မည် မဟုတ်ပါ။</string>
    <!-- Displayed for each user that reacted to a story when viewing replies -->
    <string name="StoryGroupReactionReplyItem__reacted_to_the_story">စတိုရီကို တုံ့ပြန်မှု ပေးခဲ့ပါသည်</string>
    <!-- Label for story views tab -->
    <string name="StoryViewsAndRepliesDialogFragment__views">ကြည့်ရှုမှုများ</string>
    <!-- Label for story replies tab -->
    <string name="StoryViewsAndRepliesDialogFragment__replies">ပြန်စာများ</string>
    <!-- Description of action for reaction button -->
    <string name="StoryReplyComposer__react_to_this_story">ဤစတိုရီကို တုံ့ပြန်မှု ပေးရန်</string>
    <!-- Displayed when the user is replying privately to someone who replied to one of their stories -->
    <string name="StoryReplyComposer__replying_privately_to_s">%1$s ထံ သီးသန့် အကြောင်းပြန်နေပါသည်</string>
    <!-- Context menu item to privately reply to a story response -->
    <string name="StoryGroupReplyItem__private_reply">သီးသန့် ပြန်စာ</string>
    <!-- Context menu item to copy a story response -->
    <string name="StoryGroupReplyItem__copy">ကူးမည်</string>
    <!-- Context menu item to delete a story response -->
    <string name="StoryGroupReplyItem__delete">ဖျက်မယ်</string>
    <!-- Page title for My Story options -->
    <string name="MyStorySettingsFragment__my_story">ကျွန်ုပ်၏ စတိုရီ</string>
    <!-- Number of total signal connections displayed in "All connections" row item -->
    <plurals name="MyStorySettingsFragment__viewers">
        <item quantity="other">ကြည့်ရှုသူ %1$d ဦး</item>
    </plurals>
    <!-- Button on all signal connections row to view all signal connections. Please keep as short as possible. -->
    <string name="MyStorySettingsFragment__view">ကြည့်မယ်</string>
    <!-- Section heading for story visibility -->
    <string name="MyStorySettingsFragment__who_can_view_this_story">ဤစတိုရီကို ကြည့်နိုင်မည့်သူများ</string>
    <!-- Clickable option for selecting people to hide your story from -->
    <string name="MyStorySettingsFragment__hide_story_from">ဖော်ပြပါသူများမှ စတိုရီကို ဝှက်ရန်</string>
    <!-- Privacy setting title for sending stories to all your signal connections -->
    <string name="MyStorySettingsFragment__all_signal_connections">Signal အဆက်အသွယ်များ အားလုံး</string>
    <!-- Privacy setting description for sending stories to all your signal connections -->
    <string name="MyStorySettingsFragment__share_with_all_connections">အဆက်အသွယ်များ အားလုံးထံ ဝေမျှရန်</string>
    <!-- Privacy setting title for sending stories to all except the specified connections -->
    <string name="MyStorySettingsFragment__all_except">ဖော်ပြပါမှလွဲ၍…</string>
    <!-- Privacy setting description for sending stories to all except the specified connections -->
    <string name="MyStorySettingsFragment__hide_your_story_from_specific_people">သင့်စတိုရီကို အချို့သူများ မမြင်အောင် ဝှက်ရန်</string>
    <!-- Summary of clickable option displaying how many people you have excluded from your story -->
    <plurals name="MyStorySettingsFragment__d_people_excluded">
        <item quantity="other">%1$d ဦး ဖယ်ထားပါသည်</item>
    </plurals>
    <!-- Privacy setting title for only sharing your story with specified connections -->
    <string name="MyStorySettingsFragment__only_share_with">ဖော်ပြထားသူများထံသာ ဝေမျှရန်…</string>
    <!-- Privacy setting description for only sharing your story with specified connections -->
    <string name="MyStorySettingsFragment__only_share_with_selected_people">ရွေးထားသူများထံသာ ဝေမျှရန်</string>
    <!-- Summary of clickable option displaying how many people you have included to send to in your story -->
    <plurals name="MyStorySettingsFragment__d_people">
        <item quantity="other">%1$d ဦး</item>
    </plurals>
    <!-- My story privacy fine print about what the privacy settings are for -->
    <string name="MyStorySettingsFragment__choose_who_can_view_your_story">သင့်စတိုရီကို မြင်နိုင်မည့်သူများအား ရွေးချယ်ပါ။ ပြောင်းလဲမှုများသည် သင်ပို့ထားပြီးဖြစ်သည့် စတိုရီများအပေါ် သက်ရောက်မှု မရှိပါ။</string>
    <!-- Section header for options related to replies and reactions -->
    <string name="MyStorySettingsFragment__replies_amp_reactions">ပြန်စာများနှင့် တုံ့ပြန်မှုများ</string>
    <!-- Switchable option for allowing replies and reactions on your stories -->
    <string name="MyStorySettingsFragment__allow_replies_amp_reactions">ပြန်စာများနှင့် တုံ့ပြန်မှုများကို ခွင့်ပြုရန်</string>
    <!-- Summary for switchable option allowing replies and reactions on your story -->
    <string name="MyStorySettingsFragment__let_people_who_can_view_your_story_react_and_reply">သင့်စတိုရီကို ကြည့်နိုင်သူများအား တုံ့ပြန်မှု ပေးရန်နှင့် ပြန်စာပို့ရန် ခွင့်ပြုပါ</string>
    <!-- Signal connections bolded text in the Signal Connections sheet -->
    <string name="SignalConnectionsBottomSheet___signal_connections">Signal အဆက်အသွယ်များ</string>
    <!-- Displayed at the top of the signal connections sheet. Please remember to insert strong tag as required. -->
    <string name="SignalConnectionsBottomSheet__signal_connections_are_people">Signal အဆက်အသွယ်များသည် ယုံကြည်ရသူအဖြစ် သင်ရွေးချယ်ထားသူများ ဖြစ်ပါသည်၊ သို့မဟုတ်-</string>
    <!-- Signal connections sheet bullet point 1 -->
    <string name="SignalConnectionsBottomSheet__starting_a_conversation">စကားဝိုင်း စတင်ခြင်း</string>
    <!-- Signal connections sheet bullet point 2 -->
    <string name="SignalConnectionsBottomSheet__accepting_a_message_request">မက်ဆေ့ချ် တောင်းဆိုချက်ကို လက်ခံခြင်း</string>
    <!-- Signal connections sheet bullet point 3 -->
    <string name="SignalConnectionsBottomSheet__having_them_in_your_system_contacts">သင့်စနစ်ထဲရှိ အဆက်အသွယ်များတွင် ၎င်းတို့ ရှိပြီးခြင်း</string>
    <!-- Note at the bottom of the Signal connections sheet -->
    <string name="SignalConnectionsBottomSheet__your_connections_can_see_your_name">"သင့်အဆက်အသွယ်များက သင့်အမည်နှင့် ဓာတ်ပုံကို မြင်နိုင်ပြီး ၎င်းတို့အတွက် မဝှက်ထားပါက \"ကျွန်ုပ်၏ စတိုရီ\" တွင် ပို့စ်များကို မြင်နိုင်ပါသည်။"</string>
    <!-- Clickable option to add a viewer to a custom story -->
    <string name="PrivateStorySettingsFragment__add_viewer">ကြည့်ရှုသူ ပေါင်းထည့်ရန်</string>
    <!-- Clickable option to delete a custom story -->
    <string name="PrivateStorySettingsFragment__delete_custom_story">စိတ်ကြိုက်စတိုရီကို ဖျက်ရန်</string>
    <!-- Dialog title when attempting to remove someone from a custom story -->
    <string name="PrivateStorySettingsFragment__remove_s">%1$s ကို ဖယ်ရှားမည်လား။</string>
    <!-- Dialog message when attempting to remove someone from a custom story -->
    <string name="PrivateStorySettingsFragment__this_person_will_no_longer">ဤပုဂ္ဂိုလ်က သင့်စတိုရီကို မမြင်နိုင်တော့ပါ။</string>
    <!-- Positive action label when attempting to remove someone from a custom story -->
    <string name="PrivateStorySettingsFragment__remove">ဖယ်ရှားမယ်</string>
    <!-- Dialog title when deleting a custom story -->
    <string name="PrivateStorySettingsFragment__are_you_sure">သေချာပါသလား။</string>
    <!-- Dialog message when deleting a custom story -->
    <string name="PrivateStorySettingsFragment__this_action_cannot">ဤလုပ်ဆောင်ချက်ကို ပြန်လုပ်၍ မရနိုင်ပါ။</string>
    <!-- Page title for editing a custom story name -->
    <string name="EditPrivateStoryNameFragment__edit_story_name">စတိုရီ အမည်ကို ပြင်ဆင်ရန်</string>
    <!-- Input field hint when editing a custom story name -->
    <string name="EditPrivateStoryNameFragment__story_name">စတိုရီ အမည်</string>
    <!-- Save button label when editing a custom story name -->
    <string name="EditPrivateStoryNameFragment__save">သိမ်းမယ်</string>
    <!-- Displayed in text post creator before user enters text -->
    <string name="TextStoryPostCreationFragment__tap_to_add_text">စာသားပေါင်းထည့်ရန် နှိပ်ပါ</string>
    <!-- Button label for changing font when creating a text post -->
    <string name="TextStoryPostTextEntryFragment__aa">Aa</string>
    <!-- Displayed in text post creator when prompting user to enter text -->
    <string name="TextStoryPostTextEntryFragment__add_text">စာသားထည့်ရန်</string>
    <!-- Content description for \'done\' button when adding text to a story post -->
    <string name="TextStoryPostTextEntryFragment__done_adding_text">စာသားထည့်ခြင်း ပြုလုပ်ပြီး</string>
    <!-- Text label for media selection toggle -->
    <string name="MediaSelectionActivity__text">စာသား</string>
    <!-- Camera label for media selection toggle -->
    <string name="MediaSelectionActivity__camera">ကင်မရာ</string>
    <!-- Hint for entering a URL for a text post -->
    <string name="TextStoryPostLinkEntryFragment__type_or_paste_a_url">ရိုက်ထည့်ပါ သို့မဟုတ် URL ကို ကူးထည့်ပါ</string>
    <!-- Displayed prior to the user entering a URL for a text post -->
    <string name="TextStoryPostLinkEntryFragment__share_a_link_with_viewers_of_your_story">သင့်စတိုရီ ကြည့်ရှုသူများနှင့် လင့်ခ် မျှဝေရန်</string>
    <!-- Hint text for searching for a story text post recipient. -->
    <string name="TextStoryPostSendFragment__search">ရှာဖွေမယ်</string>
    <!-- Toast shown when an unexpected error occurs while sending a text story -->
    <string name="TextStoryPostSendFragment__an_unexpected_error_occurred_try_again">မမျှော်လင့်ထားသော ချို့ယွင်းချက် ဖြစ်ပေါ်ခဲ့သည်</string>
    <!-- Toast shown when a trying to add a link preview to a text story post and the link/url is not valid (e.g., missing .com at the end) -->
    <string name="TextStoryPostSendFragment__please_enter_a_valid_link">မှန်ကန်သည့် လင့်ခ်ကို ဖြည့်ပေးပါ။</string>
    <!-- Title for screen allowing user to exclude "My Story" entries from specific people -->
    <string name="ChangeMyStoryMembershipFragment__all_except">ဖော်ပြပါမှလွဲ၍…</string>
    <!-- Title for screen allowing user to only share "My Story" entries with specific people -->
    <string name="ChangeMyStoryMembershipFragment__only_share_with">ဖော်ပြထားသူများထံသာ ဝေမျှရန်…</string>
    <!-- Done button label for hide story from screen -->
    <string name="HideStoryFromFragment__done">ပြီးပါပြီ</string>
    <!-- Dialog title for removing a group story -->
    <string name="StoryDialogs__remove_group_story">အဖွဲ့ စတိုရီကို ဖယ်ရှားမည်လား။</string>
    <!-- Dialog message for removing a group story -->
    <string name="StoryDialogs__s_will_be_removed">\"%1$s\" ကို ဖယ်ရှားသွားပါမည်။</string>
    <!-- Dialog positive action for removing a group story -->
    <string name="StoryDialogs__remove">ဖယ်ရှားမယ်</string>
    <!-- Dialog title for deleting a custom story -->
    <string name="StoryDialogs__delete_custom_story">စိတ်ကြိုက်စတိုရီကို ဖျက်မည်လား။</string>
    <!-- Dialog message for deleting a custom story -->
    <string name="StoryDialogs__s_and_updates_shared">\"%1$s\" နှင့် ဤစတိုရီအတွက် ဝေမျှထားသည့် အပ်ဒိတ်များကို ဖျက်သွားပါမည်။</string>
    <!-- Dialog positive action for deleting a custom story -->
    <string name="StoryDialogs__delete">ဖျက်ပါ</string>
    <!-- Dialog title for first time sending something to a beta story -->
    <string name="StoryDialogs__stories_is_available_to">စတိုရီများကို Signal Beta သုံးစွဲသူများအတွက်သာ ရရှိနိုင်ပါသည်။</string>
    <!-- Dialog message for first time sending something to a beta story -->
    <string name="StoryDialogs__if_you_share_a_story">သင်သည် စတိုရီတစ်ခုကို ဝေမျှပါက Signal Beta ရှိ လူများသည် ၎င်းကို မြင်ရပါမည်။</string>
    <!-- Dialog title for first time adding something to a story -->
    <string name="StoryDialogs__add_to_story_q">စတိုရီတွင် ပေါင်းထည့်မည်လား။</string>
    <!-- Dialog message for first time adding something to a story -->
    <string name="StoryDialogs__adding_content">သင့်စတိုရီတွင် ပေါင်းထည့်လိုက်သော အကြောင်းအရာကို သင်၏ Signal အဆက်အသွယ်များအား ၂၄ နာရီ ကြည့်ရှုခွင့်ပြုပါသည်။ သင့်စတိုရီအား ကြည့်ရှုနိုင်သူများကို ဆက်တင်တွင် ပြောင်းနိုင်ပါသည်။</string>
    <!-- First time share to story dialog: Positive action to go ahead and add to story -->
    <string name="StoryDialogs__add_to_story">စတိုရီတွင် ပေါင်းထည့်ရန်</string>
    <!-- First time share to story dialog: Neutral action to edit who can view "My Story" -->
    <string name="StoryDialogs__edit_viewers">ကြည့်ရှုသူများကို ပြင်ဆင်ရန်</string>
    <!-- Error message shown when a failure occurs during story send -->
    <string name="StoryDialogs__story_could_not_be_sent">စတိုရီကို ပို့၍ မရနိုင်ပါ။ သင့်ချိတ်ဆက်မှုကို စစ်ဆေးပြီး ထပ်ကြိုးစားပါ။</string>
    <!-- Error message dialog button to resend a previously failed story send -->
    <string name="StoryDialogs__send">ပေးပို့မယ်</string>
    <!-- Action button for turning off stories when stories are present on the device -->
    <string name="StoryDialogs__turn_off_and_delete">ပိတ်ပြီး ဖျက်ရန်</string>
    <!-- Privacy Settings toggle title for stories -->
    <string name="PrivacySettingsFragment__share_and_view_stories">စတိုရီများကို မျှဝေကြည့်ရှုရန်</string>
    <!-- Privacy Settings toggle summary for stories -->
    <string name="PrivacySettingsFragment__you_will_no_longer_be_able">ဤရွေးချယ်မှုကို ပိတ်ထားချိန်တွင် စတိုရီများ မျှဝေခြင်း သို့မဟုတ် ကြည့်ခြင်းကို လုပ်ဆောင်နိုင်တော့မည် မဟုတ်ပါ။</string>
    <!-- New story viewer selection screen title -->
    <string name="CreateStoryViewerSelectionFragment__choose_viewers">ကြည့်ရှုသူများကို ရွေးချယ်ရန်</string>
    <!-- New story viewer selection action button label -->
    <string name="CreateStoryViewerSelectionFragment__next">နောက်ထက်</string>
    <!-- New story viewer selection screen title as recipients are selected -->
    <plurals name="SelectViewersFragment__d_viewers">
        <item quantity="other">ကြည့်ရှုသူ %1$d ဦး</item>
    </plurals>
    <!-- Name story screen title -->
    <string name="CreateStoryWithViewersFragment__name_story">စတိုရီကို အမည်ပေးရန်</string>
    <!-- Name story screen note under text field -->
    <string name="CreateStoryWithViewersFragment__only_you_can">ဤစတိုရီ၏ အမည်ကို သင်တစ်ဦးတည်းသာ မြင်နိုင်ပါသည်။</string>
    <!-- Name story screen label hint -->
    <string name="CreateStoryWithViewersFragment__story_name_required">စတိုရီ အမည် (လိုအပ်ပါသည်)</string>
    <!-- Name story screen viewers subheading -->
    <string name="CreateStoryWithViewersFragment__viewers">ကြည့်ရှုသူများ</string>
    <!-- Name story screen create button label -->
    <string name="CreateStoryWithViewersFragment__create">ဖန်တီးပါ</string>
    <!-- Name story screen error when save attempted with no label -->
    <string name="CreateStoryWithViewersFragment__this_field_is_required">ကွက်လပ်မှာဖြည့်ရန်လိုအပ်ပါသည်။</string>
    <!-- Name story screen error when save attempted but label is duplicate -->
    <string name="CreateStoryWithViewersFragment__there_is_already_a_story_with_this_name">ဤအမည်ဖြင့် စတိုရီ ရှိပြီးဖြစ်ပါသည်။</string>
    <!-- Text for select all action when editing recipients for a story -->
    <string name="BaseStoryRecipientSelectionFragment__select_all">အားလုံးကို ရွေးမယ်</string>
    <!-- Choose story type bottom sheet title -->
    <string name="ChooseStoryTypeBottomSheet__choose_your_story_type">သင့်စတိုရီ အမျိုးအစားကို ရွေးချယ်ရန်</string>
    <!-- Choose story type bottom sheet new story row title -->
    <string name="ChooseStoryTypeBottomSheet__new_custom_story">စိတ်ကြိုက်စတိုရီ အသစ်</string>
    <!-- Choose story type bottom sheet new story row summary -->
    <string name="ChooseStoryTypeBottomSheet__visible_only_to">အချို့သူများကသာ မြင်နိုင်သည်</string>
    <!-- Choose story type bottom sheet group story title -->
    <string name="ChooseStoryTypeBottomSheet__group_story">အဖွဲ့ စတိုရီ</string>
    <!-- Choose story type bottom sheet group story summary -->
    <string name="ChooseStoryTypeBottomSheet__share_to_an_existing_group">ရှိပြီးသား အဖွဲ့တွင် မျှဝေရန်</string>
    <!-- Choose groups bottom sheet title -->
    <string name="ChooseGroupStoryBottomSheet__choose_groups">အဖွဲ့များ ရွေးချယ်ရန်</string>
    <!-- Displayed when copying group story reply text to clipboard -->
    <string name="StoryGroupReplyFragment__copied_to_clipboard">ကလစ်ဘုတ် သို့ ကူးယူပြီး</string>
    <!-- Displayed in story caption when content is longer than 5 lines -->
    <string name="StoryViewerPageFragment__see_more">… နောက်ထပ် ကြည့်ရန်</string>
    <!-- Displayed in toast after sending a direct reply -->
    <string name="StoryDirectReplyDialogFragment__sending_reply">ပြန်စာ ပို့နေဆဲ…</string>
    <!-- Displayed in the viewer when a story is no longer available -->
    <string name="StorySlateView__this_story_is_no_longer_available">ဤစတိုရီကို မရရှိနိုင်တော့ပါ</string>
    <!-- Displayed in the viewer when a story has permanently failed to download. -->
    <string name="StorySlateView__cant_download_story_s_will_need_to_share_it_again">စတိုရီကို ဒေါင်းလုဒ်လုပ်၍ မရပါ။ %1$s သည် ၎င်းကို ထပ်ပို့ရန် လိုအပ်ပါသည်။</string>
    <!-- Displayed in the viewer when the network is not available -->
    <string name="StorySlateView__no_internet_connection">အင်တာနက် ချိတ်ဆက်မှု မရှိ</string>
    <!-- Displayed in the viewer when network is available but content could not be downloaded -->
    <string name="StorySlateView__couldnt_load_content">အကြောင်းအရာကို ထည့်သွင်းလုပ်ဆောင်မရပါ</string>
    <!-- Toasted when the user externally shares to a text story successfully -->
    <string name="TextStoryPostCreationFragment__sent_story">စတိုရီ ပို့ရန်</string>
    <!-- Toasted when the user external share to a text story fails -->
    <string name="TextStoryPostCreationFragment__failed_to_send_story">စတိုရီ ပို့ရန် မအောင်မြင်ပါ</string>
    <!-- Displayed in a dialog to let the user select a given users story -->
    <string name="StoryDialogs__view_story">စတိုရီ ကြည့်ရန်</string>
    <!-- Displayed in a dialog to let the user select a given users profile photo -->
    <string name="StoryDialogs__view_profile_photo">ပရိုဖိုင်ပုံ ကြည့်ရန်</string>

    <!-- Title for a notification at the bottom of the chat list suggesting that the user disable censorship circumvention because the service has become reachable -->
    <string name="TurnOffCircumventionMegaphone_turn_off_censorship_circumvention">ဆင်ဆာရှောင်တိမ်းမှုကို ပိတ်မည်လား။</string>
    <!-- Body for a notification at the bottom of the chat list suggesting that the user disable censorship circumvention because the service has become reachable -->
    <string name="TurnOffCircumventionMegaphone_you_can_now_connect_to_the_signal_service_directly">ပိုမိုကောင်းမွန်သည့် အတွေ့အကြုံအတွက် Signal ဝန်ဆောင်မှုကို ယခု တိုက်ရိုက်ချိတ်ဆက်နိုင်ပါပြီ။</string>
    <!-- Label for a button to dismiss a notification at the bottom of the chat list suggesting that the user disable censorship circumvention because the service has become reachable -->
    <string name="TurnOffCircumventionMegaphone_no_thanks">မလုပ်လိုပါ။</string>
    <!-- Label for a button in a notification at the bottom of the chat list to turn off censorship circumvention -->
    <string name="TurnOffCircumventionMegaphone_turn_off">ပိတ်မည်</string>

    <!-- Conversation Item label for when you react to someone else\'s story -->
    <string name="ConversationItem__you_reacted_to_s_story">သင်သည် %1$s ၏ စတိုရီကို တုံ့ပြန်မှု ပေးခဲ့ပါသည်</string>
    <!-- Conversation Item label for reactions to your story -->
    <string name="ConversationItem__reacted_to_your_story">သင့်စတိုရီကို တုံ့ပြန်မှု ပေးခဲ့ပါသည်</string>
    <!-- Conversation Item label for reactions to an unavailable story -->
    <string name="ConversationItem__reacted_to_a_story">စတိုရီတစ်ခုကို တုံ့ပြန်မှု ပေးခဲ့ပါသည်</string>

    <!-- endregion -->
    <!-- Content description for expand contacts chevron -->
    <string name="ExpandModel__view_more">ပိုမို ကြည့်ရှုရန်</string>
    <string name="StoriesLinkPopup__visit_link">လင့်ခ်အတိုင်း သွားကြည့်ရန်</string>

    <!-- Gift price and duration, formatted as: {price} dot {n} day duration -->
    <plurals name="GiftRowItem_s_dot_d_day_duration">
        <item quantity="other">%1$s · %2$d ရက်တာကာလ</item>
    </plurals>
    <!-- Tagline for gift row items -->
    <string name="GiftRowItem__send_a_gift_badge">လက်ဆောင်ဘဲ့ဂျ် ပို့ရန်</string>
    <!-- Headline text on start fragment for gifting a badge -->
    <string name="GiftFlowStartFragment__gift_a_badge">ဘဲ့ဂျ် လက်ဆောင်ပေးရန်</string>
    <!-- Description text on start fragment for gifting a badge -->
    <string name="GiftFlowStartFragment__gift_someone_a_badge">၎င်းတို့၏ အမည်ဖြင့် Signal အတွက် လှူဒါန်းမှုပြုလုပ်သူများကို ဘဲ့ဂျ်တစ်ခုစီ လက်ဆောင်ပေးသွားပါမည်။ လှူဒါန်းသူများသည် ၎င်းတို့၏ ပရိုဖိုင် ဓာတ်ပုံတွင် ပြသရန် ဘဲ့ဂျ်ကို ရရှိပါမည်။</string>
    <!-- Action button label for start fragment for gifting a badge -->
    <string name="GiftFlowStartFragment__next">နောက်ထက်</string>
    <!-- Title text on choose recipient page for badge gifting -->
    <string name="GiftFlowRecipientSelectionFragment__choose_recipient">လက်ခံသူ ရွေးရန်</string>
    <!-- Title text on confirm gift page -->
    <string name="GiftFlowConfirmationFragment__confirm_gift">လက်ဆောင် အတည်ပြုရန်</string>
    <!-- Heading text specifying who the gift will be sent to -->
    <string name="GiftFlowConfirmationFragment__send_to">ဖော်ပြပါသို့ ပို့ရန်</string>
    <!-- Text explaining that gift will be sent to the chosen recipient -->
    <string name="GiftFlowConfirmationFragment__your_gift_will_be_sent_in">သင့်လက်ဆောင်ကို လက်ခံသူထံ တစ်ဦးချင်း ၁-၁ မက်ဆေ့ချ်ဖြင့် ပေးပို့သွားပါမည်။ သင့်ကိုယ်ပိုင်မက်ဆေ့ချ်ကို အောက်တွင် ပေါင်းထည့်ပါ။</string>
    <!-- Text explaining that this gift is a one time donation -->
    <string name="GiftFlowConfirmationFragment__one_time_donation">တစ်ကြိမ်စာ လှူဒါန်းမှု</string>
    <!-- Hint for add message input -->
    <string name="GiftFlowConfirmationFragment__add_a_message">မက်ဆေ့ချ် ပေါင်းထည့်ရန်</string>
    <!-- Displayed in the dialog while verifying the chosen recipient -->
    <string name="GiftFlowConfirmationFragment__verifying_recipient">လက်ခံသူ အတည်ပြုနေဆဲ…</string>
    <!-- Title for sheet shown when opening a redeemed gift -->
    <string name="ViewReceivedGiftBottomSheet__s_sent_you_a_gift">%1$s သည် သင့်ထံ လက်ဆောင်တစ်ခု ပို့ခဲ့ပါသည်</string>
    <!-- Title for sheet shown when opening a sent gift -->
    <string name="ViewSentGiftBottomSheet__thanks_for_your_support">သင့်ပံ့ပိုးကူညီမှုအတွက် ကျေးဇူးတင်ပါသည်။</string>
    <!-- Description for sheet shown when opening a redeemed gift -->
    <string name="ViewReceivedGiftBottomSheet__youve_received_a_gift_badge">သင်သည် %1$s ထံမှ လက်ဆောင်ဘဲ့ဂျ်ကို လက်ခံရရှိခဲ့ပါသည်။ သင့်ပရိုဖိုင်တွင် ဤဘဲ့ဂျ်ကို ပြသခြင်းဖြင့် Signal ကို သဘောပေါက်မှု ဖန်တီးနိုင်ရန် ကူညီပေးပါ။</string>
    <!-- Description for sheet shown when opening a sent gift -->
    <string name="ViewSentGiftBottomSheet__youve_gifted_a_badge">သင်သည် %1$s ကို ဘဲ့ဂျ်တစ်ခု လက်ဆောင်ပေးထားပါသည်။ ၎င်းတို့ လက်ခံလိုက်သည့်အခါ ၎င်းတို့၏ ဘဲ့ဂျ်ကို ပြသရန် သို့မဟုတ် ဝှက်ထားရန် ရွေးချယ်ခွင့် ရှိပါမည်။</string>
    <!-- Primary action for pending gift sheet to redeem badge now -->
    <string name="ViewReceivedGiftSheet__redeem">လဲလှယ်ရန်</string>
    <!-- Primary action for pending gift sheet to redeem badge later -->
    <string name="ViewReceivedGiftSheet__not_now">ယခု မလုပ်ဆောင်သေးပါ။</string>
    <!-- Dialog text while redeeming a gift -->
    <string name="ViewReceivedGiftSheet__redeeming_gift">လက်ဆောင် လဲနေဆဲ…</string>
    <!-- Snackbar text when user presses "not now" on redemption sheet -->
    <string name="ConversationFragment__you_can_redeem_your_badge_later">နောင်အခါ သင့်ဘဲ့ဂျ်ကို လဲလှယ်နိုင်ပါသည်။</string>
    <!-- Description text in gift thanks sheet -->
    <string name="GiftThanksSheet__youve_gifted_a_badge_to_s">သင်သည် %1$s ကို ဘဲ့ဂျ်တစ်ခု လက်ဆောင်ပေးထားပါသည်။ ၎င်းတို့ လက်ခံလိုက်သည့်အခါ ၎င်းတို့၏ ဘဲ့ဂျ်ကို ပြသရန် သို့မဟုတ် ဝှက်ထားရန် ရွေးချယ်ခွင့် ရှိပါမည်။</string>
    <!-- Expired gift sheet title -->
    <string name="ExpiredGiftSheetConfiguration__your_gift_badge_has_expired">သင့်လက်ဆောင်ဘဲ့ဂျ်သည် သက်တမ်းကုန်သွားပါပြီ</string>
    <!-- Expired gift sheet top description text -->
    <string name="ExpiredGiftSheetConfiguration__your_gift_badge_has_expired_and_is">သင့်လက်ဆောင်ဘဲ့ဂျ်သည် သက်တမ်းကုန်သွားပါပြီ၊ သင့်ပရိုဖိုင်၌ ၎င်းကို အခြားသူများအား ပြနိုင်တော့မည် မဟုတ်ပါ။</string>
    <!-- Expired gift sheet bottom description text -->
    <string name="ExpiredGiftSheetConfiguration__to_continue">သင့်အတွက် ဖန်တီးထားသော နည်းပညာကို ဆက်လက်ပံ့ပိုးကူညီနိုင်ရန် လစဉ် ပါဝင်အားဖြည့်သူ လုပ်ရန် စဉ်းစားပေးပါ။</string>
    <!-- Expired gift sheet make a monthly donation button -->
    <string name="ExpiredGiftSheetConfiguration__make_a_monthly_donation">လစဉ် လှူဒါန်းမှု ပြုလုပ်ရန်</string>
    <!-- Expired gift sheet not now button -->
    <string name="ExpiredGiftSheetConfiguration__not_now">ယခု မလုပ်ဆောင်သေးပါ။</string>
    <!-- My Story label designating that we will only share with the selected viewers. -->
    <string name="ContactSearchItems__only_share_with">ဖော်ပြပါထံသာဝေမျှရန်</string>
    <!-- Label under name for custom stories -->
    <plurals name="ContactSearchItems__custom_story_d_viewers">
        <item quantity="other">စိတ်ကြိုက်စတိုရီ · ကြည့်ရှုသူ · %1$d ဦး</item>
    </plurals>
    <!-- Label under name for group stories -->
    <plurals name="ContactSearchItems__group_story_d_viewers">
        <item quantity="other">အဖွဲ့ စတိုရီ · ကြည့်ရှုသူ · %1$d ဦး</item>
    </plurals>
    <!-- Label under name for groups -->
    <plurals name="ContactSearchItems__group_d_members">
        <item quantity="other">%1$d အဖွဲ့ဝင်များ</item>
    </plurals>
    <!-- Label under name for my story -->
    <plurals name="ContactSearchItems__my_story_s_dot_d_viewers">
        <item quantity="other">%1$s · ကြည့်ရှုသူ %2$d ဦး</item>
    </plurals>
    <!-- Label under name for My Story when first sending to my story -->
    <string name="ContactSearchItems__tap_to_choose_your_viewers">သင်၏ ကြည့်ရှုသူများကို ရွေးရန် နှိပ်ပါ</string>
    <!-- Label for context menu item to open story settings -->
    <string name="ContactSearchItems__story_settings">စတိုရီ ဆက်တင်</string>
    <!-- Label for context menu item to remove a group story from contact results -->
    <string name="ContactSearchItems__remove_story">စတိုရီ ဖယ်ရှားရန်</string>
    <!-- Label for context menu item to delete a custom story -->
    <string name="ContactSearchItems__delete_story">စတိုရီ ဖျက်ရန်</string>
    <!-- Dialog title for removing a group story -->
    <string name="ContactSearchMediator__remove_group_story">အဖွဲ့ စတိုရီကို ဖယ်ရှားမည်လား။</string>
    <!-- Dialog message for removing a group story -->
    <string name="ContactSearchMediator__this_will_remove">၎င်းသည် ဤစာရင်းမှ စတိုရီကို ဖယ်ရှားပစ်ပါမည်။ ဤအဖွဲ့မှ စတိုရီများကို သင် ဆက်လက်ကြည့်ရှုနိုင်ပါမည်။</string>
    <!-- Dialog action item for removing a group story -->
    <string name="ContactSearchMediator__remove">ဖယ်ရှားမယ်</string>
    <!-- Dialog title for deleting a custom story -->
    <string name="ContactSearchMediator__delete_story">စတိုရီကို ဖျက်မည်လား။</string>
    <!-- Dialog message for deleting a custom story -->
    <string name="ContactSearchMediator__delete_the_custom">စိတ်ကြိုက်စတိုရီ \"%1$s\" ကို ဖျက်မည်လား။</string>
    <!-- Dialog action item for deleting a custom story -->
    <string name="ContactSearchMediator__delete">ဖျက်မယ်</string>
    <!-- Gift expiry days remaining -->
    <plurals name="Gifts__d_days_remaining">
        <item quantity="other">%1$d ရက် ကျန်ပါသည်</item>
    </plurals>
    <!-- Gift expiry hours remaining -->
    <plurals name="Gifts__d_hours_remaining">
        <item quantity="other">%1$d နာရီ ကျန်ပါသည်</item>
    </plurals>
    <!-- Gift expiry minutes remaining -->
    <plurals name="Gifts__d_minutes_remaining">
        <item quantity="other">%1$d မိနစ် ကျန်ပါသည်</item>
    </plurals>
    <!-- Gift expiry expired -->
    <string name="Gifts__expired">သက်တမ်းကုန်ပြီး</string>

    <!-- Label indicating that a user can tap to advance to the next post in a story -->
    <string name="StoryFirstTimeNavigationView__tap_to_advance">ရှေ့ဆက်ရန် နှိပ်ပါ</string>
    <!-- Label indicating swipe direction to skip current story -->
    <string name="StoryFirstTimeNavigationView__swipe_up_to_skip">ကျော်ရန် အပေါ်သို့ ပွတ်ဆွဲပါ</string>
    <!-- Label indicating swipe direction to exit story viewer -->
    <string name="StoryFirstTimeNavigationView__swipe_right_to_exit">ထွက်ရန် ညာဘက်သို့ ပွတ်ဆွဲပါ</string>
    <!-- Button label to confirm understanding of story navigation -->
    <string name="StoryFirstTimeNagivationView__got_it">ရပြီ</string>
    <!-- Content description for vertical context menu button in safety number sheet rows -->
    <string name="SafetyNumberRecipientRowItem__open_context_menu">အကြောင်းအရာ မီနူးကို ဖွင့်ရန်</string>
    <!-- Sub-line when a user is verified. -->
    <string name="SafetyNumberRecipientRowItem__s_dot_verified">%1$s · အတည်ပြုပြီး</string>
    <!-- Sub-line when a user is verified. -->
    <string name="SafetyNumberRecipientRowItem__verified">အတည်ပြုပြီး</string>
    <!-- Title of safety number changes bottom sheet when showing individual records -->
    <string name="SafetyNumberBottomSheetFragment__safety_number_changes">လုံခြုံရေးနံပါတ် ပြောင်းလဲမှုများ</string>
    <!-- Message of safety number changes bottom sheet when showing individual records -->
    <string name="SafetyNumberBottomSheetFragment__the_following_people">ဖော်ပြထားသူများသည် Signal ကို ပြန်လည်ထည့်သွင်းခဲ့ပါသည် သို့မဟုတ် စက်များ ပြောင်းခဲ့ပါသည်။ လုံခြုံရေးနံပါတ်အသစ်ကို အတည်ပြုရန် လက်ခံသူကို နှိပ်ပါ။ ဤသည်ကို မလုပ်လည်း ဖြစ်ပါသည်။</string>
    <!-- Title of safety number changes bottom sheet when not showing individual records -->
    <string name="SafetyNumberBottomSheetFragment__safety_number_checkup">လုံခြုံရေးနံပါတ် စစ်ဆေးမှု</string>
    <!-- Title of safety number changes bottom sheet when not showing individual records and user has seen review screen -->
    <string name="SafetyNumberBottomSheetFragment__safety_number_checkup_complete">လုံခြုံရေးနံပါတ် စစ်ဆေးမှု ပြီးပါပြီ</string>
    <!-- Message of safety number changes bottom sheet when not showing individual records and user has seen review screen -->
    <string name="SafetyNumberBottomSheetFragment__all_connections_have_been_reviewed">ချိတ်ဆက်မှုများ အားလုံးကို ပြန်လည်စိစစ်ထားပါသည်၊ ဆက်လုပ်ရန်အတွက် ပေးပို့မည်ကို နှိပ်ပါ။</string>
    <!-- Message of safety number changes bottom sheet when not showing individual records -->
    <string name="SafetyNumberBottomSheetFragment__you_have_d_connections">သင့်တွင် Signal ကို ပြန်လည်ထည့်သွင်းထားသည့် သို့မဟုတ် စက်များ ပြောင်းထားသည့် အဆက်အသွယ် %1$d ဦး ရှိပါသည်။ ထိုသူတို့ထံ သင့်စတိုရီကို မဝေမျှမီ ၎င်းတို့၏ လုံခြုံရေးနံပါတ်ကို ပြန်လည်စိစစ်ပါ သို့မဟုတ် ၎င်းတို့အား သင့်စတိုရီမှ ဖယ်ရှားရန် စဉ်းစားပါ။</string>
    <!-- Menu action to launch safety number verification screen -->
    <string name="SafetyNumberBottomSheetFragment__verify_safety_number">စိတ်ချရသောနံပါတ်ကို စစ်ဆေးအတည်ပြုခြင်း</string>
    <!-- Menu action to remove user from story -->
    <string name="SafetyNumberBottomSheetFragment__remove_from_story">စတိုရီမှ ဖယ်ရှားရန်</string>
    <!-- Action button at bottom of SafetyNumberBottomSheetFragment to send anyway -->
    <string name="SafetyNumberBottomSheetFragment__send_anyway">ဘာပဲဖြစ်ဖြစ်ပို့ပါ</string>
    <!-- Action button at bottom of SafetyNumberBottomSheetFragment to review connections -->
    <string name="SafetyNumberBottomSheetFragment__review_connections">အဆက်အသွယ်များကို ပြန်စိစစ်ရန်</string>
    <!-- Empty state copy for SafetyNumberBottomSheetFragment -->
    <string name="SafetyNumberBottomSheetFragment__no_more_recipients_to_show">ပြသရန် နောက်ထပ် လက်ခံသူများ မရှိတော့ပါ</string>
    <!-- Done button on safety number review fragment -->
    <string name="SafetyNumberReviewConnectionsFragment__done">ပြီးပါပြီ</string>
    <!-- Title of safety number review fragment -->
    <string name="SafetyNumberReviewConnectionsFragment__safety_number_changes">လုံခြုံရေးနံပါတ် ပြောင်းလဲမှုများ</string>
    <!-- Message of safety number review fragment -->
    <plurals name="SafetyNumberReviewConnectionsFragment__d_recipients_may_have">
        <item quantity="other">လက်ခံသူ %1$d ဦးသည် Signal ကို ပြန်လည်ထည့်သွင်းခဲ့ပါသည် သို့မဟုတ် စက်များ ပြောင်းခဲ့ပါသည်။ လုံခြုံရေးနံပါတ်အသစ်ကို အတည်ပြုရန် လက်ခံသူကို နှိပ်ပါ။ ဤသည်ကို မလုပ်လည်း ဖြစ်ပါသည်။</item>
    </plurals>
    <!-- Section header for 1:1 contacts in review fragment -->
    <string name="SafetyNumberBucketRowItem__contacts">အဆက်အသွယ်များ</string>
    <!-- Context menu label for distribution list headers in review fragment -->
    <string name="SafetyNumberReviewConnectionsFragment__remove_all">အားလုံး ဖယ်ရှားရန်</string>
    <!-- Context menu label for 1:1 contacts to remove from send -->
    <string name="SafetyNumberReviewConnectionsFragment__remove">ဖယ်ရှားမယ်</string>

    <!-- Title of initial My Story settings configuration shown when sending to My Story for the first time -->
    <string name="ChooseInitialMyStoryMembershipFragment__my_story_privacy">ကျွန်ုပ်၏ စတိုရီ ကိုယ်ပိုင်အချက်အလက်</string>
    <!-- Subtitle of initial My Story settings configuration shown when sending to My Story for the first time -->
    <string name="ChooseInitialMyStoryMembershipFragment__choose_who_can_see_posts_to_my_story_you_can_always_make_changes_in_settings">ကျွန်ုပ်၏ စတိုရီရှိ ပို့စ်များကို ကြည့်နိုင်မည့်သူများအား ရွေးချယ်ပါ။ ပြောင်းလဲမှုများကို ဆက်တင်တွင် အမြဲလုပ်နိုင်ပါသည်။</string>
    <!-- All connections option for initial My Story settings configuration shown when sending to My Story for the first time -->
    <string name="ChooseInitialMyStoryMembershipFragment__all_signal_connections">Signal အဆက်အသွယ်များ အားလုံး</string>
    <!-- All connections except option for initial My Story settings configuration shown when sending to My Story for the first time -->
    <string name="ChooseInitialMyStoryMembershipFragment__all_except">ဖော်ပြပါမှလွဲ၍…</string>
    <!-- Only with selected connections option for initial My Story settings configuration shown when sending to My Story for the first time -->
    <string name="ChooseInitialMyStoryMembershipFragment__only_share_with">ဖော်ပြထားသူများထံသာ ဝေမျှရန်…</string>

    <!-- Story info header sent heading -->
    <string name="StoryInfoHeader__sent">ပို့ပြီးပြီ</string>
    <!-- Story info header received heading -->
    <string name="StoryInfoHeader__received">လက်ခံရရှိပြီး</string>
    <!-- Story info header file size heading -->
    <string name="StoryInfoHeader__file_size">ဖိုင်အရွယ်အစား</string>
    <!-- Story info "Sent to" header -->
    <string name="StoryInfoBottomSheetDialogFragment__sent_to">သို့ပို့ပြီး</string>
    <!-- Story info "Sent from" header -->
    <string name="StoryInfoBottomSheetDialogFragment__sent_from">မှပေးပို့သည်</string>
    <!-- Story info "Failed" header -->
    <string name="StoryInfoBottomSheetDialogFragment__failed">မအောင်မြင်ပါ</string>
    <!-- Story Info context menu label -->
    <string name="StoryInfoBottomSheetDialogFragment__info">အချက်အလက်</string>

    <!-- StoriesPrivacySettingsFragment -->
    <!-- Explanation about how stories are deleted and managed -->
    <string name="StoriesPrivacySettingsFragment__story_updates_automatically_disappear">စတိုရီ အပ်ဒိတ်များသည် 24 နာရီ ကြာပြီးနောက် အော်တိုပျောက်သွားပါမည်။ သင့်စတိုရီကို မြင်နိုင်မည့်သူများအား ရွေးချယ်ပါ သို့မဟုတ် အချို့သော ကြည့်ရှုသူများ သို့မဟုတ် အဖွဲ့များဖြင့်သာ စတိုရီအသစ် ဖန်တီးပါ။</string>
    <!-- Preference title to turn off stories -->
    <string name="StoriesPrivacySettingsFragment__turn_off_stories">စတိုရီများ ပိတ်ရန်</string>
    <!-- Preference summary to turn off stories -->
    <string name="StoriesPrivacySettingsFragment__if_you_opt_out">သင်သည် စတိုရီများတွင် ပါဝင်ရန် မရွေးထားပါက စတိုရီများ ဝေမျှခြင်း သို့မဟုတ် ကြည့်ခြင်းများ လုပ်နိုင်တော့မည် မဟုတ်ပါ။</string>
    <!-- Preference title to turn on stories -->
    <string name="StoriesPrivacySettingsFragment__turn_on_stories">စတိုရီများ ဖွင့်ရန်</string>
    <!-- Preference summary to turn on stories -->
    <string name="StoriesPrivacySettingsFragment__share_and_view">အခြားသူများထံမှ စတိုရီများကို ဝေမျှခြင်း၊ ကြည့်ခြင်းများ ပြုလုပ်နိုင်ပါသည်။ စတိုရီများသည် 24 နာရီ ကြာပြီးနောက် အော်တို ပျောက်သွားပါမည်။</string>
    <!-- Dialog title to turn off stories -->
    <string name="StoriesPrivacySettingsFragment__turn_off_stories_question">စတိုရီများကို ပိတ်မည်လား။</string>
    <!-- Dialog message to turn off stories -->
    <string name="StoriesPrivacySettingsFragment__you_will_no_longer_be_able_to_share">သင်သည် စတိုရီများ ဝေမျှရန် သို့မဟုတ် ကြည့်ရန် လုပ်ဆောင်နိုင်တော့မည် မဟုတ်ပါ။ မကြာသေးမီက သင် ဝေမျှထားသည့် အပ်ဒိတ်များကိုလည်း ဖျက်ပစ်ပါမည်။</string>
    <!-- Page title when launched from stories landing screen -->
    <string name="StoriesPrivacySettingsFragment__story_privacy">စတိုရီ ကိုယ်ပိုင်အချက်အလက်</string>
    <!-- Header for section that lists out stories -->
    <string name="StoriesPrivacySettingsFragment__stories">စတိုရီများ</string>
    <!-- Story views header -->
    <string name="StoriesPrivacySettingsFragment__story_views">စတိုရီ ကြည့်ရှုမှုများ</string>
    <!-- Story view receipts toggle title -->
    <string name="StoriesPrivacySettingsFragment__view_receipts">လက်ခံရရှိမှုများကို ကြည့်ရန်</string>
    <!-- Story view receipts toggle message -->
    <string name="StoriesPrivacySettingsFragment__see_and_share">စတိုရီများကို ကြည့်ရှုချိန်အား ကြည့်ပြီး ဝေမျှပါ။ ပိတ်ထားပါက သင့်စတိုရီများကို အခြားသူများ ကြည့်သည့်အချိန်အား မြင်နိုင်မည် မဟုတ်ပါ။</string>

    <!-- NewStoryItem -->
    <string name="NewStoryItem__new_story">စတိုရီ အသစ်</string>

    <!-- GroupStorySettingsFragment -->
    <!-- Section header for who can view a group story -->
    <string name="GroupStorySettingsFragment__who_can_view_this_story">ဤစတိုရီကို ကြည့်နိုင်မည့်သူများ</string>
    <!-- Explanation of who can view a group story -->
    <string name="GroupStorySettingsFragment__members_of_the_group_s">"%1$s အဖွဲ့ဝင်များသည် ဤစတိုရီကို ကြည့်ခြင်း၊ အကြောင်းပြန်ခြင်းများ လုပ်နိုင်ပါသည်။ အဖွဲ့အတွင်းရှိ ဤချက်(တ်)အတွက် မန်ဘာပလန်ကို အပ်ဒိတ်လုပ်နိုင်ပါသည်။"</string>
    <!-- Preference label for removing this group story -->
    <string name="GroupStorySettingsFragment__remove_group_story">အဖွဲ့စတိုရီကို ဖယ်ရှားရန်</string>

    <!-- Generic title for overflow menus -->
    <string name="OverflowMenu__overflow_menu">ပိုလျှံမီနူး</string>

    <!-- SMS Export Service -->
    <!-- Displayed in the notification while export is running -->
    <string name="SignalSmsExportService__exporting_messages">မက်ဆေ့ချ်များ ထုတ်နေဆဲ…</string>
    <!-- Displayed in the notification title when export completes -->
    <string name="SignalSmsExportService__signal_sms_export_complete">Signal SMS ထုတ်သိမ်းမှု ပြီးပါပြီ</string>
    <!-- Displayed in the notification message when export completes -->
    <string name="SignalSmsExportService__tap_to_return_to_signal">Signal သို့ ပြန်သွားရန် နှိပ်ပါ</string>

    <!-- ExportYourSmsMessagesFragment -->
    <!-- Title of the screen -->
    <string name="ExportYourSmsMessagesFragment__export_your_sms_messages">သင့် SMS မက်ဆေ့ချ်များကို ထုတ်ရန်</string>
    <!-- Message of the screen -->
    <string name="ExportYourSmsMessagesFragment__you_can_export_your_sms_messages_to_your_phones_sms_database_and_youll_have_the_option_to_keep_or_remove_them_from_signal">သင့် SMS မက်ဆေ့ချ်များကို သင့်ဖုန်း၏ SMS ဒေတာဘေ့စ်တွင် ထုတ်သိမ်းနိုင်ပြီး ၎င်းတို့အား ဆက်သိမ်းထားရန် သို့မဟုတ် Signal မှ ဖယ်ရှားပစ်ရန် ရွေးချယ်စရာ ရှိပါမည်။ ဤသည်က သင့်ဖုန်းရှိ အခြားသော SMS အက်ပ်များအား ၎င်းတို့ကို ထည့်သွင်းခွင့်ပြုပါသည်။ ဤသည်က သင်၏ SMS မှတ်တမ်းကို ဝေမျှနိုင်သော ဖိုင်အဖြစ် ဖန်တီးမည် မဟုတ်ပါ။</string>
    <!-- Button label to begin export -->
    <string name="ExportYourSmsMessagesFragment__continue">ဆက်လုပ်ရန်</string>

    <!-- ExportingSmsMessagesFragment -->
    <!-- Title of the screen -->
    <string name="ExportingSmsMessagesFragment__exporting_sms_messages">SMS မက်ဆေ့ချ်များ ထုတ်ခြင်း</string>
    <!-- Message of the screen when exporting sms messages -->
    <string name="ExportingSmsMessagesFragment__this_may_take_awhile">အချိန်အနည်းငယ် ကြာနိုင်ပါသည်</string>
    <!-- Progress indicator for export -->
    <plurals name="ExportingSmsMessagesFragment__exporting_d_of_d">
        <item quantity="other">%1$d/%2$d ထုတ်နေဆဲ…</item>
    </plurals>
    <!-- Alert dialog title shown when we think a user may not have enough local storage available to export sms messages -->
    <string name="ExportingSmsMessagesFragment__you_may_not_have_enough_disk_space">သင့်တွင် လုံလောက်သည့် Disk နေရာလွတ် မရှိပါ</string>
    <!-- Alert dialog message shown when we think a user may not have enough local storage available to export sms messages, placeholder is the file size, e.g., 128kB -->
    <string name="ExportingSmsMessagesFragment__you_need_approximately_s_to_export_your_messages_ensure_you_have_enough_space_before_continuing">သင့်မက်ဆေ့ချ်များကို ထုတ်သိမ်းရန် ခန့်မှန်းခြေ %1$s လိုအပ်ပါသည်၊ ဆက်မလုပ်မီ လုံလောက်သည့် နေရာလွတ်ရှိကြောင်း သေချာပါစေ။</string>
    <!-- Alert dialog button to continue with exporting sms after seeing the lack of storage warning -->
    <string name="ExportingSmsMessagesFragment__continue_anyway">မည်သို့ပင်ဖြစ်စေ ဆက်လုပ်ရန်</string>
    <!-- Dialog text shown when Signal isn't granted the sms permission needed to export messages, different than being selected as the sms app -->
    <string name="ExportingSmsMessagesFragment__signal_needs_the_sms_permission_to_be_able_to_export_your_sms_messages">သင့် SMS မက်ဆေ့ချ်များကို ထုတ်သိမ်းနိုင်ရန် Signal သည် SMS ခွင့်ပြုချက် လိုအပ်ပါသည်။</string>

    <!-- ChooseANewDefaultSmsAppFragment -->
    <!-- Title of the screen -->
    <string name="ChooseANewDefaultSmsAppFragment__choose_a_new">ပုံသေ SMS အက်ပ်အသစ် ရွေးရန်</string>
    <!-- Button label to launch picker -->
    <string name="ChooseANewDefaultSmsAppFragment__continue">ဆက်လုပ်ရန်</string>
    <!-- Button label for when done with changing default SMS app -->
    <string name="ChooseANewDefaultSmsAppFragment__done">ပြီးပါပြီ</string>
    <!-- First step number/bullet for choose new default sms app instructions -->
    <string name="ChooseANewDefaultSmsAppFragment__bullet_1">၁</string>
    <!-- Second step number/bullet for choose new default sms app instructions -->
    <string name="ChooseANewDefaultSmsAppFragment__bullet_2">၂</string>
    <!-- Third step number/bullet for choose new default sms app instructions -->
    <string name="ChooseANewDefaultSmsAppFragment__bullet_3">၃</string>
    <!-- Fourth step number/bullet for choose new default sms app instructions -->
    <string name="ChooseANewDefaultSmsAppFragment__bullet_4">၄</string>
    <!-- Instruction step for choosing a new default sms app -->
    <string name="ChooseANewDefaultSmsAppFragment__tap_continue_to_open_the_defaults_apps_screen_in_settings">ဆက်တင်တွင် \"Default apps\" စခရင်ကို ဖွင့်ရန် \"Continue\" ကို နှိပ်ပါ။</string>
    <!-- Instruction step for choosing a new default sms app -->
    <string name="ChooseANewDefaultSmsAppFragment__select_sms_app_from_the_list">စာရင်းမှ \"SMS app\" ကို ရွေးပါ</string>
    <!-- Instruction step for choosing a new default sms app -->
    <string name="ChooseANewDefaultSmsAppFragment__choose_another_app_to_use_for_sms_messaging">SMS မက်ဆေ့ချ်အတွက် သုံးရန် အခြားအက်ပ်ကို ရွေးပါ</string>
    <!-- Instruction step for choosing a new default sms app -->
    <string name="ChooseANewDefaultSmsAppFragment__return_to_signal">Signal သို့ ပြန်သွားပါ</string>
    <!-- Instruction step for choosing a new default sms app -->
    <string name="ChooseANewDefaultSmsAppFragment__open_your_phones_settings_app">သင့်ဖုန်း၏ ဆက်တင်အက်ပ်ကို ဖွင့်ပါ</string>
    <!-- Instruction step for choosing a new default sms app -->
    <string name="ChooseANewDefaultSmsAppFragment__navigate_to_apps_default_apps_sms_app">\"Apps\" &gt; \"Default apps\" &gt; \"SMS app\" သို့ သွားပါ</string>

    <!-- RemoveSmsMessagesDialogFragment -->
    <!-- Action button to keep messages -->
    <string name="RemoveSmsMessagesDialogFragment__keep_messages">မက်ဆေ့ချ်များကို သိမ်းရန်</string>
    <!-- Action button to remove messages -->
    <string name="RemoveSmsMessagesDialogFragment__remove_messages">မက်ဆေ့ချ်များ ဖယ်ရှားရန်</string>
    <!-- Title of dialog -->
    <string name="RemoveSmsMessagesDialogFragment__remove_sms_messages">SMS မက်ဆေ့ချ်များကို Signal မှ ဖယ်ရှားမည်လား။</string>
    <!-- Message of dialog -->
    <string name="RemoveSmsMessagesDialogFragment__you_can_now_remove_sms_messages_from_signal">သိုလှောင်မှု နေရာလွတ်ကို ရှင်းရန် Signal မှ SMS မက်ဆေ့ချ်များကို ယခု ဖယ်ရှားနိုင်ပါသည်။ အခြား SMS အက်ပ်များကို ဖယ်ရှားလျှင်ပင် သင့်ဖုန်းတွင် ၎င်းတို့ကို ဆက်လက်ရရှိနိုင်ပါသည်။</string>

    <!-- SetSignalAsDefaultSmsAppFragment -->
    <!-- Title of the screen -->
    <string name="SetSignalAsDefaultSmsAppFragment__set_signal_as_the_default_sms_app">Signal ကို ပုံသေ SMS အက်ပ်အဖြစ် သတ်မှတ်ရန်</string>
    <!-- Message of the screen -->
    <string name="SetSignalAsDefaultSmsAppFragment__to_export_your_sms_messages">သင့် SMS မက်ဆေ့ချ်များကို ထုတ်သိမ်းရန် Signal အား ပုံသေ SMS အက်ပ်အဖြစ် သတ်မှတ်ရန် လိုအပ်ပါသည်။</string>
    <!-- Button label to start export -->
    <string name="SetSignalAsDefaultSmsAppFragment__next">နောက်ထက်</string>

    <!-- BackupSchedulePermission Megaphone -->
    <!-- The title on an alert window that explains to the user that we are unable to backup their messages -->
    <string name="BackupSchedulePermissionMegaphone__cant_back_up_chats">ချက်(တ်)များကို ဘက်ခ်အပ်လုပ်မရပါ</string>
    <!-- The body text of an alert window that tells the user that we are unable to backup their messages -->
    <string name="BackupSchedulePermissionMegaphone__your_chats_are_no_longer_being_automatically_backed_up">သင့်ချက်(တ်)များကို အော်တိုဘက်ခ်အပ်လုပ်တော့မည် မဟုတ်ပါ။</string>
    <!-- The text on a button in an alert window that, when clicked, will take the user to a screen to re-enable backups -->
    <string name="BackupSchedulePermissionMegaphone__back_up_chats">ချက်(တ်)များကို ဘက်ခ်အပ်လုပ်ရန်</string>
    <!-- The text on a button in an alert window that, when clicked, will take the user to a screen to re-enable backups -->
    <string name="BackupSchedulePermissionMegaphone__not_now">ယခု မလုပ်ဆောင်သေးပါ။</string>
    <!-- Re-enable backup permission bottom sheet title -->
    <string name="BackupSchedulePermissionMegaphone__to_reenable_backups">ဘက်ခ်အပ်များကို ပြန်ဖွင့်ရန်-</string>
    <!-- Re-enable backups permission bottom sheet instruction 1 text -->
    <string name="BackupSchedulePermissionMegaphone__tap_the_go_to_settings_button_below">အောက်ပါ \"Go to settings\" ခလုတ်ကို နှိပ်ပါ</string>
    <!-- Re-enable backups permission bottom sheet instruction 2 text -->
    <string name="BackupSchedulePermissionMegaphone__turn_on_allow_settings_alarms_and_reminders">\"Allow settings alarms and reminders\" ကို ဖွင့်ပါ။</string>
    <!-- Re-enable backups permission bottom sheet call to action button to open settings -->
    <string name="BackupSchedulePermissionMegaphone__go_to_settings">ဆက်တင်သို့ သွားရန်</string>

    <!-- SmsExportMegaphoneActivity -->
    <!-- Phase 2 title of full screen megaphone indicating sms will no longer be supported in the near future -->
    <string name="SmsExportMegaphoneActivity__signal_will_no_longer_support_sms">Signal သည် SMS ကို မပံ့ပိုးပေးတော့ပါ</string>
    <!-- Phase 3 title of full screen megaphone indicating sms is longer supported  -->
    <string name="SmsExportMegaphoneActivity__signal_no_longer_supports_sms">Signal သည် SMS ကို မပံ့ပိုးတော့ပါ</string>
    <!-- Phase 2 message describing that sms is going away soon -->
    <string name="SmsExportMegaphoneActivity__signal_will_soon_remove_support_for_sending_sms_messages">Signal မက်ဆေ့ချ်များသည် SMS မက်ဆေ့ချ်များ မပံ့ပိုးပေးသည့် ကိုယ်ပိုင်အချက်အလက် လုံခြုံရေးနှင့် ခိုင်မာသော End-to-end စာဝှက်စနစ်ကို ပံ့ပိုးပေးသောကြောင့် SMS မက်ဆေ့ချ်များ ပေးပို့မှုအတွက် ပံ့ပိုးမှုကို မကြာမီ ဖယ်ရှားပါတော့မည်။ ၎င်းသည် Signal မက်ဆေ့ချ်လုပ်ဆောင်ချက် အတွေ့အကြုံကို ပိုမိုကောင်းမွန်စေရန်လည်း လုပ်ဆောင်ပေးပါသည်။</string>
    <!-- Phase 3 message describing that sms has gone away -->
    <string name="SmsExportMegaphoneActivity__signal_has_removed_support_for_sending_sms_messages">Signal မက်ဆေ့ချ်များသည် SMS မက်ဆေ့ချ်များ မပံ့ပိုးပေးသည့် ခိုင်မာသော ကိုယ်ပိုင်အချက်အလက် လုံခြုံရေးနှင့် End-to-end စာဝှက်စနစ်ကို ပံ့ပိုးပေးသောကြောင့် SMS မက်ဆေ့ချ်များ ပေးပို့မှုအတွက် ပံ့ပိုးမှုကို ဖယ်ရှားလိုက်ပါသည်။ ၎င်းသည် Signal မက်ဆေ့ချ်လုပ်ဆောင်ချက် အတွေ့အကြုံကို ပိုမိုကောင်းမွန်စေရန်လည်း လုပ်ဆောင်ပေးပါသည်။</string>
    <!-- The text on a button in a popup that, when clicked, will take the user to a screen to export their SMS messages -->
    <string name="SmsExportMegaphoneActivity__export_sms">SMS ထုတ်သိမ်းရန်</string>
    <!-- The text on a button in a popup that, when clicked, will dismiss the popup and schedule the prompt to occur at a later time. -->
    <string name="SmsExportMegaphoneActivity__remind_me_later">နောက်မှပြန်သတိပေးပါ</string>
    <!-- The text on a button in a popup that, when clicked, will navigate the user to a web article on SMS removal -->
    <string name="SmsExportMegaphoneActivity__learn_more">ပိုမိုလေ့လာရန်</string>

    <!-- Phase 1 Small megaphone title indicating sms is going away -->
    <string name="SmsExportMegaphone__sms_support_going_away">SMS ပံ့ပိုးမှုနှင့် ဝေးပါပြီ</string>
    <!-- Phase 1 small megaphone description indicating sms is going away -->
    <string name="SmsExportMegaphone__sms_support_will_be_removed_soon_to_focus_on_encrypted_messaging">စာဝှက်စနစ်သုံးထားသော မက်ဆေ့ချ်လုပ်ဆောင်ချက်အပေါ် အာရုံစိုက်နိုင်ရန် SMS ပံ့ပိုးမှုကို မကြာမီ ဖယ်ရှားပါတော့မည်။</string>
    <!-- Phase 1 small megaphone button that takes the user to the sms export flow -->
    <string name="SmsExportMegaphone__export_sms">SMS ထုတ်သိမ်းရန်</string>
    <!-- Title for screen shown after sms export has completed -->
    <string name="ExportSmsCompleteFragment__export_complete">ထုတ်သိမ်းမှု ပြီးပါပြီ</string>
    <!-- Button to continue to next screen -->
    <string name="ExportSmsCompleteFragment__next">နောက်ထက်</string>
    <!-- Message showing summary of sms export counts -->
    <plurals name="ExportSmsCompleteFragment__d_of_d_messages_exported">
        <item quantity="other">မက်ဆေ့ချ် %1$d/%2$d စောင် ထုတ်သိမ်းပြီး</item>
    </plurals>

    <!-- Title of screen shown when some sms messages did not export -->
    <string name="ExportSmsPartiallyComplete__export_partially_complete">တစ်ပိုင်းစီ ထုတ်သိမ်းမှု ပြီးပါပြီ</string>
    <!-- Debug step 1 on screen shown when some sms messages did not export -->
    <string name="ExportSmsPartiallyComplete__ensure_you_have_an_additional_s_free_on_your_phone_to_export_your_messages">သင့်မက်ဆေ့ချ်များကို ထုတ်သိမ်းရန် သင့်ဖုန်းတွင် နေရာလွတ် %1$s ရှိကြောင်း သေချာပါစေ</string>
    <!-- Debug step 2 on screen shown when some sms messages dit not export -->
    <string name="ExportSmsPartiallyComplete__retry_export_which_will_only_retry_messages_that_have_not_yet_been_exported">ထုတ်သိမ်းရန် ထပ်ကြိုးစားကြည့်ပါ၊ ထုတ်မသိမ်းရသေးသည့် မက်ဆေ့ချ်များအတွက်သာ ပြန်ကြိုးစားသွားပါမည်</string>
    <!-- Partial sentence for Debug step 3 on screen shown when some sms messages did not export, is combined with 'contact us' -->
    <string name="ExportSmsPartiallyComplete__if_the_problem_persists">ပြဿနာ ဆက်ရှိနေပါက </string>
    <!-- Partial sentence for deubg step 3 on screen shown when some sms messages did not export, combined with 'If the problem persists', link text to open contact support view -->
    <string name="ExportSmsPartiallyComplete__contact_us">ကျွန်ုပ်တို့ကိုဆက်သွယ်ရန်</string>
    <!-- Button text to retry sms export -->
    <string name="ExportSmsPartiallyComplete__retry">ထပ်ကြိုးစားပါ</string>
    <!-- Button text to continue sms export flow and not retry failed message exports -->
    <string name="ExportSmsPartiallyComplete__continue_anyway">မည်သို့ပင်ဖြစ်စေ ဆက်လုပ်ရန်</string>
    <!-- Title of screen shown when all sms messages failed to export -->
    <string name="ExportSmsFullError__error_exporting_sms_messages">SMS မက်ဆေ့ချ်များ ထုတ်သိမ်းမှု ချို့ယွင်းချက်</string>
    <!-- Helper text shown when all sms messages failed to export -->
    <string name="ExportSmsFullError__please_try_again_if_the_problem_persists">ထပ်ကြိုးစားကြည့်ပါ။ ပြဿနာ ဆက်ရှိနေပါက </string>


    <!-- DonateToSignalFragment -->
    <!-- Title below avatar -->
    <string name="DonateToSignalFragment__privacy_over_profit">ကိုယ်ပိုင်အချက်အလက်သည် အကျိုးအမြတ်ထက် ပိုအရေးကြီးပါသည်</string>
    <!-- Continue button label -->
    <string name="DonateToSignalFragment__continue">ဆက်လုပ်ရန်</string>
    <!-- Description below title -->
    <string name="DonateToSignalFragment__private_messaging">သင် ငွေကြေးထောက်ပံ့ထားသည့် သီးသန့် မက်ဆေ့ချ်လုပ်ဆောင်ချက်။ ကြော်ငြာများ မရှိ၊ ခြေရာခံခြင်း မရှိ၊ အပေးအယူ မရှိ။ Signal ကို ပံ့ပိုးရန် ယခုပင် လှူဒါန်းလိုက်ပါ။</string>
    <!-- Donation pill toggle monthly text -->
    <string name="DonationPillToggle__monthly">လစဉ်</string>
    <!-- Donation pill toggle one-time text -->
    <string name="DonationPillToggle__one_time">တစ်ကြိမ်</string>

    <!-- GatewaySelectorBottomSheet -->
    <!-- Sheet title when subscribing -->
    <string name="GatewaySelectorBottomSheet__donate_s_month_to_signal">Signal သို့ တစ်လလျှင် %1$s လှူဒါန်းရန်</string>
    <!-- Sheet summary when subscribing -->
    <string name="GatewaySelectorBottomSheet__get_a_s_badge">%1$s ဘဲ့ဂျ် ရယူရန်</string>
    <!-- Sheet title when giving a one-time donation -->
    <string name="GatewaySelectorBottomSheet__donate_s_to_signal">Signal သို့ %1$s လှူဒါန်းရန်</string>
    <!-- Sheet summary when giving a one-time donation -->
    <plurals name="GatewaySelectorBottomSheet__get_a_s_badge_for_d_days">
        <item quantity="other">%1$s ဘဲ့ဂျ်ကို %2$d ရက်စာ ရယူပါ</item>
    </plurals>
    <!-- Button label for paying with a credit card -->
    <string name="GatewaySelectorBottomSheet__credit_or_debit_card">ခရက်ဒစ် သို့မဟုတ် ဒက်ဘစ်ကတ်</string>

    <!-- StripePaymentInProgressFragment -->
    <string name="StripePaymentInProgressFragment__cancelling">ပယ်ဖျက်နေဆဲ…</string>

    <!-- The title of a bottom sheet dialog that tells the user we temporarily can't process their contacts. -->
    <string name="CdsTemporaryErrorBottomSheet_title">အဆက်အသွယ်များစွာကို စီမံလုပ်ဆောင်ပြီးပါပြီ</string>
    <!-- The first part of the body text in a bottom sheet dialog that tells the user we temporarily can't process their contacts. The placeholder represents the number of days the user will have to wait until they can again. -->
    <plurals name="CdsTemporaryErrorBottomSheet_body1">
        <item quantity="other">သင့်အဆက်အသွယ်များကို စီမံလုပ်ဆောင်ရန် နောက်ထပ်ကြိုးပမ်းမှုကို %1$d ရက်အတွင်း လုပ်သွားပါမည်။</item>
    </plurals>
    <!-- The second part of the body text in a bottom sheet dialog that advises the user to remove contacts from their phone to fix the issue. -->
    <string name="CdsTemporaryErrorBottomSheet_body2">ဤပြဿနာကို အမြန်ဆုံး ဖြေရှင်းနိုင်ရန် အဆက်အသွယ်များစွာကို ချိန်ကိုက်ထားသည့် သင့်ဖုန်းရှိ အကောင့်များ သို့မဟုတ် အဆက်အသွယ်များကို ဖယ်ရှားကြည့်နိုင်ပါသည်။</string>
    <!-- A button label in a bottom sheet that will navigate the user to their contacts settings. -->
    <string name="CdsTemporaryErrorBottomSheet_contacts_button">အဆက်အသွယ်များကို ဖွင့်ရန်</string>
    <!-- A toast that will be shown if we are unable to open the user's default contacts app. -->
    <string name="CdsTemporaryErrorBottomSheet_no_contacts_toast">အဆက်အသွယ်အက်ပ် ရှာမတွေ့ပါ</string>

    <!-- The title of a bottom sheet dialog that tells the user we can't process their contacts. -->
    <string name="CdsPermanentErrorBottomSheet_title">သင့်အဆက်အသွယ်များကို စီမံလုပ်ဆောင်နိုင်ခြင်း မရှိပါ</string>
    <!-- The first part of the body text in a bottom sheet dialog that tells the user we can't process their contacts. -->
    <string name="CdsPermanentErrorBottomSheet_body">သင့်ဖုန်းရှိ အဆက်အသွယ် အရေအတွက်သည် Signal မှ စီမံလုပ်ဆောင်နိုင်သည့် ကန့်သတ်ချက်ထက် ကျော်လွန်နေပါသည်။ Signal တွင် အဆက်အသွယ်များကို ရှာဖွေရန် အဆက်အသွယ်များစွာကို ချိန်ကိုက်ထားသည့် သင့်ဖုန်းရှိ အကောင့်များ သို့မဟုတ် အဆက်အသွယ်များကို ဖယ်ရှားကြည့်ပါ။</string>
    <!-- The first part of the body text in a bottom sheet dialog that tells the user we can't process their contacts. -->
    <string name="CdsPermanentErrorBottomSheet_learn_more">ပိုမိုလေ့လာရန်</string>
    <!-- A button label in a bottom sheet that will navigate the user to their contacts settings. -->
    <string name="CdsPermanentErrorBottomSheet_contacts_button">အဆက်အသွယ်များကို ဖွင့်ရန်</string>
    <!-- A toast that will be shown if we are unable to open the user's default contacts app. -->
    <string name="CdsPermanentErrorBottomSheet_no_contacts_toast">အဆက်အသွယ်အက်ပ် ရှာမတွေ့ပါ</string>

    <!-- PaymentMessageView -->
    <!-- In-chat conversation message shown when you sent a payment to another person, placeholder is the other person name -->
    <string name="PaymentMessageView_you_sent_s">%1$s ပေးပို့ခဲ့ပါသည်</string>
    <!-- In-chat conversation message shown when another person sent a payment to you, placeholder is the other person name -->
    <string name="PaymentMessageView_s_sent_you">%1$s သည် သင့်ထံ ပေးပို့ခဲ့ပါသည်</string>

    <!-- YourInformationIsPrivateBottomSheet -->
    <string name="YourInformationIsPrivateBottomSheet__your_information_is_private">သင့်အချက်အလက်ကို လျှို့ဝှက်ထားပါသည်</string>
    <string name="YourInformationIsPrivateBottomSheet__signal_does_not_collect">သင် လှူဒါန်းသည့်အခါ Signal သည် သင့်ကိုယ်ရေးအချက်အလက်များကို စုဆောင်းခြင်း သို့မဟုတ် သိုလှောင်ခြင်းများ မပြုလုပ်ပါ။</string>
    <string name="YourInformationIsPrivateBottomSheet__we_use_stripe">သင်၏ လှူဒါန်းမှုများကို လက်ခံရန်အတွက် ငွေပေးချေမှု စီမံလုပ်ဆောင်ရေးအဖြစ် Stripe ကို သုံးပါသည်။ ၎င်းတို့ထံ သင်ပေးထားသည့် အချက်အလက်များကို ရယူသုံးစွဲခြင်း၊ သိုလှောင်ခြင်း သို့မဟုတ် သိမ်းဆည်းခြင်း မပြုပါ။</string>
    <string name="YourInformationIsPrivateBottomSheet__signal_does_not_and_cannot">Signal သည် သင့်လှူဒါန်းမှုကို သင်၏ Signal အကောင့်နှင့် ချိတ်ဆက်မည် မဟုတ်သည့်အပြင် မချိတ်ဆက်နိုင်ပါ။</string>
    <string name="YourInformationIsPrivateBottomSheet__thank_you">သင်၏ ပံ့ပိုးကူညီမှုအတွက် ကျေးဇူးတင်ပါသည်။</string>

    <!-- EOF -->

</resources><|MERGE_RESOLUTION|>--- conflicted
+++ resolved
@@ -1404,13 +1404,9 @@
     <!-- In-conversation update message to indicate that the current contact is sms only and will need to migrate to signal to continue the conversation in signal. -->
     <string name="MessageRecord__you_will_no_longer_be_able_to_send_sms_messages_from_signal_soon">မကြာမီတွင် SMS မက်ဆေ့ချ်များကို Signal မှ ပေးပို့၍ ရနိုင်တော့မည် မဟုတ်ပါ။ ဤတွင် ဆက်လက်ဆွေးနွေးနိုင်ရန် %1$s အား Signal သို့ ဖိတ်ခေါ်ပါ။</string>
     <!-- In-conversation update message to indicate that the current contact is sms only and will need to migrate to signal to continue the conversation in signal. -->
-<<<<<<< HEAD
     <string name="MessageRecord__you_can_no_longer_send_sms_messages_in_signal">Molly တွင် SMS မက်ဆေ့ချ်များကို ပေးပို့နိုင်တော့မည် မဟုတ်ပါ။ ဤတွင် ဆက်လက်ဆွေးနွေးနိုင်ရန် %1$s အား Molly သို့ ဖိတ်ခေါ်ပါ။</string>
-=======
-    <string name="MessageRecord__you_can_no_longer_send_sms_messages_in_signal">Signal တွင် SMS မက်ဆေ့ချ်များကို ပေးပို့နိုင်တော့မည် မဟုတ်ပါ။ ဤတွင် ဆက်လက်ဆွေးနွေးနိုင်ရန် %1$s အား Signal သို့ ဖိတ်ခေါ်ပါ။</string>
     <!-- Body for quote when message being quoted is an in-app payment message -->
     <string name="MessageRecord__payment_s">ငွေပေးချေမှု- %1$s</string>
->>>>>>> 09afb1be
 
     <!-- MessageRequestBottomView -->
     <string name="MessageRequestBottomView_accept">လက်ခံသည်</string>
@@ -2642,11 +2638,7 @@
     <string name="preferences__slow">အနှေး</string>
     <string name="preferences__help">အကူအညီ</string>
     <string name="preferences__advanced">အဆင့်မြင့်</string>
-<<<<<<< HEAD
-    <string name="preferences__donate_to_signal">Molly ကိုလှူဒါန်းပါ</string>
-=======
-    <string name="preferences__donate_to_signal">Signal ကို လှူဒါန်းရန်</string>
->>>>>>> 09afb1be
+    <string name="preferences__donate_to_signal">Molly ကို လှူဒါန်းရန်</string>
     <!-- Preference label for making one-time donations to Signal -->
     <string name="preferences__one_time_donation">တစ်ကြိမ် လှူဒါန်းမှု</string>
     <string name="preferences__privacy">ကိုယ်ရေးအချက်အလက်များ လုံခြုံမှု</string>
@@ -2806,11 +2798,7 @@
     <string name="PaymentsAllActivityFragment__received">လက်ခံရရှိပြီး</string>
 
     <string name="PaymentsHomeFragment__introducing_payments">ငွေပေးချေမှုများ (စမ်းသပ်သည့် Beta ဗားရှင်း) မိတ်ဆက်ပါသည်</string>
-<<<<<<< HEAD
-    <string name="PaymentsHomeFragment__use_signal_to_send_and_receive">Molly သုံး၍ MobileCoin ပေးပို့လက်ခံလိုက်ပါ၊​ ၎င်းသည် ပုဂ္ဂိုလုံခြုံရေး အလေးထားသော ဒစ်ဂျစ်တယ်ငွေကြေး ဖြစ်ပါသည်။ ဖွင့်၍ စတင်သုံးလိုက်ပါ။</string>
-=======
-    <string name="PaymentsHomeFragment__use_signal_to_send_and_receive">Signal သုံး၍ လုံခြုံရေးအလေးပေး ဒစ်ဂျစ်တယ်ငွေကြေးအသစ် MobileCoin ကို ပေးပို့လက်ခံလိုက်ပါ။ စတင်သုံးရန် ဖွင့်ပါ။</string>
->>>>>>> 09afb1be
+    <string name="PaymentsHomeFragment__use_signal_to_send_and_receive">Molly သုံး၍ လုံခြုံရေးအလေးပေး ဒစ်ဂျစ်တယ်ငွေကြေးအသစ် MobileCoin ကို ပေးပို့လက်ခံလိုက်ပါ။ စတင်သုံးရန် ဖွင့်ပါ။</string>
     <string name="PaymentsHomeFragment__activate_payments">ငွေပေးချေမှုများ ဖွင့်မယ်</string>
     <string name="PaymentsHomeFragment__activating_payments">ငွေပေးချေမှုများ ဖွင့်နေသည်…</string>
     <string name="PaymentsHomeFragment__restore_payments_account">ငွေပေးချမှုလုပ်သည့် အကောင့် ပြန်ရယူမယ်</string>
