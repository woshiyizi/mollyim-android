--- conflicted
+++ resolved
@@ -883,11 +883,7 @@
     <!-- Title for dialog asking user to submit logs for debugging slow notification issues -->
     <string name="PromptBatterySaverBottomSheet__title">バッテリーの最適化のために通知が遅れることがあります</string>
     <!-- Message explaining that battery saver may delay notifications -->
-<<<<<<< HEAD
-    <string name="PromptBatterySaverBottomSheet__message">You can disable battery optimizations for Molly to ensure that message notifications will not be delayed.</string>
-=======
-    <string name="PromptBatterySaverBottomSheet__message">Signal のアプリ情報でバッテリーの最適化を無効にすると、メッセージ通知がすみやかに表示されます。</string>
->>>>>>> f9d9af4f
+    <string name="PromptBatterySaverBottomSheet__message">Molly のアプリ情報でバッテリーの最適化を無効にすると、メッセージ通知がすみやかに表示されます。</string>
 
     <!-- Button to continue to try and disable battery saver -->
     <string name="PromptBatterySaverBottomSheet__continue">続行</string>
