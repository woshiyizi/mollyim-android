--- conflicted
+++ resolved
@@ -490,15 +490,11 @@
     <!-- Action shown to allow a user to update their application because it has expired -->
     <string name="ConversationFragment__update_build">Mollyをアップデートしてください</string>
     <!-- Action shown to allow a user to re-register as they are no longer registered -->
-<<<<<<< HEAD
     <string name="ConversationFragment__reregister_signal">Molly を再登録する</string>
-=======
-    <string name="ConversationFragment__reregister_signal">Signal を再登録する</string>
     <!-- Label for a button displayed in the conversation toolbar to return to the previous screen. -->
     <string name="ConversationFragment__content_description_back_button">戻る</string>
     <!-- Label for a button displayed in the conversation toolbar to open the main screen of the app. -->
-    <string name="ConversationFragment__content_description_launch_signal_button">Signalを開きます</string>
->>>>>>> c3e9f982
+    <string name="ConversationFragment__content_description_launch_signal_button">Mollyを開きます</string>
     <!-- Label for a button displayed in conversation list to clear the chat filter -->
     <string name="ConversationListFragment__clear_filter">検索条件を解除する</string>
     <!-- Notice on chat list when no unread chats are available, centered on display -->
@@ -1616,7 +1612,7 @@
     <!-- Name of recipient representing user\'s \'My Story\' -->
     <string name="Recipient_my_story">マイストーリー</string>
     <!-- Name of recipient for a call link without a name -->
-    <string name="Recipient_signal_call">Signal 通話</string>
+    <string name="Recipient_signal_call">Molly 通話</string>
 
     <!-- RecipientPreferencesActivity -->
     <string name="RecipientPreferenceActivity_block">ブロックする</string>
