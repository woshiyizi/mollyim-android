<?xml version="1.0" encoding="UTF-8"?>
<!-- smartling.instruction_comments_enabled = on -->
<resources>
    <!-- <string name="app_name" translatable="false">Signal</string> -->

    <string name="install_url" translatable="false">https://signal.org/install</string>
    <string name="donate_url" translatable="false">https://signal.org/donate</string>
    <string name="backup_support_url" translatable="false">https://support.signal.org/hc/articles/360007059752</string>
    <string name="transfer_support_url" translatable="false">https://support.signal.org/hc/articles/360007059752</string>
    <string name="support_center_url" translatable="false">https://support.signal.org/</string>
    <string name="terms_and_privacy_policy_url" translatable="false">https://signal.org/legal</string>
    <string name="sustainer_boost_and_badges" translatable="false">https://support.signal.org/hc/articles/4408365318426</string>
    <string name="google_pay_url" translatable="false">https://pay.google.com</string>
    <string name="donation_decline_code_error_url" translatable="false">https://support.signal.org/hc/articles/4408365318426#errors</string>
    <string name="sms_export_url" translatable="false">https://support.signal.org/hc/articles/360007321171</string>
    <string name="signal_me_username_url" translatable="false">https://signal.me/#u/%1$s</string>
    <string name="signal_me_username_url_no_scheme" translatable="false">signal.me/#u/%1$s</string>

    <string name="yes">Ja</string>
    <string name="no">Nei</string>
    <string name="delete">Slett</string>
    <string name="please_wait">Vennligst vent…</string>
    <string name="save">Lagre</string>
    <string name="note_to_self">Notat til meg selv</string>

    <!-- AbstractNotificationBuilder -->
    <string name="AbstractNotificationBuilder_new_message">Ny melding</string>

    <!-- AlbumThumbnailView -->
    <string name="AlbumThumbnailView_plus" translatable="false">\+%d</string>

    <!-- ApplicationMigrationActivity -->
    <string name="ApplicationMigrationActivity__signal_is_updating">Molly oppdateres…</string>

    <!-- ApplicationPreferencesActivity -->
    <string name="ApplicationPreferencesActivity_currently_s">Gjeldende: %1$s</string>
    <string name="ApplicationPreferenceActivity_you_havent_set_a_passphrase_yet">Du har ikke angitt en passordfrase ennå!</string>
    <string name="ApplicationPreferencesActivity_disable_passphrase">Deaktiver passordfrase?</string>
    <string name="ApplicationPreferencesActivity_this_will_permanently_unlock_signal_and_message_notifications">Dette vil låse opp Molly og meldingsvarsler permanent.</string>
    <string name="ApplicationPreferencesActivity_disable">Deaktiver</string>
    <string name="ApplicationPreferencesActivity_unregistering">Avregistrerer</string>
    <string name="ApplicationPreferencesActivity_unregistering_from_signal_messages_and_calls">Avregistrerer fra Molly-meldinger og -samtaler…</string>
    <string name="ApplicationPreferencesActivity_disable_signal_messages_and_calls">Deaktiver Molly-meldinger og -samtaler?</string>
    <string name="ApplicationPreferencesActivity_disable_signal_messages_and_calls_by_unregistering">Deaktiver Molly-meldinger og -samtaler ved å registrere deg fra serveren. Du må registrere ditt telefonnummer på nytt for å bruke dem igjen i fremtiden.</string>
    <string name="ApplicationPreferencesActivity_error_connecting_to_server">Feil ved tilkobling til server!</string>
    <string name="ApplicationPreferencesActivity_sms_enabled">SMS Aktivert</string>
    <string name="ApplicationPreferencesActivity_touch_to_change_your_default_sms_app">Trykk for å endre standard SMS-appen din</string>
    <string name="ApplicationPreferencesActivity_sms_disabled">SMS Deaktivert</string>
    <string name="ApplicationPreferencesActivity_touch_to_make_signal_your_default_sms_app">Trykk for å gjøre Signal til din standard SMS-app</string>
    <string name="ApplicationPreferencesActivity_on">på</string>
    <string name="ApplicationPreferencesActivity_On">På</string>
    <string name="ApplicationPreferencesActivity_off">av</string>
    <string name="ApplicationPreferencesActivity_Off">Av</string>
    <string name="ApplicationPreferencesActivity_sms_mms_summary">SMS %1$s, MMS %2$s</string>
    <string name="ApplicationPreferencesActivity_privacy_summary">Skjermlås %1$s, Registreringslås %2$s</string>
    <string name="ApplicationPreferencesActivity_appearance_summary">Tema %1$s, Språk %2$s</string>
    <string name="ApplicationPreferencesActivity_pins_are_required_for_registration_lock">PIN-koder er påkrevet for registreringslås. For å deaktivere PIN-koder, vær vennlig å deaktivere registreringslås.</string>
    <string name="ApplicationPreferencesActivity_pin_created">PIN laget.</string>
    <string name="ApplicationPreferencesActivity_pin_disabled">PIN-kode deaktivert.</string>
    <string name="ApplicationPreferencesActivity_hide">Skjul</string>
    <string name="ApplicationPreferencesActivity_hide_reminder">Skjul påminnelse?</string>
    <string name="ApplicationPreferencesActivity_record_payments_recovery_phrase">Angi gjenopprettingspassord for betalinger</string>
    <string name="ApplicationPreferencesActivity_record_phrase">Angi passord</string>
    <string name="ApplicationPreferencesActivity_before_you_can_disable_your_pin">Før du kan deaktivere PIN-koden din, må du registrere betalingsgjenopprettingsfrasen for å sikre at du kan gjenopprette betalingskontoen din.</string>

    <!-- NumericKeyboardView -->
    <string name="NumericKeyboardView__1" translatable="false">1</string>
    <string name="NumericKeyboardView__2" translatable="false">2</string>
    <string name="NumericKeyboardView__3" translatable="false">3</string>
    <string name="NumericKeyboardView__4" translatable="false">4</string>
    <string name="NumericKeyboardView__5" translatable="false">5</string>
    <string name="NumericKeyboardView__6" translatable="false">6</string>
    <string name="NumericKeyboardView__7" translatable="false">7</string>
    <string name="NumericKeyboardView__8" translatable="false">8</string>
    <string name="NumericKeyboardView__9" translatable="false">9</string>
    <string name="NumericKeyboardView__0" translatable="false">0</string>
    <!-- Back button on numeric keyboard -->
    <string name="NumericKeyboardView__backspace">Tilbake</string>

    <!-- AppProtectionPreferenceFragment -->
    <plurals name="AppProtectionPreferenceFragment_minutes">
        <item quantity="one">%1$d minutt</item>
        <item quantity="other">%1$d minutter</item>
    </plurals>

    <!-- DraftDatabase -->
    <string name="DraftDatabase_Draft_image_snippet">(bilde)</string>
    <string name="DraftDatabase_Draft_audio_snippet">(lyd)</string>
    <string name="DraftDatabase_Draft_video_snippet">(video)</string>
    <string name="DraftDatabase_Draft_location_snippet">(sted)</string>
    <string name="DraftDatabase_Draft_quote_snippet">(svar)</string>
    <string name="DraftDatabase_Draft_voice_note">(Talemelding)</string>

    <!-- AttachmentKeyboard -->
    <string name="AttachmentKeyboard_gallery">Galleri</string>
    <string name="AttachmentKeyboard_file">Fil</string>
    <string name="AttachmentKeyboard_contact">Kontakt</string>
    <string name="AttachmentKeyboard_location">Posisjon</string>
    <string name="AttachmentKeyboard_Signal_needs_permission_to_show_your_photos_and_videos">Molly trenger tillatelse til å vise bildene og videoene dine.</string>
    <string name="AttachmentKeyboard_give_access">Gi tilgang</string>
    <string name="AttachmentKeyboard_payment">Betaling</string>

    <!-- AttachmentManager -->
    <string name="AttachmentManager_cant_open_media_selection">Finner ikke en app for å velge medier.</string>
    <string name="AttachmentManager_signal_requires_the_external_storage_permission_in_order_to_attach_photos_videos_or_audio">Molly krever tillatelse fra systemet for å kunne legge til bilder, videoer eller lyd, men du har valgt å avslå dette permanent. Gå til «Apper»-menyen på systemet og slå på tillatelsen «Lagring».</string>
    <string name="AttachmentManager_signal_requires_contacts_permission_in_order_to_attach_contact_information">Molly krever tillatelse fra systemet for å kunne legge til kontaktinformasjon, men du har valgt å avslå dette permanent. Gå til «Apper»-menyen på systemet og slå på tillatelsen «Kontakter».</string>
    <string name="AttachmentManager_signal_requires_location_information_in_order_to_attach_a_location">Molly krever tillatelse fra systemet for å kunne legge til posisjonsdata, men du har valgt å avslå dette permanent. Gå til «Apper»-menyen på systemet og slå på tillatelsen «Posisjon».</string>
    <!-- Alert dialog title to show the recipient has not activated payments -->
    <string name="AttachmentManager__not_activated_payments">%1$s har ikke aktivert betalinger </string>
    <!-- Alert dialog description to send the recipient a request to activate payments -->
    <string name="AttachmentManager__request_to_activate_payments">Vil du sende vedkommende en forespørsel om å aktivere betalinger?</string>
    <!-- Alert dialog button to send request -->
    <string name="AttachmentManager__send_request">Send forespørsel</string>
    <!-- Alert dialog button to cancel dialog -->
    <string name="AttachmentManager__cancel">Avbryt</string>

    <!-- AttachmentUploadJob -->
    <string name="AttachmentUploadJob_uploading_media">Laster opp medier…</string>
    <string name="AttachmentUploadJob_compressing_video_start">Komprimerer video…</string>

    <!-- BackgroundMessageRetriever -->
    <string name="BackgroundMessageRetriever_checking_for_messages">Ser etter meldinger…</string>

    <!-- BlockedUsersActivity -->
    <string name="BlockedUsersActivity__blocked_users">Blokkerte brukere</string>
    <string name="BlockedUsersActivity__add_blocked_user">Legg til blokkert bruker</string>
    <string name="BlockedUsersActivity__blocked_users_will">Blokkerte brukere kan ikke ringe eller sende deg meldinger.</string>
    <string name="BlockedUsersActivity__no_blocked_users">Ingen blokkerte brukere</string>
    <string name="BlockedUsersActivity__block_user">Blokker bruker?</string>
    <string name="BlockedUserActivity__s_will_not_be_able_to">\"%1$s\" vil ikke kunne ringe deg eller sende deg meldinger.</string>
    <string name="BlockedUsersActivity__block">Blokker</string>
    <string name="BlockedUsersActivity__unblock_user">Fjern blokkering av bruker?</string>
    <string name="BlockedUsersActivity__do_you_want_to_unblock_s">Ønsker du å fjerne blokkeringen av \"%1$s\"?</string>
    <string name="BlockedUsersActivity__unblock">Skru av blokkering</string>

    <!-- CreditCardFragment -->
    <!-- Title of fragment detailing the donation amount for one-time donation, displayed above the credit card text fields -->
    <string name="CreditCardFragment__donation_amount_s">Pengebeløp: %1$s</string>
    <!-- Title of fragment detailing the donation amount for monthly donation, displayed above the credit card text fields -->
    <string name="CreditCardFragment__donation_amount_s_per_month">Donation amount: %1$s/month</string>
    <!-- Explanation of how to fill in the form, displayed above the credit card text fields -->
    <string name="CreditCardFragment__enter_your_card_information_below">Skriv inn kortinformasjonen din nedenfor</string>
    <!-- Explanation of how to fill in the form and a note about pii, displayed above the credit card text fields -->
    <string name="CreditCardFragment__enter_your_card_details">Enter your card details. Signal does not collect or store your personal information.</string>
    <!-- Displayed as a hint in the card number text field -->
    <string name="CreditCardFragment__card_number">Kortnummer</string>
    <!-- Displayed as a hint in the card expiry text field -->
    <string name="CreditCardFragment__mm_yy">MM/ÅÅ</string>
    <!-- Displayed as a hint in the card cvv text field -->
    <string name="CreditCardFragment__cvv">CVC-kode</string>
    <!-- Error displayed under the card number text field when there is an invalid card number entered -->
    <string name="CreditCardFragment__invalid_card_number">Ugyldig kortnummer</string>
    <!-- Error displayed under the card expiry text field when the card is expired -->
    <string name="CreditCardFragment__card_has_expired">Kortet er utløpt</string>
    <!-- Error displayed under the card cvv text field when the cvv is too short -->
    <string name="CreditCardFragment__code_is_too_short">Koden er for kort</string>
    <!-- Error displayed under the card cvv text field when the cvv is too long -->
    <string name="CreditCardFragment__code_is_too_long">Koden er for lang</string>
    <!-- Error displayed under the card cvv text field when the cvv is invalid -->
    <string name="CreditCardFragment__invalid_code">Ugyldig kode</string>
    <!-- Error displayed under the card expiry text field when the expiry month is invalid -->
    <string name="CreditCardFragment__invalid_month">Ugyldig måned</string>
    <!-- Error displayed under the card expiry text field when the expiry is missing the year -->
    <string name="CreditCardFragment__year_required">Angi årstall</string>
    <!-- Error displayed under the card expiry text field when the expiry year is invalid -->
    <string name="CreditCardFragment__invalid_year">Ugyldig år</string>
    <!-- Button label to confirm credit card input and proceed with payment -->
    <string name="CreditCardFragment__continue">Fortsett</string>

    <!-- BlockUnblockDialog -->
    <string name="BlockUnblockDialog_block_and_leave_s">Blokker og forlat %1$s?</string>
    <string name="BlockUnblockDialog_block_s">Blokker %1$s?</string>
    <string name="BlockUnblockDialog_you_will_no_longer_receive_messages_or_updates">Du vil ikke lenger motta meldinger eller oppdateringer fra denne gruppen, og medlemmene vil ikke kunne legge deg til denne gruppen igjen.</string>
    <string name="BlockUnblockDialog_group_members_wont_be_able_to_add_you">Gruppens medlemmer vil ikke kunne legge deg til denne gruppen igjen.</string>
    <string name="BlockUnblockDialog_group_members_will_be_able_to_add_you">Gruppemedlemmer kan legge deg til denne gruppen igjen.</string>
    <!-- Text that is shown when unblocking a Signal contact -->
    <string name="BlockUnblockDialog_you_will_be_able_to_call_and_message_each_other">Du vil være i stand til å sende meldinger og ringe hverandre og navn og bilde ditt vil bli delt med dem.</string>
    <!-- Text that is shown when unblocking an SMS contact -->
    <string name="BlockUnblockDialog_you_will_be_able_to_message_each_other">Dette fører til at dere kan sende meldinger til hverandre.</string>
    <string name="BlockUnblockDialog_blocked_people_wont_be_able_to_call_you_or_send_you_messages">Blokkerte personer vil ikke kunne ringe deg eller sende deg meldinger.</string>
    <string name="BlockUnblockDialog_blocked_people_wont_be_able_to_send_you_messages">Blokkerte personer vil ikke kunne sende deg meldinger.</string>
    <!-- Message shown on block dialog when blocking the Signal release notes recipient -->
    <string name="BlockUnblockDialog_block_getting_signal_updates_and_news">Blokker nyheter og oppdateringer fra Signal.</string>
    <!-- Message shown on unblock dialog when unblocking the Signal release notes recipient -->
    <string name="BlockUnblockDialog_resume_getting_signal_updates_and_news">Få nyheter og oppdateringer fra Signal.</string>
    <string name="BlockUnblockDialog_unblock_s">avblokker %1$s?</string>
    <string name="BlockUnblockDialog_block">Blokker</string>
    <string name="BlockUnblockDialog_block_and_leave">Blokker og forlat</string>
    <string name="BlockUnblockDialog_report_spam_and_block">Rapporter søppelpost og blokkér.</string>

    <!-- BucketedThreadMedia -->
    <string name="BucketedThreadMedia_Today">I dag</string>
    <string name="BucketedThreadMedia_Yesterday">I går</string>
    <string name="BucketedThreadMedia_This_week">Denne uken</string>
    <string name="BucketedThreadMedia_This_month">Denne måneden</string>
    <string name="BucketedThreadMedia_Large">Stor</string>
    <string name="BucketedThreadMedia_Medium">Medium</string>
    <string name="BucketedThreadMedia_Small">Liten</string>

    <!-- CameraXFragment -->
    <string name="CameraXFragment_tap_for_photo_hold_for_video">Trykk for foto, hold for video</string>
    <string name="CameraXFragment_capture_description">Ta bilde</string>
    <string name="CameraXFragment_change_camera_description">Bytt kamera</string>
    <string name="CameraXFragment_open_gallery_description">Åpne galleri</string>

    <!-- CameraContacts -->
    <string name="CameraContacts_recent_contacts">Nylige kontakter</string>
    <string name="CameraContacts_signal_contacts">Signal-kontakter</string>
    <string name="CameraContacts_signal_groups">Signal grupper</string>
    <string name="CameraContacts_you_can_share_with_a_maximum_of_n_conversations">Du kan dele med maksimalt %1$d samtaler.</string>
    <string name="CameraContacts_select_signal_recipients">Velg Signal mottakere</string>
    <string name="CameraContacts_no_signal_contacts">Ingen Signal-kontakter</string>
    <string name="CameraContacts_you_can_only_use_the_camera_button">Du kan bare bruke kameraknappen til å sende bilder til Signal-kontakter. </string>
    <string name="CameraContacts_cant_find_who_youre_looking_for">Finner du ikke den du leter etter?</string>
    <string name="CameraContacts_invite_a_contact_to_join_signal">Inviter en kontakt for å bli med i Molly</string>
    <string name="CameraContacts__menu_search">Søk</string>

    <!-- Censorship Circumvention Megaphone -->
    <!-- Title for an alert that shows at the bottom of the chat list letting people know that circumvention is no longer needed -->
    <string name="CensorshipCircumventionMegaphone_turn_off_censorship_circumvention">Vil du slå av omgåelse av sensur?</string>
    <!-- Body for an alert that shows at the bottom of the chat list letting people know that circumvention is no longer needed -->
    <string name="CensorshipCircumventionMegaphone_you_can_now_connect_to_the_signal_service">Nå kan du koble deg direkte til Signal og få en enda bedre brukeropplevelse.</string>
    <!-- Action to prompt the user to disable circumvention since it is no longer needed -->
    <string name="CensorshipCircumventionMegaphone_turn_off">Skru av</string>
    <!-- Action to prompt the user to dismiss the alert at the bottom of the chat list -->
    <string name="CensorshipCircumventionMegaphone_no_thanks">Nei takk</string>

    <!-- ClearProfileActivity -->
    <string name="ClearProfileActivity_remove">Fjern</string>
    <string name="ClearProfileActivity_remove_profile_photo">Vil du fjerne profilbildet?</string>
    <string name="ClearProfileActivity_remove_group_photo">Fjern gruppebilde?</string>

    <!-- ClientDeprecatedActivity -->
    <string name="ClientDeprecatedActivity_update_signal">Oppdater Molly</string>
    <string name="ClientDeprecatedActivity_this_version_of_the_app_is_no_longer_supported">Denne versjonen av appen støttes ikke lenger. For å fortsette å sende og motta meldinger, oppdater til den nyeste versjonen.</string>
    <string name="ClientDeprecatedActivity_update">Oppdater</string>
    <string name="ClientDeprecatedActivity_dont_update">Ikke oppdater</string>
    <string name="ClientDeprecatedActivity_warning">Advarsel</string>
    <string name="ClientDeprecatedActivity_your_version_of_signal_has_expired_you_can_view_your_message_history">Versjonen din av Signal er utløpt. Du kan se meldingsloggen din, men du kan ikke sende eller motta meldinger før du oppdaterer.</string>

    <!-- CommunicationActions -->
    <string name="CommunicationActions_no_browser_found">Ingen nettleser funnet.</string>
    <string name="CommunicationActions_send_email">Send e-post</string>
    <string name="CommunicationActions_a_cellular_call_is_already_in_progress">En mobilanrop er allerede i gang.</string>
    <string name="CommunicationActions_start_voice_call">Vil du starte taleanrop?</string>
    <string name="CommunicationActions_cancel">Avbryt</string>
    <string name="CommunicationActions_call">Ring</string>
    <string name="CommunicationActions_insecure_call">Usikker samtale</string>
    <string name="CommunicationActions_carrier_charges_may_apply">Avgifter fra teleoportører kan muligens komme i tillegg. Nummeret du ringer er ikke registrert hos Signal. Denne samtalen blir plassert via din mobiloperatør, ikke over internett.</string>

    <!-- ConfirmIdentityDialog -->
    <string name="ConfirmIdentityDialog_your_safety_number_with_s_has_changed">Sikkerhetsnummeret ditt med %1$s er endret. Dette kan enten bety at noen prøver å fange opp kommunikasjonen din, eller at %2$s har installert Signal på nytt.</string>
    <string name="ConfirmIdentityDialog_you_may_wish_to_verify_your_safety_number_with_this_contact">Du bør kontrollere sikkerhetsnumrene dine mot denne kontakten.</string>
    <string name="ConfirmIdentityDialog_accept">Godta</string>

    <!-- ContactsCursorLoader -->
    <string name="ContactsCursorLoader_recent_chats">Nylige samtaler</string>
    <string name="ContactsCursorLoader_contacts">Kontakter</string>
    <string name="ContactsCursorLoader_groups">Grupper</string>
    <string name="ContactsCursorLoader_phone_number_search">Telefonnummer søk</string>
    <!-- Header for username search -->
    <string name="ContactsCursorLoader_find_by_username">Søk på brukernavn</string>
    <!-- Label for my stories when selecting who to send media to -->
    <string name="ContactsCursorLoader_my_stories">Mine storyer</string>
    <!-- Text for a button that brings up a bottom sheet to create a new story. -->
    <string name="ContactsCursorLoader_new">Ny</string>

    <!-- ContactsDatabase -->
    <string name="ContactsDatabase_message_s">Melding %1$s</string>
    <string name="ContactsDatabase_signal_call_s">Signal-anrop %1$s</string>

    <!-- ContactNameEditActivity -->
    <!-- Toolbar title for contact name edit activity -->
    <string name="ContactNameEditActivity__edit_name">Rediger navn</string>
    <string name="ContactNameEditActivity_given_name">Fornavn</string>
    <string name="ContactNameEditActivity_family_name">Etternavn</string>
    <string name="ContactNameEditActivity_prefix">Prefiks</string>
    <string name="ContactNameEditActivity_suffix">Suffiks</string>
    <string name="ContactNameEditActivity_middle_name">Mellomnavn</string>

    <!-- ContactShareEditActivity -->
    <!-- ContactShareEditActivity toolbar title -->
    <string name="ContactShareEditActivity__send_contact">Send kontakten</string>
    <string name="ContactShareEditActivity_type_home">Hjem</string>
    <string name="ContactShareEditActivity_type_mobile">Mobil</string>
    <string name="ContactShareEditActivity_type_work">Jobb</string>
    <string name="ContactShareEditActivity_type_missing">Annet</string>
    <string name="ContactShareEditActivity_invalid_contact">Den valgte kontakten var ugyldig</string>
    <!-- Content descrption for name edit button on contact share edit activity -->
    <string name="ContactShareEditActivity__edit_name">Rediger navn</string>
    <!-- Content description for user avatar in edit activity -->
    <string name="ContactShareEditActivity__avatar">Profilbilde</string>

    <!-- ConversationItem -->
    <string name="ConversationItem_error_not_sent_tap_for_details">Ikke sendt, trykk for detaljer</string>
    <string name="ConversationItem_error_partially_not_delivered">Delvis sendt, trykk for detaljer</string>
    <string name="ConversationItem_error_network_not_delivered">Sending feilet</string>
    <string name="ConversationItem_received_key_exchange_message_tap_to_process">Melding for nøkkelutveksling mottatt. Trykk for å behandle.</string>
    <string name="ConversationItem_group_action_left">%1$s har forlatt gruppen.</string>
    <string name="ConversationItem_send_paused">Satt på pause</string>
    <string name="ConversationItem_click_to_approve_unencrypted">Sending mislyktes, trykk for usikret reserveløsning</string>
    <string name="ConversationItem_click_to_approve_unencrypted_sms_dialog_title">Vil du bruke ukryptert SMS som reserveløsning?</string>
    <string name="ConversationItem_click_to_approve_unencrypted_mms_dialog_title">Vil du bruke ukryptert MMS som reserveløsning?</string>
    <string name="ConversationItem_click_to_approve_unencrypted_dialog_message">Denne meldingen blir <b>ikke</b> kryptert, fordi mottakeren ikke lenger er en Signal bruker.\n\nVil du sende den ukryptert?</string>
    <string name="ConversationItem_unable_to_open_media">Fant ingen programmer som kan åpne dette innholdet.</string>
    <string name="ConversationItem_copied_text">Kopiert %1$s</string>
    <string name="ConversationItem_from_s">fra %1$s</string>
    <string name="ConversationItem_to_s">til %1$s</string>
    <string name="ConversationItem_read_more">  Les Mer</string>
    <string name="ConversationItem_download_more">  Last ned mer</string>
    <string name="ConversationItem_pending">  Venter</string>
    <string name="ConversationItem_this_message_was_deleted">Denne meldingen ble slettet.</string>
    <string name="ConversationItem_you_deleted_this_message">Du slettet denne meldingen.</string>
    <!-- Dialog error message shown when user can't download a message from someone else due to a permanent failure (e.g., unable to decrypt), placeholder is other's name -->
    <string name="ConversationItem_cant_download_message_s_will_need_to_send_it_again">Kunne ikke laste ned meldingen. %1$s må sende den på nytt.</string>
    <!-- Dialog error message shown when user can't download an image message from someone else due to a permanent failure (e.g., unable to decrypt), placeholder is other's name -->
    <string name="ConversationItem_cant_download_image_s_will_need_to_send_it_again">Kunne ikke laste ned bildet. %1$s må sende det på nytt.</string>
    <!-- Dialog error message shown when user can't download a video message from someone else due to a permanent failure (e.g., unable to decrypt), placeholder is other's name -->
    <string name="ConversationItem_cant_download_video_s_will_need_to_send_it_again">Kunne ikke laste ned videoen. %1$s må sende den på nytt.</string>
    <!-- Dialog error message shown when user can't download a their own message via a linked device due to a permanent failure (e.g., unable to decrypt) -->
    <string name="ConversationItem_cant_download_message_you_will_need_to_send_it_again">Kunne ikke laste ned meldingen. Du må sende den på nytt.</string>
    <!-- Dialog error message shown when user can't download a their own image message via a linked device due to a permanent failure (e.g., unable to decrypt) -->
    <string name="ConversationItem_cant_download_image_you_will_need_to_send_it_again">Kunne ikke laste ned bildet. Du må sende det på nytt.</string>
    <!-- Dialog error message shown when user can't download a their own video message via a linked device due to a permanent failure (e.g., unable to decrypt) -->
    <string name="ConversationItem_cant_download_video_you_will_need_to_send_it_again">Kunne ikke laste ned videoen. Du må sende den på nytt.</string>

    <!-- ConversationActivity -->
    <string name="ConversationActivity_add_attachment">Legg til vedlegg</string>
    <string name="ConversationActivity_select_contact_info">Velg kontaktinformasjon</string>
    <string name="ConversationActivity_compose_message">Skriv melding</string>
    <string name="ConversationActivity_sorry_there_was_an_error_setting_your_attachment">Beklager, det oppstod en feil under vedlegging av filen.</string>
    <string name="ConversationActivity_recipient_is_not_a_valid_sms_or_email_address_exclamation">Mottaker er ikke et gyldig nummer eller e-post-adresse.</string>
    <string name="ConversationActivity_message_is_empty_exclamation">Meldingen er tom!</string>
    <string name="ConversationActivity_group_members">Gruppemedlemmer</string>
    <string name="ConversationActivity__tap_here_to_start_a_group_call">Trykk her for å gjøre et gruppeanrop</string>

    <string name="ConversationActivity_invalid_recipient">Ugyldig mottaker.</string>
    <string name="ConversationActivity_added_to_home_screen">Lagt til startskjermen</string>
    <string name="ConversationActivity_calls_not_supported">Samtaler støttes ikke</string>
    <string name="ConversationActivity_this_device_does_not_appear_to_support_dial_actions">Denne enheten ser ikke ut til å støtte oppringing.</string>
    <string name="ConversationActivity_transport_insecure_sms">Usikker SMS</string>
    <!-- A title for the option to send an SMS with a placeholder to put the name of their SIM card -->
    <string name="ConversationActivity_transport_insecure_sms_with_sim">Usikker SMS (%1$s)</string>
    <string name="ConversationActivity_transport_insecure_mms">Usikker MMS</string>
    <!-- A title for the option to send an SMS with a placeholder to put the name of their SIM card -->
    <string name="ConversationActivity_transport_insecure_mms_with_sim">Usikker MMS (%1$s)</string>
    <string name="ConversationActivity_transport_signal">Signal-melding</string>
    <string name="ConversationActivity_lets_switch_to_signal">La oss bytte til Molly %1$s</string>
    <string name="ConversationActivity_specify_recipient">Velg en kontakt</string>
    <string name="ConversationActivity_unblock">Fjern blokkering</string>
    <string name="ConversationActivity_attachment_exceeds_size_limits">Vedlegg overskrider maksimal størrelsesgrense for gjeldende meldingstype.</string>
    <string name="ConversationActivity_unable_to_record_audio">Kan ikke ta opp lyd!</string>
    <string name="ConversationActivity_you_cant_send_messages_to_this_group">Du kan ikke sende meldinger til denne gruppen fordi du ikke lenger er medlem av den.</string>
    <string name="ConversationActivity_only_s_can_send_messages">Kun %1$s kan sende meldinger.</string>
    <string name="ConversationActivity_admins">administratorer</string>
    <string name="ConversationActivity_message_an_admin">Send melding til en administrator</string>
    <string name="ConversationActivity_cant_start_group_call">Kan ikke starte gruppeanrop</string>
    <string name="ConversationActivity_only_admins_of_this_group_can_start_a_call">Bare administratorer for denne gruppen kan starte en samtale.</string>
    <string name="ConversationActivity_there_is_no_app_available_to_handle_this_link_on_your_device">Du har ingen programmer på denne enheten som kan håndtere denne lenka.</string>
    <string name="ConversationActivity_your_request_to_join_has_been_sent_to_the_group_admin">Din forespørsel om å bli med har blitt sendt til gruppeadministratoren. Du vil bli varslet når de tar aksjon.</string>
    <string name="ConversationActivity_cancel_request">Avbryt forespørsel</string>

    <string name="ConversationActivity_to_send_audio_messages_allow_signal_access_to_your_microphone">For å sende lydmeldinger, gi Molly tilgang til mikrofonen din.</string>
    <string name="ConversationActivity_signal_requires_the_microphone_permission_in_order_to_send_audio_messages">Molly krever tillatelse fra systemet for å kunne bruke mikrofonen, men du har valgt å avslå dette permanent. Gå til «Apper»-menyen på systemet og slå på tillatelsen «Mikrofon».</string>
    <string name="ConversationActivity_signal_needs_the_microphone_and_camera_permissions_in_order_to_call_s">Molly krever tillatelser fra systemet for å kunne ringe %1$s, men du har valgt å avslå minst én av disse permanent. Gå til «Apper»-menyen på systemet og slå på tillatelser for «Mikrofon» og «Kamera».</string>
    <string name="ConversationActivity_to_capture_photos_and_video_allow_signal_access_to_the_camera">Du må gi Molly «Kamera»-tillatelse på systemet for å kunne filme og ta bilder.</string>
    <string name="ConversationActivity_signal_needs_the_camera_permission_to_take_photos_or_video">Molly krever tillatelse fra systemet for å kunne ta bilder eller filme, men du har valgt å avslå dette permanent. Gå til «Apper»-menyen på systemet og slå på tillatelsen «Kamera».</string>
    <string name="ConversationActivity_signal_needs_camera_permissions_to_take_photos_or_video">Du må gi Molly «Kamera»-tillatelse på systemet for å kunne filme og ta bilder.</string>
    <string name="ConversationActivity_enable_the_microphone_permission_to_capture_videos_with_sound">Aktiver mikrofonens tillatelse til å ta opp videoer med lyd.</string>
    <string name="ConversationActivity_signal_needs_the_recording_permissions_to_capture_video">Molly trenger mikrofontillatelser for å spille inn videoer, men de har blitt nektet. Vennligst fortsett til appinnstillingene, velg \"Tillatelser\" og aktiver \"Mikrofon\" og \"Kamera\".</string>
    <string name="ConversationActivity_signal_needs_recording_permissions_to_capture_video">Molly trenger mikrofontillatelser for å spille inn videoer.</string>

    <string name="ConversationActivity_quoted_contact_message">%1$s %2$s</string>
    <string name="ConversationActivity_signal_cannot_sent_sms_mms_messages_because_it_is_not_your_default_sms_app">Signal kan ikke sende SMS/MMS-meldinger fordi det ikke er din standard SMS-app. Vil du endre dette i Android-innstillingene dine?</string>
    <string name="ConversationActivity_yes">Ja</string>
    <string name="ConversationActivity_no">Nei</string>
    <string name="ConversationActivity_search_position">%1$d av %2$d</string>
    <string name="ConversationActivity_no_results">Ingen treff</string>

    <string name="ConversationActivity_sticker_pack_installed">Klistremerkepakke installert</string>
    <string name="ConversationActivity_new_say_it_with_stickers">Ny! Si det med klistremerker</string>

    <string name="ConversationActivity_cancel">Avbryt</string>
    <string name="ConversationActivity_delete_conversation">Vil du slette samtalen?</string>
    <string name="ConversationActivity_delete_and_leave_group">Slette og forlate gruppen?</string>
    <string name="ConversationActivity_this_conversation_will_be_deleted_from_all_of_your_devices">Denne samtalen vil slettes fra alle enhetene dine.</string>
    <string name="ConversationActivity_you_will_leave_this_group_and_it_will_be_deleted_from_all_of_your_devices">Du vil forlate denne gruppen, og den blir slettet fra alle enhetene dine.</string>
    <string name="ConversationActivity_delete">Slett</string>
    <string name="ConversationActivity_delete_and_leave">Slett og forlat</string>
    <string name="ConversationActivity__to_call_s_signal_needs_access_to_your_microphone">Molly trenger tilgang til mikrofonen din for å ringe %1$s</string>

    <string name="ConversationActivity__more_options_now_in_group_settings">Flere valg er nå tilgjengelig i \"Gruppeinnstillinger\".</string>

    <string name="ConversationActivity_join">Bli med</string>
    <string name="ConversationActivity_full">Full</string>

    <string name="ConversationActivity_error_sending_media">Kunne ikke sende media</string>

    <string name="ConversationActivity__reported_as_spam_and_blocked">Rapportert som søppelpost og blokkért.</string>

    <!-- Message shown when opening an SMS conversation with SMS disabled and they have unexported sms messages -->
    <string name="ConversationActivity__sms_messaging_is_currently_disabled_you_can_export_your_messages_to_another_app_on_your_phone">SMS-meldinger er for øyeblikket deaktivert. Du kan eksportere meldingene dine til en annen app.</string>
    <!-- Message shown when opening an SMS conversation with SMS disabled and they have unexported sms messages -->
    <string name="ConversationActivity__sms_messaging_is_no_longer_supported_in_signal_you_can_export_your_messages_to_another_app_on_your_phone">SMS-meldinger støttes ikke lenger i Signal. Du kan eksportere meldingene dine til en annen app.</string>
    <!-- Action button shown when in sms conversation, sms is disabled, and unexported sms messages are present -->
    <string name="ConversationActivity__export_sms_messages">Overfør SMS-meldingene</string>
    <!-- Message shown when opening an SMS conversation with SMS disabled and there are no exported messages -->
    <string name="ConversationActivity__sms_messaging_is_currently_disabled_invite_s_to_to_signal_to_keep_the_conversation_here">SMS-meldinger er for øyeblikket deaktivert. Inviter %1$s til Signal for å fortsette samtalen her.</string>
    <!-- Message shown when opening an SMS conversation with SMS disabled and there are no exported messages -->
    <string name="ConversationActivity__sms_messaging_is_no_longer_supported_in_signal_invite_s_to_to_signal_to_keep_the_conversation_here">SMS-meldinger støttes ikke lenger i Signal. Inviter %1$s til Signal for å fortsette samtalen her.</string>
    <!-- Action button shown when opening an SMS conversation with SMS disabled and there are no exported messages -->
    <string name="ConversationActivity__invite_to_signal">Inviter til Signal</string>
    <!-- Snackbar message shown after dismissing the full screen sms export megaphone indicating we'll do it again soon -->
    <string name="ConversationActivity__you_will_be_reminded_again_soon">Du vil få en påminnelse igjen snart.</string>

    <!-- ConversationAdapter -->
    <plurals name="ConversationAdapter_n_unread_messages">
        <item quantity="one">%1$d ulest melding</item>
        <item quantity="other">%1$d uleste meldinger</item>
    </plurals>

    <!-- ConversationFragment -->
    <!-- Toast text when contacts activity is not found -->
    <string name="ConversationFragment__contacts_app_not_found">Kunne ikke finne kontakter-appen.</string>
    <plurals name="ConversationFragment_delete_selected_messages">
        <item quantity="one">Vil du slette valgt melding?</item>
        <item quantity="other">Vil du slette valgte meldinger?</item>
    </plurals>
    <string name="ConversationFragment_save_to_sd_card">Vil du lagre på enheten?</string>
    <plurals name="ConversationFragment_saving_n_media_to_storage_warning">
        <item quantity="one">Hvis du lagrer disse mediene på enheten din, kan andre programmer få tilgang til dem.\n\nVil du fortsette?</item>
        <item quantity="other">Hvis du lagrer disse %1$d mediene på enheten din, kan andre programmer få tilgang til dem.\n\nVil du fortsette?</item>
    </plurals>
    <plurals name="ConversationFragment_error_while_saving_attachments_to_sd_card">
        <item quantity="one">Det oppstod en feil under lagring av vedlegg som vanlig fil.</item>
        <item quantity="other">Det oppstod en feil under lagring av vedlegg som vanlige filer.</item>
    </plurals>
    <string name="ConversationFragment_unable_to_write_to_sd_card_exclamation">Klarte ikke å skrive til enhetslager.</string>
    <plurals name="ConversationFragment_saving_n_attachments">
        <item quantity="one">Lagrer vedlegget</item>
        <item quantity="other">Lagrer %1$d vedlegg</item>
    </plurals>
    <plurals name="ConversationFragment_saving_n_attachments_to_sd_card">
        <item quantity="one">Lagrer vedlegget på enheten …</item>
        <item quantity="other">Lagrer %1$d vedlegg på enheten …</item>
    </plurals>
    <string name="ConversationFragment_pending">Venter…</string>
    <string name="ConversationFragment_push">Data (Signal)</string>
    <string name="ConversationFragment_mms">MMS</string>
    <string name="ConversationFragment_sms">SMS</string>
    <string name="ConversationFragment_deleting">Sletter</string>
    <string name="ConversationFragment_deleting_messages">Sletter meldinger…</string>
    <string name="ConversationFragment_delete_for_me">Slett for meg</string>
    <string name="ConversationFragment_delete_for_everyone">Slett for alle</string>
    <!-- Dialog button for deleting one or more note-to-self messages only on this device, leaving that same message intact on other devices. -->
    <string name="ConversationFragment_delete_on_this_device">Delete on this device</string>
    <!-- Dialog button for deleting one or more note-to-self messages on all linked devices. -->
    <string name="ConversationFragment_delete_everywhere">Delete everywhere</string>
    <string name="ConversationFragment_this_message_will_be_deleted_for_everyone_in_the_conversation">Denne meldingen vil bli slettet for alle i samtalen dersom de er på en nylig versjon av Signal. De vil kunne se at du har slettet en samtale.</string>
    <string name="ConversationFragment_quoted_message_not_found">Opprinnelig melding ikke funnet</string>
    <string name="ConversationFragment_quoted_message_no_longer_available">Opprinnelig melding er ikke lenger tilgjengelig</string>
    <string name="ConversationFragment_failed_to_open_message">Kunne ikke åpne meldingen</string>
    <string name="ConversationFragment_you_can_swipe_to_the_right_reply">Du kan sveipe til høyre på meldinger for å svare raskt</string>
    <string name="ConversationFragment_you_can_swipe_to_the_left_reply">Du kan sveipe til venstre på meldinger for å svare raskt</string>
    <string name="ConversationFragment_outgoing_view_once_media_files_are_automatically_removed">Utgående visningsmediefiler blir automatisk fjernet etter at de er sendt</string>
    <string name="ConversationFragment_you_already_viewed_this_message">Du har allerede sett denne meldingen</string>
    <string name="ConversationFragment__you_can_add_notes_for_yourself_in_this_conversation">Du kan legge til notater for deg selv i denne samtalen. Hvis kontoen din har koblede enheter, blir nye notater synkronisert.</string>
    <string name="ConversationFragment__d_group_members_have_the_same_name">%1$d gruppemedlemmer har samme navn.</string>
    <string name="ConversationFragment__tap_to_review">Trykk for å gå gjennom</string>
    <string name="ConversationFragment__review_requests_carefully">Gjennomgå forespørsler nøye</string>
    <string name="ConversationFragment__signal_found_another_contact_with_the_same_name">Molly fant en annen kontakt med samme navn.</string>
    <string name="ConversationFragment_contact_us">Kontakt oss</string>
    <string name="ConversationFragment_verify">Bekreft</string>
    <string name="ConversationFragment_not_now">Ikke nå</string>
    <string name="ConversationFragment_your_safety_number_with_s_changed">Sikkerhetsnummeret for %1$s har endret seg</string>
    <string name="ConversationFragment_your_safety_number_with_s_changed_likey_because_they_reinstalled_signal">Sikkerhetsnummeret for %1$s har endret seg, sannsynligvis fordi de har installert Signal på nytt eller byttet enhet. Trykk Bekreft for å bekrefte det nye sikkerhetsnummeret. Dette er valgfritt.</string>
    <!-- Message shown to indicate which notification profile is on/active -->
    <string name="ConversationFragment__s_on">%1$s på</string>
    <!-- Dialog title for block group link join requests -->
    <string name="ConversationFragment__block_request">Blokkere forespørselen?</string>
    <!-- Dialog message for block group link join requests -->
    <string name="ConversationFragment__s_will_not_be_able_to_join_or_request_to_join_this_group_via_the_group_link">%1$s kan ikke bli med i eller be om å bli med i denne gruppen via gruppelenken. De kan fremdeles legges til i gruppen manuelt.</string>
    <!-- Dialog confirm block request button -->
    <string name="ConversationFragment__block_request_button">Blokker forespørselen</string>
    <!-- Dialog cancel block request button -->
    <string name="ConversationFragment__cancel">Avbryt</string>
    <!-- Message shown after successfully blocking join requests for a user -->
    <string name="ConversationFragment__blocked">Blokkert</string>

    <plurals name="ConversationListFragment_delete_selected_conversations">
        <item quantity="one">Vil du slette valgt samtale?</item>
        <item quantity="other">Vil du slette valgte samtaler?</item>
    </plurals>
    <plurals name="ConversationListFragment_this_will_permanently_delete_all_n_selected_conversations">
        <item quantity="one">Dette vil permanent slette den valgte samtalen.</item>
        <item quantity="other">Dette vil permanent slette alle de %1$d valgte samtalene.</item>
    </plurals>
    <string name="ConversationListFragment_deleting">Sletter</string>
    <string name="ConversationListFragment_deleting_selected_conversations">Sletter valgte samtaler…</string>
    <plurals name="ConversationListFragment_conversations_archived">
        <item quantity="one">Samtalen er arkivert</item>
        <item quantity="other">%1$d samtaler er arkivert</item>
    </plurals>
    <string name="ConversationListFragment_undo">Angre</string>
    <plurals name="ConversationListFragment_moved_conversations_to_inbox">
        <item quantity="one">Flyttet samtalen til innboksen</item>
        <item quantity="other">Flyttet %1$d samtaler til innboksen</item>
    </plurals>
    <plurals name="ConversationListFragment_read_plural">
        <item quantity="one">Les</item>
        <item quantity="other">Lest</item>
    </plurals>
    <plurals name="ConversationListFragment_unread_plural">
        <item quantity="one">Uleste</item>
        <item quantity="other">Ulest</item>
    </plurals>
    <plurals name="ConversationListFragment_pin_plural">
        <item quantity="one">Fest</item>
        <item quantity="other">Fest</item>
    </plurals>
    <plurals name="ConversationListFragment_unpin_plural">
        <item quantity="one">Løsne</item>
        <item quantity="other">Løsne</item>
    </plurals>
    <plurals name="ConversationListFragment_mute_plural">
        <item quantity="one">Lydløs</item>
        <item quantity="other">Lydløs</item>
    </plurals>
    <plurals name="ConversationListFragment_unmute_plural">
        <item quantity="one">Slå på lyd</item>
        <item quantity="other">Slå på lyd</item>
    </plurals>
    <string name="ConversationListFragment_select">Velg</string>
    <plurals name="ConversationListFragment_archive_plural">
        <item quantity="one">Arkivér</item>
        <item quantity="other">Arkivér</item>
    </plurals>
    <plurals name="ConversationListFragment_unarchive_plural">
        <item quantity="one">Hent fra arkiv</item>
        <item quantity="other">Fjern fra arkiv</item>
    </plurals>
    <plurals name="ConversationListFragment_delete_plural">
        <item quantity="one">Slett</item>
        <item quantity="other">Slett</item>
    </plurals>
    <string name="ConversationListFragment_select_all">Velg alle</string>
    <plurals name="ConversationListFragment_s_selected">
        <item quantity="one">%1$d valgt</item>
        <item quantity="other">%1$d valgt</item>
    </plurals>

    <!-- Show in conversation list overflow menu to open selection bottom sheet -->
    <string name="ConversationListFragment__notification_profile">Varslingsprofil</string>
    <!-- Tooltip shown after you have created your first notification profile -->
    <string name="ConversationListFragment__turn_your_notification_profile_on_or_off_here">Slå varslingsprofilen på og av her.</string>
    <!-- Message shown in top toast to indicate the named profile is on -->
    <string name="ConversationListFragment__s_on">%1$s på</string>

    <!-- ConversationListItem -->
    <string name="ConversationListItem_key_exchange_message">Nøkkelutveksling</string>

    <!-- ConversationListItemAction -->
    <string name="ConversationListItemAction_archived_conversations_d">Arkiverte samtaler (%1$d)</string>

    <!-- ConversationTitleView -->
    <string name="ConversationTitleView_verified">Verifisert</string>
    <string name="ConversationTitleView_you">Deg</string>

    <!-- ConversationTypingView -->
    <string name="ConversationTypingView__plus_d">+%1$d</string>

    <!-- CreateGroupActivity -->
    <string name="CreateGroupActivity__select_members">Velg medlemmer</string>

    <!-- CreateProfileActivity -->
    <string name="CreateProfileActivity__profile">Profil</string>
    <string name="CreateProfileActivity_error_setting_profile_photo">Feil ved lagring av profilbilde</string>
    <string name="CreateProfileActivity_problem_setting_profile">Feil ved lagring av profil</string>
    <string name="CreateProfileActivity_set_up_your_profile">Sett opp din profil</string>
    <string name="CreateProfileActivity_signal_profiles_are_end_to_end_encrypted">Profilen din og endringene du gjør, kan ses av personene du sender meldinger til, kontaktene dine og gruppene dine.</string>
    <string name="CreateProfileActivity_set_avatar_description">Sett avatar</string>

    <!-- ProfileCreateFragment -->
    <!-- Displayed at the top of the screen and explains how profiles can be viewed. -->
    <string name="ProfileCreateFragment__profiles_are_visible_to_contacts_and_people_you_message">Profilen din kan ses av personene du sender meldinger til, kontaktene dine og gruppene dine.</string>
    <!-- Title of clickable row to select phone number privacy settings -->
    <string name="ProfileCreateFragment__who_can_find_me">Hvem kan søke meg opp med telefonnummeret mitt?</string>

    <!-- WhoCanSeeMyPhoneNumberFragment -->
    <!-- Toolbar title for this screen -->
    <string name="WhoCanSeeMyPhoneNumberFragment__who_can_find_me_by_number">Hvem kan søke meg opp med telefonnummeret mitt?</string>
    <!-- Description for radio item stating anyone can see your phone number -->
    <string name="WhoCanSeeMyPhoneNumberFragment__anyone_who_has">Alle som har telefonnummeret ditt i kontaktlisten kan se deg som en kontakt på Signal. Andre kan finne deg ved å søke opp telefonnummeret ditt.</string>
    <!-- Description for radio item stating no one will be able to see your phone number -->
    <string name="WhoCanSeeMyPhoneNumberFragment__nobody_on_signal">Ingen kan finne deg på Signal med telefonnummeret ditt.</string>

    <!-- ChooseBackupFragment -->
    <string name="ChooseBackupFragment__restore_from_backup">Vil du gjenopprette fra sikkerhetskopi?</string>
    <string name="ChooseBackupFragment__restore_your_messages_and_media">Gjenopprett meldinger og medier fra en lokal sikkerhetskopi. Du får ingen flere muligheter til å gjøre dette senere.</string>
    <string name="ChooseBackupFragment__icon_content_description">Gjenopprettings-ikon</string>
    <string name="ChooseBackupFragment__choose_backup">Velg sikkerhetskopi</string>
    <string name="ChooseBackupFragment__learn_more">Lær mer</string>
    <string name="ChooseBackupFragment__no_file_browser_available">Ingen filleser tilgjengelig</string>

    <!-- RestoreBackupFragment -->
    <string name="RestoreBackupFragment__restore_complete">Gjenoppretting er utført</string>
    <string name="RestoreBackupFragment__to_continue_using_backups_please_choose_a_folder">For å fortsette med sikkerhetskopier, velg en mappe. Nye sikkerhetskopier vil bli lagret i den.</string>
    <string name="RestoreBackupFragment__choose_folder">Velg mappe</string>
    <string name="RestoreBackupFragment__not_now">Ikke nå</string>
    <!-- Couldn\'t find the selected backup -->
    <string name="RestoreBackupFragment__backup_not_found">Fant ikke sikkerhetskopien.</string>
    <!-- Couldn\'t read the selected backup -->
    <string name="RestoreBackupFragment__backup_could_not_be_read">Sikkerhetskopien kunne ikke leses.</string>
    <!-- Backup has an unsupported file extension -->
    <string name="RestoreBackupFragment__backup_has_a_bad_extension">Sikkerhetskopien er feil filtype.</string>

    <!-- BackupsPreferenceFragment -->
    <string name="BackupsPreferenceFragment__chat_backups">Sikkerhetskopi av samtaler</string>
    <string name="BackupsPreferenceFragment__backups_are_encrypted_with_a_passphrase">Sikkerhetskopier krypteres med en passordfrase og lagres på enheten din.</string>
    <string name="BackupsPreferenceFragment__create_backup">Lag sikkerhetskopi</string>
    <string name="BackupsPreferenceFragment__last_backup">Siste sikkerhetskopi: %1$s</string>
    <string name="BackupsPreferenceFragment__backup_folder">Mappe for sikkerhetskopi</string>
    <string name="BackupsPreferenceFragment__verify_backup_passphrase">Bekreft passordfrasen for sikkerhetskopi</string>
    <string name="BackupsPreferenceFragment__test_your_backup_passphrase">Test passordfrasen din og bekreft at den stemmer overens</string>
    <string name="BackupsPreferenceFragment__turn_on">Slå på</string>
    <string name="BackupsPreferenceFragment__turn_off">Skru av</string>
    <string name="BackupsPreferenceFragment__to_restore_a_backup">"For å gjenopprette fra en sikkerhetskopi, installer en ny kopi av Molly. Åpne appen og trykk \"Gjenopprett fra sikkerhetskopi\", og finn så frem til en sikkerhetskopifil. %1$s"</string>
    <string name="BackupsPreferenceFragment__learn_more">Lær mer</string>
    <string name="BackupsPreferenceFragment__in_progress">Under behandling…</string>
    <!-- Status text shown in backup preferences when verifying a backup -->
    <string name="BackupsPreferenceFragment__verifying_backup">Verifiserer sikkerhetskopi …</string>
    <string name="BackupsPreferenceFragment__d_so_far">%1$d så langt…</string>
    <!-- Show percentage of completion of backup -->
    <string name="BackupsPreferenceFragment__s_so_far">%1$s%% på vei …</string>
    <string name="BackupsPreferenceFragment_signal_requires_external_storage_permission_in_order_to_create_backups">Molly krever tillatelse fra systemet for å kunne lagre sikkerhetskopier, men du har valgt å avslå dette permanent. Gå til «Apper»-menyen på systemet og slå på tillatelsen «Lagring».</string>


    <!-- CustomDefaultPreference -->
    <string name="CustomDefaultPreference_using_custom">Bruker selvvalgt: %1$s</string>
    <string name="CustomDefaultPreference_using_default">Bruker forvalgt: %1$s</string>
    <string name="CustomDefaultPreference_none">Ingen</string>

    <!-- AvatarSelectionBottomSheetDialogFragment -->
    <string name="AvatarSelectionBottomSheetDialogFragment__choose_photo">Velg bilde</string>
    <string name="AvatarSelectionBottomSheetDialogFragment__take_photo">Ta bilde</string>
    <string name="AvatarSelectionBottomSheetDialogFragment__choose_from_gallery">Velg fra galleriet</string>
    <string name="AvatarSelectionBottomSheetDialogFragment__remove_photo">Fjern bilde</string>
    <string name="AvatarSelectionBottomSheetDialogFragment__taking_a_photo_requires_the_camera_permission">Å ta bilder krever tilgang til kameraet.</string>
    <string name="AvatarSelectionBottomSheetDialogFragment__viewing_your_gallery_requires_the_storage_permission">Å se bildegalleriet krever tilgang til lagringsområdene.</string>

    <!-- DateUtils -->
    <string name="DateUtils_just_now">Nå</string>
    <string name="DateUtils_minutes_ago">%1$dm</string>
    <string name="DateUtils_today">I dag</string>
    <string name="DateUtils_yesterday">I går</string>

    <!-- DecryptionFailedDialog -->
    <string name="DecryptionFailedDialog_chat_session_refreshed">Samtaleøkt lastet inn på nytt</string>
    <string name="DecryptionFailedDialog_signal_uses_end_to_end_encryption">Signal benytter seg av ende-til-ende-kryptering og det kan av og til være nødvendig å laste inn samtaleøkten din på nytt. Dette påvirker ikke din samtales sikkerhet, men du kan ha gått glipp av en melding fra din samtalepartner og må be dem om å sende den på nytt.</string>

    <!-- DeviceListActivity -->
    <string name="DeviceListActivity_unlink_s">Vil du koble fra \'%1$s\'?</string>
    <string name="DeviceListActivity_by_unlinking_this_device_it_will_no_longer_be_able_to_send_or_receive">Hvis du kobler denne enheten fra tjenesten, kan den ikke lenger sende eller motta meldinger.</string>
    <string name="DeviceListActivity_network_connection_failed">Nettverkstilkoblingen mislyktes</string>
    <string name="DeviceListActivity_try_again">Prøv igjen</string>
    <string name="DeviceListActivity_unlinking_device">Kobler fra enhet …</string>
    <string name="DeviceListActivity_unlinking_device_no_ellipsis">Kobler fra enhet</string>
    <string name="DeviceListActivity_network_failed">Nettverk mislyktes.</string>

    <!-- DeviceListItem -->
    <string name="DeviceListItem_unnamed_device">Enhet uten navn</string>
    <string name="DeviceListItem_linked_s">%1$s er koblet til</string>
    <string name="DeviceListItem_last_active_s">Sist aktiv %1$s</string>
    <string name="DeviceListItem_today">I dag</string>

    <!-- DocumentView -->
    <string name="DocumentView_unnamed_file">Uten navn</string>

    <!-- DozeReminder -->
    <string name="DozeReminder_optimize_for_missing_play_services">Optimaliser for manglende Play Tjenester</string>
    <string name="DozeReminder_this_device_does_not_support_play_services_tap_to_disable_system_battery">Denne enheten støtter ikke Play-tjenester. Trykk én gang for å slå av batterioptimalisering som kan hindre Molly i å motta meldinger når det kjører i bakgrunnen.</string>

    <!-- ExpiredBuildReminder -->
    <string name="ExpiredBuildReminder_this_version_of_signal_has_expired">Din versjon av Signal er utløpt. Vennligst oppdater for å sende ytterligere meldinger.</string>
    <string name="ExpiredBuildReminder_update_now">Oppdater nå</string>

    <!-- PendingGroupJoinRequestsReminder -->
    <plurals name="PendingGroupJoinRequestsReminder_d_pending_member_requests">
        <item quantity="one">%1$d ventende medlemsforespørsel.</item>
        <item quantity="other">%1$d ventende medlemsforespørsler.</item>
    </plurals>
    <string name="PendingGroupJoinRequestsReminder_view">Vis</string>

    <!-- GcmRefreshJob -->
    <string name="GcmRefreshJob_Permanent_Signal_communication_failure">Permanent Signal kommunikasjonssvikt!</string>
    <string name="GcmRefreshJob_Signal_was_unable_to_register_with_Google_Play_Services">Molly klarte ikke å registrere seg i Google Play-tjenesten. Molly-meldinger og -samtaler er derfor slått av. Prøv å registrere programmet på nytt under Innstillinger &gt; Avansert.</string>


    <!-- GiphyActivity -->
    <string name="GiphyActivity_error_while_retrieving_full_resolution_gif">Feil under henting av GIF</string>

    <!-- GiphyFragmentPageAdapter -->
    <string name="GiphyFragmentPagerAdapter_gifs">GIFs</string>
    <string name="GiphyFragmentPagerAdapter_stickers">Klistremerker</string>

    <!-- AddToGroupActivity -->
    <string name="AddToGroupActivity_add_member">Legg til medlem?</string>
    <string name="AddToGroupActivity_add_s_to_s">Legge \"%1$s\" til \"%2$s\"?</string>
    <string name="AddToGroupActivity_s_added_to_s">\"%1$s\" lagt til \"%2$s\".</string>
    <string name="AddToGroupActivity_add_to_group">Legg til gruppen</string>
    <string name="AddToGroupActivity_add_to_groups">Legg til gruppene</string>
    <string name="AddToGroupActivity_this_person_cant_be_added_to_legacy_groups">Denne personen kan ikke legges til \"legacy\"-grupper.</string>
    <string name="AddToGroupActivity_add">Legg til</string>
    <string name="AddToGroupActivity_add_to_a_group">Legg til gruppen</string>

    <!-- ChooseNewAdminActivity -->
    <string name="ChooseNewAdminActivity_choose_new_admin">Velg ny administrator</string>
    <string name="ChooseNewAdminActivity_done">Ferdig</string>
    <string name="ChooseNewAdminActivity_you_left">Du forlot \"%1$s.\"</string>

    <!-- GroupMembersDialog -->
    <string name="GroupMembersDialog_you">Deg</string>

    <!-- GV2 access levels -->
    <string name="GroupManagement_access_level_anyone">Hvem som helst</string>
    <string name="GroupManagement_access_level_all_members">Alle medlemmer</string>
    <string name="GroupManagement_access_level_only_admins">Kun administratorer</string>
    <string name="GroupManagement_access_level_no_one">Ingen</string>
    <string name="GroupManagement_access_level_unknown" translatable="false">Unknown</string>
    <array name="GroupManagement_edit_group_membership_choices">
        <item>@string/GroupManagement_access_level_all_members</item>
        <item>@string/GroupManagement_access_level_only_admins</item>
    </array>
    <array name="GroupManagement_edit_group_info_choices">
        <item>@string/GroupManagement_access_level_all_members</item>
        <item>@string/GroupManagement_access_level_only_admins</item>
    </array>

    <!-- GV2 invites sent -->
    <plurals name="GroupManagement_invitation_sent">
        <item quantity="one">Invitasjonen er sendt</item>
        <item quantity="other">%1$d invitasjoner er sendt</item>
    </plurals>
    <string name="GroupManagement_invite_single_user">“%1$s” kan ikke bli automatisk lagt til denne gruppen av deg.\n\nPersonen har blitt invitert, men vil ikke se noen meldinger til gruppen før invitasjonen godtas.</string>
    <string name="GroupManagement_invite_multiple_users">Disse brukerne kan ikke automatisk legges til av deg.\n\nDe er blitt invitert, men vil ikke se noen meldinger til gruppen før invitasjonen godtas.</string>

    <!-- GroupsV1MigrationLearnMoreBottomSheetDialogFragment -->
    <string name="GroupsV1MigrationLearnMore_what_are_new_groups">Hva er en \"ny\" gruppe?</string>
    <string name="GroupsV1MigrationLearnMore_new_groups_have_features_like_mentions">Nye grupper har funksjoner som @mentions og gruppeadministratorer, og vil støtte enda flere i fremtiden.</string>
    <string name="GroupsV1MigrationLearnMore_all_message_history_and_media_has_been_kept">Alle meldingslogger og mediefiler fra før oppgraderingen, har blitt tatt vare på.</string>
    <string name="GroupsV1MigrationLearnMore_you_will_need_to_accept_an_invite_to_join_this_group_again">Du må akseptere en invitasjon for å bli med i gruppen igjen, og vil ikke få gruppemeldinger før du har akseptert.</string>
    <plurals name="GroupsV1MigrationLearnMore_these_members_will_need_to_accept_an_invite">
        <item quantity="one">Dette medlemmet må akseptere en invitasjon for å bli med i gruppen igjen, og vil ikke få gruppemeldinger før det har akseptert:</item>
        <item quantity="other">Disse medlemmene må akseptere en invitasjon for å bli med i gruppen igjen, og vil ikke få gruppemeldinger før de har akseptert:</item>
    </plurals>
    <plurals name="GroupsV1MigrationLearnMore_these_members_were_removed_from_the_group">
        <item quantity="one">Denne brukeren ble fjernet fra gruppen og kan ikke bli med igjen før de oppgraderer sin Signal-versjon:</item>
        <item quantity="other">Disse brukerne ble fjernet fra gruppen og kan ikke bli med igjen før de oppgraderer sin Signal-versjon:</item>
    </plurals>

    <!-- GroupsV1MigrationInitiationBottomSheetDialogFragment -->
    <string name="GroupsV1MigrationInitiation_upgrade_to_new_group">Oppgrader til \"ny\" gruppe</string>
    <string name="GroupsV1MigrationInitiation_upgrade_this_group">Oppgrader denne gruppen</string>
    <string name="GroupsV1MigrationInitiation_new_groups_have_features_like_mentions">Nye grupper har funksjoner som @mentions og gruppeadministratorer, og vil støtte enda flere i fremtiden.</string>
    <string name="GroupsV1MigrationInitiation_all_message_history_and_media_will_be_kept">Alle meldingslogger og mediefiler fra før oppgraderingen, blir tatt vare på.</string>
    <string name="GroupsV1MigrationInitiation_encountered_a_network_error">Det oppstod en nettverksfeil. Prøv igjen senere.</string>
    <string name="GroupsV1MigrationInitiation_failed_to_upgrade">Kunne ikke oppgradere.</string>
    <plurals name="GroupsV1MigrationInitiation_these_members_will_need_to_accept_an_invite">
        <item quantity="one">Dette medlemmet må akseptere en invitasjon for å bli med i gruppen igjen, og vil ikke få gruppemeldinger før de har akseptert:</item>
        <item quantity="other">Disse medlemmene må akseptere en invitasjon for å bli med i gruppen igjen, og vil ikke få gruppemeldinger før de har akseptert:</item>
    </plurals>
    <plurals name="GroupsV1MigrationInitiation_these_members_are_not_capable_of_joining_new_groups">
        <item quantity="one">Dette medlemmet kan ikke bli med i nye grupper, og vil bli fjernet fra gruppen:</item>
        <item quantity="other">Disse medlemmene kan ikke bli med i nye grupper, og vil bli fjernet fra gruppen:</item>
    </plurals>

    <!-- GroupsV1MigrationSuggestionsReminder -->
    <plurals name="GroupsV1MigrationSuggestionsReminder_members_couldnt_be_added_to_the_new_group">
        <item quantity="one">%1$d medlem kunne ikke legges til på nytt. Ønsker du å legge dem til nå?</item>
        <item quantity="other">%1$d medlemmer kunne ikke legges til på nytt. Ønsker du å legge dem til nå?</item>
    </plurals>
    <plurals name="GroupsV1MigrationSuggestionsReminder_add_members">
        <item quantity="one">Legg til medlem</item>
        <item quantity="other">Legg til medlemmer</item>
    </plurals>
    <string name="GroupsV1MigrationSuggestionsReminder_no_thanks">Nei takk</string>

    <!-- GroupsV1MigrationSuggestionsDialog -->
    <plurals name="GroupsV1MigrationSuggestionsDialog_add_members_question">
        <item quantity="one">Legg til medlem?</item>
        <item quantity="other">Legg til medlemmer?</item>
    </plurals>
    <plurals name="GroupsV1MigrationSuggestionsDialog_these_members_couldnt_be_automatically_added">
        <item quantity="one">Dette medlemmet kunne ikke automatisk legges til den nye gruppen mens den ble oppgradert:</item>
        <item quantity="other">Disse medlemmene kunne ikke automatisk legges til den nye gruppen mens den ble oppgradert:</item>
    </plurals>
    <plurals name="GroupsV1MigrationSuggestionsDialog_add_members">
        <item quantity="one">Legg til medlem</item>
        <item quantity="other">Legg til medlemmer</item>
    </plurals>
    <plurals name="GroupsV1MigrationSuggestionsDialog_failed_to_add_members_try_again_later">
        <item quantity="one">Kunne ikke legge til medlem. Prøv igjen senere.</item>
        <item quantity="other">Kunne ikke legge til medlemmer. Prøv igjen senere.</item>
    </plurals>
    <plurals name="GroupsV1MigrationSuggestionsDialog_cannot_add_members">
        <item quantity="one">Kan ikke legge til medlem.</item>
        <item quantity="other">Kan ikke legge til medlemmer.</item>
    </plurals>

    <!-- LeaveGroupDialog -->
    <string name="LeaveGroupDialog_leave_group">Vil du forlate gruppen?</string>
    <string name="LeaveGroupDialog_you_will_no_longer_be_able_to_send_or_receive_messages_in_this_group">Du vil ikke lengre kunne sende eller motta meldinger i denne gruppen.</string>
    <string name="LeaveGroupDialog_leave">Forlat</string>
    <string name="LeaveGroupDialog_choose_new_admin">Velg ny administrator</string>
    <string name="LeaveGroupDialog_before_you_leave_you_must_choose_at_least_one_new_admin_for_this_group">Før du forlater, må du velge minst en ny administrator for denne gruppen.</string>
    <string name="LeaveGroupDialog_choose_admin">Velg administrator</string>

    <!-- LinkPreviewView -->
    <string name="LinkPreviewView_no_link_preview_available">Ingen forhåndsvisning tilgjengelig</string>
    <string name="LinkPreviewView_this_group_link_is_not_active">Denne gruppelenken er ikke aktiv</string>
    <string name="LinkPreviewView_domain_date">%1$s · %2$s</string>

    <!-- LinkPreviewRepository -->
    <plurals name="LinkPreviewRepository_d_members">
        <item quantity="one">%1$d medlem</item>
        <item quantity="other">%1$d medlemmer</item>
    </plurals>

    <!-- PendingMembersActivity -->
    <string name="PendingMembersActivity_pending_group_invites">Ventende gruppeinvitasjoner</string>
    <string name="PendingMembersActivity_requests">Forespørsler</string>
    <string name="PendingMembersActivity_invites">Invitasjoner</string>
    <string name="PendingMembersActivity_people_you_invited">Personer du har invitert</string>
    <string name="PendingMembersActivity_you_have_no_pending_invites">Du har ingen ventende invitasjoner.</string>
    <string name="PendingMembersActivity_invites_by_other_group_members">Invitert av andre medlemmer</string>
    <string name="PendingMembersActivity_no_pending_invites_by_other_group_members">Ingen ventende invitasjoner fra andre gruppemedlemmer.</string>
    <string name="PendingMembersActivity_missing_detail_explanation">Detaljer om personer invitert av andre gruppemedlemmer vises ikke. Om inviterte velger å bli med i gruppen vil dette ble delt med gruppen. De vil ikke se meldinger i gruppen, før de eventuelt blir med.</string>

    <string name="PendingMembersActivity_revoke_invite">Trekk tilbake invitasjon</string>
    <string name="PendingMembersActivity_revoke_invites">Trekk tilbake invitasjoner</string>
    <plurals name="PendingMembersActivity_revoke_d_invites">
        <item quantity="one">Trekk tilbake invitasjonen</item>
        <item quantity="other">Trekk tilbake %1$d invitasjoner</item>
    </plurals>
    <plurals name="PendingMembersActivity_error_revoking_invite">
        <item quantity="one">Tilbaketrekking av invitasjon feilet</item>
        <item quantity="other">Tilbaketrekking av invitasjoner feilet</item>
    </plurals>

    <!-- RequestingMembersFragment -->
    <string name="RequestingMembersFragment_pending_member_requests">Ventende medlemsforespørsler</string>
    <string name="RequestingMembersFragment_no_member_requests_to_show">Ingen ventende forespørsler</string>
    <string name="RequestingMembersFragment_explanation">Folk på denne listen forsøker å bli medlem i denne gruppen via gruppelenken.</string>
    <string name="RequestingMembersFragment_added_s">"La til \"%1$s\""</string>
    <string name="RequestingMembersFragment_denied_s">"Avslo “%1$s”"</string>

    <!-- AddMembersActivity -->
    <string name="AddMembersActivity__done">Ferdig</string>
    <string name="AddMembersActivity__this_person_cant_be_added_to_legacy_groups">Denne personen kan ikke legges til \"legacy\"-grupper.</string>
    <string name="AddMembersActivity__this_person_cant_be_added_to_announcement_groups">Denne personen kan ikke legges til i kunngjøringsgrupper.</string>
    <plurals name="AddMembersActivity__add_d_members_to_s">
        <item quantity="one">Vil du legge %1$s medlemmer til i %2$s?</item>
        <item quantity="other">Vil du legge %3$d medlemmer til i %2$s?</item>
    </plurals>
    <string name="AddMembersActivity__add">Legg til</string>
    <string name="AddMembersActivity__add_members">Legg til medlemmer</string>

    <!-- AddGroupDetailsFragment -->
    <string name="AddGroupDetailsFragment__name_this_group">Navngi denne gruppen</string>
    <string name="AddGroupDetailsFragment__create_group">Lag gruppe</string>
    <string name="AddGroupDetailsFragment__create">Opprett</string>
    <string name="AddGroupDetailsFragment__members">Medlemmer</string>
    <string name="AddGroupDetailsFragment__you_can_add_or_invite_friends_after_creating_this_group">Du kan legge til eller invitere venner etter at gruppen er opprettet.</string>
    <string name="AddGroupDetailsFragment__group_name_required">Gruppenavn (påkrevd)</string>
    <string name="AddGroupDetailsFragment__group_name_optional">Gruppenavn (valgfritt)</string>
    <string name="AddGroupDetailsFragment__this_field_is_required">Dette feltet er påkrevd.</string>
    <string name="AddGroupDetailsFragment__group_creation_failed">Oppretting av gruppen mislyktes.</string>
    <string name="AddGroupDetailsFragment__try_again_later">Prøv igjen senere.</string>
    <string name="AddGroupDetailsFragment__remove">Fjern</string>
    <string name="AddGroupDetailsFragment__sms_contact">SMS-kontakt</string>
    <string name="AddGroupDetailsFragment__remove_s_from_this_group">Fjern %1$s fra denne gruppen?</string>
    <!-- Info message shown in the middle of the screen, displayed when adding group details to an MMS Group -->
    <string name="AddGroupDetailsFragment__youve_selected_a_contact_that_doesnt_support">Du har valgt en kontakt som ikke støtter Signal-grupper, så denne gruppen er MMS. Egendefinerte navn og bilder i MMS-gruppen vises kun for deg.</string>
    <!-- Info message shown in the middle of the screen, displayed when adding group details to an MMS Group after SMS Phase 0 -->
    <string name="AddGroupDetailsFragment__youve_selected_a_contact_that_doesnt_support_signal_groups_mms_removal">You\'ve selected a contact that doesn\'t support Signal groups, this group will be MMS. Custom MMS group names and photos will only be visible to you. Support for MMS groups will be removed soon to focus on encrypted messaging.</string>

    <!-- ManageGroupActivity -->
    <string name="ManageGroupActivity_member_requests_and_invites">Medlemsforespørsler og invitasjoner</string>
    <string name="ManageGroupActivity_add_members">Legg til medlemmer</string>
    <string name="ManageGroupActivity_edit_group_info">Rediger gruppe info</string>
    <string name="ManageGroupActivity_who_can_add_new_members">Hvem kan legge til nye medlemmer?</string>
    <string name="ManageGroupActivity_who_can_edit_this_groups_info">Hvem kan redigere gruppens info?</string>
    <string name="ManageGroupActivity_group_link">Gruppelenke</string>
    <string name="ManageGroupActivity_block_group">Blokker gruppen</string>
    <string name="ManageGroupActivity_unblock_group">Fjern blokkering av gruppen</string>
    <string name="ManageGroupActivity_leave_group">Forlat gruppe</string>
    <string name="ManageGroupActivity_mute_notifications">Skru av varsler</string>
    <string name="ManageGroupActivity_custom_notifications">Egendefinerte varsler</string>
    <string name="ManageGroupActivity_mentions">Mentions</string>
    <string name="ManageGroupActivity_chat_color_and_wallpaper">Samtalefarge &amp; -bakgrunn</string>
    <string name="ManageGroupActivity_until_s">Frem til %1$s</string>
    <string name="ManageGroupActivity_always">Evig tid</string>
    <string name="ManageGroupActivity_off">Av</string>
    <string name="ManageGroupActivity_on">På</string>
    <string name="ManageGroupActivity_view_all_members">Se alle medlemmer</string>
    <string name="ManageGroupActivity_see_all">Se alle</string>

    <plurals name="ManageGroupActivity_added">
        <item quantity="one">%1$d medlem lagt til.</item>
        <item quantity="other">%1$d medlemmer lagt til.</item>
    </plurals>

    <string name="ManageGroupActivity_only_admins_can_enable_or_disable_the_sharable_group_link">Bare administratorer kan aktivere eller deaktivere den delbare gruppelenken.</string>
    <string name="ManageGroupActivity_only_admins_can_enable_or_disable_the_option_to_approve_new_members">Kun administratorer kan skru av eller på innstillingen for å godkjenne nye medlemmer.</string>
    <string name="ManageGroupActivity_only_admins_can_reset_the_sharable_group_link">Bare administratorer kan resette den delbare gruppelenken.</string>

    <string name="ManageGroupActivity_you_dont_have_the_rights_to_do_this">Du har ikke rettigheter for å gjøre dette</string>
    <string name="ManageGroupActivity_not_capable">Noen du la til har ikke støtte for nye grupper og må oppdatere Signal</string>
    <string name="ManageGroupActivity_not_announcement_capable">En av personene du la til, støtter ikke kunngjøringsgrupper og må oppdatere Signal-appen sin.</string>
    <string name="ManageGroupActivity_failed_to_update_the_group">Gruppeoppdatering feilet</string>
    <string name="ManageGroupActivity_youre_not_a_member_of_the_group">Du er ikke medlem av gruppen</string>
    <string name="ManageGroupActivity_failed_to_update_the_group_please_retry_later">Gruppeoppdateringen feilet, prøv igjen senere</string>
    <string name="ManageGroupActivity_failed_to_update_the_group_due_to_a_network_error_please_retry_later">Oppdateringen av gruppen feilet pga. en nettverksfeil, prøv igjen senere</string>

    <string name="ManageGroupActivity_edit_name_and_picture">Rediger navn og bilde</string>
    <string name="ManageGroupActivity_legacy_group">\"Legacy\"-grupper</string>
    <string name="ManageGroupActivity_legacy_group_learn_more">Dette er en \"legacy\"-gruppe. Funksjoner som gruppeadministratorer er kun tilgjengelig for \"nye\" grupper.</string>
    <string name="ManageGroupActivity_legacy_group_upgrade">Dette er en \"legacy\"-gruppe. For å få tilgang til de nye funksjonene, som @-omtaler og gruppeadministratorer,</string>
    <string name="ManageGroupActivity_legacy_group_too_large">Denne gruppen kan ikke oppgraderes til ny gruppe fordi den er for stor. Maksimal gruppestørrelse er %1$d.</string>
    <string name="ManageGroupActivity_upgrade_this_group">Oppgrader denne gruppen.</string>
    <string name="ManageGroupActivity_this_is_an_insecure_mms_group">Dette er en usikret MMS-gruppe. For å melde privat, inviter kontaktene dine til Signal.</string>
    <string name="ManageGroupActivity_invite_now">Inviter nå</string>
    <string name="ManageGroupActivity_more">mer</string>
    <string name="ManageGroupActivity_add_group_description">Legg til gruppebeskrivelse…</string>

    <!-- GroupMentionSettingDialog -->
    <string name="GroupMentionSettingDialog_notify_me_for_mentions">Varsle meg om omtaler</string>
    <string name="GroupMentionSettingDialog_receive_notifications_when_youre_mentioned_in_muted_chats">Motta varsler når du blir nevnt i mutede samtaler?</string>
    <string name="GroupMentionSettingDialog_always_notify_me">Varsle meg alltid</string>
    <string name="GroupMentionSettingDialog_dont_notify_me">Ikke varsle meg</string>

    <!-- ManageProfileFragment -->
    <string name="ManageProfileFragment_profile_name">Profil navn</string>
    <string name="ManageProfileFragment_username">Brukernavn</string>
    <string name="ManageProfileFragment_about">Om</string>
    <string name="ManageProfileFragment_write_a_few_words_about_yourself">Skriv noen ord om deg selv</string>
    <string name="ManageProfileFragment_your_name">Ditt navn</string>
    <string name="ManageProfileFragment_your_username">Ditt brukernavn</string>
    <string name="ManageProfileFragment_failed_to_set_avatar">Kunne ikke lagre profilbilde</string>
    <string name="ManageProfileFragment_badges">Merker</string>
    <string name="ManageProfileFragment__edit_photo">Rediger bildet</string>
    <!-- Snackbar message after creating username -->
    <string name="ManageProfileFragment__username_created">Brukernavnet er lagret</string>
    <!-- Snackbar message after copying username -->
    <string name="ManageProfileFragment__username_copied">Brukernavnet er kopiert</string>


    <!-- ManageRecipientActivity -->
    <string name="ManageRecipientActivity_no_groups_in_common">Ingen grupper til felles</string>
    <plurals name="ManageRecipientActivity_d_groups_in_common">
        <item quantity="one">%1$d gruppe til felles</item>
        <item quantity="other">%1$d grupper til felles</item>
    </plurals>

    <plurals name="GroupMemberList_invited">
        <item quantity="one">%1$s inviterte 1 person</item>
        <item quantity="other">%1$s inviterte %2$d personer</item>
    </plurals>

    <!-- CustomNotificationsDialogFragment -->
    <string name="CustomNotificationsDialogFragment__custom_notifications">Egendefinerte varsler</string>
    <string name="CustomNotificationsDialogFragment__messages">Meldinger</string>
    <string name="CustomNotificationsDialogFragment__use_custom_notifications">Bruk egendefinerte varsler</string>
    <string name="CustomNotificationsDialogFragment__notification_sound">Varslingslyd</string>
    <string name="CustomNotificationsDialogFragment__vibrate">Vibrer</string>
    <!-- Button text for customizing notification options -->
    <string name="CustomNotificationsDialogFragment__customize">Tilpass</string>
    <string name="CustomNotificationsDialogFragment__change_sound_and_vibration">Endre lyd og vibrering</string>
    <string name="CustomNotificationsDialogFragment__call_settings">Samtaleinnstillinger</string>
    <string name="CustomNotificationsDialogFragment__ringtone">Ringetone</string>
    <string name="CustomNotificationsDialogFragment__enabled">Aktivert</string>
    <string name="CustomNotificationsDialogFragment__disabled">Deaktivert</string>
    <string name="CustomNotificationsDialogFragment__default">Forvalgt</string>
    <string name="CustomNotificationsDialogFragment__unknown">Ukjent</string>

    <!-- ShareableGroupLinkDialogFragment -->
    <string name="ShareableGroupLinkDialogFragment__shareable_group_link">Delbar gruppelenke</string>
    <string name="ShareableGroupLinkDialogFragment__manage_and_share">Administrer &amp; del</string>
    <string name="ShareableGroupLinkDialogFragment__group_link">Gruppelenke</string>
    <string name="ShareableGroupLinkDialogFragment__share">Del</string>
    <string name="ShareableGroupLinkDialogFragment__reset_link">Reset link</string>
    <string name="ShareableGroupLinkDialogFragment__member_requests">Medlemsforespørsler</string>
    <string name="ShareableGroupLinkDialogFragment__approve_new_members">Godkjenn nye medlemmer</string>
    <string name="ShareableGroupLinkDialogFragment__require_an_admin_to_approve_new_members_joining_via_the_group_link">Krev administratorgodkjenning for nye medlemmer som blir med via gruppelenken.</string>
    <string name="ShareableGroupLinkDialogFragment__are_you_sure_you_want_to_reset_the_group_link">Er du sikker på at du vil tilbakestille gruppelenken? Folk vil ikke lenger kunne bli med i gruppen ved hjelp av den nåværende lenken.</string>

    <!-- GroupLinkShareQrDialogFragment -->
    <string name="GroupLinkShareQrDialogFragment__qr_code">QR kode</string>
    <string name="GroupLinkShareQrDialogFragment__people_who_scan_this_code_will">Folk som skanner denne koden vil være i stand til å bli med i gruppen din. Administratorer vil fremdeles trenge å godkjenne nye medlemmer om denne opsjonen er påslått.</string>
    <string name="GroupLinkShareQrDialogFragment__share_code">Del kode</string>

    <!-- GV2 Invite Revoke confirmation dialog -->
    <string name="InviteRevokeConfirmationDialog_revoke_own_single_invite">Ønsker du å kansellere invitasjonen du sendte til %1$s?</string>
    <plurals name="InviteRevokeConfirmationDialog_revoke_others_invites">
        <item quantity="one">Vil du trekke tilbake invitasjonen som %1$s sendte?</item>
        <item quantity="other">Vil du trekke tilbake de %2$d invitasjonene som %1$s sendte?</item>
    </plurals>

    <!-- GroupJoinBottomSheetDialogFragment -->
    <string name="GroupJoinBottomSheetDialogFragment_you_are_already_a_member">Du er allerede medlem</string>
    <string name="GroupJoinBottomSheetDialogFragment_join">Bli med</string>
    <string name="GroupJoinBottomSheetDialogFragment_request_to_join">Spør om å bli med</string>
    <string name="GroupJoinBottomSheetDialogFragment_unable_to_join_group_please_try_again_later">Kunne ikke bli med i gruppen. Vennligst prøv igjen senere.</string>
    <string name="GroupJoinBottomSheetDialogFragment_encountered_a_network_error">Det oppstod en nettverksfeil.</string>
    <string name="GroupJoinBottomSheetDialogFragment_this_group_link_is_not_active">Denne gruppelenken er ikke aktiv</string>
    <!-- Title shown when there was an known issue getting group information from a group link -->
    <string name="GroupJoinBottomSheetDialogFragment_cant_join_group">Kan ikke bli med i gruppen</string>
    <!-- Message shown when you try to get information for a group via link but an admin has removed you -->
    <string name="GroupJoinBottomSheetDialogFragment_you_cant_join_this_group_via_the_group_link_because_an_admin_removed_you">Du kan ikke bli med i denne gruppen via gruppelenken fordi en administrator fjernet deg fra gruppen.</string>
    <!-- Message shown when you try to get information for a group via link but the link is no longer valid -->
    <string name="GroupJoinBottomSheetDialogFragment_this_group_link_is_no_longer_valid">Denne gruppelenken er ikke lenger gyldig.</string>
    <!-- Title shown when there was an unknown issue getting group information from a group link -->
    <string name="GroupJoinBottomSheetDialogFragment_link_error">Noe er feil med lenken</string>
    <!-- Message shown when you try to get information for a group via link but an unknown issue occurred -->
    <string name="GroupJoinBottomSheetDialogFragment_joining_via_this_link_failed_try_joining_again_later">Det lyktes ikke å bli medlem ved hjelp av denne lenken, vennligst prøv igjen senere.</string>

    <string name="GroupJoinBottomSheetDialogFragment_direct_join">Ønsker du å bli medlem i denne gruppen samt dele navnet og bildet ditt med medlemmene?</string>
    <string name="GroupJoinBottomSheetDialogFragment_admin_approval_needed">En administrator for gruppen må godkjenne forespørselen din før du kan bli med. Når du ber om å få bli med deles ditt navn og bilde med gruppemedlemmene.</string>
    <plurals name="GroupJoinBottomSheetDialogFragment_group_dot_d_members">
        <item quantity="one">Gruppe · %1$d medlem</item>
        <item quantity="other">Gruppe · %1$d medlemmer</item>
    </plurals>

    <!-- GroupJoinUpdateRequiredBottomSheetDialogFragment -->
    <string name="GroupJoinUpdateRequiredBottomSheetDialogFragment_update_signal_to_use_group_links">Oppdater Signal for å bruke gruppelenker</string>
    <string name="GroupJoinUpdateRequiredBottomSheetDialogFragment_update_message">Versjonen av Signal du bruker støtter ikke denne gruppelenken. Oppdater til siste versjon for å bli med i gruppen via lenke.</string>
    <string name="GroupJoinUpdateRequiredBottomSheetDialogFragment_update_signal">Oppdater Signal</string>
    <string name="GroupJoinUpdateRequiredBottomSheetDialogFragment_update_linked_device_message">En eller flere av dine koblede enheter kjøre en versjon av Signal som ikke støtter gruppelenker. Oppdater Signal på alle koblede enheter for å bli med i gruppen.</string>
    <string name="GroupJoinUpdateRequiredBottomSheetDialogFragment_group_link_is_not_valid">Gruppelenken er ikke gyldig</string>

    <!-- GroupInviteLinkEnableAndShareBottomSheetDialogFragment -->
    <string name="GroupInviteLinkEnableAndShareBottomSheetDialogFragment_invite_friends">Inviter venner</string>
    <string name="GroupInviteLinkEnableAndShareBottomSheetDialogFragment_share_a_link_with_friends_to_let_them_quickly_join_this_group">Del en lenge med venner så de raskt kan bli med i gruppen.</string>

    <string name="GroupInviteLinkEnableAndShareBottomSheetDialogFragment_enable_and_share_link">Aktiver og del lenke</string>
    <string name="GroupInviteLinkEnableAndShareBottomSheetDialogFragment_share_link">Del link</string>

    <string name="GroupInviteLinkEnableAndShareBottomSheetDialogFragment_unable_to_enable_group_link_please_try_again_later">Kunne ikke aktivere gruppelenke. Vennligst prøv igjen senere.</string>
    <string name="GroupInviteLinkEnableAndShareBottomSheetDialogFragment_encountered_a_network_error">Det oppstod en nettverksfeil.</string>
    <string name="GroupInviteLinkEnableAndShareBottomSheetDialogFragment_you_dont_have_the_right_to_enable_group_link">Du har ikke rettigheter til å aktivere gruppelenken. Vennligst spør en administrator.</string>
    <string name="GroupInviteLinkEnableAndShareBottomSheetDialogFragment_you_are_not_currently_a_member_of_the_group">Du er ikke medlem av denne gruppen nå.</string>

    <!-- GV2 Request confirmation dialog -->
    <string name="RequestConfirmationDialog_add_s_to_the_group">Legg \"%1$s” til gruppen?</string>
    <string name="RequestConfirmationDialog_deny_request_from_s">Avvis forespørsel fra “%1$s”?</string>
    <!-- Confirm dialog message shown when deny a group link join request and group link is enabled. -->
    <string name="RequestConfirmationDialog_deny_request_from_s_they_will_not_be_able_to_request">Vil du avvise forespørselen fra %1$s? Hvis du gjør dette, vil vedkommende ikke kunne spørre om å bli med i gruppen via gruppelenken igjen.</string>
    <string name="RequestConfirmationDialog_add">Legg til</string>
    <string name="RequestConfirmationDialog_deny">Avslå</string>

    <!-- ImageEditorHud -->
    <string name="ImageEditorHud_blur_faces">Visk ut ansikter</string>
    <string name="ImageEditorHud_new_blur_faces_or_draw_anywhere_to_blur">Nytt: Visk ut ansikter eller tegn hvor som helst for utvisking.</string>
    <string name="ImageEditorHud_draw_anywhere_to_blur">Tegn hvor som helst for å viske ut</string>
    <string name="ImageEditorHud_draw_to_blur_additional_faces_or_areas">Tegn for å viske ut flere ansikter eller områder</string>

    <!-- InputPanel -->
    <string name="InputPanel_tap_and_hold_to_record_a_voice_message_release_to_send">Trykk og hold for å spille inn talemelding , slipp for å sende</string>
    <!-- Message shown if the user tries to switch a conversation from Signal to SMS -->
    <string name="InputPanel__sms_messaging_is_no_longer_supported_in_signal">SMS-meldinger støttes ikke lenger i Signal.</string>

    <!-- InviteActivity -->
    <string name="InviteActivity_share">Del</string>
    <string name="InviteActivity_share_with_contacts">Del med kontakter</string>
    <string name="InviteActivity_share_via">Del via…</string>

    <string name="InviteActivity_cancel">Avbryt</string>
    <string name="InviteActivity_sending">Sender…</string>
    <string name="InviteActivity_invitations_sent">Invitasjoner sendt.</string>
    <string name="InviteActivity_invite_to_signal">Inviter til Molly</string>
    <string name="InviteActivity_send_sms">Send SMS (%1$d)</string>
    <plurals name="InviteActivity_send_sms_invites">
        <item quantity="one">Vil du sende %1$d SMS-invitasjon?</item>
        <item quantity="other">Vil du sende %1$d SMS-invitasjoner?</item>
    </plurals>
    <string name="InviteActivity_lets_switch_to_signal">La oss bytte til Molly: %1$s</string>
    <string name="InviteActivity_no_app_to_share_to">Det ser ut som at du ikke har noen programmer å dele denne informasjonen med.</string>

    <!-- LearnMoreTextView -->
    <string name="LearnMoreTextView_learn_more">Lær mer</string>

    <string name="SpanUtil__read_more">Les mer</string>

    <!-- LongMessageActivity -->
    <string name="LongMessageActivity_unable_to_find_message">Kunne ikke finne meldingen</string>
    <string name="LongMessageActivity_message_from_s">Melding fra %1$s</string>
    <string name="LongMessageActivity_your_message">Din melding</string>

    <!-- MessageRetrievalService -->
    <string name="MessageRetrievalService_signal">Molly</string>
    <string name="MessageRetrievalService_background_connection_enabled">Bakgrunnstilkobling slått på</string>

    <!-- MmsDownloader -->
    <string name="MmsDownloader_error_reading_mms_settings">Feil under lesing av oppsett for MMS-leverandør</string>

    <!-- MediaOverviewActivity -->
    <string name="MediaOverviewActivity_Media">Medier</string>
    <string name="MediaOverviewActivity_Files">Filer</string>
    <string name="MediaOverviewActivity_Audio">Lyd</string>
    <string name="MediaOverviewActivity_All">Alle</string>
    <plurals name="MediaOverviewActivity_Media_delete_confirm_title">
        <item quantity="one">Vil du slette valgt element?</item>
        <item quantity="other">Vil du slette valgte elementer?</item>
    </plurals>
    <plurals name="MediaOverviewActivity_Media_delete_confirm_message">
        <item quantity="one">Dette vil permanent slette den valgte filen. All tekst tilknyttet dette elementet vil også bli slettet.</item>
        <item quantity="other">Dette vil permanent slette de %1$d valgte filene. All tekst tilknyttet disse elementene vil også bli slettet.</item>
    </plurals>
    <string name="MediaOverviewActivity_Media_delete_progress_title">Sletter</string>
    <string name="MediaOverviewActivity_Media_delete_progress_message">Sletter meldinger…</string>
    <string name="MediaOverviewActivity_Select_all">Velg alle</string>
    <string name="MediaOverviewActivity_collecting_attachments">Henter vedlegg…</string>
    <string name="MediaOverviewActivity_Sort_by">Sorter etter</string>
    <string name="MediaOverviewActivity_Newest">Nyeste</string>
    <string name="MediaOverviewActivity_Oldest">Eldste</string>
    <string name="MediaOverviewActivity_Storage_used">Lagring brukt</string>
    <string name="MediaOverviewActivity_All_storage_use">Alt lagringsbruk</string>
    <string name="MediaOverviewActivity_Grid_view_description">Rutenett visning</string>
    <string name="MediaOverviewActivity_List_view_description">Listevisning</string>
    <string name="MediaOverviewActivity_Selected_description">Valgt</string>
    <string name="MediaOverviewActivity_select_all">Velg alle</string>
    <plurals name="MediaOverviewActivity_save_plural">
        <item quantity="one">Lagre</item>
        <item quantity="other">Lagre</item>
    </plurals>
    <plurals name="MediaOverviewActivity_delete_plural">
        <item quantity="one">Slett</item>
        <item quantity="other">Slett</item>
    </plurals>

    <plurals name="MediaOverviewActivity_d_selected_s">
        <item quantity="one">%1$d valgt (%2$s)</item>
        <item quantity="other">%1$d valgt (%2$s)</item>
    </plurals>
    <string name="MediaOverviewActivity_file">Fil</string>
    <string name="MediaOverviewActivity_audio">Lyd</string>
    <string name="MediaOverviewActivity_video">Video</string>
    <string name="MediaOverviewActivity_image">Bilde</string>
    <string name="MediaOverviewActivity_detail_line_2_part" translatable="false">%1$s · %2$s</string>
    <string name="MediaOverviewActivity_detail_line_3_part" translatable="false">%1$s · %2$s · %3$s</string>
    <string name="MediaOverviewActivity_voice_message">Talemelding</string>

    <string name="MediaOverviewActivity_sent_by_s">Sendt av %1$s</string>
    <string name="MediaOverviewActivity_sent_by_you">Sendt av deg</string>
    <string name="MediaOverviewActivity_sent_by_s_to_s">Sendt av %1$s til %2$s</string>
    <string name="MediaOverviewActivity_sent_by_you_to_s">Sendt av deg til %1$s</string>

    <!-- Megaphones -->
    <string name="Megaphones_remind_me_later">Minn meg på det senere</string>
    <string name="Megaphones_verify_your_signal_pin">Bekreft din Signal PIN</string>
    <string name="Megaphones_well_occasionally_ask_you_to_verify_your_pin">Noen ganger ber vi deg om å bekrefte PIN-koden din slik at du husker den.</string>
    <string name="Megaphones_verify_pin">Bekreft PIN</string>
    <string name="Megaphones_get_started">Kom i gang</string>
    <string name="Megaphones_new_group">Ny gruppe</string>
    <string name="Megaphones_invite_friends">Inviter venner</string>
    <string name="Megaphones_use_sms">Bruk SMS</string>
    <string name="Megaphones_appearance">Utseende</string>
    <string name="Megaphones_add_photo">Legg til et bilde</string>

    <!-- Title of a bottom sheet to render messages that all quote a specific message -->
    <string name="MessageQuotesBottomSheet_replies">Svar</string>

    <!-- NotificationBarManager -->
    <string name="NotificationBarManager_signal_call_in_progress">Signal-samtale pågår</string>
    <string name="NotificationBarManager__establishing_signal_call">Setter opp Signal-anrop</string>
    <string name="NotificationBarManager__incoming_signal_call">Inngående Signal-anrop</string>
    <string name="NotificationBarManager__incoming_signal_group_call">Innkommende gruppeanrop på Signal</string>
    <!-- Temporary notification shown when starting the calling service -->
    <string name="NotificationBarManager__starting_signal_call_service">Starter anropstjenesten Molly</string>
    <string name="NotificationBarManager__stopping_signal_call_service">Stopper Molly-tjenesten</string>
    <string name="NotificationBarManager__decline_call">Avslå anropet</string>
    <string name="NotificationBarManager__answer_call">Svar på anrop</string>
    <string name="NotificationBarManager__end_call">Avslutt samtale</string>
    <string name="NotificationBarManager__cancel_call">Avbryt samtale</string>
    <string name="NotificationBarManager__join_call">Bli med i samtale</string>

    <!-- NotificationsMegaphone -->
    <string name="NotificationsMegaphone_turn_on_notifications">Skru på Varsler?</string>
    <string name="NotificationsMegaphone_never_miss_a_message">Gå aldri glipp av en melding fra kontaktene og gruppene dine.</string>
    <string name="NotificationsMegaphone_turn_on">Slå på</string>
    <string name="NotificationsMegaphone_not_now">Ikke nå</string>

    <!-- NotificationMmsMessageRecord -->
    <string name="NotificationMmsMessageRecord_multimedia_message">Multimediamelding</string>
    <string name="NotificationMmsMessageRecord_downloading_mms_message">Laster ned MMS-melding</string>
    <string name="NotificationMmsMessageRecord_error_downloading_mms_message">Feil under nedlasting av MMS-melding. Trykk for å prøve igjen</string>

    <!-- MediaPickerActivity -->
    <string name="MediaPickerActivity_send_to">Send til %1$s</string>
    <string name="MediaPickerActivity__menu_open_camera">Åpne kamera</string>

    <!-- MediaSendActivity -->
    <string name="MediaSendActivity_add_a_caption">Legg til tekst…</string>
    <string name="MediaSendActivity_an_item_was_removed_because_it_exceeded_the_size_limit">En gjenstand ble fjernet fordi den overskride størrelsesgrensen</string>
    <string name="MediaSendActivity_an_item_was_removed_because_it_had_an_unknown_type">Et element ble fjernet fordi det var i et ukjent format</string>
    <string name="MediaSendActivity_an_item_was_removed_because_it_exceeded_the_size_limit_or_had_an_unknown_type">Et element ble fjernet fordi det var for stort eller i et ukjent format</string>
    <string name="MediaSendActivity_camera_unavailable">Kamera utilgjengelig.</string>
    <string name="MediaSendActivity_message_to_s">Melding til %1$s</string>
    <string name="MediaSendActivity_message">Melding</string>
    <string name="MediaSendActivity_select_recipients">Velg mottakere</string>
    <string name="MediaSendActivity_signal_needs_access_to_your_contacts">Molly må ha tilgang til kontaktene dine for å kunne vise dem.</string>
    <string name="MediaSendActivity_signal_needs_contacts_permission_in_order_to_show_your_contacts_but_it_has_been_permanently_denied">Molly trenger tillatelse til kontakter for å kunne vise kontaktene dine, men det har blitt avslått permanent. Fortsett med appinnstillingene, velg \"Tillatelser\" og aktiver \"Kontakter\".</string>
    <plurals name="MediaSendActivity_cant_share_more_than_n_items">
        <item quantity="one">Du kan ikke dele mer enn %1$d fil.</item>
        <item quantity="other">Du kan ikke dele mer enn %1$d filer.</item>
    </plurals>
    <string name="MediaSendActivity_select_recipients_description">Velg mottakere</string>
    <string name="MediaSendActivity_tap_here_to_make_this_message_disappear_after_it_is_viewed">Trykk her for å få denne meldingen til å forsvinne etter at den er sett.</string>

    <!-- MediaRepository -->
    <string name="MediaRepository_all_media">Alle medier</string>
    <string name="MediaRepository__camera">Kamera</string>

    <!-- MessageDecryptionUtil -->
    <string name="MessageDecryptionUtil_failed_to_decrypt_message">Kunne ikke kryptere meldingen</string>
    <string name="MessageDecryptionUtil_tap_to_send_a_debug_log">Trykk for å sende en feilsøkingslogg</string>

    <!-- MessageRecord -->
    <string name="MessageRecord_unknown">Ukjent</string>
    <string name="MessageRecord_message_encrypted_with_a_legacy_protocol_version_that_is_no_longer_supported">Mottatt en melding som er kryptert med en gammel versjon av Signal som ikke lenger støttes. Be avsenderen oppdatere til den nyeste versjonen og sende meldingen på nytt.</string>
    <string name="MessageRecord_left_group">Du har forlatt gruppa.</string>
    <string name="MessageRecord_you_updated_group">Du har oppdatert gruppa.</string>
    <string name="MessageRecord_the_group_was_updated">Gruppen ble oppdatert.</string>
    <string name="MessageRecord_you_called_date">Du ringte · %1$s</string>
    <string name="MessageRecord_missed_audio_call_date">Ubesvart anrop · %1$s</string>
    <string name="MessageRecord_missed_video_call_date">Ubesvart videoanrop · %1$s</string>
    <string name="MessageRecord_s_updated_group">%1$s oppdaterte gruppa.</string>
    <string name="MessageRecord_s_called_you_date">%1$sringte deg %2$s·</string>
    <string name="MessageRecord_s_joined_signal">%1$s er på Signal!</string>
    <string name="MessageRecord_you_disabled_disappearing_messages">Du skrudde av tidsavgrensede meldinger.</string>
    <string name="MessageRecord_s_disabled_disappearing_messages">%1$s skrudde av forsvinnende meldinger.</string>
    <string name="MessageRecord_you_set_disappearing_message_time_to_s">Du satte utløpstiden for meldinger til %1$s.</string>
    <string name="MessageRecord_s_set_disappearing_message_time_to_s">%1$s satte utløpstiden for meldinger til %2$s.</string>
    <string name="MessageRecord_disappearing_message_time_set_to_s">Utløpstiden for meldinger er blitt satt til %1$s.</string>
    <string name="MessageRecord_this_group_was_updated_to_a_new_group">Gruppen ble oppdatert til en ny gruppe.</string>
    <string name="MessageRecord_you_couldnt_be_added_to_the_new_group_and_have_been_invited_to_join">Du kunne ikke bli lagt til den nye gruppen og har blitt invitert til å bli med.</string>
    <string name="MessageRecord_chat_session_refreshed">Samtaleøkt lastet inn på nytt</string>
    <plurals name="MessageRecord_members_couldnt_be_added_to_the_new_group_and_have_been_invited">
        <item quantity="one">Et medlem kunne ikke legges til i den nye gruppen og har blitt invitert på nytt.</item>
        <item quantity="other">%1$s medlemmer kunne ikke legges til i den nye gruppen og har blitt invitert på nytt.</item>
    </plurals>

    <plurals name="MessageRecord_members_couldnt_be_added_to_the_new_group_and_have_been_removed">
        <item quantity="one">Et medlem kunne ikke legges til i den nye gruppen og er fjernet.</item>
        <item quantity="other">%1$s medlemmer kunne ikke legges til i den nye gruppen og er fjernet.</item>
    </plurals>

    <!-- Profile change updates -->
    <string name="MessageRecord_changed_their_profile_name_to">%1$s byttet profilnavnet sitt til %2$s.</string>
    <string name="MessageRecord_changed_their_profile_name_from_to">%1$s byttet profilnavnet sitt fra %2$s til %3$s.</string>
    <string name="MessageRecord_changed_their_profile">%1$s endret profilen sin.</string>

    <!-- GV2 specific -->
    <string name="MessageRecord_you_created_the_group">Du laget gruppen.</string>
    <string name="MessageRecord_group_updated">Gruppen oppdatert.</string>
    <string name="MessageRecord_invite_friends_to_this_group">Inviter venner til denne gruppen med en gruppelink</string>

    <!-- GV2 member additions -->
    <string name="MessageRecord_you_added_s">Du la til %1$s.</string>
    <string name="MessageRecord_s_added_s">%1$s la til %2$s.</string>
    <string name="MessageRecord_s_added_you">%1$s la deg til gruppen</string>
    <string name="MessageRecord_you_joined_the_group">Du ble med i gruppen.</string>
    <string name="MessageRecord_s_joined_the_group">%1$s ble med i gruppa.</string>

    <!-- GV2 member removals -->
    <string name="MessageRecord_you_removed_s">Du fjernet %1$s.</string>
    <string name="MessageRecord_s_removed_s">%1$s fjernet %2$s.</string>
    <string name="MessageRecord_s_removed_you_from_the_group">%1$s fjernet deg fra gruppen.</string>
    <string name="MessageRecord_you_left_the_group">Du forlot gruppen.</string>
    <string name="MessageRecord_s_left_the_group">%1$s forlot gruppen.</string>
    <string name="MessageRecord_you_are_no_longer_in_the_group">Du er ikke lenger i gruppen.</string>
    <string name="MessageRecord_s_is_no_longer_in_the_group">%1$s er ikke lenger i gruppen.</string>

    <!-- GV2 role change -->
    <string name="MessageRecord_you_made_s_an_admin">Du gjorde %1$s til en administrator.</string>
    <string name="MessageRecord_s_made_s_an_admin">%1$s gjorde %2$s til en administrator.</string>
    <string name="MessageRecord_s_made_you_an_admin">%1$s gjorde deg til administrator.</string>
    <string name="MessageRecord_you_revoked_admin_privileges_from_s">Du fjernet administratorrettigheter fra %1$s.</string>
    <string name="MessageRecord_s_revoked_your_admin_privileges">%1$s fjernet deg som administrator.</string>
    <string name="MessageRecord_s_revoked_admin_privileges_from_s">%1$s fjernet administratorrettigheter fra %2$s.</string>
    <string name="MessageRecord_s_is_now_an_admin">%1$s er nå en administrator.</string>
    <string name="MessageRecord_you_are_now_an_admin">Du er nå administrator</string>
    <string name="MessageRecord_s_is_no_longer_an_admin">%1$s er ikke lenger en administrator.</string>
    <string name="MessageRecord_you_are_no_longer_an_admin">Du er ikke lenger en administrator.</string>

    <!-- GV2 invitations -->
    <string name="MessageRecord_you_invited_s_to_the_group">Du inviterte %1$s til gruppen.</string>
    <string name="MessageRecord_s_invited_you_to_the_group">%1$s inviterte deg til gruppen.</string>
    <plurals name="MessageRecord_s_invited_members">
        <item quantity="one">%1$s inviterte 1 person til å bli med i gruppen.</item>
        <item quantity="other">%1$s inviterte %2$d personer til å bli med i gruppen.</item>
    </plurals>
    <string name="MessageRecord_you_were_invited_to_the_group">Du har blitt invitert til gruppen.</string>
    <plurals name="MessageRecord_d_people_were_invited_to_the_group">
        <item quantity="one">En person ble invitert til å bli med i gruppen.</item>
        <item quantity="other">%1$d personer ble invitert til å bli med i gruppen.</item>
    </plurals>

    <!-- GV2 invitation revokes -->
    <plurals name="MessageRecord_you_revoked_invites">
        <item quantity="one">Du trakk tilbake en invitasjon til gruppen.</item>
        <item quantity="other">Du trakk tilbake %1$d invitasjoner til gruppen.</item>
    </plurals>
    <plurals name="MessageRecord_s_revoked_invites">
        <item quantity="one">%1$s trakk tilbake en invitasjon til gruppen.</item>
        <item quantity="other">%1$s trakk tilbake %2$d invitasjoner til gruppen.</item>
    </plurals>
    <string name="MessageRecord_someone_declined_an_invitation_to_the_group">Noen avslo en invitasjon til gruppen.</string>
    <string name="MessageRecord_you_declined_the_invitation_to_the_group">Du avslo invitasjonen til gruppen.</string>
    <string name="MessageRecord_s_revoked_your_invitation_to_the_group">Invitasjonen din til gruppen ble tilbakekalt av %1$s.</string>
    <string name="MessageRecord_an_admin_revoked_your_invitation_to_the_group">En administrator har trukket tilbake invitasjonen til gruppen.</string>
    <plurals name="MessageRecord_d_invitations_were_revoked">
        <item quantity="one">En invitasjon til gruppen ble trukket tilbake.</item>
        <item quantity="other">%1$d invitasjoner til gruppen ble trukket tilbake.</item>
    </plurals>

    <!-- GV2 invitation acceptance -->
    <string name="MessageRecord_you_accepted_invite">Du aksepterte invitasjonen til gruppen.</string>
    <string name="MessageRecord_s_accepted_invite">%1$s aksepterte en invitasjon til gruppen.</string>
    <string name="MessageRecord_you_added_invited_member_s">Du la til det inviterte medlemmet %1$s.</string>
    <string name="MessageRecord_s_added_invited_member_s">%1$s la til det inviterte medlemmet %2$s.</string>

    <!-- GV2 title change -->
    <string name="MessageRecord_you_changed_the_group_name_to_s">Du endret gruppens navn til \"%1$s\".</string>
    <string name="MessageRecord_s_changed_the_group_name_to_s">%1$s endret gruppens navn til \"%2$s\".</string>
    <string name="MessageRecord_the_group_name_has_changed_to_s">Gruppens navn er endret til \"%1$s\".</string>

    <!-- GV2 description change -->
    <string name="MessageRecord_you_changed_the_group_description">Du endret gruppebeskrivelsen.</string>
    <string name="MessageRecord_s_changed_the_group_description">%1$s endret gruppebeskrivelsen.</string>
    <string name="MessageRecord_the_group_description_has_changed">Gruppebeskrivelsen ble endret.</string>

    <!-- GV2 avatar change -->
    <string name="MessageRecord_you_changed_the_group_avatar">Du endret gruppens avatar.</string>
    <string name="MessageRecord_s_changed_the_group_avatar">%1$s endret gruppens avatar.</string>
    <string name="MessageRecord_the_group_group_avatar_has_been_changed">Gruppeavataren ble endret.</string>

    <!-- GV2 attribute access level change -->
    <string name="MessageRecord_you_changed_who_can_edit_group_info_to_s">Du endret hvem som kan redigere gruppeinfo til \"%1$s\".</string>
    <string name="MessageRecord_s_changed_who_can_edit_group_info_to_s">%1$s endret hvem som kan redigere gruppeinfo til \"%2$s\".</string>
    <string name="MessageRecord_who_can_edit_group_info_has_been_changed_to_s">Den som kan redigere gruppeinformasjon er endret til \"%1$s\".</string>

    <!-- GV2 membership access level change -->
    <string name="MessageRecord_you_changed_who_can_edit_group_membership_to_s">Du endret hvem som kan redigere gruppemedlemskap til \"%1$s\".</string>
    <string name="MessageRecord_s_changed_who_can_edit_group_membership_to_s">%1$s endret hvem som kan redigere gruppemedlemskap til \"%2$s\".</string>
    <string name="MessageRecord_who_can_edit_group_membership_has_been_changed_to_s">Den som kan redigere gruppemedlemskap er endret til \"%1$s\".</string>

    <!-- GV2 announcement group change -->
    <string name="MessageRecord_you_allow_all_members_to_send">Du endret gruppeinnstillingene slik at alle medlemmer kan sende meldinger.</string>
    <string name="MessageRecord_you_allow_only_admins_to_send">Du endret gruppeinnstillingene slik at kun administratorer kan sende meldinger.</string>
    <string name="MessageRecord_s_allow_all_members_to_send">%1$s endret gruppeinnstillingene slik at alle medlemmer kan sende meldinger.</string>
    <string name="MessageRecord_s_allow_only_admins_to_send">%1$s endret gruppeinnstillingene slik at kun administratorer kan sende meldinger.</string>
    <string name="MessageRecord_allow_all_members_to_send">Gruppeinnstillingene ble endret for å gjøre det mulig for alle medlemmene å sende meldinger.</string>
    <string name="MessageRecord_allow_only_admins_to_send">Gruppeinnstillingene ble satt til at kun administratorer kan sende meldinger.</string>

    <!-- GV2 group link invite access level change -->
    <string name="MessageRecord_you_turned_on_the_group_link_with_admin_approval_off">Du slo på gruppelenken med administrativ godkjenning avslått.</string>
    <string name="MessageRecord_you_turned_on_the_group_link_with_admin_approval_on">Du slo på gruppelenken med administrativ godkjenning skrudd på.</string>
    <string name="MessageRecord_you_turned_off_the_group_link">Du slo av gruppelenken.</string>
    <string name="MessageRecord_s_turned_on_the_group_link_with_admin_approval_off">%1$s slo på gruppelenken med administrativ godkjenning avslått.</string>
    <string name="MessageRecord_s_turned_on_the_group_link_with_admin_approval_on">%1$s slo på gruppelenken med administrativ godkjenning påslått.</string>
    <string name="MessageRecord_s_turned_off_the_group_link">%1$s slo av gruppelenken.</string>
    <string name="MessageRecord_the_group_link_has_been_turned_on_with_admin_approval_off">Denne gruppelenken ble slått på med administrativ godkjenning avslått.</string>
    <string name="MessageRecord_the_group_link_has_been_turned_on_with_admin_approval_on">Denne gruppelenken ble slått på med administrativ godkjenning påslått.</string>
    <string name="MessageRecord_the_group_link_has_been_turned_off">Denne gruppelenken ble slått av.</string>
    <string name="MessageRecord_you_turned_off_admin_approval_for_the_group_link">Du skrudde av administrativ godkjenning for gruppelenken.</string>
    <string name="MessageRecord_s_turned_off_admin_approval_for_the_group_link">%1$s skrudde av administrativ godkjenning for gruppelenken.</string>
    <string name="MessageRecord_the_admin_approval_for_the_group_link_has_been_turned_off">Administrativ godkjenning for gruppelenken ble skrudd av.</string>
    <string name="MessageRecord_you_turned_on_admin_approval_for_the_group_link">Du skrudde på administrativ godkjenning for gruppelenken.</string>
    <string name="MessageRecord_s_turned_on_admin_approval_for_the_group_link">%1$s skrudde på administrativ godkjenning for gruppelenken.</string>
    <string name="MessageRecord_the_admin_approval_for_the_group_link_has_been_turned_on">Administrativ godkjenning for gruppelenken ble skrudd på.</string>

    <!-- GV2 group link reset -->
    <string name="MessageRecord_you_reset_the_group_link">Du resatte gruppelenken.</string>
    <string name="MessageRecord_s_reset_the_group_link">%1$s resatte gruppelenken.</string>
    <string name="MessageRecord_the_group_link_has_been_reset">Gruppelenken ble resatt.</string>

    <!-- GV2 group link joins -->
    <string name="MessageRecord_you_joined_the_group_via_the_group_link">Du ble medlem i gruppen via gruppelenken.</string>
    <string name="MessageRecord_s_joined_the_group_via_the_group_link">%1$s ble med i gruppen via gruppelenken.</string>

    <!-- GV2 group link requests -->
    <string name="MessageRecord_you_sent_a_request_to_join_the_group">Du sendte en forespørsel om å bli med i gruppen.</string>
    <string name="MessageRecord_s_requested_to_join_via_the_group_link">%1$s ba om å bli medlem via gruppelenken.</string>
    <!-- Update message shown when someone requests to join via group link and cancels the request back to back -->
    <plurals name="MessageRecord_s_requested_and_cancelled_their_request_to_join_via_the_group_link">
        <item quantity="one">%1$s ba om å bli medlem og kansellerte så forespørselen via gruppelenken.</item>
        <item quantity="other">%1$s ba om å bli medlem og kansellerte så %2$d forespørsler via gruppelenken.</item>
    </plurals>

    <!-- GV2 group link approvals -->
    <string name="MessageRecord_s_approved_your_request_to_join_the_group">%1$s godtok forespørselen din om å bli medlem i gruppen.</string>
    <string name="MessageRecord_s_approved_a_request_to_join_the_group_from_s">%1$s godkjente en forespørsel om å bli med i gruppen fra %2$s.</string>
    <string name="MessageRecord_you_approved_a_request_to_join_the_group_from_s">Du godkjente en forespørsel om å bli med i gruppen fra %1$s.</string>
    <string name="MessageRecord_your_request_to_join_the_group_has_been_approved">Forespørselen din om å bli med i gruppen ble godkjent.</string>
    <string name="MessageRecord_a_request_to_join_the_group_from_s_has_been_approved">En forespørsel fra %1$s om å bli med i gruppen ble godkjent.</string>

    <!-- GV2 group link deny -->
    <string name="MessageRecord_your_request_to_join_the_group_has_been_denied_by_an_admin">Forespørselen din om å bli med i gruppen ble avslått av en administrator.</string>
    <string name="MessageRecord_s_denied_a_request_to_join_the_group_from_s">Forespørselen fra %2$s om å bli med i gruppen ble avvist av %1$s.</string>
    <string name="MessageRecord_a_request_to_join_the_group_from_s_has_been_denied">En forespørsel fra %1$som å bli med i gruppen har blitt avvist.</string>
    <string name="MessageRecord_you_canceled_your_request_to_join_the_group">Du kansellerte forespørselen din om å bli med i gruppen.</string>
    <string name="MessageRecord_s_canceled_their_request_to_join_the_group">%1$s kansellerte forespørselen sin om å bli med i gruppen.</string>

    <!-- End of GV2 specific update messages -->

    <string name="MessageRecord_your_safety_number_with_s_has_changed">Sikkerhetsnummeret ditt for %1$s er endret.</string>
    <string name="MessageRecord_you_marked_your_safety_number_with_s_verified">Du markerte sikkerhetsnummeret for %1$s som bekreftet</string>
    <string name="MessageRecord_you_marked_your_safety_number_with_s_verified_from_another_device">Du markerte sikkerhetsnummeret for %1$s som bekreftet fra en annen enhet</string>
    <string name="MessageRecord_you_marked_your_safety_number_with_s_unverified">Du markerte sikkerhetsnummer for %1$s som ikke bekreftet</string>
    <string name="MessageRecord_you_marked_your_safety_number_with_s_unverified_from_another_device">Du markerte sikkerhetsnummer for %1$s som ikke bekreftet fra en annen enhet</string>
    <string name="MessageRecord_a_message_from_s_couldnt_be_delivered">En melding fra %1$s kunne ikke leveres</string>
    <string name="MessageRecord_s_changed_their_phone_number">%1$s har byttet telefonnummer.</string>
    <!-- Update item message shown in the release channel when someone is already a sustainer so we ask them if they want to boost. -->
    <string name="MessageRecord_like_this_new_feature_help_support_signal_with_a_one_time_donation">Liker du denne nye funksjonen? Vil du støtte Signal med et engangsbeløp?</string>
    <!-- Update item message shown when we merge two threads together -->
    <string name="MessageRecord_your_message_history_with_s_and_their_number_s_has_been_merged">Telefonnummeret til %1$s (%2$s) og vedkommendes meldingslogg har blitt slått sammen.</string>
    <!-- Update item message shown when we merge two threads together and we don't know the phone number of the other thread -->
    <string name="MessageRecord_your_message_history_with_s_and_another_chat_has_been_merged">Meldingsloggen din med %1$s har blitt slått sammen med en annen samtale som tilhørte vedkommende.</string>
    <!-- Message to notify sender that activate payments request has been sent to the recipient -->
    <string name="MessageRecord_you_sent_request">Du har sendt en forespørsel til %1$s om å aktivere betalinger</string>
    <!-- Request message from recipient to activate payments -->
    <string name="MessageRecord_wants_you_to_activate_payments">%1$s vil at du skal aktivere betalinger. Send kun betalinger til personer du stoler på.</string>
    <!-- Message to inform user that payments was activated-->
    <string name="MessageRecord_you_activated_payments">Du har aktivert betalinger</string>
    <!-- Message to inform sender that recipient can now accept payments -->
    <string name="MessageRecord_can_accept_payments">%1$s kan nå motta betalinger</string>

    <!-- Group Calling update messages -->
    <string name="MessageRecord_s_started_a_group_call_s">%1$s startet en gruppesamtale · %2$s</string>
    <string name="MessageRecord_s_is_in_the_group_call_s">%1$s er i gruppesamtalen · %2$s</string>
    <string name="MessageRecord_you_are_in_the_group_call_s1">Du er i gruppesamtalen · %1$s</string>
    <string name="MessageRecord_s_and_s_are_in_the_group_call_s1">%1$s og %2$s er i gruppesamtalen · %3$s</string>
    <string name="MessageRecord_group_call_s">Gruppesamtale · %1$s</string>

    <string name="MessageRecord_s_started_a_group_call">%1$s startet en gruppesamtale</string>
    <string name="MessageRecord_s_is_in_the_group_call">%1$s er i gruppesamtalen</string>
    <string name="MessageRecord_you_are_in_the_group_call">Du er med i gruppesamtalen</string>
    <string name="MessageRecord_s_and_s_are_in_the_group_call">%1$s og %2$s er i gruppesamtalen</string>
    <string name="MessageRecord_group_call">Gruppesamtale</string>

    <string name="MessageRecord_you">Deg</string>

    <plurals name="MessageRecord_s_s_and_d_others_are_in_the_group_call_s">
        <item quantity="one">%1$s, %2$s, og %3$d annen er i gruppesamtalen · %4$s</item>
        <item quantity="other">%1$s, %2$s, og %3$d andre er i gruppesamtalen · %4$s</item>
    </plurals>

    <plurals name="MessageRecord_s_s_and_d_others_are_in_the_group_call">
        <item quantity="one">%1$s, %2$s, og %3$d annen er i gruppesamtalen</item>
        <item quantity="other">%1$s, %2$s, og %3$d andre er i gruppesamtalen</item>
    </plurals>

    <!-- In-conversation update message to indicate that the current contact is sms only and will need to migrate to signal to continue the conversation in signal. -->
    <string name="MessageRecord__you_will_no_longer_be_able_to_send_sms_messages_from_signal_soon">Snart vil det ikke være mulig å sende SMS-meldinger fra Signal. Inviter %1$s til Signal for å fortsette samtalen her.</string>
    <!-- In-conversation update message to indicate that the current contact is sms only and will need to migrate to signal to continue the conversation in signal. -->
<<<<<<< HEAD
    <string name="MessageRecord__you_can_no_longer_send_sms_messages_in_signal">Det er ikke lenger mulig å sende SMS-meldinger i Molly. Inviter %1$s til Molly for å fortsette samtalen her.</string>
=======
    <string name="MessageRecord__you_can_no_longer_send_sms_messages_in_signal">Det er ikke lenger mulig å sende SMS-meldinger i Signal. Inviter %1$s til Signal for å fortsette samtalen her.</string>
    <!-- Body for quote when message being quoted is an in-app payment message -->
    <string name="MessageRecord__payment_s">Payment: %1$s</string>
>>>>>>> 09afb1be

    <!-- MessageRequestBottomView -->
    <string name="MessageRequestBottomView_accept">Godta</string>
    <string name="MessageRequestBottomView_continue">Fortsett</string>
    <string name="MessageRequestBottomView_delete">Slett</string>
    <string name="MessageRequestBottomView_block">Blokker</string>
    <string name="MessageRequestBottomView_unblock">Skru av blokkering</string>
    <string name="MessageRequestBottomView_do_you_want_to_let_s_message_you_they_wont_know_youve_seen_their_messages_until_you_accept">La %1$s sende meldinger til deg, samt dele navn og bilde med dem? De vil ikke vite at du har sett meldingen deres før du godtar.</string>
    <!-- Shown in message request flow. Describes what will happen if you unblock a Signal user -->
    <string name="MessageRequestBottomView_do_you_want_to_let_s_message_you_wont_receive_any_messages_until_you_unblock_them">La %1$s sende meldinger til deg, samt dele navn og bilde med dem? Du vil ikke motta noen meldinger fra dem før du fjerner blokkeringen av dem.</string>
    <!-- Shown in message request flow. Describes what will happen if you unblock an SMS user -->
    <string name="MessageRequestBottomView_do_you_want_to_let_s_message_you_wont_receive_any_messages_until_you_unblock_them_SMS">Vil du at %1$s kan sende deg meldinger? Du mottar ikke noen meldinger før du fjerner blokkeringen.</string>
    <string name="MessageRequestBottomView_get_updates_and_news_from_s_you_wont_receive_any_updates_until_you_unblock_them">Vil du at %1$s kan sende deg oppdateringer og nyheter? Du mottar ikke noen oppdateringer før du fjerner blokkeringen.</string>
    <string name="MessageRequestBottomView_continue_your_conversation_with_this_group_and_share_your_name_and_photo">Fortsett denne samtalen med denne gruppen og del ditt navn og bilde med gruppens medlemmer?</string>
    <string name="MessageRequestBottomView_upgrade_this_group_to_activate_new_features">Oppgrader denne gruppen for å aktivere nye funksjoner som @-omtaler og gruppeadministratorer. Medlemmer som ikke har delt navn eller bilde i gruppen vil bli invitert inn.</string>
    <string name="MessageRequestBottomView_this_legacy_group_can_no_longer_be_used">Denne Legacy gruppen kan ikke lenger benyttes fordi den er for stor. Maksimal gruppestørrelse er %1$d.</string>
    <string name="MessageRequestBottomView_continue_your_conversation_with_s_and_share_your_name_and_photo">Fortsett samtalen med %1$s og del navn og bilde med dem?</string>
    <string name="MessageRequestBottomView_do_you_want_to_join_this_group_they_wont_know_youve_seen_their_messages_until_you_accept">Bli medlem i denne gruppen samt dele navn og bilde med medlemmene? De vil ikke vite at du har sett meldingene før du godtar.</string>
    <string name="MessageRequestBottomView_do_you_want_to_join_this_group_you_wont_see_their_messages">Vil du bli medlem av denne gruppen og dele navnet og bildet ditt med den? Du ser ikke gruppemeldingene før du godtar invitasjonen.</string>
    <string name="MessageRequestBottomView_join_this_group_they_wont_know_youve_seen_their_messages_until_you_accept">Bli med i denne gruppen? De vil ikke se om du har sett meldingene deres før du godtar.</string>
    <string name="MessageRequestBottomView_unblock_this_group_and_share_your_name_and_photo_with_its_members">Fjerne blokkering av denne gruppen samt dele navn og bilde med medlemmene? Du vil ikke motta noen meldinger før du fjerner blokkeringen av den.</string>
    <string name="MessageRequestBottomView_legacy_learn_more_url" translatable="false">https://support.signal.org/hc/articles/360007459591</string>
    <string name="MessageRequestProfileView_view">Vis</string>
    <string name="MessageRequestProfileView_member_of_one_group">Medlem av %1$s</string>
    <string name="MessageRequestProfileView_member_of_two_groups">Medlem av %1$s og %2$s</string>
    <string name="MessageRequestProfileView_member_of_many_groups">Medlem av %1$s, %2$s, og %3$s</string>
    <plurals name="MessageRequestProfileView_members">
        <item quantity="one">%1$d medlem</item>
        <item quantity="other">%1$d medlemmer</item>
    </plurals>
    <!-- Describes the number of members in a group. The string MessageRequestProfileView_invited is nested in the parentheses. -->
    <plurals name="MessageRequestProfileView_members_and_invited">
        <item quantity="one">%1$d medlem (%2$s)</item>
        <item quantity="other">%1$d medlemmer (%2$s)</item>
    </plurals>
    <!-- Describes the number of people invited to a group. Nested inside of the string MessageRequestProfileView_members_and_invited -->
    <plurals name="MessageRequestProfileView_invited">
        <item quantity="one">+%1$d inviterte</item>
        <item quantity="other">+%1$d inviterte</item>
    </plurals>
    <plurals name="MessageRequestProfileView_member_of_d_additional_groups">
        <item quantity="one">%1$d ytterlig gruppe</item>
        <item quantity="other">%1$d ytterligere grupper</item>
    </plurals>

    <!-- PassphraseChangeActivity -->
    <string name="PassphraseChangeActivity_passphrases_dont_match_exclamation">Passordene stemmer ikke overens!</string>
    <string name="PassphraseChangeActivity_incorrect_old_passphrase_exclamation">Feil gammel passord!</string>
    <string name="PassphraseChangeActivity_enter_new_passphrase_exclamation">Skriv inn ny passord!</string>

    <!-- DeviceProvisioningActivity -->
    <string name="DeviceProvisioningActivity_link_this_device">Vil du koble denne enheten til tjenesten?</string>
    <string name="DeviceProvisioningActivity_continue">FORTSETT</string>

    <string name="DeviceProvisioningActivity_content_intro">Den kan i så fall</string>
    <string name="DeviceProvisioningActivity_content_bullets">
        • Les alle meldingene dine \n• Send meldinger i ditt navn
    </string>
    <string name="DeviceProvisioningActivity_content_progress_title">Kobler til enhet</string>
    <string name="DeviceProvisioningActivity_content_progress_content">Kobler til ny enhet …</string>
    <string name="DeviceProvisioningActivity_content_progress_success">Enhet godkjent.</string>
    <string name="DeviceProvisioningActivity_content_progress_no_device">Fant ingen enhet.</string>
    <string name="DeviceProvisioningActivity_content_progress_network_error">Nettverksfeil.</string>
    <string name="DeviceProvisioningActivity_content_progress_key_error">Ugyldig QR-kode.</string>
    <string name="DeviceProvisioningActivity_sorry_you_have_too_many_devices_linked_already">Du har koblet sammen sammen for mange enheter allerede. Prøv å fjerne noen</string>
    <string name="DeviceActivity_sorry_this_is_not_a_valid_device_link_qr_code">Dette er ikke en gyldig QR-kode for enhetstilkobling.</string>
    <string name="DeviceProvisioningActivity_link_a_signal_device">Vil du koble til en Signal-enhet?</string>
    <string name="DeviceProvisioningActivity_it_looks_like_youre_trying_to_link_a_signal_device_using_a_3rd_party_scanner">Det ser ut som at du prøver å koble en enhet til Signal ved hjelp av en tredjepartsskanner. For din egen sikkerhet må du skanne koden på nytt via Signal.</string>

    <string name="DeviceActivity_signal_needs_the_camera_permission_in_order_to_scan_a_qr_code">Molly krever tillatelse fra systemet for å kunne skanne QR-koder, men du har valgt å avslå dette permanent. Gå til «Apper»-menyen på systemet og slå på tillatelsen «Kamera».</string>
    <string name="DeviceActivity_unable_to_scan_a_qr_code_without_the_camera_permission">Du kan ikke skanne en QR-kode når systemet ikke tillater Signal å bruke kameraet</string>

    <!-- OutdatedBuildReminder -->
    <string name="OutdatedBuildReminder_update_now">Oppdater nå</string>
    <string name="OutdatedBuildReminder_your_version_of_signal_will_expire_today">Denne versjonen av Signal går ut på dato i dag. Oppgrader til nyeste versjon.</string>
    <plurals name="OutdatedBuildReminder_your_version_of_signal_will_expire_in_n_days">
        <item quantity="one">Denne versjonen av Signal vil utløpe i morgen. Husk å oppdatere til den nyeste versjonen.</item>
        <item quantity="other">Denne versjonen av Signal vil utløpe om %1$d dager. Husk å oppdatere til den nyeste versjonen.</item>
    </plurals>

    <!-- PassphrasePromptActivity -->
    <string name="PassphrasePromptActivity_enter_passphrase">Skriv inn passord</string>
    <string name="PassphrasePromptActivity_watermark_content_description">Molly-ikon</string>
    <string name="PassphrasePromptActivity_ok_button_content_description">Send inn passord</string>
    <string name="PassphrasePromptActivity_invalid_passphrase_exclamation">Ugyldig passord!</string>
    <string name="PassphrasePromptActivity_unlock_signal">Lås opp Molly</string>
    <string name="PassphrasePromptActivity_signal_android_lock_screen">Molly Android - Skjermlås</string>

    <!-- PlacePickerActivity -->
    <string name="PlacePickerActivity_title">Kart</string>

    <string name="PlacePickerActivity_drop_pin">Slipp nål</string>
    <string name="PlacePickerActivity_accept_address">Godta adresse</string>

    <!-- PlayServicesProblemFragment -->
    <string name="PlayServicesProblemFragment_the_version_of_google_play_services_you_have_installed_is_not_functioning">Versjonen av Google Play Tjenester som er installert på denne enheten fungerer ikke skikkelig. Installer Google Play Tjenester på nytt og prøv igjen.</string>

    <!-- PinRestoreEntryFragment -->
    <string name="PinRestoreEntryFragment_incorrect_pin">Feil PIN-kode</string>
    <string name="PinRestoreEntryFragment_skip_pin_entry">Hopp over PIN-kode?</string>
    <string name="PinRestoreEntryFragment_need_help">Ønsker du hjelp?</string>
    <string name="PinRestoreEntryFragment_your_pin_is_a_d_digit_code">Din PIN er en kode med %1$d+ siffer eller alfanumeriske tegn. Hvis du ikke kan huske PIN-koden din, kan du opprette en ny. Du kan registrere og bruke kontoen din, men du vil miste noen lagrede innstillinger som profilinformasjonen din.</string>
    <string name="PinRestoreEntryFragment_if_you_cant_remember_your_pin">Hvis du ikke kan huske PIN-koden din, kan du opprette en ny. Du kan registrere og bruke kontoen din, men du vil miste noen lagrede innstillinger som profilinformasjonen din.</string>
    <string name="PinRestoreEntryFragment_create_new_pin">Opprett ny PIN-kode</string>
    <string name="PinRestoreEntryFragment_contact_support">Kontakt brukerstøtte</string>
    <string name="PinRestoreEntryFragment_cancel">Avbryt</string>
    <string name="PinRestoreEntryFragment_skip">Hopp over</string>
    <plurals name="PinRestoreEntryFragment_you_have_d_attempt_remaining">
        <item quantity="one">Du har %1$d forsøk igjen. Hvis du går tom for forsøk, kan du opprette en ny PIN. Du kan registrere og bruke kontoen din, men du vil miste noen lagrede innstillinger som profilinformasjonen din.</item>
        <item quantity="other">Du har %1$d forsøk igjen. Hvis du går tom for forsøk, kan du opprette en ny PIN. Du kan registrere og bruke kontoen din, men du vil miste noen lagrede innstillinger som profilinformasjonen din.</item>
    </plurals>
    <string name="PinRestoreEntryFragment_signal_registration_need_help_with_pin">Signal Registrering - Hjelp ønskes til PIN for Android</string>
    <string name="PinRestoreEntryFragment_enter_alphanumeric_pin">Skriv inn alfanumerisk PIN</string>
    <string name="PinRestoreEntryFragment_enter_numeric_pin">Skriv inn numerisk PIN</string>

    <!-- PinRestoreLockedFragment -->
    <string name="PinRestoreLockedFragment_create_your_pin">Opprett PIN-koden</string>
    <string name="PinRestoreLockedFragment_youve_run_out_of_pin_guesses">Du har gått tom for PIN-gjetninger, men du kan fremdeles få tilgang til Signal-kontoen din ved å opprette en ny PIN-kode. For ditt personvern og sikkerhet vil kontoen din bli gjenopprettet uten lagret profilinformasjon eller innstillinger.</string>
    <string name="PinRestoreLockedFragment_create_new_pin">Opprett ny PIN-kode</string>
    <string name="PinRestoreLockedFragment_learn_more_url" translatable="false">https://support.signal.org/hc/articles/360007059792</string>

    <!-- PinOptOutDialog -->
    <string name="PinOptOutDialog_warning">Advarsel</string>
    <string name="PinOptOutDialog_if_you_disable_the_pin_you_will_lose_all_data">Hvis du deaktiverer PIN-koden vil du miste all data når du gjennomfører Signal-registrering på nytt, med mindre du manuelt tar en sikkerhetskopi og gjenoppretter innholdet. Du kan ikke skru på registreringslås mens PIN-koden er deaktivert.</string>
    <string name="PinOptOutDialog_disable_pin">Deaktiver PIN-kode</string>

    <!-- RatingManager -->
    <string name="RatingManager_rate_this_app">Vurder dette programmet</string>
    <string name="RatingManager_if_you_enjoy_using_this_app_please_take_a_moment">Hvis du liker dette programmet, vil vi gjerne at du hjelper oss ved å gi din vurdering.</string>
    <string name="RatingManager_rate_now">Gi vurdering nå.</string>
    <string name="RatingManager_no_thanks">Nei takk</string>
    <string name="RatingManager_later">Senere</string>

    <!-- ReactionsBottomSheetDialogFragment -->
    <string name="ReactionsBottomSheetDialogFragment_all">Alle · %1$d</string>

    <!-- ReactionsConversationView -->
    <string name="ReactionsConversationView_plus">+%1$d</string>

    <!-- ReactionsRecipientAdapter -->
    <string name="ReactionsRecipientAdapter_you">Deg</string>

    <!-- RecaptchaRequiredBottomSheetFragment -->
    <string name="RecaptchaRequiredBottomSheetFragment_verify_to_continue_messaging">Verifiser for å fortsette å sende meldinger</string>
    <string name="RecaptchaRequiredBottomSheetFragment_to_help_prevent_spam_on_signal">For å hindre søppelpost på Molly ber vi deg fullføre verifiseringen.</string>
    <string name="RecaptchaRequiredBottomSheetFragment_after_verifying_you_can_continue_messaging">Etter verifisering kan du fortsette med meldingene. Meldinger satt på pause vil automatisk bli sendt.</string>

    <!-- Recipient -->
    <string name="Recipient_you">Deg</string>
    <!-- Name of recipient representing user\'s \'My Story\' -->
    <string name="Recipient_my_story">Min story</string>

    <!-- RecipientPreferencesActivity -->
    <string name="RecipientPreferenceActivity_block">Blokker</string>
    <string name="RecipientPreferenceActivity_unblock">Fjern blokkering</string>

    <!-- RecipientProvider -->
    <string name="RecipientProvider_unnamed_group">Gruppe uten navn</string>

    <!-- RedPhone -->
    <string name="RedPhone_answering">Svarer…</string>
    <string name="RedPhone_ending_call">Avslutter samtalen…</string>
    <string name="RedPhone_ringing">Ringer…</string>
    <string name="RedPhone_busy">Opptatt</string>
    <string name="RedPhone_recipient_unavailable">Mottaker utilgjengelig</string>
    <string name="RedPhone_network_failed">Nettverk mislyktes.</string>
    <string name="RedPhone_number_not_registered">Nummer ikke registrert.</string>
    <string name="RedPhone_the_number_you_dialed_does_not_support_secure_voice">Nummeret du ringte støtter ikke krypterte samtaler.</string>
    <string name="RedPhone_got_it">Skjønner</string>

    <!-- Valentine\'s Day Megaphone -->
    <!-- Title text for the Valentine\'s Day donation megaphone. The placeholder will always be a heart emoji. Needs to be a placeholder for Android reasons. -->
    <string name="ValentinesDayMegaphone_happy_heart_day">Hurra for alle 💜 dag!</string>
    <!-- Body text for the Valentine\'s Day donation megaphone. -->
    <string name="ValentinesDayMegaphone_show_your_affection">Vis at du bryr deg ved å bli en av Mollys støttespillere.</string>

    <!-- WebRtcCallActivity -->
    <string name="WebRtcCallActivity__tap_here_to_turn_on_your_video">Trykk her for å skru på video</string>
    <string name="WebRtcCallActivity__to_call_s_signal_needs_access_to_your_camera">For å ringe %1$s, trenger Molly tilgang til kameraet</string>
    <string name="WebRtcCallActivity__signal_s">Molly %1$s</string>
    <string name="WebRtcCallActivity__calling">Ringer…</string>
    <string name="WebRtcCallActivity__group_is_too_large_to_ring_the_participants">Gruppen er for stor til å ringe deltakerne.</string>
    <!-- Call status shown when an active call was disconnected (e.g., network hiccup) and is trying to reconnect -->
    <string name="WebRtcCallActivity__reconnecting">Kobler til på nytt…</string>
    <!-- Title for dialog warning about lacking bluetooth permissions during a call -->
    <string name="WebRtcCallActivity__bluetooth_permission_denied">Bluetooth-tillatelse avslått</string>
    <!-- Message for dialog warning about lacking bluetooth permissions during a call and references the permission needed by name -->
    <string name="WebRtcCallActivity__please_enable_the_nearby_devices_permission_to_use_bluetooth_during_a_call">Skru på tillatelsen for «Enheter i nærheten» for å bruke Bluetooth under en samtale.</string>
    <!-- Positive action for bluetooth warning dialog to open settings -->
    <string name="WebRtcCallActivity__open_settings">Åpne innstillinger</string>
    <!-- Negative aciton for bluetooth warning dialog to dismiss dialog -->
    <string name="WebRtcCallActivity__not_now">Ikke nå</string>

    <!-- WebRtcCallView -->
    <string name="WebRtcCallView__signal_call">Signal Anrop</string>
    <string name="WebRtcCallView__signal_video_call">Signal-videosamtale</string>
    <string name="WebRtcCallView__start_call">Start samtale</string>
    <string name="WebRtcCallView__join_call">Bli med i samtale</string>
    <string name="WebRtcCallView__call_is_full">Samtalen er full</string>
    <string name="WebRtcCallView__the_maximum_number_of_d_participants_has_been_Reached_for_this_call">Maksgrensen på %1$ddeltagere er nådd for denne samtalen. Prøv igjen senere.</string>
    <string name="WebRtcCallView__view_participants_list">Se deltagere</string>
    <string name="WebRtcCallView__your_video_is_off">Din video er skrudd av</string>
    <string name="WebRtcCallView__reconnecting">Kobler til på nytt…</string>
    <string name="WebRtcCallView__joining">Blir med…</string>
    <string name="WebRtcCallView__disconnected">Koblet fra</string>

    <string name="WebRtcCallView__signal_will_ring_s">Signal vil ringe %1$s</string>
    <string name="WebRtcCallView__signal_will_ring_s_and_s">Signal vil ringe %1$s og %2$s</string>
    <plurals name="WebRtcCallView__signal_will_ring_s_s_and_d_others">
        <item quantity="one">Signal ringer %1$s, %2$s og %3$d annen</item>
        <item quantity="other">Signal ringer %1$s, %2$s og %3$d andre</item>
    </plurals>

    <string name="WebRtcCallView__s_will_be_notified">%1$s vil bli varslet</string>
    <string name="WebRtcCallView__s_and_s_will_be_notified">%1$s og %2$s vil bli varslet</string>
    <plurals name="WebRtcCallView__s_s_and_d_others_will_be_notified">
        <item quantity="one">%1$s, %2$s og %3$d annen vil få varsel</item>
        <item quantity="other">%1$s, %2$s og %3$d andre vil bli varslet</item>
    </plurals>

    <string name="WebRtcCallView__ringing_s">Ringer %1$s</string>
    <string name="WebRtcCallView__ringing_s_and_s">Ringer %1$s og %2$s</string>
    <plurals name="WebRtcCallView__ringing_s_s_and_d_others">
        <item quantity="one">Ringer %1$s, %2$s og %3$d annen</item>
        <item quantity="other">Ringer %1$s, %2$s og %3$d andre</item>
    </plurals>

    <string name="WebRtcCallView__s_is_calling_you">%1$s ringer deg</string>
    <string name="WebRtcCallView__s_is_calling_you_and_s">%1$s ringer deg og %2$s</string>
    <string name="WebRtcCallView__s_is_calling_you_s_and_s">%1$s ringer deg, %2$s og %3$s</string>
    <plurals name="WebRtcCallView__s_is_calling_you_s_s_and_d_others">
        <item quantity="one">%1$s ringer deg, %2$s, %3$s og %4$d annen</item>
        <item quantity="other">%1$s ringer deg, %2$s, %3$s og %4$d andre</item>
    </plurals>

    <string name="WebRtcCallView__no_one_else_is_here">Ingen andre er her</string>
    <string name="WebRtcCallView__s_is_in_this_call">%1$ser i denne samtalen</string>
    <string name="WebRtcCallView__s_are_in_this_call">%1$s er med i denne samtalen</string>
    <string name="WebRtcCallView__s_and_s_are_in_this_call">%1$s og %2$s er i denne samtalen.</string>
    <string name="WebRtcCallView__s_is_presenting">%1$s presenterer</string>

    <plurals name="WebRtcCallView__s_s_and_d_others_are_in_this_call">
        <item quantity="one">%1$s, %2$s og %3$d annen er i denne samtalen.</item>
        <item quantity="other">%1$s, %2$s og %3$d andre er i denne samtalen</item>
    </plurals>

    <string name="WebRtcCallView__flip">Bytt</string>
    <string name="WebRtcCallView__speaker">Høyttaler</string>
    <string name="WebRtcCallView__camera">Kamera</string>
    <string name="WebRtcCallView__unmute">Slå lyd på</string>
    <string name="WebRtcCallView__mute">Demping</string>
    <string name="WebRtcCallView__ring">Ring</string>
    <string name="WebRtcCallView__end_call">Avslutt samtale</string>

    <!-- CallParticipantsListDialog -->
    <plurals name="CallParticipantsListDialog_in_this_call_d_people">
        <item quantity="one">Er i denne samtalen · %1$d person</item>
        <item quantity="other">Er i denne samtalen · %1$d personer</item>
    </plurals>

    <!-- CallParticipantView -->
    <string name="CallParticipantView__s_is_blocked">%1$s er blokkert</string>
    <string name="CallParticipantView__more_info">Mer informasjon</string>
    <string name="CallParticipantView__you_wont_receive_their_audio_or_video">Du vil ikke motta deres lyd eller bilde og de vil ikke motta tilsvarende fra deg.</string>
    <string name="CallParticipantView__cant_receive_audio_video_from_s">Kan ikke motta lyd &amp; video fra %1$s</string>
    <string name="CallParticipantView__cant_receive_audio_and_video_from_s">Kan ikke motta lyd og video fra %1$s</string>
    <string name="CallParticipantView__this_may_be_Because_they_have_not_verified_your_safety_number_change">Dette kan være fordi de ikke har verifisert ditt endrede sikkerhetsnummer, fordi det er et problem med enheten deres eller de har blokkert deg.</string>

    <!-- CallToastPopupWindow -->
    <string name="CallToastPopupWindow__swipe_to_view_screen_share">Sveip for å se skjermdelingen</string>

    <!-- ProxyBottomSheetFragment -->
    <string name="ProxyBottomSheetFragment_proxy_server">Proxy-server</string>
    <string name="ProxyBottomSheetFragment_proxy_address">Proxy-adresse</string>
    <string name="ProxyBottomSheetFragment_do_you_want_to_use_this_proxy_address">Vil du bruke denne proxy-adressen?</string>
    <string name="ProxyBottomSheetFragment_use_proxy">Bruk proxy</string>
    <string name="ProxyBottomSheetFragment_successfully_connected_to_proxy">Tilkobling til proxy vellykket.</string>

    <!-- RecaptchaProofActivity -->
    <string name="RecaptchaProofActivity_failed_to_submit">Kunne ikke sende inn</string>
    <string name="RecaptchaProofActivity_complete_verification">Fullfør verifisering</string>

    <!-- RegistrationActivity -->
    <string name="RegistrationActivity_select_your_country">Velg land</string>
    <string name="RegistrationActivity_you_must_specify_your_country_code">Du må oppgi landskode
    </string>
    <string name="RegistrationActivity_you_must_specify_your_phone_number">Du må oppgi telefonnummer
    </string>
    <string name="RegistrationActivity_invalid_number">Ugyldig nummer</string>
    <string name="RegistrationActivity_the_number_you_specified_s_is_invalid">Nummeret du skrev inn (%1$s) er ugyldig.
    </string>
    <string name="RegistrationActivity_a_verification_code_will_be_sent_to">En bekreftelseskode vil bli sendt til:</string>
    <string name="RegistrationActivity_you_will_receive_a_call_to_verify_this_number">Du vil motta et taleanrop for å bekrefte dette nummeret.</string>
    <string name="RegistrationActivity_is_your_phone_number_above_correct">Er telefonnummeret ditt ovenfor korrekt?</string>
    <string name="RegistrationActivity_edit_number">Rediger nummer</string>
    <string name="RegistrationActivity_missing_google_play_services">Mangler Google Play tjenester</string>
    <string name="RegistrationActivity_this_device_is_missing_google_play_services">Denne enheten mangler Google Play-tjenester. Du kan fremdeles bruke Molly, men det kan oppføre seg ustabilit eller gi dårlig ytelse.\n\nHvis du ikke er en avansert bruker, ikke kjører en egeninstallert Android-fastvare, eller du mener at du har Google Play-tjenester installert, ber vi deg om å kontakte support@molly.im så vi kan hjelpe deg med feilsøking.</string>
    <string name="RegistrationActivity_i_understand">Jeg forstår</string>
    <string name="RegistrationActivity_play_services_error">Play Tjenester Feil</string>
    <string name="RegistrationActivity_google_play_services_is_updating_or_unavailable">Google Play-tjenester er opptatt eller midlertidig utilgjengelig. Vent litt, og prøv på nytt.</string>
    <string name="RegistrationActivity_terms_and_privacy">Vilkår og personvernerklæring</string>
    <string name="RegistrationActivity_signal_needs_access_to_your_contacts_and_media_in_order_to_connect_with_friends">Signal trenger kontaktene og medietillatelsene for å hjelpe deg med å få kontakt med venner og sende meldinger. Kontaktene dine lastes opp ved hjelp av Signal private kontaktoppdagelse, noe som betyr at de er ende-til-ende-krypterte og aldri synlige for Signal-tjenesten.</string>
    <string name="RegistrationActivity_signal_needs_access_to_your_contacts_in_order_to_connect_with_friends">Signal trenger kontakttillatelsen for å hjelpe deg med å få kontakt med venner. Kontaktene dine lastes opp ved hjelp av Signal private kontaktoppdagelse, noe som betyr at de er ende-til-ende-krypterte og aldri synlige for Signal-tjenesten.</string>
    <string name="RegistrationActivity_rate_limited_to_service">Du har gjort for mange forsøk på å registrere dette nummeret. Prøv igjen senere.</string>
    <string name="RegistrationActivity_unable_to_connect_to_service">Klarte ikke å koble til tjenesten. Kontroller at du har en stabil nettilkobling og prøv på nytt.</string>
    <string name="RegistrationActivity_non_standard_number_format">Ikke-standard tallformat</string>
    <string name="RegistrationActivity_the_number_you_entered_appears_to_be_a_non_standard">Tallet du skrev inn (%1$s), ser ut til å være skrevet i et ikke-standard tallformat.\n\nMente du %2$s?</string>
    <string name="RegistrationActivity_signal_android_phone_number_format">Molly Android – format for telefonnummer</string>
    <string name="RegistrationActivity_call_requested">Anrop forespurt</string>
    <plurals name="RegistrationActivity_debug_log_hint">
        <item quantity="one">Du er nå %1$d steg unna fra å sende inn en feilsøkingslogg.</item>
        <item quantity="other">Du er nå %1$d steg unna fra å sende inn en feilsøkingslogg.</item>
    </plurals>
    <string name="RegistrationActivity_we_need_to_verify_that_youre_human">Vi må verifisere at du er et menneske.</string>
    <string name="RegistrationActivity_next">Neste</string>
    <string name="RegistrationActivity_continue">Fortsett</string>
    <string name="RegistrationActivity_take_privacy_with_you_be_yourself_in_every_message">Ta personvernet med deg.\nVær deg selv i hver melding.</string>
    <string name="RegistrationActivity_enter_your_phone_number_to_get_started">Skriv inn telefonnummeret ditt for å komme i gang</string>
    <string name="RegistrationActivity_enter_your_phone_number">Skriv inn ditt telefonnummer</string>
    <string name="RegistrationActivity_you_will_receive_a_verification_code">Du vil motta en bekreftelseskode. Teleoperatøren kan belaste deg for dette.</string>
    <string name="RegistrationActivity_enter_the_code_we_sent_to_s">Bruk koden som ble sendt til %1$s</string>
    <string name="RegistrationActivity_make_sure_your_phone_has_a_cellular_signal">Pass på at din telefon har dekning for å kunne motta SMS eller samtaler.</string>

    <string name="RegistrationActivity_phone_number_description">Telefonnummer</string>
    <string name="RegistrationActivity_country_code_description">Landskode</string>
    <string name="RegistrationActivity_call">Ring</string>

    <!-- RegistrationLockV2Dialog -->
    <string name="RegistrationLockV2Dialog_turn_on_registration_lock">Aktiver registreringslås?</string>
    <string name="RegistrationLockV2Dialog_turn_off_registration_lock">Deaktiver registreringslås?</string>
    <string name="RegistrationLockV2Dialog_if_you_forget_your_signal_pin_when_registering_again">Hvis du glemmer din Signal PIN-kode når du registrerer deg med Signal igjen, blir du låst ute av kontoen din i 7 dager.</string>
    <string name="RegistrationLockV2Dialog_turn_on">Slå på</string>
    <string name="RegistrationLockV2Dialog_turn_off">Skru av</string>

    <!-- RevealableMessageView -->
    <string name="RevealableMessageView_view_photo">Se bilde</string>
    <string name="RevealableMessageView_view_video">Se video</string>
    <string name="RevealableMessageView_viewed">Sett</string>
    <string name="RevealableMessageView_media">Medier</string>

    <!-- Search -->
    <string name="SearchFragment_no_results">Ingen resultater funnet for \'%1$s\'</string>
    <string name="SearchFragment_header_conversations">Samtaler</string>
    <string name="SearchFragment_header_contacts">Kontakter</string>
    <string name="SearchFragment_header_messages">Meldinger</string>

    <!-- ShakeToReport -->
    <string name="ShakeToReport_shake_detected" translatable="false">Shake detected</string>
    <string name="ShakeToReport_submit_debug_log" translatable="false">Submit debug log?</string>
    <string name="ShakeToReport_submit" translatable="false">Submit</string>
    <string name="ShakeToReport_failed_to_submit" translatable="false">Failed to submit :(</string>
    <string name="ShakeToReport_success" translatable="false">Success!</string>
    <string name="ShakeToReport_share" translatable="false">Share</string>

    <!-- SharedContactDetailsActivity -->
    <string name="SharedContactDetailsActivity_add_to_contacts">Legg til kontakt</string>
    <string name="SharedContactDetailsActivity_invite_to_signal">Inviter til Molly</string>
    <string name="SharedContactDetailsActivity_signal_message">Signal-melding</string>
    <string name="SharedContactDetailsActivity_signal_call">Signal-samtale</string>

    <!-- SharedContactView -->
    <string name="SharedContactView_add_to_contacts">Legg til kontakt</string>
    <string name="SharedContactView_invite_to_signal">Inviter til Molly</string>
    <string name="SharedContactView_message">Signal-melding</string>

    <!-- SignalBottomActionBar -->
    <string name="SignalBottomActionBar_more">Mer</string>

    <!-- SignalPinReminders -->
    <string name="SignalPinReminders_well_remind_you_again_later">PIN-koden er bekreftet. Vi sender deg en ny påminnelse senere.</string>
    <string name="SignalPinReminders_well_remind_you_again_tomorrow">PIN-koden er bekreftet. Vi sender deg en ny påminnelse i morgen.</string>
    <string name="SignalPinReminders_well_remind_you_again_in_a_few_days">PIN-koden er bekreftet. Vi sender deg en ny påminnelse om et par dager.</string>
    <string name="SignalPinReminders_well_remind_you_again_in_a_week">PIN-koden er bekreftet. Vi sender deg en ny påminnelse om en uke.</string>
    <string name="SignalPinReminders_well_remind_you_again_in_a_couple_weeks">PIN-koden er bekreftet. Vi sender deg en ny påminnelse om et par uker.</string>
    <string name="SignalPinReminders_well_remind_you_again_in_a_month">PIN-koden er bekreftet. Vi sender deg en ny påminnelse om en måned.</string>

    <!-- Slide -->
    <string name="Slide_image">Bilde</string>
    <string name="Slide_sticker">Klistremerke</string>
    <string name="Slide_audio">Lyd</string>
    <string name="Slide_video">Video</string>

    <!-- SmsMessageRecord -->
    <string name="SmsMessageRecord_received_corrupted_key_exchange_message">Mottok ødelagt nøkkelutvekslingsmelding.
    </string>
    <string name="SmsMessageRecord_received_key_exchange_message_for_invalid_protocol_version">
        Mottok nøkkelutvekslingsmelding for ugyldig protokollversion.
    </string>
    <string name="SmsMessageRecord_received_message_with_new_safety_number_tap_to_process">Mottatt melding med ny sikkerhetsnummer. Trykk for å behandle og vise.</string>
    <string name="SmsMessageRecord_secure_session_reset">Du tilbakestilte sikker økt.</string>
    <string name="SmsMessageRecord_secure_session_reset_s">%1$s tilbakestilte sikker økt.</string>
    <string name="SmsMessageRecord_duplicate_message">Dupliser melding.</string>
    <string name="SmsMessageRecord_this_message_could_not_be_processed_because_it_was_sent_from_a_newer_version">Denne meldingen kunne ikke behandles fordi den ble sendt fra en nyere versjon av Signal. Du kan spørre kontakten din om å sende denne meldingen igjen etter at du har oppdatert.</string>
    <string name="SmsMessageRecord_error_handling_incoming_message">Feil ved håndtering av innkommende melding.</string>

    <!-- StickerManagementActivity -->
    <string name="StickerManagementActivity_stickers">Klistremerker</string>

    <!-- StickerManagementAdapter -->
    <string name="StickerManagementAdapter_installed_stickers">Installerte klistremerker</string>
    <string name="StickerManagementAdapter_stickers_you_received">Klistremerker du mottok</string>
    <string name="StickerManagementAdapter_signal_artist_series">Signal Artist Serier</string>
    <string name="StickerManagementAdapter_no_stickers_installed">Ingen klistremerker installert</string>
    <string name="StickerManagementAdapter_stickers_from_incoming_messages_will_appear_here">Klistremerker fra innkommende meldinger vises her</string>
    <string name="StickerManagementAdapter_untitled">Uten navn</string>
    <string name="StickerManagementAdapter_unknown">Ukjent</string>

    <!-- StickerPackPreviewActivity -->
    <string name="StickerPackPreviewActivity_untitled">Uten navn</string>
    <string name="StickerPackPreviewActivity_unknown">Ukjent</string>
    <string name="StickerPackPreviewActivity_install">Installer</string>
    <string name="StickerPackPreviewActivity_remove">Fjern</string>
    <string name="StickerPackPreviewActivity_stickers">Klistremerker</string>
    <string name="StickerPackPreviewActivity_failed_to_load_sticker_pack">Kunne ikke laste inn klistremerkepakken</string>

    <!-- SubmitDebugLogActivity -->
    <string name="SubmitDebugLogActivity_edit">Rediger</string>
    <string name="SubmitDebugLogActivity_done">Ferdig</string>
    <!-- Menu option to save a debug log file to disk. -->
    <string name="SubmitDebugLogActivity_save">Lagre</string>
    <!-- Error that is show in a toast when we fail to save a debug log file to disk. -->
    <string name="SubmitDebugLogActivity_failed_to_save">Kunne ikke lagre</string>
    <!-- Toast that is show to notify that we have saved the debug log file to disk. -->
    <string name="SubmitDebugLogActivity_save_complete">Lagret</string>
    <string name="SubmitDebugLogActivity_tap_a_line_to_delete_it">Trykk på en linje for å slette den</string>
    <string name="SubmitDebugLogActivity_submit">Send inn</string>
    <string name="SubmitDebugLogActivity_failed_to_submit_logs">Kunne ikke sende inn logger</string>
    <string name="SubmitDebugLogActivity_success">Fullført!</string>
    <string name="SubmitDebugLogActivity_copy_this_url_and_add_it_to_your_issue">Kopier denne URL-en og legg den til i din feilrapport eller support-e-postadressen:\n\n<b>%1$s</b></string>
    <string name="SubmitDebugLogActivity_share">Del</string>
    <string name="SubmitDebugLogActivity_this_log_will_be_posted_publicly_online_for_contributors">Denne loggen publiseres på nettet, slik at bidragsytere kan se den. Du kan se over og redigere den før du sender den inn.</string>

    <!-- SupportEmailUtil -->
    <string name="SupportEmailUtil_support_email" translatable="false">support@molly.im</string>
    <string name="SupportEmailUtil_filter">Filter:</string>
    <string name="SupportEmailUtil_device_info">Enhetsinformasjon:</string>
    <string name="SupportEmailUtil_android_version">Android versjon</string>
    <string name="SupportEmailUtil_signal_version">Molly versjon:</string>
    <string name="SupportEmailUtil_signal_package">Molly pakke:</string>
    <string name="SupportEmailUtil_registration_lock">Registreringslås:</string>
    <string name="SupportEmailUtil_locale">Språk:</string>

    <!-- ThreadRecord -->
    <string name="ThreadRecord_group_updated">Gruppe oppdatert</string>
    <string name="ThreadRecord_left_the_group">Forlot gruppa</string>
    <string name="ThreadRecord_secure_session_reset">Sikker økt tilbakestilt.</string>
    <string name="ThreadRecord_draft">Utkast:</string>
    <string name="ThreadRecord_called">Du ringte</string>
    <string name="ThreadRecord_called_you">Ringte deg</string>
    <string name="ThreadRecord_missed_audio_call">Ubesvart taleanrop</string>
    <string name="ThreadRecord_missed_video_call">Tapt videosamtale</string>
    <string name="ThreadRecord_media_message">Mediemelding</string>
    <string name="ThreadRecord_sticker">Klistremerke</string>
    <string name="ThreadRecord_view_once_photo">Vis en gang bilde</string>
    <string name="ThreadRecord_view_once_video">Vis en gang video</string>
    <string name="ThreadRecord_view_once_media">Vis en gang media</string>
    <string name="ThreadRecord_this_message_was_deleted">Denne meldingen ble slettet.</string>
    <string name="ThreadRecord_you_deleted_this_message">Du slettet denne meldingen.</string>
    <!-- Displayed in the notification when the user sends a request to activate payments -->
    <string name="ThreadRecord_you_sent_request">Du har sendt en forespørsel om å aktivere betalinger</string>
    <!-- Displayed in the notification when the recipient wants to activate payments -->
    <string name="ThreadRecord_wants_you_to_activate_payments">%1$s vil at du skal aktivere betalinger</string>
    <!-- Displayed in the notification when the user activates payments -->
    <string name="ThreadRecord_you_activated_payments">Du har aktivert betalinger</string>
    <!-- Displayed in the notification when the recipient can accept payments -->
    <string name="ThreadRecord_can_accept_payments">%1$s kan nå motta betalinger</string>
    <string name="ThreadRecord_s_is_on_signal">%1$s er på Signal!</string>
    <string name="ThreadRecord_disappearing_messages_disabled">Tidsavgrensede meldinger deaktivert</string>
    <string name="ThreadRecord_disappearing_message_time_updated_to_s">Utløpstiden for meldinger endret til %1$s</string>
    <string name="ThreadRecord_safety_number_changed">Sikkerhetsnummer endret</string>
    <string name="ThreadRecord_your_safety_number_with_s_has_changed">Sikkerhetsnummeret ditt for %1$s er endret.</string>
    <string name="ThreadRecord_you_marked_verified">Markert som bekreftet</string>
    <string name="ThreadRecord_you_marked_unverified">Markert som ikke bekreftet</string>
    <string name="ThreadRecord_message_could_not_be_processed">Meldingen kunne ikke behandles</string>
    <string name="ThreadRecord_delivery_issue">Leveringsproblem</string>
    <string name="ThreadRecord_message_request">Meldingsforespørsel</string>
    <string name="ThreadRecord_photo">Bilde</string>
    <string name="ThreadRecord_gif">GIF</string>
    <string name="ThreadRecord_voice_message">Talemelding</string>
    <string name="ThreadRecord_file">Fil</string>
    <string name="ThreadRecord_video">Video</string>
    <string name="ThreadRecord_chat_session_refreshed">Samtaleøkt lastet inn på nytt</string>
    <!-- Displayed in the notification when the user is sent a gift -->
    <string name="ThreadRecord__you_received_a_gift">Du har fått en gave</string>
    <!-- Displayed in the notification when the user sends a gift -->
    <string name="ThreadRecord__you_sent_a_gift">Du har sendt en gave</string>
    <!-- Displayed in the notification when the user has opened a received gift -->
    <string name="ThreadRecord__you_redeemed_a_gift_badge">Du løste inn et gavemerke</string>
    <!-- Displayed in the conversation list when someone reacted to your story -->
    <string name="ThreadRecord__reacted_s_to_your_story">Reagerte med %1$s på storyen din</string>
    <!-- Displayed in the conversation list when you reacted to someone\'s story -->
    <string name="ThreadRecord__reacted_s_to_their_story">Reagerte med %1$s på vedkommendes story</string>
    <!-- Displayed in the conversation list when your most recent message is a payment to or from the person the conversation is with -->
    <string name="ThreadRecord_payment">Betaling</string>

    <!-- UpdateApkReadyListener -->
    <string name="UpdateApkReadyListener_Signal_update">Molly oppdatering</string>
    <string name="UpdateApkReadyListener_a_new_version_of_signal_is_available_tap_to_update">En ny versjon av Molly er tilgjengelig, trykk for å oppdatere</string>

    <!-- UntrustedSendDialog -->
    <string name="UntrustedSendDialog_send_message">Send melding?</string>
    <string name="UntrustedSendDialog_send">Send</string>

    <!-- UnverifiedSendDialog -->
    <string name="UnverifiedSendDialog_send_message">Send melding?</string>
    <string name="UnverifiedSendDialog_send">Send</string>

    <!-- UsernameEditFragment -->
    <!-- Toolbar title when entering from registration -->
    <string name="UsernameEditFragment__add_a_username">Legg til et brukernavn</string>
    <!-- Instructional text at the top of the username edit screen -->
    <string name="UsernameEditFragment__choose_your_username">Velg et brukernavn</string>
    <string name="UsernameEditFragment_username">Brukernavn</string>
    <string name="UsernameEditFragment_delete">Slett</string>
    <string name="UsernameEditFragment_successfully_set_username">Lagret brukernavnet.</string>
    <string name="UsernameEditFragment_successfully_removed_username">Brukernavnet er fjernet.</string>
    <string name="UsernameEditFragment_encountered_a_network_error">Det oppstod en nettverksfeil.</string>
    <string name="UsernameEditFragment_this_username_is_taken">Dette brukernavnet er tatt.</string>
    <string name="UsernameEditFragment_this_username_is_available">Dette brukernavnet er tilgjengelig.</string>
    <string name="UsernameEditFragment_usernames_can_only_include">Brukernavn kan bare inneholde a–Z, 0–9, og understrek.</string>
    <string name="UsernameEditFragment_usernames_cannot_begin_with_a_number">Brukernavn kan ikke begynne med et tall.</string>
    <string name="UsernameEditFragment_username_is_invalid">Brukernavnet er ugyldig.</string>
    <string name="UsernameEditFragment_usernames_must_be_between_a_and_b_characters">Brukernavn må være mellom %1$d og %2$d tegn.</string>
    <!-- Explanation about what usernames provide -->
    <string name="UsernameEditFragment__usernames_let_others_message">Brukernavnet gjør det mulig for andre å sende deg meldinger uten telefonnummeret ditt. Det er koblet til en nummerrekke for å holde adressen din skjult.</string>
    <!-- Dialog title for explanation about numbers at the end of the username -->
    <string name="UsernameEditFragment__what_is_this_number">Hva er dette nummeret?</string>
    <string name="UsernameEditFragment__these_digits_help_keep">Disse tallene holder brukernavnet ditt skjult slik at du unngår uønskede meldinger. Det kan være lurt å bare dele brukernavnet ditt med personer og grupper du vil chatte med. Du får en ny tallrekke hvis du bytter brukernavnet ditt.</string>
    <!-- Button to allow user to skip -->
    <string name="UsernameEditFragment__skip">Hopp over</string>
    <!-- Content description for done button -->
    <string name="UsernameEditFragment__done">Ferdig</string>

    <plurals name="UserNotificationMigrationJob_d_contacts_are_on_signal">
        <item quantity="one">%1$d kontakt er på Signal!</item>
        <item quantity="other">%1$d kontakter er på Signal!</item>
    </plurals>

    <!-- UsernameShareBottomSheet -->
    <!-- Explanation of what the sheet enables the user to do -->
    <string name="UsernameShareBottomSheet__copy_or_share_a_username_link">Kopier eller del en brukerprofillenke</string>

    <!-- VerifyIdentityActivity -->
    <string name="VerifyIdentityActivity_your_contact_is_running_an_old_version_of_signal">Kontakten kjører en gammel versjon av Signal. Be vedkommende om å oppdatere og deretter bekrefte sikkerhetsnummeret ditt.</string>
    <string name="VerifyIdentityActivity_your_contact_is_running_a_newer_version_of_Signal">Kontakten kjører en nyere versjon av Signal og bruker et QR-kodeformat som ikke kan brukes med din versjon. Oppdater Signal for å sammenligne.</string>
    <string name="VerifyIdentityActivity_the_scanned_qr_code_is_not_a_correctly_formatted_safety_number">QR-koden du skannet er feilformatert. Prøv å skanne på nytt.</string>
    <string name="VerifyIdentityActivity_share_safety_number_via">Del sikkerhetsnummer via…</string>
    <string name="VerifyIdentityActivity_our_signal_safety_number">Vår Signal sikkerhet nummer:</string>
    <string name="VerifyIdentityActivity_no_app_to_share_to">Det ser ut som at du ikke har noen programmer å dele denne informasjonen med.</string>
    <string name="VerifyIdentityActivity_no_safety_number_to_compare_was_found_in_the_clipboard">Ingen sikkerhet nummer å sammenligne ble funnet i utklippstavlen</string>
    <string name="VerifyIdentityActivity_signal_needs_the_camera_permission_in_order_to_scan_a_qr_code_but_it_has_been_permanently_denied">Molly krever tillatelse fra systemet for å kunne skanne QR-koder, men du har valgt å avslå dette permanent. Gå til «Apper»-menyen på systemet og slå på tillatelsen «Kamera».</string>
    <string name="VerifyIdentityActivity_unable_to_scan_qr_code_without_camera_permission">Du kan ikke skanne en QR-kode når systemet ikke tillater Signal å bruke kameraet</string>
    <string name="VerifyIdentityActivity_you_must_first_exchange_messages_in_order_to_view">Du må utveksle meldinger for å se %1$s sitt sikkerhetsnummer.</string>

    <!-- ViewOnceMessageActivity -->
    <string name="ViewOnceMessageActivity_video_duration" translatable="false">%1$02d:%2$02d</string>

    <!-- AudioView -->
    <string name="AudioView_duration" translatable="false">%1$d:%2$02d</string>

    <!-- MessageDisplayHelper -->
    <string name="MessageDisplayHelper_message_encrypted_for_non_existing_session">Melding kryptert for ikke-eksisterende økt</string>

    <!-- MmsMessageRecord -->
    <string name="MmsMessageRecord_bad_encrypted_mms_message">Ugyldig kryptert MMS</string>
    <string name="MmsMessageRecord_mms_message_encrypted_for_non_existing_session">MMS-melding kryptert for ikke-eksisterende økt</string>

    <!-- MuteDialog -->
    <string name="MuteDialog_mute_notifications">Ikke vis varsler</string>

    <!-- ApplicationMigrationService -->
    <string name="ApplicationMigrationService_import_in_progress">Importering pågår</string>
    <string name="ApplicationMigrationService_importing_text_messages">Importerer tekstmeldinger</string>
    <string name="ApplicationMigrationService_import_complete">Importering utført</string>
    <string name="ApplicationMigrationService_system_database_import_is_complete">Importering av systemdatabase er utført.</string>

    <!-- KeyCachingService -->
    <string name="KeyCachingService_signal_passphrase_cached">Trykk for å åpne.</string>
    <string name="KeyCachingService_passphrase_cached">Molly er låst opp</string>
    <string name="KeyCachingService_lock">Lås Molly</string>

    <!-- MediaPreviewActivity -->
    <string name="MediaPreviewActivity_you">Deg</string>
    <string name="MediaPreviewActivity_unssuported_media_type">Ustøttet medietype</string>
    <string name="MediaPreviewActivity_draft">Utkast</string>
    <string name="MediaPreviewActivity_signal_needs_the_storage_permission_in_order_to_write_to_external_storage_but_it_has_been_permanently_denied">Molly krever tillatelse fra systemet for å kunne skrive til ekstern lagringsenhet, men du har valgt å avslå dette permanent. Gå til «Apper»-menyen på systemet og slå på tillatelsen «Lagring».</string>
    <string name="MediaPreviewActivity_unable_to_write_to_external_storage_without_permission">Du kan ikke lagre på ekstern lagringsenhet uten å slå på tillatelse i systemet først</string>
    <string name="MediaPreviewActivity_media_delete_confirmation_title">Vil du slette denne meldinga?</string>
    <string name="MediaPreviewActivity_media_delete_confirmation_message">Meldinga blir slettet for godt.</string>
    <string name="MediaPreviewActivity_s_to_s">%1$s til %2$s</string>
    <!-- All media preview title when viewing media send by you to another recipient (allows changing of \'You\' based on context) -->
    <string name="MediaPreviewActivity_you_to_s">Fra deg til %1$s</string>
    <!-- All media preview title when viewing media sent by another recipient to you (allows changing of \'You\' based on context) -->
    <string name="MediaPreviewActivity_s_to_you">Fra %1$s til deg</string>
    <string name="MediaPreviewActivity_media_no_longer_available">Media er ikke lenger tilgjengelig.</string>
    <string name="MediaPreviewActivity_cant_find_an_app_able_to_share_this_media">Kan ikke finne app som er i stand til å dele dette mediet.</string>
    <string name="MediaPreviewActivity_dismiss_due_to_error">Lukk</string>
    <string name="MediaPreviewFragment_edit_media_error">Mediefeil</string>

    <!-- MessageNotifier -->
    <string name="MessageNotifier_d_new_messages_in_d_conversations">%1$d nye meldinger i %2$d samtaler</string>
    <string name="MessageNotifier_most_recent_from_s">Nyeste fra: %1$s</string>
    <string name="MessageNotifier_locked_message">Låst melding</string>
    <string name="MessageNotifier_message_delivery_failed">Levering av melding mislyktes.</string>
    <string name="MessageNotifier_failed_to_deliver_message">Klarte ikke å levere melding.</string>
    <string name="MessageNotifier_error_delivering_message">Feil under levering av melding.</string>
    <string name="MessageNotifier_message_delivery_paused">Levering av meldinger satt på pause.</string>
    <string name="MessageNotifier_verify_to_continue_messaging_on_signal">Verifiser for å fortsette å sende meldinger på Molly.</string>
    <string name="MessageNotifier_mark_all_as_read">Merk alle som lest</string>
    <string name="MessageNotifier_mark_read">Merk som lest</string>
    <string name="MessageNotifier_turn_off_these_notifications">Skru av disse varslene</string>
    <string name="MessageNotifier_view_once_photo">Vis en gang bilde</string>
    <string name="MessageNotifier_view_once_video">Vis en gang video</string>
    <string name="MessageNotifier_reply">Svar</string>
    <string name="MessageNotifier_signal_message">Signal-melding</string>
    <string name="MessageNotifier_unsecured_sms">Usikret SMS</string>
    <string name="MessageNotifier_you_may_have_new_messages">Du kan ha nye meldinger</string>
    <string name="MessageNotifier_open_signal_to_check_for_recent_notifications">Åpne signal for å se etter nylige varsler.</string>
    <string name="MessageNotifier_contact_message">%1$s %2$s</string>
    <string name="MessageNotifier_unknown_contact_message">Kontakt</string>
    <string name="MessageNotifier_reacted_s_to_s">Reagerte %1$s til \"%2$s\".</string>
    <string name="MessageNotifier_reacted_s_to_your_video">Reagerte %1$s til videoen din.</string>
    <string name="MessageNotifier_reacted_s_to_your_image">Reagerte %1$s til bildet ditt.</string>
    <string name="MessageNotifier_reacted_s_to_your_gif">Reagerte med %1$s på GIF-en din.</string>
    <string name="MessageNotifier_reacted_s_to_your_file">Reagerte %1$s på filen din.</string>
    <string name="MessageNotifier_reacted_s_to_your_audio">Reagerte %1$s på lyden din.</string>
    <string name="MessageNotifier_reacted_s_to_your_view_once_media">Reagerte %1$spå engangsmediet ditt.</string>
    <string name="MessageNotifier_reacted_s_to_your_sticker">Reagerte %1$s på klistremerket ditt.</string>
    <string name="MessageNotifier_this_message_was_deleted">Denne meldingen ble slettet.</string>

    <string name="TurnOffContactJoinedNotificationsActivity__turn_off_contact_joined_signal">Skru av varsling når kontakter tar i bruk Signal? Du kan skru de på igjen i Signal&gt; Innstillinger &gt; Varsler.</string>

    <!-- Notification Channels -->
    <string name="NotificationChannel_channel_messages">Meldinger</string>
    <string name="NotificationChannel_calls">Samtaler</string>
    <string name="NotificationChannel_failures">Feil</string>
    <string name="NotificationChannel_backups">Sikkerhetskopiering</string>
    <string name="NotificationChannel_locked_status">Lås status</string>
    <string name="NotificationChannel_app_updates">Oppdateringer</string>
    <string name="NotificationChannel_other">Annet</string>
    <string name="NotificationChannel_group_chats">Samtaler</string>
    <string name="NotificationChannel_missing_display_name">Ukjent</string>
    <string name="NotificationChannel_voice_notes">Talenotater</string>
    <string name="NotificationChannel_contact_joined_signal">Når kontakt installerer Signal</string>
    <string name="NotificationChannels__no_activity_available_to_open_notification_channel_settings">No activity available to open notification channel settings.</string>
    <!-- Notification channel name for showing persistent background connection on devices without push notifications -->
    <string name="NotificationChannel_background_connection">Bakgrunnstilkobling</string>
    <!-- Notification channel name for showing call status information (like connection, ongoing, etc.) Not ringing. -->
    <string name="NotificationChannel_call_status">Anropsstatus</string>
    <!-- Notification channel name for occasional alerts to the user. Will appear in the system notification settings as the title of this notification channel. -->
    <string name="NotificationChannel_critical_app_alerts">Viktige appvarsler</string>

    <!-- ProfileEditNameFragment -->

    <!-- QuickResponseService -->
    <string name="QuickResponseService_quick_response_unavailable_when_Signal_is_locked">Hurtigsvar er utilgjengelig når Molly er låst.</string>
    <string name="QuickResponseService_problem_sending_message">Det oppstod et problem under sending av melding.</string>

    <!-- SaveAttachmentTask -->
    <string name="SaveAttachmentTask_saved_to">Lagret til %1$s</string>
    <string name="SaveAttachmentTask_saved">Lagret</string>

    <!-- SearchToolbar -->
    <string name="SearchToolbar_search">Søk</string>
    <string name="SearchToolbar_search_for_conversations_contacts_and_messages">Søk etter samtaler, kontakter, og meldinger</string>

    <!-- Material3 Search Toolbar -->
    <string name="Material3SearchToolbar__close">Lukk</string>
    <string name="Material3SearchToolbar__clear">Slett</string>

    <!-- ShortcutLauncherActivity -->
    <string name="ShortcutLauncherActivity_invalid_shortcut">Ugyldig snarvei</string>

    <!-- SingleRecipientNotificationBuilder -->
    <string name="SingleRecipientNotificationBuilder_signal">Molly</string>
    <string name="SingleRecipientNotificationBuilder_new_message">Ny melding</string>
    <string name="SingleRecipientNotificationBuilder_message_request">Meldingsforespørsel</string>
    <string name="SingleRecipientNotificationBuilder_you">Deg</string>
    <!-- Notification subtext for group stories -->
    <string name="SingleRecipientNotificationBuilder__s_dot_story">%1$s • Story</string>

    <!-- ThumbnailView -->
    <string name="ThumbnailView_Play_video_description">Spill av video</string>
    <string name="ThumbnailView_Has_a_caption_description">Har bildetekst</string>

    <!-- TransferControlView -->
    <plurals name="TransferControlView_n_items">
        <item quantity="one">%1$d Del</item>
        <item quantity="other">%1$d Deler</item>
    </plurals>

    <!-- UnauthorizedReminder -->
    <string name="UnauthorizedReminder_device_no_longer_registered">Enheten er ikke lenger registrert</string>
    <string name="UnauthorizedReminder_this_is_likely_because_you_registered_your_phone_number_with_Signal_on_a_different_device">Dette skyldes sannsynligvis at du registrerte telefonnummeret ditt på Signal med en annen enhet. Trykk for å registrere på nytt.</string>

    <!-- EnclaveFailureReminder -->
    <!-- Banner message to update app to use payments -->
    <string name="EnclaveFailureReminder_update_signal">Oppdater Signal for å fortsette å bruke betalingsfunksjonen. Det kan hende at saldoen din ikke er oppdatert.</string>
    <!-- Banner button to update now -->
    <string name="EnclaveFailureReminder_update_now">Oppdater nå</string>

    <!-- WebRtcCallActivity -->
    <string name="WebRtcCallActivity_to_answer_the_call_give_signal_access_to_your_microphone">Gi Molly tilgang til mikrofonen for å svare på anropet.</string>
    <string name="WebRtcCallActivity_to_answer_the_call_from_s_give_signal_access_to_your_microphone">Gi Molly tilgang til mikrofonen for å besvare samtalen fra 1%1$s.</string>
    <string name="WebRtcCallActivity_signal_requires_microphone_and_camera_permissions_in_order_to_make_or_receive_calls">Molly krever tillatelser fra systemet for å kunne ringe eller motta samtaler, men du har valgt å avslå minst én av disse permanent. Gå til «Apper»-menyen på systemet og slå på tillatelser for «Mikrofon» og «Kamera».</string>
    <string name="WebRtcCallActivity__answered_on_a_linked_device">Besvart på en koblet enhet.</string>
    <string name="WebRtcCallActivity__declined_on_a_linked_device">Avslått på en koblet enhet.</string>
    <string name="WebRtcCallActivity__busy_on_a_linked_device">Opptatt på en koblet enhet.</string>

    <string name="GroupCallSafetyNumberChangeNotification__someone_has_joined_this_call_with_a_safety_number_that_has_changed">Noen har blitt med i samtalen med et sikkerhetsnummer som er endret.</string>

    <!-- WebRtcCallScreen -->
    <string name="WebRtcCallScreen_swipe_up_to_change_views">Sveip opp for å endre visning</string>

    <!-- WebRtcCallScreen V2 -->
    <string name="WebRtcCallScreen__decline">Avslå</string>
    <string name="WebRtcCallScreen__answer">Svar</string>
    <string name="WebRtcCallScreen__answer_without_video">Svar uten video</string>

    <!-- WebRtcAudioOutputToggle -->
    <string name="WebRtcAudioOutputToggle__audio_output">Lydutgang</string>
    <string name="WebRtcAudioOutputToggle__phone_earpiece">Ørestykke</string>
    <string name="WebRtcAudioOutputToggle__speaker">Høyttaler</string>
    <string name="WebRtcAudioOutputToggle__bluetooth">Bluetooth</string>

    <string name="WebRtcCallControls_answer_call_description">Svar på anrop</string>
    <string name="WebRtcCallControls_reject_call_description">Avvis samtale</string>

    <!-- change_passphrase_activity -->
    <string name="change_passphrase_activity__old_passphrase">Gammel passord</string>
    <string name="change_passphrase_activity__new_passphrase">Ny passord</string>
    <string name="change_passphrase_activity__repeat_new_passphrase">Gjenta ny passord</string>

    <!-- contact_selection_activity -->
    <string name="contact_selection_activity__enter_name_or_number">Skriv inn navn eller nummer</string>
    <string name="contact_selection_activity__invite_to_signal">Inviter til Molly</string>
    <string name="contact_selection_activity__new_group">Ny gruppe</string>

    <!-- contact_filter_toolbar -->
    <string name="contact_filter_toolbar__clear_entered_text_description">Fjern inntastet tekst</string>
    <string name="contact_filter_toolbar__show_keyboard_description">Vis tastatur</string>
    <string name="contact_filter_toolbar__show_dial_pad_description">Vis tastatur</string>

    <!-- contact_selection_group_activity -->
    <string name="contact_selection_group_activity__no_contacts">ingen kontakter.</string>
    <string name="contact_selection_group_activity__finding_contacts">Laster inn kontakter …</string>

    <!-- single_contact_selection_activity -->
    <string name="SingleContactSelectionActivity_contact_photo">Kontaktfoto</string>

    <!-- ContactSelectionListFragment-->
    <string name="ContactSelectionListFragment_signal_requires_the_contacts_permission_in_order_to_display_your_contacts">Molly krever tillatelse fra systemet for å kunne vise kontakter, men du har valgt å avslå dette permanent. Gå til «Apper»-menyen på systemet og slå på tillatelsen «Kontakter».</string>
    <string name="ContactSelectionListFragment_error_retrieving_contacts_check_your_network_connection">Klarte ikke å hente kontakter. Kontroller nettforbindelse</string>
    <string name="ContactSelectionListFragment_username_not_found">Brukernavn ikke funnet</string>
    <string name="ContactSelectionListFragment_s_is_not_a_signal_user">"\"%1$s\" er ikke en Signal-bruker. Kontroller brukernavnet og prøv igjen."</string>
    <string name="ContactSelectionListFragment_you_do_not_need_to_add_yourself_to_the_group">Det er ikke nødvendig å legge deg selv til gruppen</string>
    <string name="ContactSelectionListFragment_maximum_group_size_reached">Maksimum antall på gruppestørrelse er oppnådd</string>
    <string name="ContactSelectionListFragment_signal_groups_can_have_a_maximum_of_d_members">Signal grupper kan ha maksimum %1$dmedlemmer.</string>
    <string name="ContactSelectionListFragment_recommended_member_limit_reached">Anbefalt øvre grense for medlemsantall er nådd</string>
    <string name="ContactSelectionListFragment_signal_groups_perform_best_with_d_members_or_fewer">Signal-grupper yter best med %1$d eller færre. Å legge til flere medlemmer vil føre til tregere sending og mottak av meldinger.</string>
    <plurals name="ContactSelectionListFragment_d_members">
        <item quantity="one">%1$d medlem</item>
        <item quantity="other">%1$d medlemmer</item>
    </plurals>

    <!-- contact_selection_list_fragment -->
    <string name="contact_selection_list_fragment__signal_needs_access_to_your_contacts_in_order_to_display_them">Molly må ha tilgang til kontaktene dine for å kunne vise dem.</string>
    <string name="contact_selection_list_fragment__show_contacts">Vis Kontakter</string>

    <!-- contact_selection_list_item -->
    <plurals name="contact_selection_list_item__number_of_members">
        <item quantity="one">%1$d medlem</item>
        <item quantity="other">%1$d medlemmer</item>
    </plurals>
    <!-- Displays number of viewers for a story -->
    <plurals name="contact_selection_list_item__number_of_viewers">
        <item quantity="one">Sett av %1$d</item>
        <item quantity="other">Sett av %1$d</item>
    </plurals>

    <!-- conversation_activity -->
    <string name="conversation_activity__type_message_push">Signal-melding</string>
    <string name="conversation_activity__type_message_sms_insecure">Usikret SMS</string>
    <string name="conversation_activity__type_message_mms_insecure">Usikret MMS</string>
    <string name="conversation_activity__from_sim_name">Fra %1$s</string>
    <string name="conversation_activity__sim_n">SIM %1$d</string>
    <string name="conversation_activity__send">Send</string>
    <string name="conversation_activity__compose_description">Meldingsskriving</string>
    <string name="conversation_activity__emoji_toggle_description">Slå på/av emoji-tastatur</string>
    <string name="conversation_activity__attachment_thumbnail">Miniatyrbilde av vedlegg</string>
    <string name="conversation_activity__quick_attachment_drawer_toggle_camera_description">Slå av/på hurtig kamera-vedleggsfunksjon</string>
    <string name="conversation_activity__quick_attachment_drawer_record_and_send_audio_description">Ta opp og sende lyd vedlegg</string>
    <string name="conversation_activity__quick_attachment_drawer_lock_record_description">Lås opptak av lydmelding</string>
    <string name="conversation_activity__enable_signal_for_sms">Bruk Signal for SMS</string>
    <string name="conversation_activity__message_could_not_be_sent">Meldingen kunne ikke sendes. Kontroller nettverksforbindelsen din og prøv igjen.</string>

    <!-- conversation_input_panel -->
    <string name="conversation_input_panel__slide_to_cancel">Skyv for å avbryte</string>
    <string name="conversation_input_panel__cancel">Avbryt</string>

    <!-- conversation_item -->
    <string name="conversation_item__mms_image_description">Mediemelding</string>
    <string name="conversation_item__secure_message_description">Sikker melding</string>

    <!-- conversation_item_sent -->
    <string name="conversation_item_sent__send_failed_indicator_description">Sending mislyktes</string>
    <string name="conversation_item_sent__pending_approval_description">Venter på godkjenning</string>
    <string name="conversation_item_sent__delivered_description">Levert</string>
    <string name="conversation_item_sent__message_read">Melding lest</string>

    <!-- conversation_item_received -->
    <string name="conversation_item_received__contact_photo_description">Kontaktfoto</string>

    <!-- ConversationUpdateItem -->
    <string name="ConversationUpdateItem_loading">Laster inn</string>
    <string name="ConversationUpdateItem_learn_more">Lær mer</string>
    <string name="ConversationUpdateItem_join_call">Bli med i samtale</string>
    <string name="ConversationUpdateItem_return_to_call">Gå tilbake til samtale</string>
    <string name="ConversationUpdateItem_call_is_full">Samtalen er full</string>
    <string name="ConversationUpdateItem_invite_friends">Inviter venner</string>
    <string name="ConversationUpdateItem_enable_call_notifications">Slå på samtalevarsler</string>
    <string name="ConversationUpdateItem_update_contact">Oppdater kontakt</string>
    <!-- Update item button text to show to block a recipient from requesting to join via group link -->
    <string name="ConversationUpdateItem_block_request">Blokker forespørselen</string>
    <string name="ConversationUpdateItem_no_groups_in_common_review_requests_carefully">Ingen felles grupper. Gjennomgå forespørsler nøye.</string>
    <string name="ConversationUpdateItem_no_contacts_in_this_group_review_requests_carefully">Ingen kontakter i denne gruppen. Gjennomgå forespørsler nøye.</string>
    <string name="ConversationUpdateItem_view">Vis</string>
    <string name="ConversationUpdateItem_the_disappearing_message_time_will_be_set_to_s_when_you_message_them">Utløpstiden for meldinger blir satt til %1$s når du melder dem.</string>
    <!-- Update item button text to show to boost a feature -->
    <string name="ConversationUpdateItem_donate">Gi penger</string>
    <!-- Update item button text to send payment -->
    <string name="ConversationUpdateItem_send_payment">Send Betaling</string>
    <!-- Update item button text to activate payments -->
    <string name="ConversationUpdateItem_activate_payments">Aktiver betalinger</string>


    <!-- audio_view -->
    <string name="audio_view__play_pause_accessibility_description">Spill av … Pause</string>
    <string name="audio_view__download_accessibility_description">Last ned</string>

    <!-- QuoteView -->
    <string name="QuoteView_audio">Lyd</string>
    <string name="QuoteView_video">Video</string>
    <string name="QuoteView_photo">Bilde</string>
    <string name="QuoteView_gif">GIF</string>
    <string name="QuoteView_view_once_media">Vis en gang media</string>
    <string name="QuoteView_sticker">Klistremerke</string>
    <string name="QuoteView_you">Deg</string>
    <string name="QuoteView_original_missing">Opprinnelig melding ikke funnet</string>
    <!-- Author formatting for group stories -->
    <string name="QuoteView_s_story">%1$s · Story</string>
    <!-- Label indicating that a quote is for a reply to a story you created -->
    <string name="QuoteView_your_story">Deg · Story</string>
    <!-- Label indicating that the story being replied to no longer exists -->
    <string name="QuoteView_no_longer_available">Ikke lenger tilgjengelig</string>
    <!-- Label for quoted gift -->
    <string name="QuoteView__gift">Gave</string>

    <!-- conversation_fragment -->
    <string name="conversation_fragment__scroll_to_the_bottom_content_description">Rull til bunnen</string>

    <!-- BubbleOptOutTooltip -->
    <!-- Message to inform the user of what Android chat bubbles are -->
    <string name="BubbleOptOutTooltip__description">Bobler er en Android-funksjon som du kan skru av i Molly-samtaler.</string>
    <!-- Button to dismiss the tooltip for opting out of using Android bubbles -->
    <string name="BubbleOptOutTooltip__not_now">Ikke nå</string>
    <!-- Button to move to the system settings to control the use of Android bubbles -->
    <string name="BubbleOptOutTooltip__turn_off">Skru av</string>

    <!-- safety_number_change_dialog -->
    <string name="safety_number_change_dialog__safety_number_changes">Endringer av sikkerhetsnummer</string>
    <string name="safety_number_change_dialog__accept">Godta</string>
    <string name="safety_number_change_dialog__send_anyway">Send likevel</string>
    <string name="safety_number_change_dialog__call_anyway">Ring allikevel</string>
    <string name="safety_number_change_dialog__join_call">Bli med i samtale</string>
    <string name="safety_number_change_dialog__continue_call">Fortsett samtale</string>
    <string name="safety_number_change_dialog__leave_call">Forlat samtale</string>
    <string name="safety_number_change_dialog__the_following_people_may_have_reinstalled_or_changed_devices">Følgende personer kan ha reinstallert eller byttet enhet. Bekreft sikkerhetsnummeret ditt med dem for å sikre personvernet.</string>
    <string name="safety_number_change_dialog__view">Vis</string>
    <string name="safety_number_change_dialog__previous_verified">Tidligere bekreftet</string>

    <!-- EnableCallNotificationSettingsDialog__call_notifications_checklist -->
    <string name="EnableCallNotificationSettingsDialog__call_notifications_enabled">Samtalevarsler er på.</string>
    <string name="EnableCallNotificationSettingsDialog__enable_call_notifications">Slå på samtalevarsler</string>
    <string name="EnableCallNotificationSettingsDialog__enable_background_activity">Tillat bakgrunnsaktivitet</string>
    <string name="EnableCallNotificationSettingsDialog__everything_looks_good_now">Alt ser bra ut nå!</string>
    <string name="EnableCallNotificationSettingsDialog__to_receive_call_notifications_tap_here_and_turn_on_show_notifications">For å motta samtalevarsler, trykk her og skru på \"Vis varsler.\"</string>
    <string name="EnableCallNotificationSettingsDialog__to_receive_call_notifications_tap_here_and_turn_on_notifications">For å motta samtalevarsler, trykk her og skru på varsler og sørg for at Lyd og Forgrunnsvinduer er aktivert.</string>
    <string name="EnableCallNotificationSettingsDialog__to_receive_call_notifications_tap_here_and_enable_background_activity_in_battery_settings">For å motta samtalevarsler, trykk her og tillat bakgrunnsaktivitet i batteri-innstillinger. </string>
    <string name="EnableCallNotificationSettingsDialog__settings">Innstillinger</string>
    <string name="EnableCallNotificationSettingsDialog__to_receive_call_notifications_tap_settings_and_turn_on_show_notifications">For å motta samtalevarsler, trykk Innstillinger og skru på \"Vis varsler.\"</string>
    <string name="EnableCallNotificationSettingsDialog__to_receive_call_notifications_tap_settings_and_turn_on_notifications">For å motta samtalevarsler, trykk Innstillinger og skru på varsler og sørg for at Lyd og Forgrunnsvinduer er aktivert.</string>
    <string name="EnableCallNotificationSettingsDialog__to_receive_call_notifications_tap_settings_and_enable_background_activity_in_battery_settings">For å motta samtalevarsler, trykk på Innstillinger og tillat bakgrunnsaktivitet i batteri-innstillinger.</string>

    <!-- country_selection_fragment -->
    <string name="country_selection_fragment__loading_countries">Laster inn land…</string>
    <string name="country_selection_fragment__search">Søk</string>
    <string name="country_selection_fragment__no_matching_countries">Ingen matchende land</string>

    <!-- device_add_fragment -->
    <string name="device_add_fragment__scan_the_qr_code_displayed_on_the_device_to_link">Skann QR-koden på Signal-enheten du vil koble denne enheten med</string>

    <!-- device_link_fragment -->
    <string name="device_link_fragment__link_device">Koble til enhet</string>

    <!-- device_list_fragment -->
    <string name="device_list_fragment__no_devices_linked">Ingen enheter er koblet sammen</string>
    <string name="device_list_fragment__link_new_device">Koble til ny enhet</string>

    <!-- expiration -->
    <string name="expiration_off">Av</string>

    <plurals name="expiration_seconds">
        <item quantity="one">%1$d sekund</item>
        <item quantity="other">%1$d sekunder</item>
    </plurals>

    <string name="expiration_seconds_abbreviated">%1$ds</string>

    <plurals name="expiration_minutes">
        <item quantity="one">%1$d minutt</item>
        <item quantity="other">%1$d minutter</item>
    </plurals>

    <string name="expiration_minutes_abbreviated">%1$dm</string>

    <plurals name="expiration_hours">
        <item quantity="one">%1$d time</item>
        <item quantity="other">%1$d timer</item>
    </plurals>

    <string name="expiration_hours_abbreviated">%1$dt</string>

    <plurals name="expiration_days">
        <item quantity="one">%1$d dag</item>
        <item quantity="other">%1$d dager</item>
    </plurals>

    <string name="expiration_days_abbreviated">%1$dd</string>

    <plurals name="expiration_weeks">
        <item quantity="one">%1$d uke</item>
        <item quantity="other">%1$d uker</item>
    </plurals>

    <string name="expiration_weeks_abbreviated">%1$du</string>
    <string name="expiration_combined">%1$s %2$s</string>

    <!-- unverified safety numbers -->
    <string name="IdentityUtil_unverified_banner_one">Sikkerhetsnummeret for %1$s er endret og ikke lenger bekreftet</string>
    <string name="IdentityUtil_unverified_banner_two">Sikkerhetsnummeret for %1$s og %2$s er ikke lenger bekreftet</string>
    <string name="IdentityUtil_unverified_banner_many">Sikkerhetsnummer for %1$s, %2$s og %3$s er ikke lenger bekreftet</string>

    <string name="IdentityUtil_unverified_dialog_one">Sikkerhetsnummer for %1$s er endret og ikke lenger bekreftet. Dette kan enten bety at noen forsøker å overvåke eller manipulere kommunikasjonen, eller det kan være så enkelt som at %1$s installerte Signal på nytt.</string>
    <string name="IdentityUtil_unverified_dialog_two">Sikkerhetsnummer for %1$s og %2$s er ikke lenger bekreftet. Dette kan enten bety at noen forsøker å overvåke eller manipulere kommunikasjonen, eller det kan være så enkelt som at de installerte Signal på nytt.</string>
    <string name="IdentityUtil_unverified_dialog_many">Sikkerhetsnummer for %1$s, %2$s og %3$ser ikke lenger bekreftet. Dette kan enten bety at noen forsøker å overvåke eller manipulere kommunikasjonen, eller det kan være så enkelt som at de installerte Signal på nytt.</string>

    <string name="IdentityUtil_untrusted_dialog_one">Sikkerhetsnummer for %1$s ble nettopp endret.</string>
    <string name="IdentityUtil_untrusted_dialog_two">Sikkerhetsnummer for %1$s og %2$s ble nettopp endret.</string>
    <string name="IdentityUtil_untrusted_dialog_many">Sikkerhetsnummer for %1$s, %2$s og %3$s ble nettopp endret.</string>

    <plurals name="identity_others">
        <item quantity="one">%1$d annen</item>
        <item quantity="other">%1$d andre</item>
    </plurals>

    <!-- giphy_activity -->
    <string name="giphy_activity_toolbar__search_gifs">Søk blant GIFer.</string>

    <!-- giphy_fragment -->
    <string name="giphy_fragment__nothing_found">Ingenting funnet</string>

    <!-- database_migration_activity -->
    <string name="database_migration_activity__would_you_like_to_import_your_existing_text_messages">Vil du importere tekstmeldinger som ligger på enheten til Signals krypterte database?</string>
    <string name="database_migration_activity__the_default_system_database_will_not_be_modified">Forvalgt systemdatabase blir ikke endret på noen måte.</string>
    <string name="database_migration_activity__skip">Hopp over</string>
    <string name="database_migration_activity__import">Importer</string>
    <string name="database_migration_activity__this_could_take_a_moment_please_be_patient">Dette kan ta litt tid. Vær tålmodig. Vi varsler deg når importering er fullført.</string>
    <string name="database_migration_activity__importing">IMPORTERER</string>


    <!-- load_more_header -->
    <string name="load_more_header__see_full_conversation">Vis hele samtalen</string>
    <string name="load_more_header__loading">Laster inn</string>

    <!-- media_overview_activity -->
    <string name="media_overview_activity__no_media">Ingen medier</string>

    <!-- message_recipients_list_item -->
    <string name="message_recipients_list_item__view">Vis</string>
    <string name="message_recipients_list_item__resend">Send på nytt</string>

    <!-- Displayed in a toast when user long presses an item in MyStories -->
    <string name="MyStoriesFragment__copied_sent_timestamp_to_clipboard">Tidsstempelet er kopiert til utklippstavlen.</string>
    <!-- Displayed when there are no outgoing stories -->
    <string name="MyStoriesFragment__updates_to_your_story_will_show_up_here">Oppdateringer av storyen din vises her.</string>

    <!-- GroupUtil -->
    <plurals name="GroupUtil_joined_the_group">
        <item quantity="one">%1$s ble med i gruppa.</item>
        <item quantity="other">%1$s ble med i gruppa.</item>
    </plurals>
    <string name="GroupUtil_group_name_is_now">Gruppenavnet er nå «%1$s».</string>

    <!-- prompt_passphrase_activity -->
    <string name="prompt_passphrase_activity__unlock">Lås opp</string>

    <!-- prompt_mms_activity -->
    <string name="prompt_mms_activity__signal_requires_mms_settings_to_deliver_media_and_group_messages">Signal krever MMS-oppsett for å levere medier og gruppemeldinger via mobilnett. Enheten din gjør ikke denne informasjonen tilgjengelig, som kan skje for låste enheter og andre restriktive konfigurasjoner.</string>
    <string name="prompt_mms_activity__to_send_media_and_group_messages_tap_ok">Trykk «OK» og følg anvisninger hvis du vil sende medie- og gruppemeldinger. Du finner vanligvis MMS-oppsettet for operatøren din ved å søke etter «din operatør APN». Du trenger bare å gjøre dette én gang.</string>

    <!-- BadDecryptLearnMoreDialog -->
    <string name="BadDecryptLearnMoreDialog_delivery_issue">Problemer med levering</string>
    <string name="BadDecryptLearnMoreDialog_couldnt_be_delivered_individual">En melding, et klistremerke, en reaksjon, en lesebekreftelse eller et medium kunne ikke leveres til deg fra %1$s. Vedkommende kan ha prøvd å sende elementet til deg direkte eller i en gruppe.</string>
    <string name="BadDecryptLearnMoreDialog_couldnt_be_delivered_group">En melding, et klistremerke, en reaksjon, en lesebekreftelse eller et medium fra %1$s kunne ikke leveres til deg.</string>

    <!-- profile_create_activity -->
    <string name="CreateProfileActivity_first_name_required">Fornavn (påkrevd)</string>
    <string name="CreateProfileActivity_last_name_optional">Etternavn (valgfritt)</string>
    <string name="CreateProfileActivity_next">Neste</string>
    <string name="CreateProfileActivity__username">Brukernavn</string>
    <string name="CreateProfileActivity__create_a_username">Opprett et brukernavn</string>
    <string name="CreateProfileActivity_custom_mms_group_names_and_photos_will_only_be_visible_to_you">Selvvalgte MMS-gruppenavn og -gruppebilder er kun synlige for deg.</string>
    <string name="CreateProfileActivity_group_descriptions_will_be_visible_to_members_of_this_group_and_people_who_have_been_invited">Gruppebeskrivelser vil være synlige for medlemmer av denne gruppen og personer som har blitt invitert.</string>

    <!-- EditAboutFragment -->
    <string name="EditAboutFragment_about">Om</string>
    <string name="EditAboutFragment_write_a_few_words_about_yourself">Skriv noen ord om deg selv…</string>
    <string name="EditAboutFragment_count">%1$d/%2$d</string>
    <string name="EditAboutFragment_speak_freely">Snakk fritt</string>
    <string name="EditAboutFragment_encrypted">Kryptert</string>
    <string name="EditAboutFragment_be_kind">Vær grei</string>
    <string name="EditAboutFragment_coffee_lover">Kaffielsker</string>
    <string name="EditAboutFragment_free_to_chat">Ledig til samtale</string>
    <string name="EditAboutFragment_taking_a_break">Tar en pause</string>
    <string name="EditAboutFragment_working_on_something_new">Jobber med noe nytt</string>

    <!-- EditProfileFragment -->
    <string name="EditProfileFragment__edit_group">Rediger gruppe</string>
    <string name="EditProfileFragment__group_name">Gruppenavn</string>
    <string name="EditProfileFragment__group_description">Gruppebeskrivelse</string>
    <string name="EditProfileFragment__support_link" translatable="false">https://support.signal.org/hc/articles/360007459591</string>

    <!-- EditProfileNameFragment -->
    <string name="EditProfileNameFragment_your_name">Ditt navn</string>
    <string name="EditProfileNameFragment_first_name">Fornavn</string>
    <string name="EditProfileNameFragment_last_name_optional">Etternavn (valgfritt)</string>
    <string name="EditProfileNameFragment_save">Lagre</string>
    <string name="EditProfileNameFragment_failed_to_save_due_to_network_issues_try_again_later">Kunne ikke lagre på grunn av nettverksproblemer. Prøv igjen senere.</string>

    <!-- recipient_preferences_activity -->
    <string name="recipient_preference_activity__shared_media">Delte medier</string>

    <!-- recipients_panel -->
    <string name="recipients_panel__to"><small>Skriv inn navn eller nummer</small></string>

    <!-- verify_display_fragment -->
    <string name="verify_display_fragment__to_verify_the_security_of_your_end_to_end_encryption_with_s"><![CDATA[Hvis du vil bekrefte at du har sikker ende til ende-kryptering med %1$s, bør du sammenligne tallene ovenfor med tallene på vedkommendes enhet. Du kan også skanne koden på personens telefon. <a href=\"https://signal.org/redirect/safety-numbers\">Les mer.</a>]]></string>
    <string name="verify_display_fragment__tap_to_scan">Trykk for å skanne</string>
    <string name="verify_display_fragment__successful_match">Samsvar</string>
    <string name="verify_display_fragment__failed_to_verify_safety_number">Kunne ikke bekrefte sikkerhetsnummeret</string>
    <string name="verify_display_fragment__loading">Laster…</string>
    <string name="verify_display_fragment__mark_as_verified">Merk som bekreftet</string>
    <string name="verify_display_fragment__clear_verification">Fjern bekreftelse</string>

    <!-- verify_identity -->
    <string name="verify_identity__share_safety_number">Del sikkerhetsnummer</string>

    <!-- verity_scan_fragment -->
    <string name="verify_scan_fragment__scan_the_qr_code_on_your_contact">Skann QR-koden på kontaktens enhet.</string>

    <!-- webrtc_answer_decline_button -->
    <string name="webrtc_answer_decline_button__swipe_up_to_answer">Sveip opp for å svare</string>
    <string name="webrtc_answer_decline_button__swipe_down_to_reject">Sveip ned for å avvise</string>

    <!-- message_details_header -->
    <string name="message_details_header__issues_need_your_attention">Problemer venter på manuell løsning.</string>
    <string name="message_details_header_sent">Sendt</string>
    <string name="message_details_header_received">Mottatt</string>
    <string name="message_details_header_disappears">Forsvinner</string>
    <string name="message_details_header_via">Via</string>

    <!-- message_details_recipient_header -->
    <string name="message_details_recipient_header__pending_send">Avventer</string>
    <string name="message_details_recipient_header__sent_to">Sendt til</string>
    <string name="message_details_recipient_header__sent_from">Sendt av</string>
    <string name="message_details_recipient_header__delivered_to">Levert til</string>
    <string name="message_details_recipient_header__read_by">Lest av</string>
    <string name="message_details_recipient_header__not_sent">Ikke sendt</string>
    <string name="message_details_recipient_header__viewed">Sett av</string>
    <string name="message_details_recipient_header__skipped">Hoppet over</string>

    <!-- message_Details_recipient -->
    <string name="message_details_recipient__failed_to_send">Sending mislyktes</string>
    <string name="message_details_recipient__new_safety_number">Nytt sikkerhetsnummer</string>

    <!-- AndroidManifest.xml -->
    <string name="AndroidManifest__create_passphrase">Opprett passord</string>
    <string name="AndroidManifest__select_contacts">Velg kontakter</string>
    <string name="AndroidManifest__change_passphrase">Endre passord</string>
    <string name="AndroidManifest__verify_safety_number">Bekreft sikkerhetsnummer</string>
    <string name="AndroidManifest__log_submit">Send feilsøkingslogg</string>
    <string name="AndroidManifest__media_preview">Forhåndsvisning av medier</string>
    <string name="AndroidManifest__message_details">Meldingsdetaljer</string>
    <string name="AndroidManifest__linked_devices">Koblede enheter</string>
    <string name="AndroidManifest__invite_friends">Inviter venner</string>
    <string name="AndroidManifest_archived_conversations">Lagrede samtaler</string>
    <string name="AndroidManifest_remove_photo">Fjern bilde</string>

    <!-- Message Requests Megaphone -->
    <string name="MessageRequestsMegaphone__message_requests">Meldingsforespørsler</string>
    <string name="MessageRequestsMegaphone__users_can_now_choose_to_accept">Brukere kan nå velge å godta en ny samtale. Profilnavn lar folk få vite hvem som sender dem beskjed.</string>
    <string name="MessageRequestsMegaphone__add_profile_name">Legg til profilnavn</string>

    <!-- HelpFragment -->
    <string name="HelpFragment__have_you_read_our_faq_yet">Har du lest våre vanlige spørsmål ennå?</string>
    <string name="HelpFragment__next">Neste</string>
    <string name="HelpFragment__contact_us">Kontakt oss</string>
    <string name="HelpFragment__tell_us_whats_going_on">Fortell oss hva som skjer</string>
    <string name="HelpFragment__include_debug_log">Inkluder feilsøkingslogg.</string>
    <string name="HelpFragment__whats_this">Hva er dette?</string>
    <string name="HelpFragment__how_do_you_feel">Hvordan føler du deg? (Valgfri)</string>
    <string name="HelpFragment__tell_us_why_youre_reaching_out">Fortell oss hvorfor du tar kontakt.</string>
    <string name="HelpFragment__emoji_5" translatable="false">emoji_5</string>
    <string name="HelpFragment__emoji_4" translatable="false">emoji_4</string>
    <string name="HelpFragment__emoji_3" translatable="false">emoji_3</string>
    <string name="HelpFragment__emoji_2" translatable="false">emoji_2</string>
    <string name="HelpFragment__emoji_1" translatable="false">emoji_1</string>
    <string name="HelpFragment__link__debug_info" translatable="false">https://support.signal.org/hc/articles/360007318591</string>
    <string name="HelpFragment__link__faq" translatable="false">https://support.signal.org</string>
    <string name="HelpFragment__support_info">Brukterstøtteinformasjon</string>
    <string name="HelpFragment__signal_android_support_request">Kontakt Signal Android support</string>
    <string name="HelpFragment__debug_log">Feilsøkingslogg:</string>
    <string name="HelpFragment__could_not_upload_logs">Kunne ikke laste opp logger</string>
    <string name="HelpFragment__please_be_as_descriptive_as_possible">Vær så beskrivende som mulig for å hjelpe oss med å forstå problemet.</string>
    <string-array name="HelpFragment__categories_5">
        <item>\\-\\- Velg et alternativ \\-\\-</item>
        <item>Noe virker ikke som det skal</item>
        <item>Forespørsel om funksjon</item>
        <item>Spørsmål</item>
        <item>Tilbakemelding</item>
        <item>Annet</item>
        <item>Betalinger (MobileCoin)</item>
        <item>Pengebeløp og merker</item>
        <item>Eksporter SMS</item>
    </string-array>

    <!-- ReactWithAnyEmojiBottomSheetDialogFragment -->
    <string name="ReactWithAnyEmojiBottomSheetDialogFragment__this_message">Denne meldingen</string>
    <string name="ReactWithAnyEmojiBottomSheetDialogFragment__recently_used">Nylig brukt</string>
    <string name="ReactWithAnyEmojiBottomSheetDialogFragment__smileys_and_people">Smilefjes og mennesker</string>
    <string name="ReactWithAnyEmojiBottomSheetDialogFragment__nature">Natur</string>
    <string name="ReactWithAnyEmojiBottomSheetDialogFragment__food">Mat</string>
    <string name="ReactWithAnyEmojiBottomSheetDialogFragment__activities">Aktiviteter</string>
    <string name="ReactWithAnyEmojiBottomSheetDialogFragment__places">Steder</string>
    <string name="ReactWithAnyEmojiBottomSheetDialogFragment__objects">Objekter</string>
    <string name="ReactWithAnyEmojiBottomSheetDialogFragment__symbols">Symboler</string>
    <string name="ReactWithAnyEmojiBottomSheetDialogFragment__flags">Flagg</string>
    <string name="ReactWithAnyEmojiBottomSheetDialogFragment__emoticons">Emoticons</string>
    <string name="ReactWithAnyEmojiBottomSheetDialogFragment__no_results_found">Ingen resultater</string>

    <!-- arrays.xml -->
    <string name="arrays__use_default">Bruk forvalgt</string>
    <string name="arrays__use_custom">Bruk selvvalgt</string>

    <string name="arrays__mute_for_one_hour">Demp i 1 time</string>
    <string name="arrays__mute_for_eight_hours">Demp i 8 timer</string>
    <string name="arrays__mute_for_one_day">Demp i 1 dag</string>
    <string name="arrays__mute_for_seven_days">Demp i 7 dager</string>
    <string name="arrays__always">Evig tid</string>

    <string name="arrays__settings_default">Standardoppsett</string>
    <string name="arrays__enabled">Slått på</string>
    <string name="arrays__disabled">Slått av</string>

    <string name="arrays__name_and_message">Navn og melding</string>
    <string name="arrays__name_only">Kun navn</string>
    <string name="arrays__no_name_or_message">Verken navn eller melding</string>

    <string name="arrays__images">Bilder</string>
    <string name="arrays__audio">Lyd</string>
    <string name="arrays__video">Video</string>
    <string name="arrays__documents">Dokumenter</string>

    <string name="arrays__small">Liten</string>
    <string name="arrays__normal">Normal</string>
    <string name="arrays__large">Stor</string>
    <string name="arrays__extra_large">Ekstra stor</string>

    <string name="arrays__default">Forvalgt</string>
    <string name="arrays__high">Høy</string>
    <string name="arrays__max">Maks</string>

    <!-- plurals.xml -->
    <plurals name="hours_ago">
        <item quantity="one">%1$dt</item>
        <item quantity="other">%1$dt</item>
    </plurals>

    <!-- preferences.xml -->
    <string name="preferences_beta">Beta</string>
    <string name="preferences__sms_mms">SMS og MMS</string>
    <string name="preferences__pref_all_sms_title">Ta imot alle SMS</string>
    <string name="preferences__pref_all_mms_title">Ta imot alle MMS</string>
    <string name="preferences__use_signal_for_viewing_and_storing_all_incoming_text_messages">Bruk Signal for alle innkommende tekstmeldinger</string>
    <string name="preferences__use_signal_for_viewing_and_storing_all_incoming_multimedia_messages">Bruk Signal for alle innkommende multimediameldinger</string>
    <string name="preferences__pref_enter_sends_title">Send med enter-tast</string>
    <string name="preferences__pressing_the_enter_key_will_send_text_messages">Bruk Enter-tasten for å sende tekstmeldinger</string>
    <string name="preferences__pref_use_address_book_photos">Benytt adressebokbilder</string>
    <string name="preferences__display_contact_photos_from_your_address_book_if_available">Vis adressebokbilder hvis tilgjengelig</string>
    <!-- Preference menu item title for a toggle switch for preserving the archived state of muted chats. -->
    <string name="preferences__pref_keep_muted_chats_archived">Hold lydløse samtaler arkivert</string>
    <!-- Preference menu item description for a toggle switch for preserving the archived state of muted chats. -->
    <string name="preferences__muted_chats_that_are_archived_will_remain_archived">Samtaler som er satt på lydløs og arkiverte vil forbli arkiverte selv når du får en ny melding.</string>
    <string name="preferences__generate_link_previews">Forhåndsvis nettsteder</string>
    <string name="preferences__retrieve_link_previews_from_websites_for_messages">Hent forhåndsvisninger av lenker direkte fra nettsteder for meldinger du sender.</string>
    <string name="preferences__choose_identity">Velg identitet</string>
    <string name="preferences__choose_your_contact_entry_from_the_contacts_list">Velg kontakt fra kontaktliste.</string>
    <string name="preferences__change_passphrase">Endre passordfrase</string>
    <string name="preferences__change_your_passphrase">Endre passordet ditt</string>
    <string name="preferences__enable_passphrase">Aktiver passordfrase-skjermlås</string>
    <string name="preferences__lock_signal_and_message_notifications_with_a_passphrase">Lås skjerm og varsler med passordfrase</string>
    <string name="preferences__screen_security">Skjermsikkerhet</string>
    <string name="preferences__disable_screen_security_to_allow_screen_shots">Blokker skjermbilder i sist brukte-liste og i programmet</string>
    <string name="preferences__auto_lock_signal_after_a_specified_time_interval_of_inactivity">Lås Signal automatisk etter valgt tid uten aktivitet</string>
    <string name="preferences__inactivity_timeout_passphrase">Passord ved tidsavbrudd</string>
    <string name="preferences__inactivity_timeout_interval">Tidsavbrudd ved inaktivitet</string>
    <string name="preferences__notifications">Varsler</string>
    <string name="preferences__led_color">LED-farge</string>
    <string name="preferences__led_color_unknown">Ukjent</string>
    <string name="preferences__pref_led_blink_title">LED-blinkemønster</string>
    <string name="preferences__customize">Tilpass</string>
    <string name="preferences__change_sound_and_vibration">Endre lyd og vibrering</string>
    <string name="preferences__sound">Lyd</string>
    <string name="preferences__silent">Stille</string>
    <string name="preferences__default">Forvalgt</string>
    <string name="preferences__repeat_alerts">Gjenta varsler</string>
    <string name="preferences__never">Aldri</string>
    <string name="preferences__one_time">Én gang</string>
    <string name="preferences__two_times">To ganger</string>
    <string name="preferences__three_times">Tre ganger</string>
    <string name="preferences__five_times">Fem ganger</string>
    <string name="preferences__ten_times">Ti ganger</string>
    <string name="preferences__vibrate">Vibrer</string>
    <string name="preferences__green">Grønn</string>
    <string name="preferences__red">Rød</string>
    <string name="preferences__blue">Blå</string>
    <string name="preferences__orange">Oransje</string>
    <string name="preferences__cyan">Cyan</string>
    <string name="preferences__magenta">Magenta</string>
    <string name="preferences__white">Hvit</string>
    <string name="preferences__none">Ingen</string>
    <string name="preferences__fast">Raskt</string>
    <string name="preferences__normal">Normal</string>
    <string name="preferences__slow">Langsomt</string>
    <string name="preferences__help">Hjelp</string>
    <string name="preferences__advanced">Avansert</string>
<<<<<<< HEAD
    <string name="preferences__donate_to_signal">Donér til Molly</string>
=======
    <string name="preferences__donate_to_signal">Gi penger til Signal</string>
>>>>>>> 09afb1be
    <!-- Preference label for making one-time donations to Signal -->
    <string name="preferences__one_time_donation">Engangsbeløp</string>
    <string name="preferences__privacy">Personvern</string>
    <!-- Preference label for stories -->
    <string name="preferences__stories">Storyer</string>
    <string name="preferences__mms_user_agent">MMS-brukeragent</string>
    <string name="preferences__advanced_mms_access_point_names">Manuelt MMS-oppsett</string>
    <string name="preferences__mmsc_url">MMSC-adresse</string>
    <string name="preferences__mms_proxy_host">MMS-mellomtjenervert</string>
    <string name="preferences__mms_proxy_port">MMS-mellomtjenerport</string>
    <string name="preferences__mmsc_username">MMSC-brukernavn</string>
    <string name="preferences__mmsc_password">MMSC-passord</string>
    <string name="preferences__sms_delivery_reports">SMS-leveringsrapporter</string>
    <string name="preferences__request_a_delivery_report_for_each_sms_message_you_send">Be om leveringsrapport når du sender SMS</string>
    <string name="preferences__data_and_storage">Data og lagring</string>
    <string name="preferences__storage">Lagring</string>
    <string name="preferences__payments">Betalinger</string>
    <!-- Privacy settings payments section description -->
    <string name="preferences__payment_lock">Betalingslås</string>
    <string name="preferences__payments_beta">Betalinger (Beta)</string>
    <string name="preferences__conversation_length_limit">Lengdegrense for samtaler</string>
    <string name="preferences__keep_messages">Behold meldinger</string>
    <string name="preferences__clear_message_history">Slett meldingslogg</string>
    <string name="preferences__linked_devices">Koblede enheter</string>
    <string name="preferences__light_theme">Lys</string>
    <string name="preferences__dark_theme">Mørk</string>
    <string name="preferences__appearance">Utseende</string>
    <string name="preferences__theme">Tema</string>
    <string name="preferences__chat_wallpaper">Samtale bakgrunn</string>
    <string name="preferences__chat_color_and_wallpaper">Samtalefarge &amp; -bakgrunn</string>
    <string name="preferences__disable_pin">Deaktiver PIN-kode</string>
    <string name="preferences__enable_pin">Aktiver PIN-kode</string>
    <string name="preferences__if_you_disable_the_pin_you_will_lose_all_data">Hvis du deaktiverer PIN-koden vil du miste all informasjon når du gjennomfører Signal-registrering på nytt, med mindre du manuelt tar en sikkerhetskopi og gjenoppretter innholdet. Du kan ikke skru på registreringslås mens PIN-koden er deaktivert.</string>
    <string name="preferences__pins_keep_information_stored_with_signal_encrypted_so_only_you_can_access_it">PIN-koder holder informasjon lagret i Signal kryptert slik at bare du kan få tilgang til den. Profilen, innstillingene og kontaktene dine vil gjenopprettes når du installerer Signal på nytt. Du vil ikke trenge PIN-koden for å åpne appen.</string>
    <string name="preferences__system_default">System standard</string>
    <string name="preferences__language">Språk</string>
    <string name="preferences__signal_messages_and_calls">Signal-meldinger og -samtaler</string>
    <string name="preferences__advanced_pin_settings">Avanserte PIN-kode instillinger</string>
    <string name="preferences__free_private_messages_and_calls">Gratis private meldinger og samtaler til Signal-brukere</string>
    <string name="preferences__submit_debug_log">Send inn feilsøkingslogg</string>
    <string name="preferences__delete_account">Slett konto</string>
    <string name="preferences__support_wifi_calling">«Wi-Fi-anrop»-tilbakefallsmodus</string>
    <string name="preferences__enable_if_your_device_supports_sms_mms_delivery_over_wifi">Bruk dette hvis enheten leverer SMS / MMS via Wi-Fi (og «Wi-Fi-anrop» er slått på)</string>
    <string name="preferences__incognito_keyboard">Inkognito-tastatur</string>
    <string name="preferences__read_receipts">Lesebekreftelser</string>
    <string name="preferences__if_read_receipts_are_disabled_you_wont_be_able_to_see_read_receipts">Hvis du slår av lesebekreftelser, får du heller ikke se lesebekreftelser fra andre.</string>
    <string name="preferences__typing_indicators">Skriveindikatorer</string>
    <string name="preferences__if_typing_indicators_are_disabled_you_wont_be_able_to_see_typing_indicators">Hvis skriveindikatorer er deaktivert, vil du ikke kunne se skriveindikatorer fra andre.</string>
    <string name="preferences__request_keyboard_to_disable">Be tastaturet ignorere personlig læring.</string>
    <string name="preferences__this_setting_is_not_a_guarantee">Dette er ikke en garanti, og tastaturet ditt kan ignorere forespørselen.</string>
    <string name="preferences__incognito_keyboard_learn_more" translatable="false">https://support.signal.org/hc/articles/360055276112</string>
    <string name="preferences_app_protection__blocked_users">Blokkerte brukere</string>
    <string name="preferences_chats__when_using_mobile_data">Ved bruk av mobildata</string>
    <string name="preferences_chats__when_using_wifi">Ved bruk av Wi-Fi</string>
    <string name="preferences_chats__when_roaming">Ved bruk av dataroaming</string>
    <string name="preferences_chats__media_auto_download">Automatisk nedlasting av medier</string>
    <string name="preferences_chats__message_history">Meldingslogg</string>
    <string name="preferences_storage__storage_usage">Lagringsbruk</string>
    <string name="preferences_storage__photos">Bilder</string>
    <string name="preferences_storage__videos">Videoer</string>
    <string name="preferences_storage__files">Filer</string>
    <string name="preferences_storage__audio">Lyd</string>
    <string name="preferences_storage__review_storage">Se gjennom lagring</string>
    <string name="preferences_storage__delete_older_messages">Slett eldre meldinger?</string>
    <string name="preferences_storage__clear_message_history">Vil du slette meldingsloggen?</string>
    <string name="preferences_storage__this_will_permanently_delete_all_message_history_and_media">Dette vil permanent slette alle meldingslogger og mediefiler som er eldre enn %1$s fra denne enheten.</string>
    <string name="preferences_storage__this_will_permanently_trim_all_conversations_to_the_d_most_recent_messages">Dette vil umiddelbart forkorte alle samtaler til de %1$s siste meldingene.</string>
    <string name="preferences_storage__this_will_delete_all_message_history_and_media_from_your_device">Dette vil permanent slette alle meldingslogger og mediefiler fra denne enheten.</string>
    <string name="preferences_storage__are_you_sure_you_want_to_delete_all_message_history">Er du sikker på at du vil slette alle meldingslogger?</string>
    <string name="preferences_storage__all_message_history_will_be_permanently_removed_this_action_cannot_be_undone">Alle meldingslogger slettes permanent. Denne handlingen kan ikke angres.</string>
    <string name="preferences_storage__delete_all_now">Slett alt nå</string>
    <string name="preferences_storage__forever">For alltid</string>
    <string name="preferences_storage__one_year">1 år</string>
    <string name="preferences_storage__six_months">6 Måneder</string>
    <string name="preferences_storage__thirty_days">30 Dager</string>
    <string name="preferences_storage__none">Ingen</string>
    <string name="preferences_storage__s_messages">%1$s meldinger</string>
    <string name="preferences_storage__custom">Selvvalgt</string>
    <string name="preferences_advanced__use_system_emoji">Bruk systemets emoji</string>
    <string name="preferences_advanced__disable_signal_built_in_emoji_support">Slå av innebygd emoji-støtte i Signal</string>
    <string name="preferences_advanced__relay_all_calls_through_the_signal_server_to_avoid_revealing_your_ip_address">Omdiriger alle samtaler gjennom Signal-tjenesten for å unngå å avsløre IP-adressen din til kontakten din. Aktivering vil redusere samtalekvaliteten.</string>
    <string name="preferences_advanced__always_relay_calls">Omdiriger alle samtaler</string>
    <string name="preferences_app_protection__who_can">Hvem kan…</string>
    <string name="preferences_app_protection__app_access">Programtilgang</string>
    <string name="preferences_app_protection__communication">Kommunikasjon</string>
    <!-- Privacy settings payments section title -->
    <string name="preferences_app_protection__payments">Betalinger</string>
    <string name="preferences_chats__chats">Samtaler</string>
    <string name="preferences_data_and_storage__manage_storage">Håndter lagring</string>
    <string name="preferences_data_and_storage__calls">Samtaler</string>
    <string name="preferences_data_and_storage__use_less_data_for_calls">Bruk mindre data for anrop</string>
    <string name="preferences_data_and_storage__never">Aldri</string>
    <string name="preferences_data_and_storage__wifi_and_mobile_data">WiFi og mobildata</string>
    <string name="preferences_data_and_storage__mobile_data_only">Kun mobildata</string>
    <string name="preference_data_and_storage__using_less_data_may_improve_calls_on_bad_networks">Lavere dataforbruk kan forbedre samtaler på dårlige nettverk</string>
    <string name="preferences_notifications__messages">Meldinger</string>
    <string name="preferences_notifications__events">Hendelser</string>
    <string name="preferences_notifications__in_chat_sounds">Samtalelyder</string>
    <string name="preferences_notifications__show">Vis</string>
    <string name="preferences_notifications__calls">Samtaler</string>
    <string name="preferences_notifications__ringtone">Ringetone</string>
    <string name="preferences_chats__show_invitation_prompts">Vis invitasjonsmeldinger</string>
    <string name="preferences_chats__display_invitation_prompts_for_contacts_without_signal">Vis invitasjonsspørringer for kontakter som ikke har Signal</string>
    <string name="preferences_chats__message_text_size">Skriftstørrelse i meldinger</string>
    <string name="preferences_events__contact_joined_signal">Når kontakt installerer Signal</string>
    <string name="preferences_notifications__priority">Prioritet</string>
    <!-- Heading for the \'censorship circumvention\' section of privacy preferences -->
    <string name="preferences_communication__category_censorship_circumvention">Omgåelse av sensur</string>
    <!-- Title of the \'censorship circumvention\' toggle switch -->
    <string name="preferences_communication__censorship_circumvention">Omgå sensur</string>
    <string name="preferences_communication__censorship_circumvention_if_enabled_signal_will_attempt_to_circumvent_censorship">Når slått på, vil Signal forsøke å unngå sensurforsøk. Ikke skru på denne funksjonen om du ikke er i et område hvor Signal blir forsøkt sensurert.</string>
    <!-- Summary text for \'censorship circumvention\' toggle. Indicates that we automatically enabled it because we believe you\'re in a censored country -->
    <string name="preferences_communication__censorship_circumvention_has_been_activated_based_on_your_accounts_phone_number">Sensur-omgåelse har blitt aktivert basert på telefonnummeret som kontoen er registrert med.</string>
    <!-- Summary text for \'censorship circumvention\' toggle. Indicates that you disabled it even though we believe you\'re in a censored country -->
    <string name="preferences_communication__censorship_circumvention_you_have_manually_disabled">Du har manuelt deaktivert censur kringgående.</string>
    <!-- Summary text for \'censorship circumvention\' toggle. Indicates that you cannot use it because you\'re already connected to the Signal service -->
    <string name="preferences_communication__censorship_circumvention_is_not_necessary_you_are_already_connected">Omgåelse av sensur er ikke nødvendig; du er allerede koblet til Signal tjenesten.</string>
    <!-- Summary text for \'censorship circumvention\' toggle. Indicates that you cannot use it because you\'re not connected to the internet -->
    <string name="preferences_communication__censorship_circumvention_can_only_be_activated_when_connected_to_the_internet">Sensur-omgåelse kan bare bli skrudd på når telefonen er koblet til internett.</string>
    <string name="preferences_communication__category_sealed_sender">Forseglet Avsender</string>
    <string name="preferences_communication__sealed_sender_display_indicators">Visningsindikatorer</string>
    <string name="preferences_communication__sealed_sender_display_indicators_description">"Vis et statusikon når du velger \"Meldingsdetaljer\" på meldinger som ble levert ved bruk av forseglet avsender."</string>
    <string name="preferences_communication__sealed_sender_allow_from_anyone">Tillat fra hvem som helst</string>
    <string name="preferences_communication__sealed_sender_allow_from_anyone_description">Aktiver forseglet avsender for innkommende meldinger fra avsendere og personer du ikke har delt profilen din med.</string>
    <string name="preferences_communication__sealed_sender_learn_more">Lær mer</string>
    <string name="preferences_setup_a_username">Sette upp brukernavn</string>
    <string name="preferences_proxy">Proxy</string>
    <string name="preferences_use_proxy">Bruk proxy</string>
    <string name="preferences_off">Av</string>
    <string name="preferences_on">På</string>
    <string name="preferences_proxy_address">Proxy-adresse</string>
    <string name="preferences_only_use_a_proxy_if">Bruk en proxy kun hvis du ikke kan koble til Signal med mobildata eller Wi-Fi.</string>
    <string name="preferences_share">Del</string>
    <string name="preferences_save">Lagre</string>
    <string name="preferences_connecting_to_proxy">Kobler til proxy…</string>
    <string name="preferences_connected_to_proxy">Koblet til proxy</string>
    <string name="preferences_connection_failed">Tilkoblingen mislyktes</string>
    <string name="preferences_couldnt_connect_to_the_proxy">Kunne ikke koble til proxyen. Sjekk proxy-adressen og prøv på nytt.</string>
    <string name="preferences_you_are_connected_to_the_proxy">Du er koblet til proxyen. Du kan når som helst slå av proxyen i innstillingene.</string>
    <string name="preferences_success">Suksess</string>
    <string name="preferences_failed_to_connect">Tilkobling mislyktes</string>
    <string name="preferences_enter_proxy_address">Skriv inn proxy-adressen</string>


    <string name="configurable_single_select__customize_option">Tilpass opsjon</string>

    <!-- Internal only preferences -->
    <string name="preferences__internal_preferences" translatable="false">Internal Preferences</string>
    <string name="preferences__internal_details" translatable="false">Internal Details</string>
    <string name="preferences__internal_stories_dialog_launcher" translatable="false">Stories dialog launcher</string>


    <!-- Payments -->
    <string name="PaymentsActivityFragment__all_activity">All aktivitet</string>
    <string name="PaymentsAllActivityFragment__all">Alle</string>
    <string name="PaymentsAllActivityFragment__sent">Sendt</string>
    <string name="PaymentsAllActivityFragment__received">Mottatt</string>

    <string name="PaymentsHomeFragment__introducing_payments">Vi introduserer betalinger (Beta)</string>
    <string name="PaymentsHomeFragment__use_signal_to_send_and_receive">Bruk Molly til å sende og motta MobileCoin, en ny, personvernorientert digital valuta. Aktiver for å komme i gang.</string>
    <string name="PaymentsHomeFragment__activate_payments">Aktiver betalinger</string>
    <string name="PaymentsHomeFragment__activating_payments">Aktiverer betalinger…</string>
    <string name="PaymentsHomeFragment__restore_payments_account">Gjenopprett betalingskonto</string>
    <string name="PaymentsHomeFragment__no_recent_activity_yet">Ingen nylig aktivitet</string>
    <string name="PaymentsHomeFragment__pending_requests">Ventende forespørsler</string>
    <string name="PaymentsHomeFragment__recent_activity">Nylig aktivitet</string>
    <string name="PaymentsHomeFragment__see_all">Se alle</string>
    <string name="PaymentsHomeFragment__add_funds">Legg til penger</string>
    <string name="PaymentsHomeFragment__send">Send</string>
    <string name="PaymentsHomeFragment__sent_s">Sendt %1$s</string>
    <string name="PaymentsHomeFragment__received_s">Mottatt %1$s</string>
    <string name="PaymentsHomeFragment__transfer_to_exchange">Overfør til plattform</string>
    <string name="PaymentsHomeFragment__currency_conversion">Valutakurs</string>
    <string name="PaymentsHomeFragment__deactivate_payments">Deaktiver betalinger</string>
    <string name="PaymentsHomeFragment__recovery_phrase">Gjenopprettingsfrase</string>
    <string name="PaymentsHomeFragment__help">Hjelp</string>
    <string name="PaymentsHomeFragment__coin_cleanup_fee">Myntoppryddingsgebyr</string>
    <string name="PaymentsHomeFragment__sent_payment">Sendt betaling</string>
    <string name="PaymentsHomeFragment__received_payment">Mottatt betaling</string>
    <string name="PaymentsHomeFragment__processing_payment">Betalingen behandles</string>
    <string name="PaymentsHomeFragment__unknown_amount">---</string>
    <string name="PaymentsHomeFragment__currency_conversion_not_available">Valutakursen er ikke tilgjengelig</string>
    <string name="PaymentsHomeFragment__cant_display_currency_conversion">Kunne ikke vise valutakursen. Sjekk internettilkoblingen og prøv igjen.</string>
    <string name="PaymentsHomeFragment__payments_is_not_available_in_your_region">Betalinger er ikke tilgjengelige i regionen din.</string>
    <string name="PaymentsHomeFragment__could_not_enable_payments">Kunne ikke aktivere betalinger. Prøv igjen senere.</string>
    <string name="PaymentsHomeFragment__deactivate_payments_question">Deaktivere betalinger?</string>
    <string name="PaymentsHomeFragment__you_will_not_be_able_to_send">Du vil ikke kunne sende eller motta MobileCoin i Molly hvis du deaktiverer betalinger.</string>
    <string name="PaymentsHomeFragment__deactivate">Deaktiver</string>
    <string name="PaymentsHomeFragment__continue">Fortsett</string>
    <string name="PaymentsHomeFragment__balance_is_not_currently_available">Balanse er ikke tilgjengelig for øyeblikket.</string>
    <string name="PaymentsHomeFragment__payments_deactivated">Betalinger er deaktivert</string>
    <string name="PaymentsHomeFragment__payment_failed">Betaling mislyktes</string>
    <string name="PaymentsHomeFragment__details">Detaljer</string>
    <string name="PaymentsHomeFragment__learn_more__activate_payments" translatable="false">https://support.signal.org/hc/articles/360057625692#payments_activate </string>
    <string name="PaymentsHomeFragment__you_can_use_signal_to_send">Du kan bruke Molly til å sende og motta MobileCoin. Alle betalinger er underlagt vilkårene for bruk for MobileCoins og MobileCoin-lommeboken. Dette er en betafunksjon slik at du kan støte på noen problemer og betalinger eller saldoer du kan miste kan ikke gjenopprettes. </string>
    <string name="PaymentsHomeFragment__activate">Aktiver</string>
    <string name="PaymentsHomeFragment__view_mobile_coin_terms">Åpne vilkårene for MobileCoin</string>
    <string name="PaymentsHomeFragment__payments_not_available">Betalinger i Molly er ikke lenger tilgjengelige. Du kan fortsatt overføre midler til en veksler, men du kan ikke lenger sende eller motta betalinger eller legge til midler.</string>

    <string name="PaymentsHomeFragment__mobile_coin_terms_url" translatable="false">https://www.mobilecoin.com/terms-of-use.html</string>
    <!-- Alert dialog title which shows up after a payment to turn on payment lock -->
    <string name="PaymentsHomeFragment__turn_on">Vil du slå på betalingslåsen for fremtidige overføringer?</string>
    <!-- Alert dialog description for why payment lock should be enabled before sending payments -->
    <string name="PaymentsHomeFragment__add_an_additional_layer">Gjør overføringene tryggere ved å kreve Android-skjermlås eller fingeravtrykk for å overføre penger.</string>
    <!-- Alert dialog button to enable payment lock -->
    <string name="PaymentsHomeFragment__enable">Slå på</string>
    <!-- Alert dialog button to not enable payment lock for now -->
    <string name="PaymentsHomeFragment__not_now">Ikke nå</string>
    <!-- Alert dialog title which shows up to update app to send payments -->
    <string name="PaymentsHomeFragment__update_required">Oppdatering kreves</string>
    <!-- Alert dialog description that app update is required to send payments-->
    <string name="PaymentsHomeFragment__an_update_is_required">Du må oppdatere appen for å forsette å kunne sende og motta betalinger, og for å se den nyeste saldoen din.</string>
    <!-- Alert dialog button to cancel -->
    <string name="PaymentsHomeFragment__cancel">Avbryt</string>
    <!-- Alert dialog button to update now -->
    <string name="PaymentsHomeFragment__update_now">Oppdater nå</string>

    <!-- PaymentsSecuritySetupFragment -->
    <!-- Toolbar title -->
    <string name="PaymentsSecuritySetupFragment__security_setup">Sikkerhetsoppsett</string>
    <!-- Title to enable payment lock -->
    <string name="PaymentsSecuritySetupFragment__protect_your_funds">Beskytt pengene dine</string>
    <!-- Description as to why payment lock is required -->
    <string name="PaymentsSecuritySetupFragment__help_prevent">Legg til ekstra sikkerhetstiltak for å forhindre at uvedkommende som får tak i telefonen din, får tilgang til pengene dine. Du kan slå dette av i innstillingene.</string>
    <!-- Option to enable payment lock -->
    <string name="PaymentsSecuritySetupFragment__enable_payment_lock">Aktiver betalingslås</string>
    <!-- Option to cancel -->
    <string name="PaymentsSecuritySetupFragment__not_now">Ikke nå</string>
    <!-- Dialog title to confirm skipping the step -->
    <string name="PaymentsSecuritySetupFragment__skip_this_step">Vil du hoppe over dette trinnet?</string>
    <!-- Dialog description to let users know why payment lock is required -->
    <string name="PaymentsSecuritySetupFragment__skipping_this_step">Hvis du hopper over dette trinnet, kan alle som har fysisk tilgang til telefonen din overføre penger og se gjenopprettingsfrasen din.</string>
    <!-- Dialog option to cancel -->
    <string name="PaymentsSecuritySetupFragment__cancel">Avbryt</string>
    <!-- Dialog option to skip -->
    <string name="PaymentsSecuritySetupFragment__skip">Hopp over</string>

    <!-- PaymentsAddMoneyFragment -->
    <string name="PaymentsAddMoneyFragment__add_funds">Legg til penger</string>
    <string name="PaymentsAddMoneyFragment__your_wallet_address">Lommebokadressen din</string>
    <string name="PaymentsAddMoneyFragment__copy">Kopier</string>
    <string name="PaymentsAddMoneyFragment__copied_to_clipboard">Kopiert til utklippstavle</string>
    <string name="PaymentsAddMoneyFragment__to_add_funds">Send MobileCoin til lommebokadressen din for å overføre penger. Åpne en ny transaksjon fra kontoen din med MobilCoin, og skann QR-koden eller kopier lommebokadressen din.</string>
    <string name="PaymentsAddMoneyFragment__learn_more__information" translatable="false">https://support.signal.org/hc/articles/360057625692#payments_transfer_from_exchange</string>

    <!-- PaymentsDetailsFragment -->
    <string name="PaymentsDetailsFragment__details">Detaljer</string>
    <string name="PaymentsDetailsFragment__status">Status</string>
    <string name="PaymentsDetailsFragment__submitting_payment">Sender inn betaling…</string>
    <string name="PaymentsDetailsFragment__processing_payment">Behandler betaling …</string>
    <string name="PaymentsDetailsFragment__payment_complete">Betaling fullført</string>
    <string name="PaymentsDetailsFragment__payment_failed">Betaling mislyktes</string>
    <string name="PaymentsDetailsFragment__network_fee">Nettverksgebyr</string>
    <string name="PaymentsDetailsFragment__sent_by">Sendt av</string>
    <string name="PaymentsDetailsFragment__sent_to_s">Sendt til %1$s</string>
    <string name="PaymentsDetailsFragment__you_on_s_at_s">Du %1$s på %2$s</string>
    <string name="PaymentsDetailsFragment__s_on_s_at_s">%1$s %2$s på %3$s</string>
    <string name="PaymentsDetailsFragment__to">Til</string>
    <string name="PaymentsDetailsFragment__from">Fra</string>
    <string name="PaymentsDetailsFragment__information">Transaksjonsinformasjonen, inkludert betalingsbeløp og transaksjonstidspunkt, finner du i MobileCoin-hovedboken.</string>
    <string name="PaymentsDetailsFragment__coin_cleanup_fee">Myntoppryddingsgebyr</string>
    <string name="PaymentsDetailsFragment__coin_cleanup_information">\"Myntoppryddingsgebyr\" belastes når myntene i din besittelse ikke kan kombineres for å fullføre en transaksjon. Oppryddingen vil tillate deg å fortsette å sende betalinger.</string>
    <string name="PaymentsDetailsFragment__no_details_available">Det finnes ikke mer informasjon om denne transaksjonen</string>
    <string name="PaymentsDetailsFragment__learn_more__information" translatable="false">https://support.signal.org/hc/articles/360057625692#payments_details</string>
    <string name="PaymentsDetailsFragment__learn_more__cleanup_fee" translatable="false">https://support.signal.org/hc/articles/360057625692#payments_details_fees</string>
    <string name="PaymentsDetailsFragment__sent_payment">Sendt betaling</string>
    <string name="PaymentsDetailsFragment__received_payment">Mottatt betaling</string>
    <string name="PaymentsDeatilsFragment__payment_completed_s">Betaling fullført %1$s</string>
    <string name="PaymentsDetailsFragment__block_number">Blokker nummeret</string>

    <!-- PaymentsTransferFragment -->
    <string name="PaymentsTransferFragment__transfer">Overfør</string>
    <string name="PaymentsTransferFragment__scan_qr_code">Skann QR-kode</string>
    <string name="PaymentsTransferFragment__to_scan_or_enter_wallet_address">Til: Skann eller skriv inn lommebokadresse</string>
    <string name="PaymentsTransferFragment__you_can_transfer">Du kan overføre MobileCoin ved å fullføre en overføring til lommebokadressen oppgitt av veksleren. Lommebokadressen er rekken av siffer og bokstaver, som regel passert under QR-koden.</string>
    <string name="PaymentsTransferFragment__next">Neste</string>
    <string name="PaymentsTransferFragment__invalid_address">Ugyldig adresse</string>
    <string name="PaymentsTransferFragment__check_the_wallet_address">Sjekk at lommebokadressen du forsøker å overføre til, stemmer, og prøv igjen.</string>
    <string name="PaymentsTransferFragment__you_cant_transfer_to_your_own_signal_wallet_address">Du kan ikke overføre til din egen Molly-lommebokadresse. Angi lommebokadressen fra kontoen din og en gyldig valuta.</string>
    <string name="PaymentsTransferFragment__to_scan_a_qr_code_signal_needs">Molly trenger tilgang til kameraet for å skanne en QR-kode.</string>
    <string name="PaymentsTransferFragment__signal_needs_the_camera_permission_to_capture_qr_code_go_to_settings">Molly trenger tillatelse til å bruke kameraet for å fange en QR-kode. Gå til Innstillinger, velg Tillatelser og slå på Kamera.</string>
    <string name="PaymentsTransferFragment__to_scan_a_qr_code_signal_needs_access_to_the_camera">Molly trenger tilgang til kameraet for å skanne en QR-kode.</string>
    <string name="PaymentsTransferFragment__settings">Innstillinger</string>

    <!-- PaymentsTransferQrScanFragment -->
    <string name="PaymentsTransferQrScanFragment__scan_address_qr_code">Skann QR-koden for adressen</string>
    <string name="PaymentsTransferQrScanFragment__scan_the_address_qr_code_of_the_payee">Skann QR-koden for adressen til betaleren</string>

    <!-- CreatePaymentFragment -->
    <string name="CreatePaymentFragment__request">Forespør</string>
    <string name="CreatePaymentFragment__pay">Betal</string>
    <string name="CreatePaymentFragment__available_balance_s">Tilgjengelig saldo: %1$s</string>
    <string name="CreatePaymentFragment__toggle_content_description">Slå på/av</string>
    <string name="CreatePaymentFragment__1">1</string>
    <string name="CreatePaymentFragment__2">2</string>
    <string name="CreatePaymentFragment__3">3</string>
    <string name="CreatePaymentFragment__4">4</string>
    <string name="CreatePaymentFragment__5">5</string>
    <string name="CreatePaymentFragment__6">6</string>
    <string name="CreatePaymentFragment__7">7</string>
    <string name="CreatePaymentFragment__8">8</string>
    <string name="CreatePaymentFragment__9">9</string>
    <string name="CreatePaymentFragment__decimal">,</string>
    <string name="CreatePaymentFragment__0">0</string>
    <string name="CreatePaymentFragment__lt">&lt;</string>
    <string name="CreatePaymentFragment__backspace">Tilbake</string>
    <string name="CreatePaymentFragment__add_note">Legg til notat</string>
    <string name="CreatePaymentFragment__conversions_are_just_estimates">Vekslingskursen er kun et estimat og kan være unøyaktig.</string>
    <string name="CreatePaymentFragment__learn_more__conversions" translatable="false">https://support.signal.org/hc/articles/360057625692#payments_currency_conversion</string>

    <!-- EditNoteFragment -->
    <string name="EditNoteFragment_note">Notat</string>

    <!-- ConfirmPaymentFragment -->
    <string name="ConfirmPayment__confirm_payment">Bekreft betaling</string>
    <string name="ConfirmPayment__network_fee">Nettverksgebyr</string>
    <string name="ConfirmPayment__error_getting_fee">Kunne ikke laste inn gebyrinformasjon</string>
    <string name="ConfirmPayment__estimated_s">Beregnet %1$s</string>
    <string name="ConfirmPayment__to">Til</string>
    <string name="ConfirmPayment__total_amount">Totalt beløp</string>
    <string name="ConfirmPayment__balance_s">Saldo: %1$s</string>
    <string name="ConfirmPayment__submitting_payment">Sender inn betaling…</string>
    <string name="ConfirmPayment__processing_payment">Behandler betaling …</string>
    <string name="ConfirmPayment__payment_complete">Betaling fullført</string>
    <string name="ConfirmPayment__payment_failed">Betaling mislyktes</string>
    <string name="ConfirmPayment__payment_will_continue_processing">Betalingen vil fremdeles behandles</string>
    <string name="ConfirmPaymentFragment__invalid_recipient">Ugyldig mottaker</string>
    <!-- Title of a dialog show when we were unable to present the user\'s screenlock before sending a payment -->
    <string name="ConfirmPaymentFragment__failed_to_show_payment_lock">Kunne ikke vise betalingslåsen</string>
    <!-- Body of a dialog show when we were unable to present the user\'s screenlock before sending a payment -->
    <string name="ConfirmPaymentFragment__you_enabled_payment_lock_in_the_settings">Du har slått på betalingslåsen i Innstillinger, men den kunne ikke vises.</string>
    <!-- Button in a dialog that will take the user to the privacy settings -->
    <string name="ConfirmPaymentFragment__go_to_settings">Gå til innstillinger</string>
    <string name="ConfirmPaymentFragment__this_person_has_not_activated_payments">Denne personen har ikke aktivert betalinger</string>
    <string name="ConfirmPaymentFragment__unable_to_request_a_network_fee">Kunne ikke laste inn nettverksgebyr. For å fortsette denne betalingen, trykk på OK for å prøve igjen.</string>

    <!-- BiometricDeviceAuthentication -->
    <!-- Biometric/Device authentication prompt title -->
    <string name="BiometricDeviceAuthentication__signal">Signal</string>


    <!-- CurrencyAmountFormatter_s_at_s -->
    <string name="CurrencyAmountFormatter_s_at_s">%1$s for %2$s</string>

    <!-- SetCurrencyFragment -->
    <string name="SetCurrencyFragment__set_currency">Velg valuta</string>
    <string name="SetCurrencyFragment__all_currencies">Alle valutaer</string>

    <!-- **************************************** -->
    <!-- menus -->
    <!-- **************************************** -->

    <!-- contact_selection_list -->
    <string name="contact_selection_list__unknown_contact">Ny melding til…</string>
    <string name="contact_selection_list__unknown_contact_block">Blokker bruker</string>
    <string name="contact_selection_list__unknown_contact_add_to_group">Legg til gruppen</string>

    <!-- conversation_callable_insecure -->
    <string name="conversation_callable_insecure__menu_call">Ring</string>

    <!-- conversation_callable_secure -->
    <string name="conversation_callable_secure__menu_call">Signal-samtale</string>
    <string name="conversation_callable_secure__menu_video">Signal videosamtale</string>

    <!-- conversation_context -->

    <!-- Heading which shows how many messages are currently selected -->
    <plurals name="conversation_context__s_selected">
        <item quantity="one">%1$d valgt</item>
        <item quantity="other">%1$d valgt</item>
    </plurals>

    <!-- conversation_context_image -->
    <!-- Button to save a message attachment (image, file etc.) -->
    <string name="conversation_context_image__save_attachment">Lagre</string>

    <!-- conversation_expiring_off -->
    <string name="conversation_expiring_off__disappearing_messages">Tidsavgrensede meldinger</string>

    <!-- conversation_selection -->
    <!-- Button to view detailed information for a message -->
    <string name="conversation_selection__menu_message_details">Info</string>
    <!-- Button to copy a message\'s text to the clipboard -->
    <string name="conversation_selection__menu_copy">Kopier</string>
    <!-- Button to delete a message -->
    <string name="conversation_selection__menu_delete">Slett</string>
    <!-- Button to forward a message to another person or group chat -->
    <string name="conversation_selection__menu_forward">Videresend</string>
    <!-- Button to reply to a message -->
    <string name="conversation_selection__menu_reply">Svar</string>
    <!-- Button to save a message attachment (image, file etc.) -->
    <string name="conversation_selection__menu_save">Lagre</string>
    <!-- Button to retry sending a message -->
    <string name="conversation_selection__menu_resend_message">Send på nytt</string>
    <!-- Button to select a message and enter selection mode -->
    <string name="conversation_selection__menu_multi_select">Velg</string>
    <!-- Button to view a in-chat payment message's full payment details -->
    <string name="conversation_selection__menu_payment_details">Payment details</string>

    <!-- conversation_expiring_on -->

    <!-- conversation_insecure -->
    <string name="conversation_insecure__invite">Inviter</string>

    <!-- conversation_list_batch -->
    <string name="conversation_list_batch__menu_delete_selected">Slett valgte</string>
    <string name="conversation_list_batch__menu_pin_selected">Feste valgt</string>
    <string name="conversation_list_batch__menu_unpin_selected">Løsne valgt</string>
    <string name="conversation_list_batch__menu_select_all">Velg alle</string>
    <string name="conversation_list_batch_archive__menu_archive_selected">Arkiver valgte</string>
    <string name="conversation_list_batch_unarchive__menu_unarchive_selected">Angre arkivering av valgte</string>
    <string name="conversation_list_batch__menu_mark_as_read">Merk som lest</string>
    <string name="conversation_list_batch__menu_mark_as_unread">Merk som ulest</string>

    <!-- conversation_list -->
    <string name="conversation_list_settings_shortcut">Innstillinger snarvei</string>
    <string name="conversation_list_search_description">Søk</string>
    <string name="conversation_list__pinned">Festet</string>
    <string name="conversation_list__chats">Samtaler</string>
    <string name="conversation_list__you_can_only_pin_up_to_d_chats">Du kan bare feste opp til %1$dsamtaler</string>

    <!-- conversation_list_item_view -->
    <string name="conversation_list_item_view__contact_photo_image">Kontaktfoto</string>
    <string name="conversation_list_item_view__archived">Arkivert</string>


    <!-- conversation_list_fragment -->
    <string name="conversation_list_fragment__fab_content_description">Ny samtale</string>
    <string name="conversation_list_fragment__open_camera_description">Åpne Kamera</string>
    <string name="conversation_list_fragment__no_chats_yet_get_started_by_messaging_a_friend">Ingen samtaler enda.\nKom i gang ved å sende en melding til en venn.</string>


    <!-- conversation_secure_verified -->
    <string name="conversation_secure_verified__menu_reset_secure_session">Tilbakestill sikker økt</string>

    <!-- conversation_muted -->
    <string name="conversation_muted__unmute">Slå lyd på</string>

    <!-- conversation_unmuted -->
    <string name="conversation_unmuted__mute_notifications">Skru av varsler</string>

    <!-- conversation -->
    <string name="conversation__menu_group_settings">Gruppeinstillinger</string>
    <string name="conversation__menu_leave_group">Forlat gruppe</string>
    <string name="conversation__menu_view_all_media">Alle medier</string>
    <string name="conversation__menu_conversation_settings">Samtaleinnstillinger</string>
    <string name="conversation__menu_add_shortcut">Legg til på startskjermen</string>
    <string name="conversation__menu_create_bubble">Lag boble</string>

    <!-- conversation_popup -->
    <string name="conversation_popup__menu_expand_popup">Utvid forgrunnsvindu</string>

    <!-- conversation_callable_insecure -->
    <string name="conversation_add_to_contacts__menu_add_to_contacts">Legg til i kontakter</string>

    <!-- conversation_group_options -->
    <string name="convesation_group_options__recipients_list">Mottakerliste</string>
    <string name="conversation_group_options__delivery">Levering</string>
    <string name="conversation_group_options__conversation">Samtale</string>
    <string name="conversation_group_options__broadcast">Kringkast</string>

    <!-- text_secure_normal -->
    <string name="text_secure_normal__menu_new_group">Ny gruppe</string>
    <string name="text_secure_normal__menu_settings">Innstillinger</string>
    <string name="text_secure_normal__menu_clear_passphrase">Lås</string>
    <string name="text_secure_normal__mark_all_as_read">Merk alle som lest</string>
    <string name="text_secure_normal__invite_friends">Inviter venner</string>

    <!-- verify_display_fragment -->
    <string name="verify_display_fragment_context_menu__copy_to_clipboard">Kopiere til utklippstavle</string>
    <string name="verify_display_fragment_context_menu__compare_with_clipboard">Sammenlign med utklippstavlen</string>

    <!-- reminder_header -->
    <string name="reminder_header_sms_import_title">Importer system-SMS</string>
    <string name="reminder_header_sms_import_text">Trykk for å kopiere telefonens SMS-meldinger til Signals krypterte database.</string>
    <string name="reminder_header_push_title">Slå på Signal-meldinger og -samtaler</string>
    <string name="reminder_header_push_text">Oppgrader kommunikasjonsopplevelsen.</string>
    <string name="reminder_header_service_outage_text">Signal har tekniske problemer. Vi jobber med å få tjenesten i gang igjen så fort som mulig.</string>
    <string name="reminder_header_progress">%1$d %%</string>
    <!-- Body text of a banner that will show at the top of the chat list when we temporarily cannot process the user's contacts -->
    <string name="reminder_cds_warning_body">Signal\'s private contact discovery temporarily can\'t process your phone\'s contacts.</string>
    <!-- Label for a button in a banner to learn more about why we temporarily can't process the user's contacts -->
    <string name="reminder_cds_warning_learn_more">Lær mer</string>
    <!-- Body text of a banner that will show at the top of the chat list when the user has so many contacts that we cannot ever process them -->
    <string name="reminder_cds_permanent_error_body">Signal\'s private contact discovery can\'t process your phone\'s contacts.</string>
    <!-- Label for a button in a banner to learn more about why we cannot process the user's contacts -->
    <string name="reminder_cds_permanent_error_learn_more">Lær mer</string>

    <!-- media_preview -->
    <string name="media_preview__save_title">Lagre</string>
    <string name="media_preview__forward_title">Videresend</string>
    <string name="media_preview__share_title">Del</string>
    <string name="media_preview__all_media_title">Alle medier</string>
    <string name="media_preview__edit_title">Rediger</string>


    <!-- media_preview_activity -->
    <string name="media_preview_activity__media_content_description">Forhåndsvisning av medier</string>

    <!-- new_conversation_activity -->
    <string name="new_conversation_activity__refresh">Oppdater</string>
    <!-- redphone_audio_popup_menu -->

    <!-- Insights -->
    <string name="Insights__percent">%</string>
    <string name="Insights__title">Innsikt</string>
    <string name="InsightsDashboardFragment__title">Innsikt</string>
    <string name="InsightsDashboardFragment__signal_protocol_automatically_protected">Signal-protokoll automatisk beskyttet %1$d%% av utgående meldinger over de siste %2$d dagene. Samtaler mellom Signal-brukere er alltid kryptert fra ende til ende.</string>
    <string name="InsightsDashboardFragment__spread_the_word">Spre ordet</string>
    <string name="InsightsDashboardFragment__not_enough_data">Ikke nok data</string>
    <string name="InsightsDashboardFragment__your_insights_percentage_is_calculated_based_on">Prosentene i oversikten er regnet ut fra utgående meldinger de siste %1$d dagene som ikke har forsvunnet eller blitt slettet.</string>
    <string name="InsightsDashboardFragment__start_a_conversation">Start en samtale</string>
    <string name="InsightsDashboardFragment__invite_your_contacts">Begynn å kommunisere sikkert og aktiver nye funksjoner som går utover begrensningene for ikke-krypterte SMS-meldinger ved å invitere flere kontakter til å bli med i Signal.</string>
    <string name="InsightsDashboardFragment__this_stat_was_generated_locally">Denne statistikken ble lokalt generert på enheten din og kan bare sees av deg. Den blir aldri overført noe sted.</string>
    <string name="InsightsDashboardFragment__encrypted_messages">Krypterte meldinger</string>
    <string name="InsightsDashboardFragment__cancel">Avbryt</string>
    <string name="InsightsDashboardFragment__send">Send</string>
    <string name="InsightsModalFragment__title">Vi presenterer Innsikt</string>
    <string name="InsightsModalFragment__description">Finn ut hvor mange av utgående meldinger som ble sendt sikkert, og inviter raskt nye kontakter for å øke Signal-prosenten.</string>
    <string name="InsightsModalFragment__view_insights">Se Innsikt</string>

    <string name="FirstInviteReminder__title">Inviter til Signal</string>
    <string name="FirstInviteReminder__description">Du kan øke antallet krypterte meldinger du sender av %1$d%%</string>
    <string name="SecondInviteReminder__title">Gi Signal en Boost-gave</string>
    <string name="SecondInviteReminder__description">Inviter %1$s</string>
    <string name="InsightsReminder__view_insights">Se Innsikt</string>
    <string name="InsightsReminder__invite">Inviter</string>

    <!-- Edit KBS Pin -->

    <!-- BaseKbsPinFragment -->
    <string name="BaseKbsPinFragment__next">Neste</string>
    <string name="BaseKbsPinFragment__create_alphanumeric_pin">Opprett alfanumerisk PIN-kode</string>
    <string name="BaseKbsPinFragment__create_numeric_pin">Opprett numerisk PIN-kode</string>
    <string name="BaseKbsPinFragment__learn_more_url" translatable="false">https://support.signal.org/hc/articles/360007059792</string>

    <!-- CreateKbsPinFragment -->
    <plurals name="CreateKbsPinFragment__pin_must_be_at_least_characters">
        <item quantity="one">PIN-koden må være minst %1$d tegn</item>
        <item quantity="other">PIN-koden må være minst %1$d tegn</item>
    </plurals>
    <plurals name="CreateKbsPinFragment__pin_must_be_at_least_digits">
        <item quantity="one">PIN-koden må være minst %1$d siffer</item>
        <item quantity="other">PIN-koden må være minst %1$d sifre</item>
    </plurals>
    <string name="CreateKbsPinFragment__create_a_new_pin">Opprett en ny PIN-kode</string>
    <string name="CreateKbsPinFragment__you_can_choose_a_new_pin_as_long_as_this_device_is_registered">Du kan endre PIN-koden din så lenge denne enheten er registrert.</string>
    <string name="CreateKbsPinFragment__create_your_pin">Opprett PIN-koden</string>
    <string name="CreateKbsPinFragment__pins_keep_information_stored_with_signal_encrypted">PIN-koder holder informasjon lagret i Signal kryptert slik at bare du kan få tilgang til den. Profilen, innstillingene og kontaktene dine vil gjenopprettes når du installerer Signal på nytt. Du vil ikke trenge PIN-koden for å åpne appen.</string>
    <string name="CreateKbsPinFragment__choose_a_stronger_pin">Velg en sterkere PIN-kode</string>

    <!-- ConfirmKbsPinFragment -->
    <string name="ConfirmKbsPinFragment__pins_dont_match">PIN-koder stemmer ikke overens. Prøv igjen.</string>
    <string name="ConfirmKbsPinFragment__confirm_your_pin">Bekreft din PIN.</string>
    <string name="ConfirmKbsPinFragment__pin_creation_failed">Oppretting av PIN-kode mislyktes</string>
    <string name="ConfirmKbsPinFragment__your_pin_was_not_saved">PIN-koden din ble ikke lagret. Vi ber deg om å opprette en PIN-kode senere.</string>
    <string name="ConfirmKbsPinFragment__pin_created">PIN laget.</string>
    <string name="ConfirmKbsPinFragment__re_enter_your_pin">Skriv inn PIN-koden din på nytt</string>
    <string name="ConfirmKbsPinFragment__creating_pin">Oppretter PIN…</string>

    <!-- KbsSplashFragment -->
    <string name="KbsSplashFragment__introducing_pins">Vi introduserer PIN-koder</string>
    <string name="KbsSplashFragment__pins_keep_information_stored_with_signal_encrypted">PIN-koder holder informasjon lagret i Signal kryptert slik at bare du kan få tilgang til den. Profilen, innstillingene og kontaktene dine vil gjenopprettes når du installerer Signal på nytt. Du vil ikke trenge PIN-koden for å åpne appen.</string>
    <string name="KbsSplashFragment__learn_more">Lær mer</string>
    <string name="KbsSplashFragment__learn_more_link" translatable="false">https://support.signal.org/hc/articles/360007059792</string>
    <string name="KbsSplashFragment__registration_lock_equals_pin">Registreringslås = PIN</string>
    <string name="KbsSplashFragment__your_registration_lock_is_now_called_a_pin">Din registreringskode kalles nå PIN, og den gjør mer. Oppdater den nå.</string>
    <string name="KbsSplashFragment__update_pin">Oppdater PIN</string>
    <string name="KbsSplashFragment__create_your_pin">Opprett PIN-koden</string>
    <string name="KbsSplashFragment__learn_more_about_pins">Lær mer om PIN-koder</string>
    <string name="KbsSplashFragment__disable_pin">Deaktiver PIN-kode</string>

    <!-- KBS Reminder Dialog -->
    <string name="KbsReminderDialog__enter_your_signal_pin">Skriv inn din Signal PIN</string>
    <string name="KbsReminderDialog__to_help_you_memorize_your_pin">For å hjelpe deg med å huske PIN-koden din, ber vi deg om å oppgi den med jevne mellomrom. Vi ber deg mindre etter hvert.</string>
    <string name="KbsReminderDialog__skip">Hopp over</string>
    <string name="KbsReminderDialog__submit">Send inn</string>
    <string name="KbsReminderDialog__forgot_pin">Har du glemt PIN-koden?</string>
    <string name="KbsReminderDialog__incorrect_pin_try_again">Feil PIN-kode. Prøv igjen.</string>

    <!-- AccountLockedFragment -->
    <string name="AccountLockedFragment__account_locked">Kontoen er låst</string>
    <string name="AccountLockedFragment__your_account_has_been_locked_to_protect_your_privacy">Kontoen din er låst for å beskytte ditt privatliv og sikkerhet. Etter %1$d dager med inaktivitet i kontoen din, vil du kunne registrere dette telefonnummeret uten å ha PIN-koden. Alt innhold blir slettet.</string>
    <string name="AccountLockedFragment__next">Neste</string>
    <string name="AccountLockedFragment__learn_more">Lær mer</string>
    <string name="AccountLockedFragment__learn_more_url" translatable="false">https://support.signal.org/hc/articles/360007059792</string>

    <!-- KbsLockFragment -->
    <string name="RegistrationLockFragment__enter_your_pin">Skriv inn PIN-koden din</string>
    <string name="RegistrationLockFragment__enter_the_pin_you_created">Skriv inn PIN-koden du opprettet for kontoen din. Dette er forskjellig fra SMS-bekreftelseskoden.</string>
    <string name="RegistrationLockFragment__enter_alphanumeric_pin">Skriv inn alfanumerisk PIN</string>
    <string name="RegistrationLockFragment__enter_numeric_pin">Skriv inn numerisk PIN</string>
    <string name="RegistrationLockFragment__incorrect_pin_try_again">Feil PIN-kode. Prøv igjen.</string>
    <string name="RegistrationLockFragment__forgot_pin">Har du glemt PIN-koden?</string>
    <string name="RegistrationLockFragment__incorrect_pin">Feil PIN-kode</string>
    <string name="RegistrationLockFragment__forgot_your_pin">Glemt PIN-koden din?</string>
    <string name="RegistrationLockFragment__not_many_tries_left">Ikke mange forsøk igjen!</string>
    <string name="RegistrationLockFragment__signal_registration_need_help_with_pin_for_android_v1_pin">Signal Registrering - Trenger Hjelp med PIN for Android (v1 PIN)</string>
    <string name="RegistrationLockFragment__signal_registration_need_help_with_pin_for_android_v2_pin">Signal Registrering - Trenger Hjelp med PIN for Android (v2 PIN)</string>

    <plurals name="RegistrationLockFragment__for_your_privacy_and_security_there_is_no_way_to_recover">
        <item quantity="one">For ditt personvern og sikkerhet er det ingen måte å gjenopprette PIN-koden. Hvis du ikke kan huske PIN-koden din, kan du bekrefte på nytt med SMS etter %1$d dag for inaktivitet. I dette tilfellet vil kontoen din slettes og alt innhold slettes.</item>
        <item quantity="other">For ditt personvern og sikkerhet er det ingen måte å gjenopprette PIN-koden. Hvis du ikke kan huske PIN-koden din, kan du bekrefte på nytt med SMS etter %1$d dager med inaktivitet. I dette tilfellet vil kontoen din slettes og alt innhold slettes.</item>
    </plurals>

    <plurals name="RegistrationLockFragment__incorrect_pin_d_attempts_remaining">
        <item quantity="one">Feil PIN-kode. %1$d gjenværende forsøk.</item>
        <item quantity="other">Feil PIN-kode. %1$d gjenværende forsøk.</item>
    </plurals>

    <plurals name="RegistrationLockFragment__if_you_run_out_of_attempts_your_account_will_be_locked_for_d_days">
        <item quantity="one">Dersom du går tom for forsøk vil kontoen din bli låst i %1$d dag. Etter %1$d dag med inaktivitet, kan du registrere deg på nytt uten PIN-kode. Kontoen din og alt innhold vil bli slettet.</item>
        <item quantity="other">Dersom du går tom for forsøk vil kontoen din bli låst i %1$d dager. Etter %1$d dager med inaktivitet, kan du registrere deg på nytt uten PIN-kode. Kontoen din og alt innhold vil bli slettet.</item>
    </plurals>

    <plurals name="RegistrationLockFragment__you_have_d_attempts_remaining">
        <item quantity="one">Du har %1$d forsøk igjen.</item>
        <item quantity="other">Du har %1$d forsøk igjen.</item>
    </plurals>

    <plurals name="RegistrationLockFragment__d_attempts_remaining">
        <item quantity="one">%1$d forsøk igjen.</item>
        <item quantity="other">%1$d forsøk igjen.</item>
    </plurals>

    <!-- CalleeMustAcceptMessageRequestDialogFragment -->
    <string name="CalleeMustAcceptMessageRequestDialogFragment__s_will_get_a_message_request_from_you">%1$s vil motta en meldingsforespørsel fra deg. Du kan ringe når forespørselen din er akseptert.</string>

    <!-- KBS Megaphone -->
    <string name="KbsMegaphone__create_a_pin">Lag en PIN</string>
    <string name="KbsMegaphone__pins_keep_information_thats_stored_with_signal_encrytped">PIN-koden holder informasjonen som er lagret i Signal kryptert.</string>
    <string name="KbsMegaphone__create_pin">Lag PIN</string>

    <!-- transport_selection_list_item -->
    <string name="transport_selection_list_item__transport_icon">Transport-ikon</string>
    <string name="ConversationListFragment_loading">Laster…</string>
    <string name="CallNotificationBuilder_connecting">Kobler til…</string>
    <string name="Permissions_permission_required">Tillatelse kreves</string>
    <string name="ConversationActivity_signal_needs_sms_permission_in_order_to_send_an_sms">Signal krever tillatelse fra systemet for å kunne sende SMS-meldinger, men du har valgt å avslå dette permanent. Gå til «Apper»-menyen på systemet og slå på tillatelsen «SMS».</string>
    <string name="Permissions_continue">Fortsett</string>
    <string name="Permissions_not_now">Ikke nå</string>
    <string name="conversation_activity__enable_signal_messages">SLÅ PÅ SIGNAL-MELDINGER</string>
    <string name="SQLCipherMigrationHelper_migrating_signal_database">Flytter Signal-database</string>
    <string name="PushDecryptJob_new_locked_message">Ny låst melding</string>
    <string name="PushDecryptJob_unlock_to_view_pending_messages">Lås opp for å vise ventende meldinger</string>
    <string name="enter_backup_passphrase_dialog__backup_passphrase">Passordfrase for sikkerhetskopi</string>
    <string name="backup_enable_dialog__backups_will_be_saved_to_external_storage_and_encrypted_with_the_passphrase_below_you_must_have_this_passphrase_in_order_to_restore_a_backup">Sikkerhetskopier blir lagret på eksterne enheter og kryptert med passordfrasen nedenfor. Du må skrive inn denne passordfrasen for å kunne gjennopprette fra en sikkerhetskopi.</string>
    <string name="backup_enable_dialog__you_must_have_this_passphrase">Du må ha denne passfrasen for å hente inn igjen en sikkerhetskopi.</string>
    <string name="backup_enable_dialog__folder">Folder</string>
    <string name="backup_enable_dialog__i_have_written_down_this_passphrase">Jeg har notert passordfrasen. Uten denne blir det umulig å bruke sikkerhetskopien til gjenoppretting.</string>
    <string name="registration_activity__restore_backup">Gjenopprett fra sikkerhetskopi</string>
    <string name="registration_activity__transfer_or_restore_account">Overfør eller gjenopprett konto</string>
    <string name="registration_activity__transfer_account">Overfør konto</string>
    <string name="registration_activity__skip">Hopp over</string>
    <string name="preferences_chats__chat_backups">Sikkerhetskopi av samtaler</string>
    <string name="preferences_chats__backup_chats_to_external_storage">Sikkerhetskopier samtaler til ekstern lagringsenhet</string>
    <string name="preferences_chats__transfer_account">Overfør konto</string>
    <string name="preferences_chats__transfer_account_to_a_new_android_device">Overfør konto til ny Android-enhet</string>
    <string name="RegistrationActivity_enter_backup_passphrase">Skriv inn passordfrase for sikkerhetskopi</string>
    <string name="RegistrationActivity_restore">Gjenopprett</string>
    <string name="RegistrationActivity_backup_failure_downgrade">Kan ikke importere sikkerhetskopier fra nyere versjoner av Signal.</string>
    <string name="RegistrationActivity_incorrect_backup_passphrase">Feil passordfrase for sikkerhetskopi</string>
    <string name="RegistrationActivity_checking">Kontrollerer…</string>
    <string name="RegistrationActivity_d_messages_so_far">%1$d meldinger så langt…</string>
    <string name="RegistrationActivity_restore_from_backup">Vil du gjenopprette fra sikkerhetskopi?</string>
    <string name="RegistrationActivity_restore_your_messages_and_media_from_a_local_backup">Gjenopprett meldinger og medier fra en lokal sikkerhetskopi. Du får ingen flere muligheter til å gjøre dette senere.</string>
    <string name="RegistrationActivity_backup_size_s">Sikkerhetskopi-størrelse: %1$s</string>
    <string name="RegistrationActivity_backup_timestamp_s">Tidsstempel for sikkerhetskopi: %1$s</string>
    <string name="BackupDialog_enable_local_backups">Vil du slå på lokal sikkerhetskopiering?</string>
    <string name="BackupDialog_enable_backups">Slå på sikkerhetskopiering</string>
    <string name="BackupDialog_please_acknowledge_your_understanding_by_marking_the_confirmation_check_box">Bekreft at du forstår hvordan dette fungerer ved å krysse av boksen nedenfor.</string>
    <string name="BackupDialog_delete_backups">Vil du slette disse sikkerhetskopiene?</string>
    <string name="BackupDialog_disable_and_delete_all_local_backups">Vil du slå av og slette alle lokale sikkerhetskopier?</string>
    <string name="BackupDialog_delete_backups_statement">Slett sikkerhetskopier</string>
    <string name="BackupDialog_to_enable_backups_choose_a_folder">For å aktivere sikkerhetskopier, velg en mappe. Sikkerhetskopier vil bli lagret der.</string>
    <string name="BackupDialog_choose_folder">Velg mappe</string>
    <string name="BackupDialog_copied_to_clipboard">Kopiert til utklippstavle</string>
    <string name="BackupDialog_no_file_picker_available">Ingen filvelger tilgjengelig.</string>
    <string name="BackupDialog_enter_backup_passphrase_to_verify">Bekreft ved å skrive inn passordfrasen for sikkerhetskopi</string>
    <string name="BackupDialog_verify">Bekreft</string>
    <string name="BackupDialog_you_successfully_entered_your_backup_passphrase">Du har bekreftet passordfrasen for sikkerhetskopi</string>
    <string name="BackupDialog_passphrase_was_not_correct">Passordfrasen stemmer ikke overens</string>
    <string name="LocalBackupJob_creating_signal_backup">Oppretter sikkerhetskopi av Molly …</string>
    <!-- Title for progress notification shown in a system notification while verifying a recent backup. -->
    <string name="LocalBackupJob_verifying_signal_backup">Verifiserer sikkerhetskopi av Molly …</string>
    <string name="LocalBackupJobApi29_backup_failed">Sikkerhetskopi feilet</string>
    <string name="LocalBackupJobApi29_your_backup_directory_has_been_deleted_or_moved">Din sikkerhetskopikatalog har blitt slettet eller flyttet.</string>
    <string name="LocalBackupJobApi29_your_backup_file_is_too_large">Sikkerhetskopien din er for stor til å lagres på dette volumet.</string>
    <string name="LocalBackupJobApi29_there_is_not_enough_space">Det er ikke nok plass til å lagre sikkerhetskopien din.</string>
    <!-- Error message shown if a newly created backup could not be verified as accurate -->
    <string name="LocalBackupJobApi29_your_backup_could_not_be_verified">Den siste sikkerhetskopien kunne ikke opprettes og verifiseres. Vennligst opprett en ny.</string>
    <!-- Error message shown if a very large attachment is encountered during the backup creation and causes the backup to fail -->
    <string name="LocalBackupJobApi29_your_backup_contains_a_very_large_file">Sikkerhetskopien inneholder en veldig stor fil som ikke kunne kopieres. Slett filen og opprett en ny sikkerhetskopi.</string>
    <string name="LocalBackupJobApi29_tap_to_manage_backups">Trykk for å håndtere sikkerhetskopier.</string>
    <string name="ProgressPreference_d_messages_so_far">%1$d meldinger så langt</string>
    <string name="RegistrationActivity_wrong_number">Feil nummer</string>
    <string name="RegistrationActivity_call_me_instead_available_in">Ring meg i stedet \n (Tilgjengelig om %1$02d:%2$02d)</string>
    <string name="RegistrationActivity_contact_signal_support">Kontakt Signal brukerstøtte</string>
    <string name="RegistrationActivity_code_support_subject">Signal Registrering - Verifikasjonskode for Android</string>
    <string name="RegistrationActivity_incorrect_code">Feil kode</string>
    <string name="BackupUtil_never">Aldri</string>
    <string name="BackupUtil_unknown">Ukjent</string>
    <string name="preferences_app_protection__see_my_phone_number">Se mitt telefonnummer</string>
    <string name="preferences_app_protection__find_me_by_phone_number">Finn meg via telefonnummer</string>
    <string name="PhoneNumberPrivacy_everyone">Alle</string>
    <string name="PhoneNumberPrivacy_my_contacts">Mine kontakter</string>
    <string name="PhoneNumberPrivacy_nobody">Ingen</string>
    <string name="PhoneNumberPrivacy_everyone_see_description">Telefonnummeret ditt vil være synlig for alle personer og grupper du sender meldinger til.</string>
    <string name="PhoneNumberPrivacy_everyone_find_description">Alle som har telefonnummeret ditt i kontaktene sine, vil se deg som en kontakt på Signal. Andre vil kunne finne deg i Søk.</string>
    <string name="preferences_app_protection__screen_lock">Skjermlås</string>
    <string name="preferences_app_protection__lock_signal_access_with_android_screen_lock_or_fingerprint">Lås Signal tilgang med Android-skjermlås eller fingeravtrykk</string>
    <string name="preferences_app_protection__screen_lock_inactivity_timeout">Tidsavbrudd for skjermlås ved inaktivitet.</string>
    <string name="preferences_app_protection__signal_pin">Signal-PIN</string>
    <string name="preferences_app_protection__create_a_pin">Lag en PIN</string>
    <string name="preferences_app_protection__change_your_pin">Endre PIN-koden</string>
    <string name="preferences_app_protection__pin_reminders">PIN-kode påminnelser</string>
    <string name="preferences_app_protection__pins_keep_information_stored_with_signal_encrypted">PIN-koder holder informasjon lagret med Signal kryptert slik at bare du kan få tilgang til den. Profilen, innstillingene og kontaktene dine vil gjenopprette når du installerer Signal på nytt.</string>
    <string name="preferences_app_protection__add_extra_security_by_requiring_your_signal_pin_to_register">Legg til ekstra sikkerhet ved å kreve at Signal PIN-koden din må benyttes dersom telefonnummeret ditt registreres hos Signal igjen.</string>
    <string name="preferences_app_protection__reminders_help_you_remember_your_pin">Påminnelser hjelper deg å huske PIN-koden siden den ikke kan gjenopprettes. Du blir spurt mindre ofte over tid.</string>
    <string name="preferences_app_protection__turn_off">Skru av</string>
    <string name="preferences_app_protection__confirm_pin">Bekreft PIN-koden</string>
    <string name="preferences_app_protection__confirm_your_signal_pin">Bekreft Signal PIN-kode</string>
    <string name="preferences_app_protection__make_sure_you_memorize_or_securely_store_your_pin">Pass på at du husker eller lagrer PIN-koden sikkert, da den ikke kan gjenopprettes. Hvis du glemmer PIN-koden, risikerer du å miste data når du registrerer Signal-kontoen på nytt.</string>
    <string name="preferences_app_protection__incorrect_pin_try_again">Feil PIN-kode. Prøv igjen.</string>
    <string name="preferences_app_protection__failed_to_enable_registration_lock">Kunne ikke skru på registreringslås.</string>
    <string name="preferences_app_protection__failed_to_disable_registration_lock">Kunne ikke skru av registreringslås.</string>
    <string name="AppProtectionPreferenceFragment_none">Ingen</string>
    <string name="preferences_app_protection__registration_lock">Registreringslås</string>
    <string name="RegistrationActivity_you_must_enter_your_registration_lock_PIN">Du må skrive inn registrerings-PIN-koden</string>
    <string name="RegistrationActivity_your_pin_has_at_least_d_digits_or_characters">PIN-koden har minst %1$d sifre eller tegn</string>
    <string name="RegistrationActivity_too_many_attempts">For mange forsøk</string>
    <string name="RegistrationActivity_you_have_made_too_many_incorrect_registration_lock_pin_attempts_please_try_again_in_a_day">Du har gjort for mange feilaktige registreringslås-PIN-forsøk. Vennligst prøv igjen på en dag.</string>
    <string name="RegistrationActivity_you_have_made_too_many_attempts_please_try_again_later">Du har gjort for mange forsøk. Prøv igjen senere.</string>
    <string name="RegistrationActivity_error_connecting_to_service">Feil under tilkobling til tjeneste</string>
    <string name="preferences_chats__backups">Sikkerhetskopiering</string>
    <string name="prompt_passphrase_activity__signal_is_locked">Molly er låst</string>
    <string name="prompt_passphrase_activity__tap_to_unlock">TRYKK FOR Å LÅSE OPP</string>
    <string name="Recipient_unknown">Ukjent</string>

    <!-- TransferOrRestoreFragment -->
    <string name="TransferOrRestoreFragment__transfer_or_restore_account">Overfør eller gjenopprett konto</string>
    <string name="TransferOrRestoreFragment__if_you_have_previously_registered_a_signal_account">Hvis du tidligere har registrert en Signal-konto kan du overføre eller gjenopprette kontoen og meldinger</string>
    <string name="TransferOrRestoreFragment__transfer_from_android_device">Overfør fra Android-enhet</string>
    <string name="TransferOrRestoreFragment__transfer_your_account_and_messages_from_your_old_android_device">Overfør kontoen og meldinger fra din gamle Android-enhet. Du trenger tilgang til din gamle enhet.</string>
    <string name="TransferOrRestoreFragment__you_need_access_to_your_old_device">Du trenger tilgang til din gamle enhet.</string>
    <string name="TransferOrRestoreFragment__restore_from_backup">Gjenopprett fra sikkerhetskopi</string>
    <string name="TransferOrRestoreFragment__restore_your_messages_from_a_local_backup">Gjenopprett meldingene dine fra en lokal sikkerhetskopi. Du får ingen flere muligheter til å gjøre dette senere.</string>

    <!-- NewDeviceTransferInstructionsFragment -->
    <string name="NewDeviceTransferInstructions__open_signal_on_your_old_android_phone">Åpne Signal på din gamle Android-telefon.</string>
    <string name="NewDeviceTransferInstructions__continue">Fortsett</string>
    <string name="NewDeviceTransferInstructions__first_bullet">1.</string>
    <string name="NewDeviceTransferInstructions__tap_on_your_profile_photo_in_the_top_left_to_open_settings">Trykk på profilbildet øverst til venstre for å åpne innstillinger</string>
    <string name="NewDeviceTransferInstructions__second_bullet">2.</string>
    <string name="NewDeviceTransferInstructions__tap_on_account">"Trykk på \"Konto\""</string>
    <string name="NewDeviceTransferInstructions__third_bullet">3.</string>
    <string name="NewDeviceTransferInstructions__tap_transfer_account_and_then_continue_on_both_devices">"Trykk \"Overfør konto\" og så \"Fortsett\" på begge enheter"</string>

    <!-- NewDeviceTransferSetupFragment -->
    <string name="NewDeviceTransferSetup__preparing_to_connect_to_old_android_device">Forbereder tilkobling til gammel Android enhet…</string>
    <string name="NewDeviceTransferSetup__take_a_moment_should_be_ready_soon">Tar litt tid, skal være klart straks</string>
    <string name="NewDeviceTransferSetup__waiting_for_old_device_to_connect">Venter på at gammel Android enhet skal koble til…</string>
    <string name="NewDeviceTransferSetup__signal_needs_the_location_permission_to_discover_and_connect_with_your_old_device">Molly trenger posisjonstillatelsen for å oppdage og koble seg til din gamle Android-enhet.</string>
    <string name="NewDeviceTransferSetup__signal_needs_location_services_enabled_to_discover_and_connect_with_your_old_device">Molly trenger at posisjonstjenester er på for å oppdage og koble seg til din gamle Android-enhet.</string>
    <string name="NewDeviceTransferSetup__signal_needs_wifi_on_to_discover_and_connect_with_your_old_device">Molly trenger at Wi-Fi er på for å oppdage og koble seg til din gamle Android-enhet. Wi-Fi må være på, men du trenger ikke være koblet til et Wi-Fi-nettverk.</string>
    <string name="NewDeviceTransferSetup__sorry_it_appears_your_device_does_not_support_wifi_direct">Beklager, det ser ut til at denne enheten ikke støtter Wi-Fi Direct. Molly bruker WiFi Direct for å oppdage og koble seg til din gamle Android-enhet. Du kan fortsatt gjenopprette en sikkerhetskopi for å gjenopprette kontoen fra din gamle enhet.</string>
    <string name="NewDeviceTransferSetup__restore_a_backup">Gjenopprett en sikkerhetskopi</string>
    <string name="NewDeviceTransferSetup__an_unexpected_error_occurred_while_attempting_to_connect_to_your_old_device">En uventet feil oppstod under forsøket på å koble til din gamle Android-enhet.</string>

    <!-- OldDeviceTransferSetupFragment -->
    <string name="OldDeviceTransferSetup__searching_for_new_android_device">Søker etter ny Android enhet…</string>
    <string name="OldDeviceTransferSetup__signal_needs_the_location_permission_to_discover_and_connect_with_your_new_device">Molly trenger posisjonstillatelsen for å oppdage og koble seg til din nye Android-enhet.</string>
    <string name="OldDeviceTransferSetup__signal_needs_location_services_enabled_to_discover_and_connect_with_your_new_device">Molly trenger at posisjonstjenester er på for å oppdage og koble seg til din gamle Android-enhet.</string>
    <string name="OldDeviceTransferSetup__signal_needs_wifi_on_to_discover_and_connect_with_your_new_device">Molly trenger at Wi-Fi er på for å oppdage og koble seg til din nye Android-enhet. Wi-Fi må være på, men du trenger ikke være koblet til et Wi-Fi-nettverk.</string>
    <string name="OldDeviceTransferSetup__sorry_it_appears_your_device_does_not_support_wifi_direct">Beklager, det ser ut til at denne enheten ikke støtter Wi-Fi Direct. Molly bruker WiFi Direct for å oppdage og koble seg til din nye Android-enhet. Du kan fortsatt gjenopprette en sikkerhetskopi for å gjenopprette kontoen på din nye enhet.</string>
    <string name="OldDeviceTransferSetup__create_a_backup">Lag en sikkerhetskopi</string>
    <string name="OldDeviceTransferSetup__an_unexpected_error_occurred_while_attempting_to_connect_to_your_old_device">En uventet feil oppstod under forsøket på å koble til din nye Android-enhet.</string>

    <!-- DeviceTransferSetupFragment -->
    <string name="DeviceTransferSetup__unable_to_open_wifi_settings">Kunne ikke åpne Wi-Fi-innstillinger. Vennligst skru på Wi-Fi manuelt.</string>
    <string name="DeviceTransferSetup__grant_location_permission">Gi posisjonstillatelsen</string>
    <string name="DeviceTransferSetup__turn_on_location_services">Skru på lokasjonstjenester</string>
    <string name="DeviceTransferSetup__unable_to_open_location_settings">Kan ikke åpne lokasjonsinnstillinger.</string>
    <string name="DeviceTransferSetup__turn_on_wifi">Skru på Wi-Fi</string>
    <string name="DeviceTransferSetup__error_connecting">Feil ved tilkobling</string>
    <string name="DeviceTransferSetup__retry">Prøv på nytt</string>
    <string name="DeviceTransferSetup__submit_debug_logs">Send inn feilsøkingslogger</string>
    <string name="DeviceTransferSetup__verify_code">Verifiser kode</string>
    <string name="DeviceTransferSetup__verify_that_the_code_below_matches_on_both_of_your_devices">Verifiser at koden under stemmer på begge dine enheter. Deretter trykk fortsett.</string>
    <string name="DeviceTransferSetup__the_numbers_do_not_match">Numrene stemmer ikke overens</string>
    <string name="DeviceTransferSetup__continue">Fortsett</string>
    <string name="DeviceTransferSetup__number_is_not_the_same">Nummeret er ikke det samme</string>
    <string name="DeviceTransferSetup__if_the_numbers_on_your_devices_do_not_match_its_possible_you_connected_to_the_wrong_device">Dersom nummerne på enhetene ikke matcher er det mulig du koblet til feil enhet. For å bøte på dette, stopp overføringen og prøv igjen. Hold begge enheter i nærheten.</string>
    <string name="DeviceTransferSetup__stop_transfer">Stopp overføring</string>
    <string name="DeviceTransferSetup__unable_to_discover_old_device">Ikke i stand til å finne gammel enhet</string>
    <string name="DeviceTransferSetup__unable_to_discover_new_device">Ikke i stand til å finne ny enhet</string>
    <string name="DeviceTransferSetup__make_sure_the_following_permissions_are_enabled">Sørg for at følgende tillatelser og tjenester er på:</string>
    <string name="DeviceTransferSetup__location_permission">Posisjonstillatelse</string>
    <string name="DeviceTransferSetup__location_services">Posisjonstjenester</string>
    <string name="DeviceTransferSetup__wifi">Wi-Fi</string>
    <string name="DeviceTransferSetup__on_the_wifi_direct_screen_remove_all_remembered_groups_and_unlink_any_invited_or_connected_devices">På Wi-Fi Direct-skjermen, fjern alle huskede grupper og koble fra alle inviterte eller tilkoblede enheter.</string>
    <string name="DeviceTransferSetup__wifi_direct_screen">Wi-Fi Direct-skjerm</string>
    <string name="DeviceTransferSetup__try_turning_wifi_off_and_on_on_both_devices">Prøv å skru Wi-Fi av og på igjen på begge enheter.</string>
    <string name="DeviceTransferSetup__make_sure_both_devices_are_in_transfer_mode">Sørg for at begge enheter er i overføringsmodus.</string>
    <string name="DeviceTransferSetup__go_to_support_page">Gå til support-siden</string>
    <string name="DeviceTransferSetup__try_again">Prøv igjen</string>
    <string name="DeviceTransferSetup__waiting_for_other_device">Venter på den andre enheten</string>
    <string name="DeviceTransferSetup__tap_continue_on_your_other_device_to_start_the_transfer">Trykk Fortsett på den andre enheten for å starte overføring</string>
    <string name="DeviceTransferSetup__tap_continue_on_your_other_device">Trykk fortsett på den andre enheten.</string>

    <!-- NewDeviceTransferFragment -->
    <string name="NewDeviceTransfer__cannot_transfer_from_a_newer_version_of_signal">Kan ikke overføre fra en nyere versjon av Signal</string>

    <!-- DeviceTransferFragment -->
    <string name="DeviceTransfer__transferring_data">Data overføres</string>
    <string name="DeviceTransfer__keep_both_devices_near_each_other">Hold enhetene i nærheten av hverandre. Ikke slå av noen av enhetene, og la Molly være åpen. Overføringer er kryptert fra ende til ende.</string>
    <string name="DeviceTransfer__d_messages_so_far">%1$d meldinger så langt…</string>
    <!-- Filled in with total percentage of messages transferred -->
    <string name="DeviceTransfer__s_of_messages_so_far">%1$s%% av meldingene så langt …</string>
    <string name="DeviceTransfer__cancel">Avbryt</string>
    <string name="DeviceTransfer__try_again">Prøv igjen</string>
    <string name="DeviceTransfer__stop_transfer_question">Stopp overføring?</string>
    <string name="DeviceTransfer__stop_transfer">Stopp overføring</string>
    <string name="DeviceTransfer__all_transfer_progress_will_be_lost">All dataoverføring vil gå tapt.</string>
    <string name="DeviceTransfer__transfer_failed">Overføring feilet</string>
    <string name="DeviceTransfer__unable_to_transfer">Ikke i stand til å overføre</string>

    <!-- OldDeviceTransferInstructionsFragment -->
    <string name="OldDeviceTransferInstructions__transfer_account">Overfør konto</string>
    <string name="OldDeviceTransferInstructions__you_can_transfer_your_signal_account_when_setting_up_signal_on_a_new_android_device">Du kan overføre Signal-kontoen din når du setter opp Signal på en ny Android-enhet. Før du fortsetter:</string>
    <string name="OldDeviceTransferInstructions__first_bullet">1.</string>
    <string name="OldDeviceTransferInstructions__download_signal_on_your_new_android_device">Last ned Molly på din nye Android enhet</string>
    <string name="OldDeviceTransferInstructions__second_bullet">2.</string>
    <string name="OldDeviceTransferInstructions__tap_on_transfer_or_restore_account">"Trykk på \"Overfør eller gjenopprett konto\""</string>
    <string name="OldDeviceTransferInstructions__third_bullet">3.</string>
    <string name="OldDeviceTransferInstructions__select_transfer_from_android_device_when_prompted_and_then_continue">"Velg \"Overfør fra Android-enhet\" når du får spørsmål og så \"Fortsett\". Hold begge enheter i nærheten."</string>
    <string name="OldDeviceTransferInstructions__continue">Fortsett</string>

    <!-- OldDeviceTransferComplete -->
    <string name="OldDeviceTransferComplete__transfer_complete">Overføring fullført</string>
    <string name="OldDeviceTransferComplete__go_to_your_new_device">Gå til din nye enhet</string>
    <string name="OldDeviceTransferComplete__your_signal_data_has_Been_transferred_to_your_new_device">Signal-dataene har blitt overført til din nye enhet. For å gjøre ferdig overføringen må du fortsette registreringen på den nye enheten.</string>
    <string name="OldDeviceTransferComplete__close">Lukk</string>

    <!-- NewDeviceTransferComplete -->
    <string name="NewDeviceTransferComplete__transfer_successful">Overføring vellykket</string>
    <string name="NewDeviceTransferComplete__transfer_complete">Overføring fullført</string>
    <string name="NewDeviceTransferComplete__to_complete_the_transfer_process_you_must_continue_registration">For å ferdigstille overføringsprosessen må du fortsette registreringen.</string>
    <string name="NewDeviceTransferComplete__continue_registration">Fortsett registrering</string>

    <!-- DeviceToDeviceTransferService -->
    <string name="DeviceToDeviceTransferService_content_title">Konto overføring</string>
    <string name="DeviceToDeviceTransferService_status_ready">Forbereder tilkobling til din andre Android-enhet…</string>
    <string name="DeviceToDeviceTransferService_status_starting_up">Forbereder tilkobling til din andre Android-enhet…</string>
    <string name="DeviceToDeviceTransferService_status_discovery">Søker etter din andre Android enhet…</string>
    <string name="DeviceToDeviceTransferService_status_network_connected">Kobler til din andre Android-enhet…</string>
    <string name="DeviceToDeviceTransferService_status_verification_required">Verifisering påkrevd</string>
    <string name="DeviceToDeviceTransferService_status_service_connected">Overfører konto…</string>

    <!-- OldDeviceTransferLockedDialog -->
    <string name="OldDeviceTransferLockedDialog__complete_registration_on_your_new_device">Ferdigstill registrering av din nye enhet</string>
    <string name="OldDeviceTransferLockedDialog__your_signal_account_has_been_transferred_to_your_new_device">Signal-kontoen din er overført til ny enhet, men du må ferdigstille registreringen på den for å fortsette. Signal vil bli inaktiv på denne enheten.</string>
    <string name="OldDeviceTransferLockedDialog__done">Ferdig</string>
    <string name="OldDeviceTransferLockedDialog__cancel_and_activate_this_device">Kanseller og aktiver denne enheten</string>

    <!-- AdvancedPreferenceFragment -->
    <string name="AdvancedPreferenceFragment__transfer_mob_balance">Vil du overføre hele MOB-saldoen?</string>
    <string name="AdvancedPreferenceFragment__you_have_a_balance_of_s">Din saldo er %1$s. Om du ikke overfører pengene til en annen lommebokadresse før du sletter kontoen, mister du dem for alltid.</string>
    <string name="AdvancedPreferenceFragment__dont_transfer">Ikke overfør</string>
    <string name="AdvancedPreferenceFragment__transfer">Overfør</string>

    <!-- RecipientBottomSheet -->
    <string name="RecipientBottomSheet_block">Blokker</string>
    <string name="RecipientBottomSheet_unblock">Skru av blokkering</string>
    <string name="RecipientBottomSheet_add_to_contacts">Legg til i kontakter</string>
    <!-- Error message that displays when a user tries to tap to view system contact details but has no app that supports it -->
    <string name="RecipientBottomSheet_unable_to_open_contacts">Finner ingen apper som kontaktene kan åpnes i.</string>
    <string name="RecipientBottomSheet_add_to_a_group">Legg til gruppen</string>
    <string name="RecipientBottomSheet_add_to_another_group">Legg til en annen gruppe</string>
    <string name="RecipientBottomSheet_view_safety_number">Vis sikkerhetsnummer</string>
    <string name="RecipientBottomSheet_make_admin">Gjør til administrator</string>
    <string name="RecipientBottomSheet_remove_as_admin">Fjern som administrator</string>
    <string name="RecipientBottomSheet_remove_from_group">Fjern fra gruppen</string>
    <string name="RecipientBottomSheet_message_description">Melding</string>
    <string name="RecipientBottomSheet_voice_call_description">Taleanrop</string>
    <string name="RecipientBottomSheet_insecure_voice_call_description">Usikkert taleanrop</string>
    <string name="RecipientBottomSheet_video_call_description">Videoanrop</string>

    <string name="RecipientBottomSheet_remove_s_as_group_admin">Fjerne %1$s som gruppeadministrator?</string>
    <string name="RecipientBottomSheet_s_will_be_able_to_edit_group">"\"%1$s\" vil kunne redigere denne gruppen og dens medlemmer."</string>

    <string name="RecipientBottomSheet_remove_s_from_the_group">Fjern %1$s fra gruppen?</string>
    <!-- Dialog message shown when removing someone from a group with group link being active to indicate they will not be able to rejoin -->
    <string name="RecipientBottomSheet_remove_s_from_the_group_they_will_not_be_able_to_rejoin">Vil du fjerne %1$s fra gruppen? Hvis du gjør dette, vil vedkommende ikke kunne spørre om å bli med i gruppen via gruppelenken igjen.</string>
    <string name="RecipientBottomSheet_remove">Fjern</string>
    <string name="RecipientBottomSheet_copied_to_clipboard">Kopiert til utklippstavle</string>

    <string name="GroupRecipientListItem_admin">Administrator</string>
    <string name="GroupRecipientListItem_approve_description">Godkjenn</string>
    <string name="GroupRecipientListItem_deny_description">Avslå</string>


    <!-- GroupsLearnMoreBottomSheetDialogFragment -->
    <string name="GroupsLearnMore_legacy_vs_new_groups">Legacy vs nye grupper</string>
    <string name="GroupsLearnMore_what_are_legacy_groups">Hva er \"legacy\"-grupper?</string>
    <string name="GroupsLearnMore_paragraph_1">\"Legacy\"-grupper er grupper som ikke er kompatible med nye gruppefunksjoner som administrator og mer beskrivende gruppeoppdateringer.</string>
    <string name="GroupsLearnMore_can_i_upgrade_a_legacy_group">Kan jeg oppgradere en \"Legacy\"-gruppe?</string>
    <string name="GroupsLearnMore_paragraph_2">\"Legacy\"-grupper kan ikke bli oppgradert til nye grupper enda, men du kan kan lage en ny gruppe med de samme medlemmene om de bruker den nyeste utgaven av Signal.</string>
    <string name="GroupsLearnMore_paragraph_3">Signal vil tilby en måter å oppgradere \"Legacy\"-grupper i fremtiden.</string>

    <!-- GroupLinkBottomSheetDialogFragment -->
    <string name="GroupLinkBottomSheet_share_hint_requiring_approval">Alle med denne lenken kan se gruppens navn og bilde, og be om å få bli med. Del den med folk du stoler på.</string>
    <string name="GroupLinkBottomSheet_share_hint_not_requiring_approval">Alle med denne lenken kan se gruppens navn og bilde, og delta i gruppen. Del den med folk du stoler på.</string>
    <string name="GroupLinkBottomSheet_share_via_signal">Del via Molly</string>
    <string name="GroupLinkBottomSheet_copy">Kopier</string>
    <string name="GroupLinkBottomSheet_qr_code">QR-kode</string>
    <string name="GroupLinkBottomSheet_share">Del</string>
    <string name="GroupLinkBottomSheet_copied_to_clipboard">Kopiert til utklippstavle</string>
    <string name="GroupLinkBottomSheet_the_link_is_not_currently_active">Denne lenken er ikke aktiv</string>

    <!-- VoiceNotePlaybackPreparer -->
    <string name="VoiceNotePlaybackPreparer__failed_to_play_voice_message">Kunne ikke spille av talemeldingen</string>

    <!-- VoiceNoteMediaDescriptionCompatFactory -->
    <string name="VoiceNoteMediaItemFactory__voice_message">Lydmelding · %1$s</string>
    <string name="VoiceNoteMediaItemFactory__s_to_s">%1$s til %2$s</string>

    <!-- StorageUtil -->
    <string name="StorageUtil__s_s">%1$s/%2$s</string>
    <string name="BlockedUsersActivity__s_has_been_blocked">\"%1$s\" har blitt blokkert.</string>
    <string name="BlockedUsersActivity__failed_to_block_s">Klarte ikke blokkere \"%1$s\"</string>
    <string name="BlockedUsersActivity__s_has_been_unblocked">\"%1$s\" har blitt avblokkert.</string>

    <!-- ReviewCardDialogFragment -->
    <string name="ReviewCardDialogFragment__review_members">Gå gjennom medlemmer</string>
    <string name="ReviewCardDialogFragment__review_request">Se gjennom forespørsel</string>
    <string name="ReviewCardDialogFragment__d_group_members_have_the_same_name">%1$d gruppemedlemmer har det samme navnet, gå gjennom medlemmene under og velg handling.</string>
    <string name="ReviewCardDialogFragment__if_youre_not_sure">Hvis du ikke er sikker på hvem forespørselen er fra, se gjennom kontaktene nedenfor og velg handling.</string>
    <string name="ReviewCardDialogFragment__no_other_groups_in_common">Ingen andre grupper til felles.</string>
    <string name="ReviewCardDialogFragment__no_groups_in_common">Ingen grupper til felles.</string>
    <plurals name="ReviewCardDialogFragment__d_other_groups_in_common">
        <item quantity="one">%1$d gruppe til felles</item>
        <item quantity="other">%1$d grupper til felles</item>
    </plurals>
    <plurals name="ReviewCardDialogFragment__d_groups_in_common">
        <item quantity="one">%1$d gruppe til felles</item>
        <item quantity="other">%1$d grupper til felles</item>
    </plurals>
    <string name="ReviewCardDialogFragment__remove_s_from_group">Fjern %1$s fra gruppen?</string>
    <string name="ReviewCardDialogFragment__remove">Fjern</string>
    <string name="ReviewCardDialogFragment__failed_to_remove_group_member">Klarte ikke fjerne gruppemedlem.</string>

    <!-- ReviewCard -->
    <string name="ReviewCard__member">Medlem</string>
    <string name="ReviewCard__request">Forespør</string>
    <string name="ReviewCard__your_contact">Din kontakt</string>
    <string name="ReviewCard__remove_from_group">Fjern fra gruppen</string>
    <string name="ReviewCard__update_contact">Oppdater kontakt</string>
    <string name="ReviewCard__block">Blokker</string>
    <string name="ReviewCard__delete">Slett</string>
    <string name="ReviewCard__recently_changed">Endret nylig profilnavnet fra %1$s til %2$s</string>

    <!-- CallParticipantsListUpdatePopupWindow -->
    <string name="CallParticipantsListUpdatePopupWindow__s_joined">%1$s ble med</string>
    <string name="CallParticipantsListUpdatePopupWindow__s_and_s_joined">%1$s og %2$s ble med</string>
    <string name="CallParticipantsListUpdatePopupWindow__s_s_and_s_joined">%1$s, %2$s og %3$s ble med</string>
    <string name="CallParticipantsListUpdatePopupWindow__s_s_and_d_others_joined">%1$s, %2$s og %3$d andre ble med</string>
    <string name="CallParticipantsListUpdatePopupWindow__s_left">%1$s forlot</string>
    <string name="CallParticipantsListUpdatePopupWindow__s_and_s_left">%1$s og %2$s forlot</string>
    <string name="CallParticipantsListUpdatePopupWindow__s_s_and_s_left">%1$s, %2$s og %3$s forlot</string>
    <string name="CallParticipantsListUpdatePopupWindow__s_s_and_d_others_left">%1$s, %2$s og %3$d andre forlot</string>

    <string name="CallParticipant__you">Deg</string>
    <string name="CallParticipant__you_on_another_device">Deg (på en annen enhet)</string>
    <string name="CallParticipant__s_on_another_device">%1$s (på en annen enhet)</string>

    <!-- WifiToCellularPopupWindow -->
    <!-- Message shown during a call when the WiFi network is unusable, and cellular data starts to be used for the call instead. -->
    <string name="WifiToCellularPopupWindow__weak_wifi_switched_to_cellular">Svak Wi-Fi. Gikk over til mobilnettverk.</string>

    <!-- DeleteAccountFragment -->
    <string name="DeleteAccountFragment__deleting_your_account_will">Sletting av kontoen din vil:</string>
    <string name="DeleteAccountFragment__enter_your_phone_number">Skriv inn ditt telefonnummer</string>
    <string name="DeleteAccountFragment__delete_account">Slett konto</string>
    <string name="DeleteAccountFragment__delete_your_account_info_and_profile_photo">Slett din kontoinformasjon og profilbilde</string>
    <string name="DeleteAccountFragment__delete_all_your_messages">Slett alle dine meldinger</string>
    <string name="DeleteAccountFragment__delete_s_in_your_payments_account">Slett %1$s fra betalingskontoen</string>
    <string name="DeleteAccountFragment__no_country_code">Ingen landskode angitt</string>
    <string name="DeleteAccountFragment__no_number">Ikke noe nummer angitt</string>
    <string name="DeleteAccountFragment__the_phone_number">Telefonnummeret du tastet inn stemmer ikke med kontoen din sitt.</string>
    <string name="DeleteAccountFragment__are_you_sure">Er du sikker på at du vil slette kontoen din?</string>
    <string name="DeleteAccountFragment__this_will_delete_your_signal_account">Dette vil slette din Signal-konto og tilbakestille applikasjonen. Appen vil lukkes etter prosessen er fullført.</string>
    <string name="DeleteAccountFragment__failed_to_delete_account">Klarte ikke slette konto. Har du nettverksforbindelse?</string>
    <string name="DeleteAccountFragment__failed_to_delete_local_data">Klarte ikke slette lokale data. Du kan manuelt slette dem i systemets applikasjonsinnstillinger.</string>
    <string name="DeleteAccountFragment__launch_app_settings">Åpne App Innstillinger</string>
    <!-- Title of progress dialog shown when a user deletes their account and the process is leaving all groups -->
    <string name="DeleteAccountFragment__leaving_groups">Forlater gruppene …</string>
    <!-- Title of progress dialog shown when a user deletes their account and the process has left all groups -->
    <string name="DeleteAccountFragment__deleting_account">Sletter kontoen …</string>
    <!-- Message of progress dialog shown when a user deletes their account and the process is canceling their subscription -->
    <string name="DeleteAccountFragment__canceling_your_subscription">Avslutter abonnementet …</string>
    <!-- Message of progress dialog shown when a user deletes their account and the process is leaving groups -->
    <string name="DeleteAccountFragment__depending_on_the_number_of_groups">Dette kan ta et par minutter, avhengig av hvor mange grupper du er med i</string>
    <!-- Message of progress dialog shown when a user deletes their account and the process has left all groups -->
    <string name="DeleteAccountFragment__deleting_all_user_data_and_resetting">Sletter brukerdata og nullstiller appen</string>
    <!-- Title of error dialog shown when a network error occurs during account deletion -->
    <string name="DeleteAccountFragment__account_not_deleted">Kontoen ble ikke slettet</string>
    <!-- Message of error dialog shown when a network error occurs during account deletion -->
    <string name="DeleteAccountFragment__there_was_a_problem">Det oppstod et problem under slettingen. Sjekk internettilkoblingen og prøv igjen.</string>

    <!-- DeleteAccountCountryPickerFragment -->
    <string name="DeleteAccountCountryPickerFragment__search_countries">Søk Land</string>

    <!-- CreateGroupActivity -->
    <string name="CreateGroupActivity__skip">Hopp over</string>
    <plurals name="CreateGroupActivity__d_members">
        <item quantity="one">%1$d medlem</item>
        <item quantity="other">%1$d medlemmer</item>
    </plurals>

    <!-- ShareActivity -->
    <string name="ShareActivity__share">Del</string>
    <string name="ShareActivity__send">Send</string>
    <string name="ShareActivity__comma_s">, %1$s</string>
    <string name="ShareActivity__sharing_to_multiple_chats_is">Deling til flere samtaler støttes kun for Signal-meldinger</string>
    <!-- Toast when the incoming intent is invalid -->
    <string name="ShareActivity__could_not_get_share_data_from_intent">Kunne ikke hente delingsdata.</string>

    <!-- MultiShareDialogs -->
    <string name="MultiShareDialogs__failed_to_send_to_some_users">Mislyktes med å sende meldingen til noen brukere.</string>
    <string name="MultiShareDialogs__you_can_only_share_with_up_to">Du kan bare dele opp til %1$d samtaler</string>

    <!-- ChatWallpaperActivity -->
    <string name="ChatWallpaperActivity__chat_wallpaper">Samtale bakgrunn</string>

    <!-- ChatWallpaperFragment -->
    <string name="ChatWallpaperFragment__chat_color">Samtalefarge</string>
    <string name="ChatWallpaperFragment__reset_chat_colors">Tilbakestill samtalefarger</string>
    <string name="ChatWallpaperFragment__reset_chat_color">Tilbakestill samtalefarge</string>
    <string name="ChatWallpaperFragment__reset_chat_color_question">Tilbakestill samtalefarge?</string>
    <string name="ChatWallpaperFragment__set_wallpaper">Sett bakgrunn</string>
    <string name="ChatWallpaperFragment__dark_mode_dims_wallpaper">Mørkt tema demper bakgrunnen</string>
    <string name="ChatWallpaperFragment__contact_name">Kontakt navn</string>
    <string name="ChatWallpaperFragment__reset">Tilbakestill</string>
    <string name="ChatWallpaperFragment__clear">Slett</string>
    <string name="ChatWallpaperFragment__wallpaper_preview_description">Forhåndsvisning av bakgrunn</string>
    <string name="ChatWallpaperFragment__would_you_like_to_override_all_chat_colors">Vil du tibakestille alle samtalers farge?</string>
    <string name="ChatWallpaperFragment__would_you_like_to_override_all_wallpapers">Vil du overstyre alle bakgrunner?</string>
    <string name="ChatWallpaperFragment__reset_default_colors">Tilbakestill standardfarger</string>
    <string name="ChatWallpaperFragment__reset_all_colors">Tilbakestill alle farger</string>
    <string name="ChatWallpaperFragment__reset_default_wallpaper">Tilbakestill standardbakgrunn</string>
    <string name="ChatWallpaperFragment__reset_all_wallpapers">Fjern alle bakgrunner</string>
    <string name="ChatWallpaperFragment__reset_wallpapers">Tilbakestill bakgrunner</string>
    <string name="ChatWallpaperFragment__reset_wallpaper">Tilbakestill bakgrunn</string>
    <string name="ChatWallpaperFragment__reset_wallpaper_question">Tilbakestill bakgrunn?</string>

    <!-- ChatWallpaperSelectionFragment -->
    <string name="ChatWallpaperSelectionFragment__choose_from_photos">Velg fra bilder</string>
    <string name="ChatWallpaperSelectionFragment__presets">Forhåndsvalgte</string>

    <!-- ChatWallpaperPreviewActivity -->
    <string name="ChatWallpaperPreviewActivity__preview">Forhåndsvisning</string>
    <string name="ChatWallpaperPreviewActivity__set_wallpaper">Sett bakgrunn</string>
    <string name="ChatWallpaperPreviewActivity__swipe_to_preview_more_wallpapers">Sveip for å forhåndsvise flere bakgrunner</string>
    <string name="ChatWallpaperPreviewActivity__set_wallpaper_for_all_chats">Sett bakgrunn for alle samtaler</string>
    <string name="ChatWallpaperPreviewActivity__set_wallpaper_for_s">Sett bakgrunn for %1$s</string>
    <string name="ChatWallpaperPreviewActivity__viewing_your_gallery_requires_the_storage_permission">Å se bildegalleriet krever tilgang til lagringsområdene.</string>

    <!-- WallpaperImageSelectionActivity -->
    <string name="WallpaperImageSelectionActivity__choose_wallpaper_image">Velg bakgrunn</string>

    <!-- WallpaperCropActivity -->
    <string name="WallpaperCropActivity__pinch_to_zoom_drag_to_adjust">Klyp for å zoome, dra for å justere.</string>
    <string name="WallpaperCropActivity__set_wallpaper_for_all_chats">Sett bakgrunn for alle samtaler.</string>
    <string name="WallpaperCropActivity__set_wallpaper_for_s">Sett bakgrunn for %1$s.</string>
    <string name="WallpaperCropActivity__error_setting_wallpaper">Feil ved lagring av bakgrunn.</string>
    <string name="WallpaperCropActivity__blur_photo">Gjør bildet uskarpt</string>

    <!-- InfoCard -->
    <string name="payment_info_card_about_mobilecoin">Om MobileCoin</string>
    <string name="payment_info_card_mobilecoin_is_a_new_privacy_focused_digital_currency">MobileCoin er en ny, personvernorientert digital valuta.</string>
    <string name="payment_info_card_adding_funds">Legger til penger</string>
    <string name="payment_info_card_you_can_add_funds_for_use_in">Du kan legge til penger til bruk i Molly ved å sende MobileCoin til lommebokadressen din.</string>
    <string name="payment_info_card_cashing_out">Løse inn i kontanter</string>
    <string name="payment_info_card_you_can_cash_out_mobilecoin">Du kan bruke MobileCoin på en hvilken som helst plattform som støtter MobileCoin. Du trenger bare å overføre penger til kontoen din på plattformen for å bruke MobileCoin.</string>
    <string name="payment_info_card_hide_this_card">Vil du skjule dette kortet?</string>
    <string name="payment_info_card_hide">Skjul</string>
    <!-- Title of save recovery phrase card -->
    <string name="payment_info_card_save_recovery_phrase">Lagre gjenopprettingsfrasen</string>
    <string name="payment_info_card_your_recovery_phrase_gives_you">Gjenopprettingspassordet ditt gjør det mulig å gjenopprette betalingskontoen din.</string>
    <!-- Button in save recovery phrase card -->
    <string name="payment_info_card_save_your_phrase">Lagre frasen</string>
    <string name="payment_info_card_update_your_pin">Oppdater PIN-koden din</string>
    <string name="payment_info_card_with_a_high_balance">Når du har en høy kontosaldo kan det være lurt å velge en sikrere PIN-kode som består av både tall og bokstaver.</string>
    <string name="payment_info_card_update_pin">Oppdater PIN</string>

    <string name="payment_info_card__learn_more__about_mobilecoin" translatable="false">https://support.signal.org/hc/articles/360057625692#payments_which_ones</string>
    <string name="payment_info_card__learn_more__adding_to_your_wallet" translatable="false">https://support.signal.org/hc/articles/360057625692#payments_transfer_from_exchange</string>
    <string name="payment_info_card__learn_more__cashing_out" translatable="false">https://support.signal.org/hc/articles/360057625692#payments_transfer_to_exchange</string>

    <!-- DeactivateWalletFragment -->
    <string name="DeactivateWalletFragment__deactivate_wallet">Deaktiver lommeboken</string>
    <string name="DeactivateWalletFragment__your_balance">Din balanse</string>
    <string name="DeactivateWalletFragment__its_recommended_that_you">Vi anbefaler deg å overføre pengene til en annen lommebokadresse før du deaktiverer betalingene. Hvis du velger å ikke overføre pengene dine nå, forblir de i lommeboken som er knyttet til Molly hvis du aktiverer betalinger på nytt.</string>
    <string name="DeactivateWalletFragment__transfer_remaining_balance">Overfør gjenværende saldo</string>
    <string name="DeactivateWalletFragment__deactivate_without_transferring">Deaktiver uten å overføre</string>
    <string name="DeactivateWalletFragment__deactivate">Deaktiver</string>
    <string name="DeactivateWalletFragment__deactivate_without_transferring_question">Vil du deaktivere uten å overføre?</string>
    <string name="DeactivateWalletFragment__your_balance_will_remain">Kontosaldoen din vil holde seg i lommeboken du har koblet til Molly, hvis du ønsker å reaktivere betalingene.</string>
    <string name="DeactivateWalletFragment__error_deactivating_wallet">Feil ved deaktivering av lommeboken.</string>
    <string name="DeactivateWalletFragment__learn_more__we_recommend_transferring_your_funds" translatable="false">https://support.signal.org/hc/articles/360057625692#payments_deactivate</string>

    <!-- PaymentsRecoveryStartFragment -->
    <string name="PaymentsRecoveryStartFragment__recovery_phrase">Gjenopprettingsfrase</string>
    <string name="PaymentsRecoveryStartFragment__view_recovery_phrase">Se gjenopprettingsfrasen</string>
    <!-- Title in save recovery phrase screen -->
    <string name="PaymentsRecoveryStartFragment__save_recovery_phrase">Lagre gjenopprettingsfrasen</string>
    <string name="PaymentsRecoveryStartFragment__enter_recovery_phrase">Skriv inn gjenopprettingsfrasen</string>
    <plurals name="PaymentsRecoveryStartFragment__your_balance_will_automatically_restore">
        <item quantity="one">Saldoen din gjenopprettes automatisk når du installerer Signal på nytt og bekrefter med PIN-koden din. Du kan også gjenopprette saldoen din med en gjenopprettingsfrase, som er en setning på %1$d ord som du velger selv. Skriv den ned og oppbevar den på et trygt sted.</item>
        <item quantity="other">Saldoen din gjenopprettes automatisk når du installerer Signal på nytt og bekrefter med PIN-koden din. Du kan også gjenopprette saldoen din med en gjenopprettingsfrase, som er en setning på %1$d ord som du velger selv. Skriv den ned og oppbevar den på et trygt sted.</item>
    </plurals>
    <!-- Description in save recovery phrase screen which shows up when user has non zero balance -->
    <string name="PaymentsRecoveryStartFragment__got_balance">Du har penger på kontoen din! Det er på tide å lage en gjenopprettingsfrase som du kan bruke til å få tilgang til kontoen din.</string>
    <!-- Description in save recovery phrase screen which shows up when user navigates from info card -->
    <string name="PaymentsRecoveryStartFragment__time_to_save">Det er på tide å lage en gjenopprettingsfrase som du kan bruke til å få tilgang til kontoen din. Lær mer</string>
    <string name="PaymentsRecoveryStartFragment__your_recovery_phrase_is_a">Gjenopprettingspassordet ditt er en setning på %1$d ord som du velger selv. Det kan brukes til å gjenopprette saldoen din.</string>
    <string name="PaymentsRecoveryStartFragment__start">Start</string>
    <string name="PaymentsRecoveryStartFragment__enter_manually">Skriv inn manuelt</string>
    <string name="PaymentsRecoveryStartFragment__paste_from_clipboard">Lim inn fra utklippstavlen</string>
    <!-- Alert dialog title which asks before going back if user wants to save recovery phrase -->
    <string name="PaymentsRecoveryStartFragment__continue_without_saving">Fortsett uten å lagre?</string>
    <!-- Alert dialog description to let user know why recovery phrase needs to be saved -->
    <string name="PaymentsRecoveryStartFragment__your_recovery_phrase">Gjenopprettingsfrasen gjør det mulig å få tilgang til kontoen din når uhellet er ute. Vi anbefaler på det sterkeste at du lagrer den.</string>
    <!-- Alert dialog option to skip recovery phrase -->
    <string name="PaymentsRecoveryStartFragment__skip_recovery_phrase">Hopp over gjenopprettingsfrasen</string>
    <!-- Alert dialog option to cancel dialog-->
    <string name="PaymentsRecoveryStartFragment__cancel">Avbryt</string>

    <!-- PaymentsRecoveryPasteFragment -->
    <string name="PaymentsRecoveryPasteFragment__paste_recovery_phrase">Lim inn gjenopprettingsfrasen</string>
    <string name="PaymentsRecoveryPasteFragment__recovery_phrase">Gjenopprettingsfrase</string>
    <string name="PaymentsRecoveryPasteFragment__next">Neste</string>
    <string name="PaymentsRecoveryPasteFragment__invalid_recovery_phrase">Ugyldig gjenopprettingsfrase</string>
    <string name="PaymentsRecoveryPasteFragment__make_sure">Vennligst sjekk at du har skrevet inn %1$d ord, og prøv på nytt.</string>

    <string name="PaymentsRecoveryStartFragment__learn_more__view" translatable="false">https://support.signal.org/hc/articles/360057625692#payments_wallet_view_passphrase</string>
    <string name="PaymentsRecoveryStartFragment__learn_more__restore" translatable="false">https://support.signal.org/hc/articles/360057625692#payments_wallet_restore_passphrase</string>

    <!-- PaymentsRecoveryPhraseFragment -->
    <string name="PaymentsRecoveryPhraseFragment__next">Neste</string>
    <string name="PaymentsRecoveryPhraseFragment__edit">Rediger</string>
    <string name="PaymentsRecoveryPhraseFragment__previous">Forrige</string>
    <string name="PaymentsRecoveryPhraseFragment__your_recovery_phrase">Gjenopprettingsfrasen din</string>
    <string name="PaymentsRecoveryPhraseFragment__write_down_the_following_d_words">Skriv ned de %1$d ordene under i rekkefølge, og oppbevar listen din på et trygt sted.</string>
    <string name="PaymentsRecoveryPhraseFragment__make_sure_youve_entered">Sjekk at du har oppgitt riktig gjenopprettingsfrase.</string>
    <string name="PaymentsRecoveryPhraseFragment__do_not_screenshot_or_send_by_email">Ikke ta skjermbilder eller send frasen via e-post.</string>
    <string name="PaymentsRecoveryPhraseFragment__payments_account_restored">Betalingskontoen ble gjenopprettet.</string>
    <string name="PaymentsRecoveryPhraseFragment__invalid_recovery_phrase">Ugyldig gjenopprettingsfrase</string>
    <string name="PaymentsRecoveryPhraseFragment__make_sure_youve_entered_your_phrase_correctly_and_try_again">Pass på at du har skrevet inn riktig passord, og prøv igjen.</string>
    <string name="PaymentsRecoveryPhraseFragment__copy_to_clipboard">Kopier til utklippstavlen?</string>
    <string name="PaymentsRecoveryPhraseFragment__if_you_choose_to_store">Pass på at gjenopprettingspassordet er lagret en trygg og sikker plass hvis du velger å lagre det digitalt.</string>
    <string name="PaymentsRecoveryPhraseFragment__copy">Kopier</string>

    <!-- PaymentsRecoveryPhraseConfirmFragment -->
    <string name="PaymentRecoveryPhraseConfirmFragment__confirm_recovery_phrase">Bekreft gjenopprettingfrasen</string>
    <string name="PaymentRecoveryPhraseConfirmFragment__enter_the_following_words">Skriv inn følgende ord fra gjenopprettingspassordet ditt:</string>
    <string name="PaymentRecoveryPhraseConfirmFragment__word_d">Ord %1$d</string>
    <string name="PaymentRecoveryPhraseConfirmFragment__see_phrase_again">Se passordet igjen</string>
    <string name="PaymentRecoveryPhraseConfirmFragment__done">Ferdig</string>
    <string name="PaymentRecoveryPhraseConfirmFragment__recovery_phrase_confirmed">Gjenopprettingspassordet er bekreftet</string>

    <!-- PaymentsRecoveryEntryFragment -->
    <string name="PaymentsRecoveryEntryFragment__enter_recovery_phrase">Skriv inn gjenopprettingsfrasen</string>
    <string name="PaymentsRecoveryEntryFragment__enter_word_d">Skriv inn ord %1$d</string>
    <string name="PaymentsRecoveryEntryFragment__word_d">Ord %1$d</string>
    <string name="PaymentsRecoveryEntryFragment__next">Neste</string>
    <string name="PaymentsRecoveryEntryFragment__invalid_word">Ugyldig ord</string>

    <!-- ClearClipboardAlarmReceiver -->
    <string name="ClearClipboardAlarmReceiver__clipboard_cleared">Utklippstavle tømt.</string>

    <!-- PaymentNotificationsView -->
    <string name="PaymentNotificationsView__view">Vis</string>

    <!-- UnreadPayments -->
    <string name="UnreadPayments__s_sent_you_s">%1$s sendte deg %2$s</string>
    <string name="UnreadPayments__d_new_payment_notifications">%1$d nye betalingsvarsler</string>

    <!-- CanNotSendPaymentDialog -->
    <string name="CanNotSendPaymentDialog__cant_send_payment">Kan ikke sende betaling</string>
    <string name="CanNotSendPaymentDialog__to_send_a_payment_to_this_user">For å sende en betaling til denne brukeren må de godta en forespørsel fra deg. Send dem en melding for å opprette en meldingsforespørsel.</string>
    <string name="CanNotSendPaymentDialog__send_a_message">Send en melding</string>

    <!-- GroupsInCommonMessageRequest -->
    <string name="GroupsInCommonMessageRequest__you_have_no_groups_in_common_with_this_person">Du deler ingen grupper med denne personen. Se nøye gjennom forespørsler før du aksepterer, så du unngår uønskede meldinger.</string>
    <string name="GroupsInCommonMessageRequest__none_of_your_contacts_or_people_you_chat_with_are_in_this_group">Ingen av kontaktene din eller folk du prater med er i denne gruppen. Se nøye gjennom forespørsler før du aksepterer, så du unngår uønskede meldinger.</string>
    <string name="GroupsInCommonMessageRequest__about_message_requests">Om meldingsforespørsler</string>
    <string name="GroupsInCommonMessageRequest__okay">Greit</string>
    <string name="GroupsInCommonMessageRequest__support_article" translatable="false">https://support.signal.org/hc/articles/360007459591</string>
    <string name="ChatColorSelectionFragment__heres_a_preview_of_the_chat_color">Her er en forhåndsvisning av samtalefargen.</string>
    <string name="ChatColorSelectionFragment__the_color_is_visible_to_only_you">Fargen synes kun for deg.</string>

    <!-- GroupDescriptionDialog -->
    <string name="GroupDescriptionDialog__group_description">Gruppebeskrivelse</string>

    <!-- QualitySelectorBottomSheetDialog -->
    <string name="QualitySelectorBottomSheetDialog__standard">Standard</string>
    <string name="QualitySelectorBottomSheetDialog__faster_less_data">Raskere, mindre data</string>
    <string name="QualitySelectorBottomSheetDialog__high">Høy</string>
    <string name="QualitySelectorBottomSheetDialog__slower_more_data">Tregere, mer data</string>
    <string name="QualitySelectorBottomSheetDialog__photo_quality">Fotokvalitet</string>

    <!-- AppSettingsFragment -->
    <string name="AppSettingsFragment__invite_your_friends">Inviter vennene dine</string>
    <string name="AppSettingsFragment__copied_subscriber_id_to_clipboard">Abonnent-ID kopiert til utklippstavlen</string>

    <!-- AccountSettingsFragment -->
    <string name="AccountSettingsFragment__account">Konto</string>
    <string name="AccountSettingsFragment__youll_be_asked_less_frequently">Du vil bli spurt sjeldnere over tid</string>
    <string name="AccountSettingsFragment__require_your_signal_pin">Krev Signal-PIN for å registrere telefonnummeret på nytt hos Signal</string>
    <string name="AccountSettingsFragment__change_phone_number">Endre telefonnummer</string>

    <!-- ChangeNumberFragment -->
    <string name="ChangeNumberFragment__use_this_to_change_your_current_phone_number_to_a_new_phone_number">Velg dette for å bytte ut det nåværende telefonnummeret ditt. Denne endringen kan ikke angres senere. Dobbeltsjekk at det nye nummeret ditt kan motta både SMS og anrop før du fortsetter.</string>
    <string name="ChangeNumberFragment__continue">Fortsett</string>
    <!-- Message shown on dialog after your number has been changed successfully. -->
    <string name="ChangeNumber__your_phone_number_has_changed_to_s">Telefonnummeret ditt er endret til %1$s</string>
    <!-- Confirmation button to dismiss number changed dialog -->
    <string name="ChangeNumber__okay">Greit</string>

    <!-- ChangeNumberEnterPhoneNumberFragment -->
    <string name="ChangeNumberEnterPhoneNumberFragment__change_number">Endre telefonnummer</string>
    <string name="ChangeNumberEnterPhoneNumberFragment__your_old_number">Ditt gamle nummer</string>
    <string name="ChangeNumberEnterPhoneNumberFragment__old_phone_number">Gammelt nummer</string>
    <string name="ChangeNumberEnterPhoneNumberFragment__your_new_number">Ditt nye nummer</string>
    <string name="ChangeNumberEnterPhoneNumberFragment__new_phone_number">Nytt telefonnummer</string>
    <string name="ChangeNumberEnterPhoneNumberFragment__the_phone_number_you_entered_doesnt_match_your_accounts">Telefonnummeret du tastet inn stemmer ikke med kontoen din sitt.</string>
    <string name="ChangeNumberEnterPhoneNumberFragment__you_must_specify_your_old_number_country_code">Du må oppgi landskoden for det gamle nummeret ditt</string>
    <string name="ChangeNumberEnterPhoneNumberFragment__you_must_specify_your_old_phone_number">Du må oppgi det gamle telefonnummeret ditt</string>
    <string name="ChangeNumberEnterPhoneNumberFragment__you_must_specify_your_new_number_country_code">Du må oppgi landskoden for det nye nummeret ditt</string>
    <string name="ChangeNumberEnterPhoneNumberFragment__you_must_specify_your_new_phone_number">Du må oppgi det nye telefonnummeret ditt</string>

    <!-- ChangeNumberVerifyFragment -->
    <string name="ChangeNumberVerifyFragment__change_number">Endre telefonnummer</string>
    <string name="ChangeNumberVerifyFragment__verifying_s">Bekrefter %1$s</string>
    <string name="ChangeNumberVerifyFragment__captcha_required">Captcha kreves</string>

    <!-- ChangeNumberConfirmFragment -->
    <string name="ChangeNumberConfirmFragment__change_number">Endre telefonnummer</string>
    <string name="ChangeNumberConfirmFragment__you_are_about_to_change_your_phone_number_from_s_to_s">Telefonnummeret ditt endres fra %1$s til %2$s.\n\nDobbeltsjekk at nummeret under er riktig før du går videre.</string>
    <string name="ChangeNumberConfirmFragment__edit_number">Rediger nummer</string>

    <!-- ChangeNumberRegistrationLockFragment -->
    <string name="ChangeNumberRegistrationLockFragment__signal_change_number_need_help_with_pin_for_android_v2_pin">Endre telefonnummer på Signal – Trenger hjelp med PIN-kode på Android (v2-PIN)</string>

    <!-- ChangeNumberPinDiffersFragment -->
    <string name="ChangeNumberPinDiffersFragment__pins_do_not_match">PIN-kodene stemmer ikke overens</string>
    <string name="ChangeNumberPinDiffersFragment__the_pin_associated_with_your_new_number_is_different_from_the_pin_associated_with_your_old_one">PIN-koden som er knyttet til det nye nummeret ditt, er annerledes enn PIN-koden til det gamle nummeret ditt. Vil du beholde den gamle PIN-koden din eller oppdatere den?</string>
    <string name="ChangeNumberPinDiffersFragment__keep_old_pin">Behold gammel PIN-kode</string>
    <string name="ChangeNumberPinDiffersFragment__update_pin">Oppdater PIN</string>
    <string name="ChangeNumberPinDiffersFragment__keep_old_pin_question">Vil du beholde den gamle PIN-koden?</string>

    <!-- ChangeNumberLockActivity -->
    <!-- Info message shown to user if something crashed the app during the change number attempt and we were unable to confirm the change so we force them into this screen to check before letting them use the app -->
    <string name="ChangeNumberLockActivity__it_looks_like_you_tried_to_change_your_number_but_we_were_unable_to_determine_if_it_was_successful_rechecking_now">Det ser ut til at du prøvde å endre nummeret ditt, men vi klarte ikke å finne ut om det var vellykket.\n\nSjekker på nytt nå…</string>
    <!-- Dialog title shown if we were able to confirm your change number status (meaning we now know what the server thinks our number is) after a crash during the regular flow -->
    <string name="ChangeNumberLockActivity__change_status_confirmed">Endringsstatus bekreftet</string>
    <!-- Dialog message shown if we were able to confirm your change number status (meaning we now know what the server thinks our number is) after a crash during the regular flow -->
    <string name="ChangeNumberLockActivity__your_number_has_been_confirmed_as_s">Det nye nummeret ditt (%1$s) er bekreftet. Hvis dette ikke er det nye nummeret ditt, må du endre nummeret ditt igjen.</string>
    <!-- Dialog title shown if we were not able to confirm your phone number with the server and thus cannot let leave the change flow yet after a crash during the regular flow -->
    <string name="ChangeNumberLockActivity__change_status_unconfirmed">Endringsstatus ikke bekreftet</string>
    <!-- Dialog message shown when we can\'t verify the phone number on the server, only shown if there was a network error communicating with the server after a crash during the regular flow -->
    <string name="ChangeNumberLockActivity__we_could_not_determine_the_status_of_your_change_number_request">Vi klarte ikke å finne statusen for forespørselen din om å endre nummer.\n\n(Feil: %1$s)</string>
    <!-- Dialog button to retry confirming the number on the server -->
    <string name="ChangeNumberLockActivity__retry">Prøv på nytt</string>
    <!-- Dialog button shown to leave the app when in the unconfirmed change status after a crash in the regular flow -->
    <string name="ChangeNumberLockActivity__leave">Forlat</string>
    <string name="ChangeNumberLockActivity__submit_debug_log">Send feilsøkingslogg</string>

    <!-- ChatsSettingsFragment -->
    <string name="ChatsSettingsFragment__keyboard">Tastatur</string>
    <string name="ChatsSettingsFragment__enter_key_sends">Send med enter-tast</string>

    <!--SmsSettingsFragment -->
    <string name="SmsSettingsFragment__use_as_default_sms_app">Bruk som forvalgt SMS-program</string>
    <!-- Preference title to export sms -->
    <string name="SmsSettingsFragment__export_sms_messages">Overfør SMS-meldingene</string>
    <!-- Preference title to delete sms -->
    <string name="SmsSettingsFragment__remove_sms_messages">Fjern SMS-meldingene</string>
    <!-- Snackbar text to confirm deletion -->
    <string name="SmsSettingsFragment__removing_sms_messages_from_signal">Fjerner SMS-ene fra Signal …</string>
    <!-- Snackbar text to indicate can delete later -->
    <string name="SmsSettingsFragment__you_can_remove_sms_messages_from_signal_in_settings">Du kan når som helst fjerne SMS-meldinger fra Signal i Innstillinger.</string>
    <!-- Description for export sms preference -->
    <string name="SmsSettingsFragment__you_can_export_your_sms_messages_to_your_phones_sms_database">Du kan eksportere SMS-meldingene dine til minnet på telefonen din.</string>
    <!-- Description for remove sms preference -->
    <string name="SmsSettingsFragment__remove_sms_messages_from_signal_to_clear_up_storage_space">Slett SMS-meldinger i Signal for å få mer lagringsplass.</string>
    <!-- Information message shown at the top of sms settings to indicate it is being removed soon. -->
    <string name="SmsSettingsFragment__sms_support_will_be_removed_soon_to_focus_on_encrypted_messaging">Vi fjerner snart SMS-støtte for å sette fokus på krypterte meldinger i stedet.</string>

    <!-- NotificationsSettingsFragment -->
    <string name="NotificationsSettingsFragment__messages">Meldinger</string>
    <string name="NotificationsSettingsFragment__calls">Samtaler</string>
    <string name="NotificationsSettingsFragment__notify_when">Varsle når…</string>
    <string name="NotificationsSettingsFragment__contact_joins_signal">Kontakt blir med på Signal</string>
    <!-- Notification preference header -->
    <string name="NotificationsSettingsFragment__notification_profiles">Varslingsprofiler</string>
    <!-- Notification preference option header -->
    <string name="NotificationsSettingsFragment__profiles">Profiler</string>
    <!-- Notification preference summary text -->
    <string name="NotificationsSettingsFragment__create_a_profile_to_receive_notifications_only_from_people_and_groups_you_choose">Lag en profil for å motta varsler fra bare de personene og gruppene du ønsker å høre fra.</string>

    <!-- NotificationProfilesFragment -->
    <!-- Title for notification profiles screen that shows all existing profiles -->
    <string name="NotificationProfilesFragment__notification_profiles">Varslingsprofiler</string>
    <!-- Button text to create a notification profile -->
    <string name="NotificationProfilesFragment__create_profile">Opprett ny profil</string>

    <!-- PrivacySettingsFragment -->
    <string name="PrivacySettingsFragment__blocked">Blokkert</string>
    <string name="PrivacySettingsFragment__d_contacts">%1$d kontakter</string>
    <string name="PrivacySettingsFragment__messaging">Meldinger</string>
    <string name="PrivacySettingsFragment__disappearing_messages">Tidsavgrensede meldinger</string>
    <string name="PrivacySettingsFragment__app_security">App-sikkerhet</string>
    <string name="PrivacySettingsFragment__block_screenshots_in_the_recents_list_and_inside_the_app">Blokker skjermbilder i sist brukte-liste og i programmet</string>
    <string name="PrivacySettingsFragment__signal_message_and_calls">Signal-meldinger og samtaler, omdiriger alle samtaler, og forseglet avsender</string>
    <string name="PrivacySettingsFragment__default_timer_for_new_changes">Standard nedtelling for nye samtaler</string>
    <string name="PrivacySettingsFragment__set_a_default_disappearing_message_timer_for_all_new_chats_started_by_you">Sett standard utløpstid for tidsavgrensede meldinger, for nye samtaler startet av deg.</string>
    <!-- Summary for stories preference to launch into story privacy settings -->
    <string name="PrivacySettingsFragment__manage_your_stories">Administrer storyene dine og hvem som kan se dem</string>
    <string name="PrivacySettingsFragment__payment_lock_require_lock">Sett opp krav om Android-skjermlås eller fingeravtrykk for å overføre penger</string>
    <!-- Alert dialog title when payment lock cannot be enabled -->
    <string name="PrivacySettingsFragment__cant_enable_title">Kan ikke slå på betalingslås</string>
    <!-- Alert dialog description to setup screen lock or fingerprint in phone settings -->
    <string name="PrivacySettingsFragment__cant_enable_description">Du må slå på skjermlås eller fingeravtrykk i telefonens innstillinger for å bruke betalingslås.</string>
    <!-- Shown in a toast when we can\'t navigate to the user\'s system fingerprint settings -->
    <string name="PrivacySettingsFragment__failed_to_navigate_to_system_settings">Kunne ikke gå til systeminnstillingene</string>
    <!-- Alert dialog button to go to phone settings -->
    <string name="PrivacySettingsFragment__go_to_settings">Gå til innstillinger</string>
    <!-- Alert dialog button to cancel the dialog -->
    <string name="PrivacySettingsFragment__cancel">Avbryt</string>

    <!-- AdvancedPrivacySettingsFragment -->
    <string name="AdvancedPrivacySettingsFragment__sealed_sender_link" translatable="false">https://signal.org/blog/sealed-sender</string>
    <string name="AdvancedPrivacySettingsFragment__show_status_icon">Vis status-ikon</string>
    <string name="AdvancedPrivacySettingsFragment__show_an_icon">Vis et statusikon i meldingsdetaljer når de ble levert ved bruk av forseglet avsender.</string>

    <!-- ExpireTimerSettingsFragment -->
    <string name="ExpireTimerSettingsFragment__when_enabled_new_messages_sent_and_received_in_new_chats_started_by_you_will_disappear_after_they_have_been_seen">Når aktivert vil sendte og mottatte meldinger, i nye samtaler du starter, forsvinne etter at de har blitt sett.</string>
    <string name="ExpireTimerSettingsFragment__when_enabled_new_messages_sent_and_received_in_this_chat_will_disappear_after_they_have_been_seen">Når aktivert vil meldinger sendt og mottatt i denne samtalen forsvinne etter at de har blitt sett.</string>
    <string name="ExpireTimerSettingsFragment__off">Av</string>
    <string name="ExpireTimerSettingsFragment__4_weeks">4 uker</string>
    <string name="ExpireTimerSettingsFragment__1_week">1 uke</string>
    <string name="ExpireTimerSettingsFragment__1_day">1 dag</string>
    <string name="ExpireTimerSettingsFragment__8_hours">8 timer</string>
    <string name="ExpireTimerSettingsFragment__1_hour">1 time</string>
    <string name="ExpireTimerSettingsFragment__5_minutes">5 minutter</string>
    <string name="ExpireTimerSettingsFragment__30_seconds">30 sekunder</string>
    <string name="ExpireTimerSettingsFragment__custom_time">Selvvalgt tid</string>
    <string name="ExpireTimerSettingsFragment__set">Sett</string>
    <string name="ExpireTimerSettingsFragment__save">Lagre</string>

    <string name="CustomExpireTimerSelectorView__seconds">sekunder</string>
    <string name="CustomExpireTimerSelectorView__minutes">minutter</string>
    <string name="CustomExpireTimerSelectorView__hours">timer</string>
    <string name="CustomExpireTimerSelectorView__days">dager</string>
    <string name="CustomExpireTimerSelectorView__weeks">uker</string>

    <!-- HelpSettingsFragment -->
    <string name="HelpSettingsFragment__support_center">Supportsenter</string>
    <string name="HelpSettingsFragment__contact_us">Kontakt oss</string>
    <string name="HelpSettingsFragment__version">Versjon</string>
    <string name="HelpSettingsFragment__debug_log">Feilsøkingslogg</string>
    <string name="HelpSettingsFragment__terms_amp_privacy_policy">Vilkår og personvernerklæring</string>
    <string name="HelpFragment__copyright_signal_messenger">Copyright Molly Messenger</string>
    <string name="HelpFragment__licenced_under_the_gplv3">Lisensiert under GPLv3</string>

    <!-- DataAndStorageSettingsFragment -->
    <string name="DataAndStorageSettingsFragment__media_quality">Mediekvalitet</string>
    <string name="DataAndStorageSettingsFragment__sent_media_quality">Sendt mediekvalitet</string>
    <string name="DataAndStorageSettingsFragment__sending_high_quality_media_will_use_more_data">Å sende høykvalitetsmedier vil bruke mer data.</string>
    <string name="DataAndStorageSettingsFragment__high">Høy</string>
    <string name="DataAndStorageSettingsFragment__standard">Standard</string>
    <string name="DataAndStorageSettingsFragment__calls">Samtaler</string>

    <!-- ChatColorSelectionFragment -->
    <string name="ChatColorSelectionFragment__auto">Auto</string>
    <string name="ChatColorSelectionFragment__use_custom_colors">Bruk selvvalgt farge</string>
    <string name="ChatColorSelectionFragment__chat_color">Samtalefarge</string>
    <string name="ChatColorSelectionFragment__edit">Rediger</string>
    <string name="ChatColorSelectionFragment__duplicate">Duplikat</string>
    <string name="ChatColorSelectionFragment__delete">Slett</string>
    <string name="ChatColorSelectionFragment__delete_color">Fjern farge</string>
    <plurals name="ChatColorSelectionFragment__this_custom_color_is_used">
        <item quantity="one">Denne selvvalgte fargen brukes i %1$d samtale. Ønsker du å fjerne den?</item>
        <item quantity="other">Denne selvvalgte fargen brukes i %1$d samtaler. Ønsker du å fjerne den for alle samtaler?</item>
    </plurals>
    <string name="ChatColorSelectionFragment__delete_chat_color">Fjerne samtalefargen?</string>

    <!-- CustomChatColorCreatorFragment -->
    <string name="CustomChatColorCreatorFragment__solid">Hel farge</string>
    <string name="CustomChatColorCreatorFragment__gradient">Graderinger</string>
    <string name="CustomChatColorCreatorFragment__hue">Fargetone</string>
    <string name="CustomChatColorCreatorFragment__saturation">Fargemetning</string>

    <!-- CustomChatColorCreatorFragmentPage -->
    <string name="CustomChatColorCreatorFragmentPage__save">Lagre</string>
    <string name="CustomChatColorCreatorFragmentPage__edit_color">Endre farge</string>
    <plurals name="CustomChatColorCreatorFragmentPage__this_color_is_used">
        <item quantity="one">Denne selvvalgte fargen brukes i %1$d samtale. Ønsker du å fjerne den?</item>
        <item quantity="other">Denne fargen brukes i %1$d samtaler. Ønsker du å lagre endringen for alle samtalene?</item>
    </plurals>

    <!-- ChatColorGradientTool -->
    <string name="ChatColorGradientTool_top_edge_selector">Øvre velger</string>
    <string name="ChatColorGradientTool_bottom_edge_selector">Nedre velger</string>

    <!-- Title text for prompt to donate. Shown in a popup at the bottom of the chat list. -->
    <string name="Donate2022Q2Megaphone_donate_to_signal">Gi penger til Signal</string>
    <!-- Body text for prompt to donate. Shown in a popup at the bottom of the chat list. -->
    <string name="Donate2022Q2Megaphone_signal_is_powered_by_people_like_you">Signal drives av personer som deg. Gi månedlige pengebeløp og få et merke.</string>
    <!-- Button label that brings a user to the donate screen. Shown in a popup at the bottom of the chat list. -->
    <string name="Donate2022Q2Megaphone_donate">Gi penger</string>
    <!-- Button label that dismissed a prompt to donate. Shown in a popup at the bottom of the chat list. -->
    <string name="Donate2022Q2Megaphone_not_now">Ikke nå</string>

    <!-- EditReactionsFragment -->
    <string name="EditReactionsFragment__customize_reactions">Tilpasse reaksjonene</string>
    <string name="EditReactionsFragment__tap_to_replace_an_emoji">Trykk for å erstatte en emoji</string>
    <string name="EditReactionsFragment__reset">Tilbakestill</string>
    <string name="EditReactionsFragment_save">Lagre</string>
    <string name="ChatColorSelectionFragment__auto_matches_the_color_to_the_wallpaper">Auto-tilpasser fargen til bakgrunnen</string>
    <string name="CustomChatColorCreatorFragment__drag_to_change_the_direction_of_the_gradient">Dra for å endre retning på graderingen</string>

    <!-- AddAProfilePhotoMegaphone -->
    <string name="AddAProfilePhotoMegaphone__add_a_profile_photo">Legg til et profilbilde</string>
    <string name="AddAProfilePhotoMegaphone__choose_a_look_and_color">Velg et design og en farge, eller tilpass initialene dine.</string>
    <string name="AddAProfilePhotoMegaphone__not_now">Ikke nå</string>
    <string name="AddAProfilePhotoMegaphone__add_photo">Legg til bilde</string>

    <!-- BecomeASustainerMegaphone -->
    <string name="BecomeASustainerMegaphone__become_a_sustainer">Bli en støttespiller</string>
    <!-- Displayed in the Become a Sustainer megaphone -->
    <string name="BecomeASustainerMegaphone__signal_is_powered_by">Signal drives av personer som deg. Gi penger og få et merke.</string>
    <string name="BecomeASustainerMegaphone__not_now">Ikke nå</string>
    <string name="BecomeASustainerMegaphone__donate">Gi penger</string>

    <!-- KeyboardPagerFragment -->
    <string name="KeyboardPagerFragment_emoji">Emoji</string>
    <string name="KeyboardPagerFragment_open_emoji_search">Søk blant emojiene</string>
    <string name="KeyboardPagerFragment_open_sticker_search">Søk blant klistremerkene</string>
    <string name="KeyboardPagerFragment_open_gif_search">Søk blant GIF-ene</string>
    <string name="KeyboardPagerFragment_stickers">Klistremerker</string>
    <string name="KeyboardPagerFragment_backspace">Tilbake</string>
    <string name="KeyboardPagerFragment_gifs">GIF-er</string>
    <string name="KeyboardPagerFragment_search_emoji">Søk i emojiene</string>
    <string name="KeyboardPagerfragment_back_to_emoji">Gå tilbake til emojiene</string>
    <string name="KeyboardPagerfragment_clear_search_entry">Tøm søkefeltet</string>
    <string name="KeyboardPagerFragment_search_giphy">Søk på GIPHY</string>

    <!-- StickerSearchDialogFragment -->
    <string name="StickerSearchDialogFragment_search_stickers">Søk i klistremerkene</string>
    <string name="StickerSearchDialogFragment_no_results_found">Ingen resultater</string>
    <string name="EmojiSearchFragment__no_results_found">Ingen resultater</string>
    <string name="NotificationsSettingsFragment__unknown_ringtone">Ukjent ringetone</string>

    <!-- ConversationSettingsFragment -->
    <!-- Error toasted when no activity can handle the add contact intent -->
    <string name="ConversationSettingsFragment__contacts_app_not_found">Kunne ikke finne kontakter-appen.</string>
    <string name="ConversationSettingsFragment__send_message">Send melding</string>
    <string name="ConversationSettingsFragment__start_video_call">Start videosamtale</string>
    <string name="ConversationSettingsFragment__start_audio_call">Start lydsamtale</string>
    <string name="ConversationSettingsFragment__message">Melding</string>
    <string name="ConversationSettingsFragment__video">Video</string>
    <string name="ConversationSettingsFragment__audio">Lyd</string>
    <string name="ConversationSettingsFragment__call">Ring</string>
    <string name="ConversationSettingsFragment__mute">Demping</string>
    <string name="ConversationSettingsFragment__muted">Dempet</string>
    <string name="ConversationSettingsFragment__search">Søk</string>
    <string name="ConversationSettingsFragment__disappearing_messages">Tidsavgrensede meldinger</string>
    <string name="ConversationSettingsFragment__sounds_and_notifications">Lyder og varsler</string>
    <string name="ConversationSettingsFragment__internal_details" translatable="false">Internal details</string>
    <string name="ConversationSettingsFragment__contact_details">Kontaktinformasjon</string>
    <string name="ConversationSettingsFragment__view_safety_number">Vis sikkerhetsnummer</string>
    <string name="ConversationSettingsFragment__block">Blokker</string>
    <string name="ConversationSettingsFragment__block_group">Blokker gruppen</string>
    <string name="ConversationSettingsFragment__unblock">Skru av blokkering</string>
    <string name="ConversationSettingsFragment__unblock_group">Fjern blokkering av gruppen</string>
    <string name="ConversationSettingsFragment__add_to_a_group">Legg til gruppen</string>
    <string name="ConversationSettingsFragment__see_all">Se alle</string>
    <string name="ConversationSettingsFragment__add_members">Legg til medlemmer</string>
    <string name="ConversationSettingsFragment__permissions">Tillatelser</string>
    <string name="ConversationSettingsFragment__requests_and_invites">Forespørsler og invitasjoner</string>
    <string name="ConversationSettingsFragment__group_link">Gruppelenke</string>
    <string name="ConversationSettingsFragment__add_as_a_contact">Legg til som ny kontakt</string>
    <string name="ConversationSettingsFragment__unmute">Slå lyd på</string>
    <string name="ConversationSettingsFragment__conversation_muted_until_s">Samtalen er satt på lydløs frem til %1$s</string>
    <string name="ConversationSettingsFragment__conversation_muted_forever">Samtalen er satt på lydløs for alltid</string>
    <string name="ConversationSettingsFragment__copied_phone_number_to_clipboard">Telefonnummeret er kopiert til utklippstavlen.</string>
    <string name="ConversationSettingsFragment__phone_number">Telefonnummer</string>
    <string name="ConversationSettingsFragment__get_badges">Få merker på profilen din ved å støtte Signal. Trykk på et merke for å lese mer.</string>

    <!-- PermissionsSettingsFragment -->
    <string name="PermissionsSettingsFragment__add_members">Legg til medlemmer</string>
    <string name="PermissionsSettingsFragment__edit_group_info">Rediger gruppe info</string>
    <string name="PermissionsSettingsFragment__send_messages">Send meldinger</string>
    <string name="PermissionsSettingsFragment__all_members">Alle medlemmer</string>
    <string name="PermissionsSettingsFragment__only_admins">Kun administratorer</string>
    <string name="PermissionsSettingsFragment__who_can_add_new_members">Hvem kan legge til nye medlemmer?</string>
    <string name="PermissionsSettingsFragment__who_can_edit_this_groups_info">Hvem kan redigere gruppens info?</string>
    <string name="PermissionsSettingsFragment__who_can_send_messages">Hvem kan sende meldinger?</string>

    <!-- SoundsAndNotificationsSettingsFragment -->
    <string name="SoundsAndNotificationsSettingsFragment__mute_notifications">Skru av varslinger</string>
    <string name="SoundsAndNotificationsSettingsFragment__not_muted">Ikke i stillemodus</string>
    <string name="SoundsAndNotificationsSettingsFragment__muted_until_s">Satt på lydløs til %1$s</string>
    <string name="SoundsAndNotificationsSettingsFragment__mentions">Omtaler</string>
    <string name="SoundsAndNotificationsSettingsFragment__always_notify">Send alltid varsel</string>
    <string name="SoundsAndNotificationsSettingsFragment__do_not_notify">Ikke send varsel</string>
    <string name="SoundsAndNotificationsSettingsFragment__custom_notifications">Egendefinerte varsler</string>

    <!-- StickerKeyboard -->
    <string name="StickerKeyboard__recently_used">Brukt nylig</string>

    <!-- PlaybackSpeedToggleTextView -->
    <string name="PlaybackSpeedToggleTextView__p5x">0.5x</string>
    <string name="PlaybackSpeedToggleTextView__1x">1x</string>
    <string name="PlaybackSpeedToggleTextView__1p5x">1.5x</string>
    <string name="PlaybackSpeedToggleTextView__2x">2x</string>

    <!-- PaymentRecipientSelectionFragment -->
    <string name="PaymentRecipientSelectionFragment__new_payment">Ny betaling</string>

    <!-- NewConversationActivity -->
    <string name="NewConversationActivity__new_message">Ny melding</string>
    <!-- Context menu item message -->
    <string name="NewConversationActivity__message">Melding</string>
    <!-- Context menu item audio call -->
    <string name="NewConversationActivity__audio_call">Taleanrop</string>
    <!-- Context menu item video call -->
    <string name="NewConversationActivity__video_call">Videoanrop</string>
    <!-- Context menu item remove -->
    <string name="NewConversationActivity__remove">Fjern</string>
    <!-- Context menu item block -->
    <string name="NewConversationActivity__block">Blokker</string>
    <!-- Dialog title when removing a contact -->
    <string name="NewConversationActivity__remove_s">Vil du fjerne %1$s?</string>
    <!-- Dialog message when removing a contact -->
    <string name="NewConversationActivity__you_wont_see_this_person">Du vil ikke se denne personen når du søker. Du får en meldingsforespørsel hvis vedkommende sender deg en melding.</string>
    <!-- Snackbar message after removing a contact -->
    <string name="NewConversationActivity__s_has_been_removed">%1$s er fjernet</string>
    <!-- Snackbar message after blocking a contact -->
    <string name="NewConversationActivity__s_has_been_blocked">%1$s er blokkert</string>
    <!-- Dialog title when remove target contact is in system contacts -->
    <string name="NewConversationActivity__unable_to_remove_s">Kan ikke fjerne %1$s</string>
    <!-- Dialog message when remove target contact is in system contacts -->
    <string name="NewConversationActivity__this_person_is_saved_to_your">Denne personen er lagret i kontaktlisten på enheten din. Slett vedkommende fra kontaktlisten, og prøv igjen.</string>
    <!-- Dialog action to view contact when they can't be removed otherwise -->
    <string name="NewConversationActivity__view_contact">Åpne kontakt</string>
    <!-- Error message shown when looking up a person by phone number and that phone number is not associated with a signal account -->
    <string name="NewConversationActivity__s_is_not_a_signal_user">%1$s bruker ikke Signal</string>

    <!-- ContactFilterView -->
    <string name="ContactFilterView__search_name_or_number">Søk etter navn eller nummer</string>

    <!-- VoiceNotePlayerView -->
    <string name="VoiceNotePlayerView__dot_s">· %1$s</string>
    <string name="VoiceNotePlayerView__stop_voice_message">Stopp talemeldingen</string>
    <string name="VoiceNotePlayerView__change_voice_message_speed">Endre hastighet på talemelding</string>
    <string name="VoiceNotePlayerView__pause_voice_message">Sett talemeldingen på pause</string>
    <string name="VoiceNotePlayerView__play_voice_message">Spill av talemeldingen</string>
    <string name="VoiceNotePlayerView__navigate_to_voice_message">Gå til talemeldingen</string>


    <!-- AvatarPickerFragment -->
    <string name="AvatarPickerFragment__avatar_preview">Forhåndsvisning av ikon</string>
    <string name="AvatarPickerFragment__camera">Kamera</string>
    <string name="AvatarPickerFragment__take_a_picture">Ta et bilde</string>
    <string name="AvatarPickerFragment__choose_a_photo">Velg et bilde</string>
    <string name="AvatarPickerFragment__photo">Bilde</string>
    <string name="AvatarPickerFragment__text">Tekst</string>
    <string name="AvatarPickerFragment__save">Lagre</string>
    <string name="AvatarPickerFragment__select_an_avatar">Velg et ikon</string>
    <string name="AvatarPickerFragment__clear_avatar">Fjern ikon</string>
    <string name="AvatarPickerFragment__edit">Rediger</string>
    <string name="AvatarPickerRepository__failed_to_save_avatar">Kunne ikke lagre ikonet</string>

    <!-- TextAvatarCreationFragment -->
    <string name="TextAvatarCreationFragment__preview">Forhåndsvisning</string>
    <string name="TextAvatarCreationFragment__done">Ferdig</string>
    <string name="TextAvatarCreationFragment__text">Tekst</string>
    <string name="TextAvatarCreationFragment__color">Farge</string>

    <!-- VectorAvatarCreationFragment -->
    <string name="VectorAvatarCreationFragment__select_a_color">Velg en farge</string>

    <!-- ContactSelectionListItem -->
    <string name="ContactSelectionListItem__sms">SMS</string>
    <string name="ContactSelectionListItem__dot_s">· %1$s</string>

    <!-- Displayed in the toolbar when externally sharing text to multiple recipients -->
    <string name="ShareInterstitialActivity__share">Del</string>

    <!-- DSLSettingsToolbar -->
    <string name="DSLSettingsToolbar__navigate_up">Gå opp</string>
    <string name="MultiselectForwardFragment__forward_to">Videresend til</string>
    <!-- Displayed when sharing content via the fragment -->
    <string name="MultiselectForwardFragment__share_with">Del med</string>
    <string name="MultiselectForwardFragment__add_a_message">Legg til en melding</string>
    <string name="MultiselectForwardFragment__faster_forwards">Raskere videresending</string>
    <!-- Displayed when user selects a video that will be clipped before sharing to a story -->
    <string name="MultiselectForwardFragment__videos_will_be_trimmed">Videoene trimmes ned til klipp på 30 sekunder og sendes som flere storyer.</string>
    <!-- Displayed when user selects a video that cannot be sent as a story -->
    <string name="MultiselectForwardFragment__videos_sent_to_stories_cant">Videoer som legges ut på Storyer kan ikke være lenger enn 30 sekunder.</string>
    <string name="MultiselectForwardFragment__forwarded_messages_are_now">Videresendte meldinger sendes nå umiddelbart.</string>
    <plurals name="MultiselectForwardFragment_send_d_messages">
        <item quantity="one">Send %1$d melding</item>
        <item quantity="other">Send %1$d meldinger</item>
    </plurals>
    <plurals name="MultiselectForwardFragment_messages_sent">
        <item quantity="one">Meldingen er sendt</item>
        <item quantity="other">Meldingene er sendt</item>
    </plurals>
    <plurals name="MultiselectForwardFragment_messages_failed_to_send">
        <item quantity="one">Meldingen kunne ikke sendes</item>
        <item quantity="other">Meldingene kunne ikke sendes</item>
    </plurals>
    <plurals name="MultiselectForwardFragment__couldnt_forward_messages">
        <item quantity="one">Kunne ikke videresende meldingen fordi den ikke lenger er tilgjengelig.</item>
        <item quantity="other">Kunne ikke videresende meldingene fordi de ikke lenger er tilgjengelige.</item>
    </plurals>
    <!-- Error message shown when attempting to select a group to forward/share but it\'s announcement only and you are not an admin -->
    <string name="MultiselectForwardFragment__only_admins_can_send_messages_to_this_group">Kun administratorer kan sende meldinger til denne gruppen.</string>
    <string name="MultiselectForwardFragment__limit_reached">Grensen er nådd</string>

    <!-- Media V2 -->
    <string name="MediaReviewFragment__add_a_message">Legg til en melding</string>
    <string name="MediaReviewFragment__add_a_reply">Legg til et svar</string>
    <string name="MediaReviewFragment__send_to">Send til</string>
    <string name="MediaReviewFragment__view_once_message">Se én gang-melding</string>
    <string name="MediaReviewFragment__one_or_more_items_were_too_large">Elementene er for store</string>
    <string name="MediaReviewFragment__one_or_more_items_were_invalid">Elementene er ugyldige</string>
    <string name="MediaReviewFragment__too_many_items_selected">For mange valgte elementer</string>

    <string name="ImageEditorHud__cancel">Avbryt</string>
    <string name="ImageEditorHud__draw">Tegn</string>
    <string name="ImageEditorHud__write_text">Skriv tekst</string>
    <string name="ImageEditorHud__add_a_sticker">Legg til et klistremerke</string>
    <string name="ImageEditorHud__blur">Gjør uskarpt</string>
    <string name="ImageEditorHud__done_editing">Avslutt redigering</string>
    <string name="ImageEditorHud__clear_all">Fjern alt</string>
    <string name="ImageEditorHud__undo">Angre</string>
    <string name="ImageEditorHud__toggle_between_marker_and_highlighter">Veksle mellom tusj og markeringstusj</string>
    <string name="ImageEditorHud__delete">Slett</string>
    <string name="ImageEditorHud__toggle_between_text_styles">Veksle mellom tekststiler</string>

    <string name="MediaCountIndicatorButton__send">Send</string>

    <string name="MediaReviewSelectedItem__tap_to_remove">Trykk for å fjerne</string>
    <string name="MediaReviewSelectedItem__tap_to_select">Trykk for å velge</string>

    <string name="MediaReviewImagePageFragment__discard">Kast</string>
    <string name="MediaReviewImagePageFragment__discard_changes">Vil du forkaste endringene?</string>
    <string name="MediaReviewImagePageFragment__youll_lose_any_changes">Dette vil slette alle endringene du har gjort i dette bildet.</string>

    <string name="CameraFragment__failed_to_open_camera">Kunne ikke åpne kameraet</string>

    <string name="BadgesOverviewFragment__my_badges">Mine merker</string>
    <string name="BadgesOverviewFragment__featured_badge">Utvalgt merke</string>
    <string name="BadgesOverviewFragment__display_badges_on_profile">Vis merkene på profilen</string>
    <string name="BadgesOverviewFragment__failed_to_update_profile">Kunne ikke oppdatere profilen</string>


    <string name="BadgeSelectionFragment__select_badges">Velg merker</string>

    <string name="SelectFeaturedBadgeFragment__preview">Forhåndsvisning</string>
    <string name="SelectFeaturedBadgeFragment__select_a_badge">Velg et merke</string>
    <string name="SelectFeaturedBadgeFragment__you_must_select_a_badge">Du må velge et merke</string>
    <string name="SelectFeaturedBadgeFragment__failed_to_update_profile">Kunne ikke oppdatere profilen</string>

    <string name="ViewBadgeBottomSheetDialogFragment__become_a_sustainer">Bli en støttespiller</string>
    <!-- Title of a page in the bottom sheet. Placeholder is a user's short-name -->
    <string name="ViewBadgeBottomSheetDialogFragment__s_supports_signal">%1$s supports Signal</string>
    <!-- Description of a page in the bottom sheet of a monthly badge. Placeholder is a user's short-name -->
    <string name="ViewBadgeBottomSheetDialogFragment__s_supports_signal_with_a_monthly">%1$s støtter Signal med et månedlig pengebeløp. Signal er en ideell organisasjon uten annonsører og investorer som drives kun av folk som deg.</string>
    <!-- Description of a page in the bottom sheet of a one-time badge. Placeholder is a user's short-name -->
    <string name="ViewBadgeBottomSheetDialogFragment__s_supports_signal_with_a_donation">%1$s supports Signal with a donation. Signal is a nonprofit with no advertisers or investors, supported only by people like you.</string>

    <string name="ImageView__badge">Merke</string>

    <string name="SubscribeFragment__support_technology_that_is_built_for_you">Støtt teknologi som er utviklet for deg, og ikke opplysningene dine, ved å bli en av Signals støttespillere.</string>
    <string name="SubscribeFragment__support_technology_that_is_built_for_you_not">Støtt teknologi som er utviklet for deg, og ikke opplysningene dine, ved å bli en av Signals støttespillere.</string>
    <string name="SubscribeFragment__currency">Valuta</string>
    <string name="SubscribeFragment__more_payment_options">Flere betalingsalternativer</string>
    <string name="SubscribeFragment__cancel_subscription">Avslutt abonnementet</string>
    <string name="SubscribeFragment__confirm_cancellation">Vil du bekrefte avslutningen?</string>
    <string name="SubscribeFragment__you_wont_be_charged_again">Betalingen trekkes ikke igjen. Merket fjernes fra profilen din ved utløpet faktureringsperiode.</string>
    <string name="SubscribeFragment__not_now">Ikke nå</string>
    <string name="SubscribeFragment__confirm">Bekreft</string>
    <string name="SubscribeFragment__update_subscription">Oppdater abonnementet</string>
    <string name="SubscribeFragment__your_subscription_has_been_cancelled">Abonnementet ditt er avsluttet.</string>
    <string name="SubscribeFragment__update_subscription_question">Vil du oppdatere abonnementet?</string>
    <string name="SubscribeFragment__update">Oppdater</string>
    <string name="SubscribeFragment__you_will_be_charged_the_full_amount_s_of">Hele prisen for abonnementet (%1$s) trekkes i dag. Abonnementet ditt fornyes månedlig.</string>

    <string name="Subscription__s_per_month">%1$s per måned</string>
    <!-- Shown when a subscription is active and isn't going to expire at the end of the term -->
    <string name="Subscription__renews_s">Fornyes %1$s</string>
    <!-- Shown when a subscription is active and is going to expire at the end of the term -->
    <string name="Subscription__expires_s">Utløper %1$s</string>

    <!-- Title of learn more sheet -->
    <string name="SubscribeLearnMoreBottomSheetDialogFragment__signal_is_different">Signal er annerledes.</string>
    <!-- First small text blurb on learn more sheet -->
    <string name="SubscribeLearnMoreBottomSheetDialogFragment__private_messaging">Private meldinger. Ingen annonser, ingen sporing, ingen overvåking.</string>
    <!-- Second small text blurb on learn more sheet -->
    <string name="SubscribeLearnMoreBottomSheetDialogFragment__signal_is_supported_by">Signal drives av pengebeløp fra brukerne, noe som betyr at personvernet ditt alltid står i fokus. Signal er utviklet for deg – ikke for opplysningene dine, og ikke for profitt.</string>
    <!-- Third small text blurb on learn more sheet -->
    <string name="SubscribeLearnMoreBottomSheetDialogFragment__if_you_can">Hvis du har mulighet er det flott om du vil gi et pengebeløp. Dette bidrar til å holde Signal gøy, pålitelig og tilgjengelig for alle.</string>

    <string name="SubscribeThanksForYourSupportBottomSheetDialogFragment__thanks_for_your_support">Takk for støtten!</string>
    <!-- Subtext underneath the dialog title on the thanks sheet -->
    <string name="SubscribeThanksForYourSupportBottomSheetDialogFragment__youve_earned_a_donor_badge">You\'ve earned a donor badge from Signal! Display it on your profile to show off your support.</string>
    <string name="SubscribeThanksForYourSupportBottomSheetDialogFragment__you_can_also">Du kan også</string>
    <string name="SubscribeThanksForYourSupportBottomSheetDialogFragment__become_a_montly_sustainer">bli en månedlig støttespiller.</string>
    <string name="SubscribeThanksForYourSupportBottomSheetDialogFragment__display_on_profile">Vis på profilen</string>
    <string name="SubscribeThanksForYourSupportBottomSheetDialogFragment__make_featured_badge">Vis frem som utvalgt merke</string>
    <string name="SubscribeThanksForYourSupportBottomSheetDialogFragment__continue">Fortsett</string>
    <string name="ThanksForYourSupportBottomSheetFragment__when_you_have_more">Når du har mer enn ett merke, kan du velge ett som vises frem på profilen din.</string>

    <string name="BecomeASustainerFragment__get_badges">Få merker på profilen din ved å støtte Signal.</string>
    <string name="BecomeASustainerFragment__signal_is_a_non_profit">Signal er en ideell organisasjon uten annonsører og investorer som drives kun av folk som deg.</string>

    <!-- Button label for creating a donation -->
    <string name="ManageDonationsFragment__donate_to_signal">Gi penger til Signal</string>
    <!-- Heading for more area of manage subscriptions page -->
    <string name="ManageDonationsFragment__more">Mer</string>
    <!-- Heading for receipts area of manage subscriptions page -->
    <string name="ManageDonationsFragment__receipts">Kvitteringer</string>
    <!-- Heading for my subscription area of manage subscriptions page -->
    <string name="ManageDonationsFragment__my_support">Mine bidrag</string>
    <string name="ManageDonationsFragment__manage_subscription">Administrer abonnement</string>
    <!-- Label for Donation Receipts button -->
    <string name="ManageDonationsFragment__donation_receipts">Kvitteringer for pengebeløp</string>
    <string name="ManageDonationsFragment__badges">Merker</string>
    <string name="ManageDonationsFragment__subscription_faq">Vanlige spørsmål om abonnement</string>
    <string name="ManageDonationsFragment__error_getting_subscription">Kunne ikke finne abonnementet.</string>
    <!-- Preference heading for other ways to donate -->
    <string name="ManageDonationsFragment__other_ways_to_give">Andre måter å bidra på</string>
    <!-- Preference label to launch badge gifting -->
    <string name="ManageDonationsFragment__gift_a_badge">Gi et merke i gave</string>

    <string name="Boost__enter_custom_amount">Angi tilpasset beløp</string>
    <string name="Boost__one_time_contribution">Engangsbeløp</string>

    <string name="MySupportPreference__add_a_signal_boost">Legg til en Boost-gave i Signal</string>
    <string name="MySupportPreference__s_per_month">%1$s per måned</string>
    <string name="MySupportPreference__renews_s">Fornyes %1$s</string>
    <string name="MySupportPreference__processing_transaction">Transaksjonen behandles …</string>
    <!-- Displayed on "My Support" screen when user badge failed to be added to their account -->
    <string name="MySupportPreference__couldnt_add_badge_s">Kunne ikke legge til merket. %1$s</string>
    <string name="MySupportPreference__please_contact_support">Ta kontakt med kundestøtten vår.</string>

    <!-- Title of expiry sheet when boost badge falls off profile unexpectedly. -->
    <string name="ExpiredBadgeBottomSheetDialogFragment__boost_badge_expired">Boost-merket er utløpt</string>
    <!-- Displayed in the bottom sheet if a monthly donation badge unexpectedly falls off the user\'s profile -->
    <string name="ExpiredBadgeBottomSheetDialogFragment__monthly_donation_cancelled">Det månedlige pengebeløpet er stoppet</string>
    <!-- Displayed in the bottom sheet when a boost badge expires -->
    <string name="ExpiredBadgeBottomSheetDialogFragment__your_boost_badge_has_expired_and">Boost-merket ditt er utløpt og vises ikke lenger på profilen din.</string>
    <string name="ExpiredBadgeBottomSheetDialogFragment__you_can_reactivate">Du kan aktivere Boost-merket på nytt i 30 dager ved å gi et engangsbeløp til Signal.</string>
    <!-- Displayed when we do not think the user is a subscriber when their boost expires -->
    <string name="ExpiredBadgeBottomSheetDialogFragment__you_can_keep">Du kan fortsette å bruke Signal, men hvis du ønsker å støtte teknologi som er utviklet for deg, kan du bli en av våre støttespillere ved å gi et månedlig pengebeløp.</string>
    <string name="ExpiredBadgeBottomSheetDialogFragment__become_a_sustainer">Bli en støttespiller</string>
    <string name="ExpiredBadgeBottomSheetDialogFragment__add_a_boost">Legg til en Boost-gave</string>
    <string name="ExpiredBadgeBottomSheetDialogFragment__not_now">Ikke nå</string>
    <!-- Copy displayed when badge expires after user inactivity -->
    <string name="ExpiredBadgeBottomSheetDialogFragment__your_recurring_monthly_donation_was_automatically">Det månedlige pengebeløpet ditt ble automatisk avsluttet fordi du var inaktiv for lenge. %1$s-merket ditt vises ikke lenger på profilen din.</string>
    <!-- Copy displayed when badge expires after payment failure -->
    <string name="ExpiredBadgeBottomSheetDialogFragment__your_recurring_monthly_donation_was_canceled">Det månedlige pengebeløpet ditt ble avsluttet fordi vi ikke kunne behandle betalingen din. Merket ditt vises ikke lenger på profilen din.</string>
    <!-- Copy displayed when badge expires after a payment failure and we have a displayable charge failure reason -->
    <string name="ExpiredBadgeBottomSheetDialogFragment__your_recurring_monthly_donation_was_canceled_s">Det månedlige pengebeløpet ditt ble avsluttet. %1$s %2$s-merket ditt vises ikke lenger på profilen din.</string>
    <string name="ExpiredBadgeBottomSheetDialogFragment__you_can">Du kan fortsatt bruke Signal, men hvis du vil støtte appen og beholde merket ditt, må du fornye abonnementet nå.</string>
    <string name="ExpiredBadgeBottomSheetDialogFragment__renew_subscription">Forny abonnementet</string>
    <!-- Button label to send user to Google Pay website -->
    <string name="ExpiredBadgeBottomSheetDialogFragment__go_to_google_pay">Gå til Google Pay</string>

    <string name="CantProcessSubscriptionPaymentBottomSheetDialogFragment__cant_process_subscription_payment">Kunne ikke behandle abonnementsbetalingen</string>
    <string name="CantProcessSubscriptionPaymentBottomSheetDialogFragment__were_having_trouble">Vi har problemer med å behandle støttespiller-betalingen din. Pass på at betalingsmåten din er oppdatert. Oppdater den i Google Pay hvis ikke. Signal vil forsøke å behandle betalingen igjen om et par dager.</string>
    <string name="CantProcessSubscriptionPaymentBottomSheetDialogFragment__dont_show_this_again">Ikke vis dette igjen</string>

    <string name="Subscription__please_contact_support_for_more_information">Ta kontakt med kundestøtten vår for å få mer informasjon.</string>
    <string name="Subscription__contact_support">Kontakt brukerstøtte</string>
    <string name="Subscription__get_a_s_badge">Få et %1$s-merke</string>

    <string name="SubscribeFragment__processing_payment">Behandler betaling …</string>
    <!-- Displayed in notification when user payment fails to process on Stripe -->
    <string name="DonationsErrors__error_processing_payment">Feil ved behandling av betaling</string>
    <!-- Displayed on "My Support" screen when user subscription payment method failed. -->
    <string name="DonationsErrors__error_processing_payment_s">Feil ved behandling av betaling. %1$s</string>
    <string name="DonationsErrors__your_badge_could_not_be_added">Merket kunne ikke legges til i kontoen din, men du kan ha blitt belastet. Ta kontakt med brukerstøtten vår.</string>
    <string name="DonationsErrors__your_payment">Betalingen kunne ikke behandles, og kontoen din har ikke blitt belastet. Prøv igjen.</string>
    <string name="DonationsErrors__still_processing">Under behandling</string>
    <string name="DonationsErrors__couldnt_add_badge">Kunne ikke legge til merket</string>
    <!-- Displayed when badge credential couldn\'t be verified -->
    <string name="DonationsErrors__failed_to_validate_badge">Kunne ikke bekrefte merket</string>
    <!-- Displayed when badge credential couldn\'t be verified -->
    <string name="DonationsErrors__could_not_validate">Kunne ikke bekrefte svaret fra serveren. Ta kontakt med kundestøtten vår.</string>
    <!-- Displayed as title when some generic error happens during gift badge sending -->
    <string name="DonationsErrors__failed_to_send_gift_badge">Kunne ikke sende gavemerket</string>
    <!-- Displayed as message when some generic error happens during gift badge sending -->
    <string name="DonationsErrors__could_not_send_gift_badge">Kunne ikke sende gavemerket. Ta kontakt med brukerstøtten vår.</string>
    <string name="DonationsErrors__your_badge_could_not">Merket kunne ikke legges til i kontoen din, men du kan ha blitt belastet. Ta kontakt med brukerstøtten vår.</string>
    <string name="DonationsErrors__your_payment_is_still">Betalingen behandles fremdeles. Dette kan ta et par minutter avhengig av internettilkoblingen din.</string>
    <string name="DonationsErrors__google_pay_unavailable">Google Pay er ikke tilgjengelig</string>
    <string name="DonationsErrors__you_have_to_set_up_google_pay_to_donate_in_app">Du har koblet til Google Pay for å gi penger i appen.</string>
    <string name="DonationsErrors__failed_to_cancel_subscription">Kunne ikke avslutte abonnementet</string>
    <string name="DonationsErrors__subscription_cancellation_requires_an_internet_connection">Du må være koblet til internett for å kunne avslutte abonnementet.</string>
    <string name="ViewBadgeBottomSheetDialogFragment__your_device_doesn_t_support_google_pay_so_you_can_t_subscribe_to_earn_a_badge_you_can_still_support_signal_by_making_a_donation_on_our_website">Enheten din støtter ikke Google Pay, så du kan ikke abonnere for å få et merke. Du kan fremdeles støtte Signal ved å gi et pengebeløp via nettsiden vår.</string>
    <string name="NetworkFailure__network_error_check_your_connection_and_try_again">Nettverksfeil. Sjekk internettilkoblingen din og prøv igjen.</string>
    <string name="NetworkFailure__retry">Prøv på nytt</string>
    <!-- Displayed as a dialog title when the selected recipient for a gift doesn\'t support gifting -->
    <string name="DonationsErrors__cant_send_gift">Kan ikke sende gaven</string>
    <!-- Displayed as a dialog message when the selected recipient for a gift doesn\'t support gifting -->
    <string name="DonationsErrors__target_does_not_support_gifting">Denne mottakeren bruker en versjon av Signal som ikke inkluderer gavemerker. Hvis vedkommende oppdaterer til den nyeste versjonen, kan han eller hun motta gaver.</string>
    <!-- Displayed as a dialog title when the user\'s profile could not be fetched, likely due to lack of internet -->
    <string name="DonationsErrors__couldnt_send_gift">Kunne ikke sende gaven</string>
    <!-- Displayed as a dialog message when the user\'s profile could not be fetched, likely due to lack of internet -->
    <string name="DonationsErrors__please_check_your_network_connection">Gaven kunne ikke sendes på grunn av en nettverksfeil. Sjekk internettilkoblingen og prøv igjen.</string>

    <!-- Gift message view title -->
    <string name="GiftMessageView__gift_badge">Gavemerke</string>
    <!-- Gift message view expiry information -->
    <plurals name="GiftMessageView__lasts_for_d_months">
        <item quantity="one">Utløper om %1$d måned</item>
        <item quantity="other">Utløper om %1$d måneder</item>
    </plurals>
    <!-- Gift badge redeem action label -->
    <string name="GiftMessageView__redeem">Løs inn</string>
    <!-- Gift badge view action label -->
    <string name="GiftMessageView__view">Vis</string>
    <!-- Gift badge redeeming action label -->
    <string name="GiftMessageView__redeeming">Løser inn …</string>
    <!-- Gift badge redeemed label -->
    <string name="GiftMessageView__redeemed">Innløst</string>

    <string name="Boost__thank_you_for_your_donation" translatable="false">Thank you for your donation. Your contribution helps fuel the mission of developing open source privacy technology that protects free expression and enables secure global communication for millions around the world. Signal Technology Foundation is a tax-exempt nonprofit organization in the United States under section 501c3 of the Internal Revenue Code. Our Federal Tax ID is 82-4506840. No goods or services were provided in exchange for this donation. Please retain this receipt for your tax records.</string>

    <!-- Stripe decline code generic_failure -->
    <string name="DeclineCode__try_another_payment_method_or_contact_your_bank">Prøv en annen betalingsmåte, eller ta kontakt med banken din for å få mer informasjon.</string>
    <!-- Stripe decline code verify on Google Pay and try again -->
    <string name="DeclineCode__verify_your_payment_method_is_up_to_date_in_google_pay_and_try_again">Sjekk at betalingsmåten din er oppdatert i Google Pay og prøv igjen.</string>
    <!-- Stripe decline code learn more action label -->
    <string name="DeclineCode__learn_more">Lær mer</string>
    <!-- Stripe decline code contact issuer -->
    <string name="DeclineCode__verify_your_payment_method_is_up_to_date_in_google_pay_and_try_again_if_the_problem">Sjekk at betalingsmåten din er oppdatert i Google Pay og prøv igjen. Kontakt banken din hvis problemet vedvarer.</string>
    <!-- Stripe decline code purchase not supported -->
    <string name="DeclineCode__your_card_does_not_support_this_type_of_purchase">Betalingskortet ditt kan ikke brukes til denne typen kjøp. Prøv en annen betalingsmåte.</string>
    <!-- Stripe decline code your card has expired -->
    <string name="DeclineCode__your_card_has_expired">Betalingskortet ditt er utløpt. Oppdater betalingsmåten din i Google Pay og prøv igjen.</string>
    <!-- Stripe decline code go to google pay action label -->
    <string name="DeclineCode__go_to_google_pay">Gå til Google Pay</string>
    <!-- Stripe decline code incorrect card number -->
    <string name="DeclineCode__your_card_number_is_incorrect">Kortnummeret stemmer ikke. Oppdater det i Google Pay og prøv på nytt.</string>
    <!-- Stripe decline code incorrect cvc -->
    <string name="DeclineCode__your_cards_cvc_number_is_incorrect">Kortets CVC-nummer stemmer ikke. Oppdater det i Google Pay og prøv på nytt.</string>
    <!-- Stripe decline code insufficient funds -->
    <string name="DeclineCode__your_card_does_not_have_sufficient_funds">Betalingskortet ditt har ikke dekning til å gjennomføre dette kjøpet. Prøv en annen betalingsmåte.</string>
    <!-- Stripe decline code incorrect expiration month -->
    <string name="DeclineCode__the_expiration_month">Utløpsmåneden for betalingsmåten din stemmer ikke. Oppdater den i Google Pay og prøv på nytt.</string>
    <!-- Stripe decline code incorrect expiration year -->
    <string name="DeclineCode__the_expiration_year">Utløpsåret for betalingsmåten din stemmer ikke. Oppdater det i Google Pay og prøv på nytt.</string>
    <!-- Stripe decline code issuer not available -->
    <string name="DeclineCode__try_completing_the_payment_again">Prøv å gjennomføre betalingen igjen, eller ta kontakt med banken din for å få mer informasjon.</string>
    <!-- Stripe decline code processing error -->
    <string name="DeclineCode__try_again">Prøv igjen, eller ta kontakt med banken din for å få mer informasjon.</string>

    <!-- Title of create notification profile screen -->
    <string name="EditNotificationProfileFragment__name_your_profile">Gi et navn til profilen din</string>
    <!-- Hint text for create/edit notification profile name -->
    <string name="EditNotificationProfileFragment__profile_name">Profil navn</string>
    <!-- Name has a max length, this shows how many characters are used out of the max -->
    <string name="EditNotificationProfileFragment__count">%1$d/%2$d</string>
    <!-- Call to action button to continue to the next step -->
    <string name="EditNotificationProfileFragment__next">Neste</string>
    <!-- Call to action button once the profile is named to create the profile and continue to the customization steps -->
    <string name="EditNotificationProfileFragment__create">Opprett</string>
    <!-- Call to action button once the profile name is edited -->
    <string name="EditNotificationProfileFragment__save">Lagre</string>
    <!-- Title of edit notification profile screen -->
    <string name="EditNotificationProfileFragment__edit_this_profile">Rediger denne profilen</string>
    <!-- Error message shown when attempting to create or edit a profile name to an existing profile name -->
    <string name="EditNotificationProfileFragment__a_profile_with_this_name_already_exists">En profil med dette navnet finnes allerede</string>
    <!-- Preset selectable name for a profile name, shown as list in edit/create screen -->
    <string name="EditNotificationProfileFragment__work">Arbeid</string>
    <!-- Preset selectable name for a profile name, shown as list in edit/create screen -->
    <string name="EditNotificationProfileFragment__sleep">Sover</string>
    <!-- Preset selectable name for a profile name, shown as list in edit/create screen -->
    <string name="EditNotificationProfileFragment__driving">Kjører</string>
    <!-- Preset selectable name for a profile name, shown as list in edit/create screen -->
    <string name="EditNotificationProfileFragment__downtime">Nedetid</string>
    <!-- Preset selectable name for a profile name, shown as list in edit/create screen -->
    <string name="EditNotificationProfileFragment__focus">Fokusert</string>
    <!-- Error message shown when attempting to next/save without a profile name -->
    <string name="EditNotificationProfileFragment__profile_must_have_a_name">Må ha et navn</string>

    <!-- Title for add recipients to notification profile screen in create flow -->
    <string name="AddAllowedMembers__allowed_notifications">Tillatte varsler</string>
    <!-- Description of what the user should be doing with this screen -->
    <string name="AddAllowedMembers__add_people_and_groups_you_want_notifications_and_calls_from_when_this_profile_is_on">Legg til personer og grupper som du ønsker å motta varsler og anrop fra når denne profilen er aktiv</string>
    <!-- Button text that launches the contact picker to select from -->
    <string name="AddAllowedMembers__add_people_or_groups">Legg til personer eller grupper</string>

    <!-- Call to action button on contact picker for adding to profile -->
    <string name="SelectRecipientsFragment__add">Legg til</string>

    <!-- Notification profiles home fragment, shown when no profiles have been created yet -->
    <string name="NotificationProfilesFragment__create_a_profile_to_receive_notifications_and_calls_only_from_the_people_and_groups_you_want_to_hear_from">Lag en profil for å motta varsler og anrop fra bare de personene og gruppene du ønsker å høre fra.</string>
    <!-- Header shown above list of all notification profiles -->
    <string name="NotificationProfilesFragment__profiles">Profiler</string>
    <!-- Button that starts the create new notification profile flow -->
    <string name="NotificationProfilesFragment__new_profile">Ny profil</string>
    <!-- Profile active status, indicating the current profile is on for an unknown amount of time -->
    <string name="NotificationProfilesFragment__on">På</string>

    <!-- Button use to permanently delete a notification profile -->
    <string name="NotificationProfileDetails__delete_profile">Slett profil</string>
    <!-- Snakbar message shown when removing a recipient from a profile -->
    <string name="NotificationProfileDetails__s_removed">«%1$s» er fjernet.</string>
    <!-- Snackbar button text that will undo the recipient remove -->
    <string name="NotificationProfileDetails__undo">Angre</string>
    <!-- Dialog message shown to confirm deleting a profile -->
    <string name="NotificationProfileDetails__permanently_delete_profile">Slette profilen permanent?</string>
    <!-- Dialog button to delete profile -->
    <string name="NotificationProfileDetails__delete">Slett</string>
    <!-- Title/accessibility text for edit icon to edit profile emoji/name -->
    <string name="NotificationProfileDetails__edit_notification_profile">Endre varslingsprofilen</string>
    <!-- Schedule description if all days are selected -->
    <string name="NotificationProfileDetails__everyday">Alle dager</string>
    <!-- Profile status on if it is the active profile -->
    <string name="NotificationProfileDetails__on">På</string>
    <!-- Profile status on if it is not the active profile -->
    <string name="NotificationProfileDetails__off">Av</string>
    <!-- Description of hours for schedule (start to end) times -->
    <string name="NotificationProfileDetails__s_to_s">%1$s til %2$s</string>
    <!-- Section header for exceptions to the notification profile -->
    <string name="NotificationProfileDetails__exceptions">Unntak</string>
    <!-- Profile exception to allow all calls through the profile restrictions -->
    <string name="NotificationProfileDetails__allow_all_calls">Tillat alle anrop</string>
    <!-- Profile exception to allow all @mentions through the profile restrictions -->
    <string name="NotificationProfileDetails__notify_for_all_mentions">Varsle meg om alle omtaler</string>
    <!-- Section header for showing schedule information -->
    <string name="NotificationProfileDetails__schedule">Timeplan</string>
    <!-- If member list is long, will truncate the list and show an option to then see all when tapped -->
    <string name="NotificationProfileDetails__see_all">Se alle</string>

    <!-- Title for add schedule to profile in create flow -->
    <string name="EditNotificationProfileSchedule__add_a_schedule">Legg til en timeplan</string>
    <!-- Descriptor text indicating what the user can do with this screen -->
    <string name="EditNotificationProfileSchedule__set_up_a_schedule_to_enable_this_notification_profile_automatically">Lag en timeplan for å slå på denne varslingsprofilen automatisk.</string>
    <!-- Text shown next to toggle switch to enable/disable schedule -->
    <string name="EditNotificationProfileSchedule__schedule">Timeplan</string>
    <!-- Label for showing the start time for the schedule -->
    <string name="EditNotificationProfileSchedule__start">Start</string>
    <!-- Label for showing the end time for the schedule -->
    <string name="EditNotificationProfileSchedule__end">Avslutt</string>
    <!-- First letter of Sunday -->
    <string name="EditNotificationProfileSchedule__sunday_first_letter">S</string>
    <!-- First letter of Monday -->
    <string name="EditNotificationProfileSchedule__monday_first_letter">M</string>
    <!-- First letter of Tuesday -->
    <string name="EditNotificationProfileSchedule__tuesday_first_letter">T</string>
    <!-- First letter of Wednesday -->
    <string name="EditNotificationProfileSchedule__wednesday_first_letter">O</string>
    <!-- First letter of Thursday -->
    <string name="EditNotificationProfileSchedule__thursday_first_letter">T</string>
    <!-- First letter of Friday -->
    <string name="EditNotificationProfileSchedule__friday_first_letter">F</string>
    <!-- First letter of Saturday -->
    <string name="EditNotificationProfileSchedule__saturday_first_letter">L</string>
    <!-- Title of select time dialog shown when setting start time for schedule -->
    <string name="EditNotificationProfileSchedule__set_start_time">Velg starttid</string>
    <!-- Title of select time dialog shown when setting end time for schedule -->
    <string name="EditNotificationProfileSchedule__set_end_time">Velg sluttid</string>
    <!-- If in edit mode, call to action button text show to save schedule to profile -->
    <string name="EditNotificationProfileSchedule__save">Lagre</string>
    <!-- If in create mode, call to action button text to show to skip enabling a schedule -->
    <string name="EditNotificationProfileSchedule__skip">Hopp over</string>
    <!-- If in create mode, call to action button text to show to use the enabled schedule and move to the next screen -->
    <string name="EditNotificationProfileSchedule__next">Neste</string>
    <!-- Error message shown if trying to save/use a schedule with no days selected -->
    <string name="EditNotificationProfileSchedule__schedule_must_have_at_least_one_day">Timeplanen må ha minst én dag</string>

    <!-- Title for final screen shown after completing a profile creation -->
    <string name="NotificationProfileCreated__profile_created">Profilen er opprettet</string>
    <!-- Call to action button to press to close the created screen and move to the profile details screen -->
    <string name="NotificationProfileCreated__done">Ferdig</string>
    <!-- Descriptor text shown to indicate how to manually turn a profile on/off -->
    <string name="NotificationProfileCreated__you_can_turn_your_profile_on_or_off_manually_via_the_menu_on_the_chat_list">Du kan slå profilen din av og på manuelt via menyen i samtalelisten.</string>
    <!-- Descriptor text shown to indicate you can add a schedule later since you did not add one during create flow -->
    <string name="NotificationProfileCreated__add_a_schedule_in_settings_to_automate_your_profile">Legg til en timeplan under Innstillinger for å automatisere profilen din.</string>
    <!-- Descriptor text shown to indicate your profile will follow the schedule set during create flow -->
    <string name="NotificationProfileCreated__your_profile_will_turn_on_and_off_automatically_according_to_your_schedule">Profilstatusen din vil endre seg automatisk etter timeplanen din.</string>

    <!-- Button text shown in profile selection bottom sheet to create a new profile -->
    <string name="NotificationProfileSelection__new_profile">Ny profil</string>
    <!-- Manual enable option to manually enable a profile for 1 hour -->
    <string name="NotificationProfileSelection__for_1_hour">I 1 time</string>
    <!-- Manual enable option to manually enable a profile until a set time (currently 6pm or 8am depending on what is next) -->
    <string name="NotificationProfileSelection__until_s">Frem til %1$s</string>
    <!-- Option to view profile details -->
    <string name="NotificationProfileSelection__view_settings">Se innstillinger</string>
    <!-- Descriptor text indicating how long a profile will be on when there is a time component associated with it -->
    <string name="NotificationProfileSelection__on_until_s">Aktiv frem til %1$s</string>

    <!-- Displayed in a toast when we fail to open the ringtone picker -->
    <string name="NotificationSettingsFragment__failed_to_open_picker">Kunne ikke åpne velgeren.</string>

    <!-- Description shown for the Signal Release Notes channel -->
    <string name="ReleaseNotes__signal_release_notes_and_news">Merknader og nyheter fra Signal</string>

    <!-- Donation receipts activity title -->
    <string name="DonationReceiptListFragment__all_activity">All aktivitet</string>
    <!-- Donation receipts all tab label -->
    <string name="DonationReceiptListFragment__all">Alle</string>
    <!-- Donation receipts recurring tab label -->
    <string name="DonationReceiptListFragment__recurring">Månedlig</string>
    <!-- Donation receipts one-time tab label -->
    <string name="DonationReceiptListFragment__one_time">Engangsbeløp</string>
    <!-- Donation receipts gift tab label -->
    <string name="DonationReceiptListFragment__gift">Gave</string>
    <!-- Donation receipts boost row label -->
    <string name="DonationReceiptListFragment__boost">Boost</string>
    <!-- Donation receipts details title -->
    <string name="DonationReceiptDetailsFragment__details">Detaljer</string>
    <!-- Donation receipts donation type heading -->
    <string name="DonationReceiptDetailsFragment__donation_type">Type pengebeløp</string>
    <!-- Donation receipts date paid heading -->
    <string name="DonationReceiptDetailsFragment__date_paid">Betalingsdato</string>
    <!-- Donation receipts share PNG -->
    <string name="DonationReceiptDetailsFragment__share_receipt">Del kvittering</string>
    <!-- Donation receipts list end note -->
    <string name="DonationReceiptListFragment__if_you_have">Kvitteringer for tidligere pengebeløp vil ikke være tilgjengelig hvis du har installert Signal-appen på nytt.</string>
    <!-- Donation receipts document title -->
    <string name="DonationReceiptDetailsFragment__donation_receipt">Kvittering for pengebeløp</string>
    <!-- Donation receipts amount title -->
    <string name="DonationReceiptDetailsFragment__amount">Beløp</string>
    <!-- Donation receipts thanks -->
    <string name="DonationReceiptDetailsFragment__thank_you_for_supporting">Takk for at du støtter Signal. Bidraget ditt hjelper oss i kampen for å utvikle personvernsteknologi med åpen kilde som gjør det mulig å kommunisere fritt og trygt for millioner av mennesker over hele verden. Ta vare på denne kvitteringen for skatteoppgjøret ditt hvis du er bosatt i USA. Signal Technology Foundation er en ideell organisasjon som er fritatt skatt i USA under avsnitt 501c3 i den amerikanske skatteloven. Vårt nasjonale skattenummer er 82-4506840.</string>
    <!-- Donation receipt type -->
    <string name="DonationReceiptDetailsFragment__s_dash_s">%1$s – %2$s</string>
    <!-- Donation reciepts screen empty state title -->
    <string name="DonationReceiptListFragment__no_receipts">Ingen kvitteringer</string>

    <!-- region "Stories Tab" -->

    <!-- Label for Chats tab in home app screen -->
    <string name="ConversationListTabs__chats">Samtaler</string>
    <!-- Label for Stories tab in home app screen -->
    <string name="ConversationListTabs__stories">Storyer</string>
    <!-- String for counts above 99 in conversation list tabs -->
    <string name="ConversationListTabs__99p">99+</string>
    <!-- Menu item on stories landing page -->
    <string name="StoriesLandingFragment__story_privacy">Personvern for storyer</string>
    <!-- Title for "My Stories" row item in Stories landing page -->
    <string name="StoriesLandingFragment__my_stories">Mine storyer</string>
    <!-- Subtitle for "My Stories" row item when user has not added stories -->
    <string name="StoriesLandingFragment__tap_to_add">Trykk for å legge til</string>
    <!-- Displayed when there are no stories to display -->
    <string name="StoriesLandingFragment__no_recent_updates_to_show_right_now">Ingen nylige oppdateringer å vise.</string>
    <!-- Context menu option to hide a story -->
    <string name="StoriesLandingItem__hide_story">Skjul story</string>
    <!-- Context menu option to unhide a story -->
    <string name="StoriesLandingItem__unhide_story">Se story</string>
    <!-- Context menu option to forward a story -->
    <string name="StoriesLandingItem__forward">Videresend</string>
    <!-- Context menu option to share a story -->
    <string name="StoriesLandingItem__share">Del …</string>
    <!-- Context menu option to go to story chat -->
    <string name="StoriesLandingItem__go_to_chat">Gå til samtale</string>
    <!-- Context menu option to go to story info -->
    <string name="StoriesLandingItem__info">Info</string>
    <!-- Label when a story is pending sending -->
    <string name="StoriesLandingItem__sending">Sender…</string>
    <!-- Label when multiple stories are pending sending -->
    <string name="StoriesLandingItem__sending_d">Sender %1$d …</string>
    <!-- Label when a story fails to send due to networking -->
    <string name="StoriesLandingItem__send_failed">Sending feilet</string>
    <!-- Label when a story fails to send due to identity mismatch -->
    <string name="StoriesLandingItem__partially_sent">Delvis sendt</string>
    <!-- Status label when a story fails to send indicating user action to retry -->
    <string name="StoriesLandingItem__tap_to_retry">Trykk for å prøve igjen</string>
    <!-- Title of dialog confirming decision to hide a story -->
    <string name="StoriesLandingFragment__hide_story">Vil du skjule storyen?</string>
    <!-- Message of dialog confirming decision to hide a story -->
    <string name="StoriesLandingFragment__new_story_updates">Nye oppdateringer av storyer fra %1$s vises ikke øverst på listen over storyer lenger.</string>
    <!-- Positive action of dialog confirming decision to hide a story -->
    <string name="StoriesLandingFragment__hide">Skjul</string>
    <!-- Displayed in Snackbar after story is hidden -->
    <string name="StoriesLandingFragment__story_hidden">Storyen er skjult</string>
    <!-- Section header for hidden stories -->
    <string name="StoriesLandingFragment__hidden_stories">Skjulte storyer</string>
    <!-- Displayed on each sent story under My Stories -->
    <plurals name="MyStories__d_views">
        <item quantity="one">Sett av %1$d</item>
        <item quantity="other">Sett av %1$d</item>
    </plurals>
    <!-- Forward story label, displayed in My Stories context menu -->
    <string name="MyStories_forward">Videresend</string>
    <!-- Label for stories for a single user. Format is {given name}\'s Story -->
    <string name="MyStories__ss_story">Story fra %1$s</string>
    <!-- Title of dialog to confirm deletion of story -->
    <string name="MyStories__delete_story">Vil du slette storyen?</string>
    <!-- Message of dialog to confirm deletion of story -->
    <string name="MyStories__this_story_will_be_deleted">Dette vil slette storyen for deg og alle du har delt den med.</string>
    <!-- Toast shown when story media cannot be saved -->
    <string name="MyStories__unable_to_save">Kunne ikke lagre</string>
    <!-- Displayed at bottom of story viewer when current item has views -->
    <plurals name="StoryViewerFragment__d_views">
        <item quantity="one">Sett av %1$d</item>
        <item quantity="other">Sett av %1$d</item>
    </plurals>
    <!-- Displayed at bottom of story viewer when current item has replies -->
    <plurals name="StoryViewerFragment__d_replies">
        <item quantity="one">%1$d svar</item>
        <item quantity="other">%1$d svar</item>
    </plurals>
    <!-- Used when view receipts are disabled -->
    <string name="StoryViewerPageFragment__views_off">Visninger er slått av</string>
    <!-- Used to join views and replies when both exist on a story item -->
    <string name="StoryViewerFragment__s_s">%1$s %2$s</string>
    <!-- Displayed when viewing a post you sent -->
    <string name="StoryViewerPageFragment__you">Deg</string>
    <!-- Displayed when viewing a post displayed to a group -->
    <string name="StoryViewerPageFragment__s_to_s">%1$s til %2$s</string>
    <!-- Displayed when viewing a post from another user with no replies -->
    <string name="StoryViewerPageFragment__reply">Svar</string>
    <!-- Displayed when viewing a post that has failed to send to some users -->
    <string name="StoryViewerPageFragment__partially_sent">Delvis sendt. Trykk for detaljer.</string>
    <!-- Displayed when viewing a post that has failed to send -->
    <string name="StoryViewerPageFragment__send_failed">Sending mislyktes. Trykk for å prøve igjen.</string>
    <!-- Label for the reply button in story viewer, which will launch the group story replies bottom sheet. -->
    <string name="StoryViewerPageFragment__reply_to_group">Svar til gruppen</string>
    <!-- Displayed when a story has no views -->
    <string name="StoryViewsFragment__no_views_yet">Ingen visninger ennå</string>
    <!-- Displayed when user has disabled receipts -->
    <string name="StoryViewsFragment__enable_view_receipts_to_see_whos_viewed_your_story">Enable view receipts to see who\'s viewed your stories.</string>
    <!-- Button label displayed when user has disabled receipts -->
    <string name="StoryViewsFragment__go_to_settings">Gå til innstillinger</string>
    <!-- Dialog action to remove viewer from a story -->
    <string name="StoryViewsFragment__remove">Fjern</string>
    <!-- Dialog title when removing a viewer from a story -->
    <string name="StoryViewsFragment__remove_viewer">Fjerne seer?</string>
    <!-- Dialog message when removing a viewer from a story -->
    <string name="StoryViewsFragment__s_will_still_be_able">%1$s vil fremdeles se dette innlegget, men ikke fremtidige innlegg du deler med %2$s.</string>
    <!-- Story View context menu action to remove them from a story -->
    <string name="StoryViewItem__remove_viewer">Fjern seer</string>
    <!-- Displayed when a story has no replies yet -->
    <string name="StoryGroupReplyFragment__no_replies_yet">Ingen svar ennå</string>
    <!-- Displayed when no longer a group member -->
    <string name="StoryGroupReplyFragment__you_cant_reply">Du kan ikke svare på denne storyen fordi du ikke er medlem av denne gruppen lenger.</string>
    <!-- Displayed for each user that reacted to a story when viewing replies -->
    <string name="StoryGroupReactionReplyItem__reacted_to_the_story">Reagerte på storyen</string>
    <!-- Label for story views tab -->
    <string name="StoryViewsAndRepliesDialogFragment__views">Visninger</string>
    <!-- Label for story replies tab -->
    <string name="StoryViewsAndRepliesDialogFragment__replies">Svar</string>
    <!-- Description of action for reaction button -->
    <string name="StoryReplyComposer__react_to_this_story">Reager på denne storyen</string>
    <!-- Displayed when the user is replying privately to someone who replied to one of their stories -->
    <string name="StoryReplyComposer__replying_privately_to_s">Svarer i privat melding til %1$s</string>
    <!-- Context menu item to privately reply to a story response -->
    <string name="StoryGroupReplyItem__private_reply">Privat svar</string>
    <!-- Context menu item to copy a story response -->
    <string name="StoryGroupReplyItem__copy">Kopier</string>
    <!-- Context menu item to delete a story response -->
    <string name="StoryGroupReplyItem__delete">Slett</string>
    <!-- Page title for My Story options -->
    <string name="MyStorySettingsFragment__my_story">Min story</string>
    <!-- Number of total signal connections displayed in "All connections" row item -->
    <plurals name="MyStorySettingsFragment__viewers">
        <item quantity="one">Sett av %1$d</item>
        <item quantity="other">Sett av %1$d</item>
    </plurals>
    <!-- Button on all signal connections row to view all signal connections. Please keep as short as possible. -->
    <string name="MyStorySettingsFragment__view">Vis</string>
    <!-- Section heading for story visibility -->
    <string name="MyStorySettingsFragment__who_can_view_this_story">Disse kan se denne storyen</string>
    <!-- Clickable option for selecting people to hide your story from -->
    <string name="MyStorySettingsFragment__hide_story_from">Skjul story for</string>
    <!-- Privacy setting title for sending stories to all your signal connections -->
    <string name="MyStorySettingsFragment__all_signal_connections">Alle kontakter på Signal</string>
    <!-- Privacy setting description for sending stories to all your signal connections -->
    <string name="MyStorySettingsFragment__share_with_all_connections">Del med alle på kontaktlisten</string>
    <!-- Privacy setting title for sending stories to all except the specified connections -->
    <string name="MyStorySettingsFragment__all_except">Alle unntatt …</string>
    <!-- Privacy setting description for sending stories to all except the specified connections -->
    <string name="MyStorySettingsFragment__hide_your_story_from_specific_people">Skjul storyen din for utvalgte personer</string>
    <!-- Summary of clickable option displaying how many people you have excluded from your story -->
    <plurals name="MyStorySettingsFragment__d_people_excluded">
        <item quantity="one">%1$d person er ekskludert</item>
        <item quantity="other">%1$d personer er ekskludert</item>
    </plurals>
    <!-- Privacy setting title for only sharing your story with specified connections -->
    <string name="MyStorySettingsFragment__only_share_with">Del kun med …</string>
    <!-- Privacy setting description for only sharing your story with specified connections -->
    <string name="MyStorySettingsFragment__only_share_with_selected_people">Del kun med utvalgte personer</string>
    <!-- Summary of clickable option displaying how many people you have included to send to in your story -->
    <plurals name="MyStorySettingsFragment__d_people">
        <item quantity="one">%1$d person</item>
        <item quantity="other">%1$d personer</item>
    </plurals>
    <!-- My story privacy fine print about what the privacy settings are for -->
    <string name="MyStorySettingsFragment__choose_who_can_view_your_story">Velg hvem som kan se storyen din. Dette vil ikke påvirke storyer som du allerede har delt.</string>
    <!-- Section header for options related to replies and reactions -->
    <string name="MyStorySettingsFragment__replies_amp_reactions">Svar og reaksjoner</string>
    <!-- Switchable option for allowing replies and reactions on your stories -->
    <string name="MyStorySettingsFragment__allow_replies_amp_reactions">Tillat svar og reaksjoner</string>
    <!-- Summary for switchable option allowing replies and reactions on your story -->
    <string name="MyStorySettingsFragment__let_people_who_can_view_your_story_react_and_reply">Gjør det mulig for de som kan se storyen din å reagere og svare</string>
    <!-- Signal connections bolded text in the Signal Connections sheet -->
    <string name="SignalConnectionsBottomSheet___signal_connections">Signal-kontakter</string>
    <!-- Displayed at the top of the signal connections sheet. Please remember to insert strong tag as required. -->
    <string name="SignalConnectionsBottomSheet__signal_connections_are_people">Signal-kontakter er personer som du stoler på, enten ved å:</string>
    <!-- Signal connections sheet bullet point 1 -->
    <string name="SignalConnectionsBottomSheet__starting_a_conversation">starte en ny samtale</string>
    <!-- Signal connections sheet bullet point 2 -->
    <string name="SignalConnectionsBottomSheet__accepting_a_message_request">godta en meldingsforespørsel</string>
    <!-- Signal connections sheet bullet point 3 -->
    <string name="SignalConnectionsBottomSheet__having_them_in_your_system_contacts">Ha dem i systemkontaktlisten din</string>
    <!-- Note at the bottom of the Signal connections sheet -->
    <string name="SignalConnectionsBottomSheet__your_connections_can_see_your_name">"Kontaktene dine kan se navnet og profilbildet ditt, i tillegg til det du deler på Min story, med mindre du skjuler det for dem."</string>
    <!-- Clickable option to add a viewer to a custom story -->
    <string name="PrivateStorySettingsFragment__add_viewer">Legg til seer</string>
    <!-- Clickable option to delete a custom story -->
    <string name="PrivateStorySettingsFragment__delete_custom_story">Slett egendefinert story</string>
    <!-- Dialog title when attempting to remove someone from a custom story -->
    <string name="PrivateStorySettingsFragment__remove_s">Vil du fjerne %1$s?</string>
    <!-- Dialog message when attempting to remove someone from a custom story -->
    <string name="PrivateStorySettingsFragment__this_person_will_no_longer">Denne personen kan ikke lenger se storyen din.</string>
    <!-- Positive action label when attempting to remove someone from a custom story -->
    <string name="PrivateStorySettingsFragment__remove">Fjern</string>
    <!-- Dialog title when deleting a custom story -->
    <string name="PrivateStorySettingsFragment__are_you_sure">Er du sikker?</string>
    <!-- Dialog message when deleting a custom story -->
    <string name="PrivateStorySettingsFragment__this_action_cannot">Dette kan ikke gjøres om.</string>
    <!-- Page title for editing a custom story name -->
    <string name="EditPrivateStoryNameFragment__edit_story_name">Endre navnet på storyen</string>
    <!-- Input field hint when editing a custom story name -->
    <string name="EditPrivateStoryNameFragment__story_name">Navn på story</string>
    <!-- Save button label when editing a custom story name -->
    <string name="EditPrivateStoryNameFragment__save">Lagre</string>
    <!-- Displayed in text post creator before user enters text -->
    <string name="TextStoryPostCreationFragment__tap_to_add_text">Trykk for å legge til tekst</string>
    <!-- Button label for changing font when creating a text post -->
    <string name="TextStoryPostTextEntryFragment__aa">Aa</string>
    <!-- Displayed in text post creator when prompting user to enter text -->
    <string name="TextStoryPostTextEntryFragment__add_text">Legg til tekst</string>
    <!-- Content description for \'done\' button when adding text to a story post -->
    <string name="TextStoryPostTextEntryFragment__done_adding_text">Tekst lagt til</string>
    <!-- Text label for media selection toggle -->
    <string name="MediaSelectionActivity__text">Tekst</string>
    <!-- Camera label for media selection toggle -->
    <string name="MediaSelectionActivity__camera">Kamera</string>
    <!-- Hint for entering a URL for a text post -->
    <string name="TextStoryPostLinkEntryFragment__type_or_paste_a_url">Skriv eller lim inn en nettadresse</string>
    <!-- Displayed prior to the user entering a URL for a text post -->
    <string name="TextStoryPostLinkEntryFragment__share_a_link_with_viewers_of_your_story">Del en lenke med de som ser storyen din</string>
    <!-- Hint text for searching for a story text post recipient. -->
    <string name="TextStoryPostSendFragment__search">Søk</string>
    <!-- Toast shown when an unexpected error occurs while sending a text story -->
    <string name="TextStoryPostSendFragment__an_unexpected_error_occurred_try_again">En ukjent feil oppstod</string>
    <!-- Toast shown when a trying to add a link preview to a text story post and the link/url is not valid (e.g., missing .com at the end) -->
    <string name="TextStoryPostSendFragment__please_enter_a_valid_link">Skriv inn en gyldig lenke.</string>
    <!-- Title for screen allowing user to exclude "My Story" entries from specific people -->
    <string name="ChangeMyStoryMembershipFragment__all_except">Alle unntatt …</string>
    <!-- Title for screen allowing user to only share "My Story" entries with specific people -->
    <string name="ChangeMyStoryMembershipFragment__only_share_with">Del kun med …</string>
    <!-- Done button label for hide story from screen -->
    <string name="HideStoryFromFragment__done">Ferdig</string>
    <!-- Dialog title for removing a group story -->
    <string name="StoryDialogs__remove_group_story">Vil du fjerne gruppestoryen?</string>
    <!-- Dialog message for removing a group story -->
    <string name="StoryDialogs__s_will_be_removed">«%1$s» fjernes.</string>
    <!-- Dialog positive action for removing a group story -->
    <string name="StoryDialogs__remove">Fjern</string>
    <!-- Dialog title for deleting a custom story -->
    <string name="StoryDialogs__delete_custom_story">Vil du slette den egendefinerte storyen?</string>
    <!-- Dialog message for deleting a custom story -->
    <string name="StoryDialogs__s_and_updates_shared">«%1$s» slettes, sammen med alle tilknyttede oppdateringer.</string>
    <!-- Dialog positive action for deleting a custom story -->
    <string name="StoryDialogs__delete">Slett</string>
    <!-- Dialog title for first time sending something to a beta story -->
    <string name="StoryDialogs__stories_is_available_to">Storyer er kun tilgjengelig for Signal beta-brukere.</string>
    <!-- Dialog message for first time sending something to a beta story -->
    <string name="StoryDialogs__if_you_share_a_story">Hvis du deler en story, vises den kun for personer som bruker Signal beta.</string>
    <!-- Dialog title for first time adding something to a story -->
    <string name="StoryDialogs__add_to_story_q">Vil du legge til i storyen?</string>
    <!-- Dialog message for first time adding something to a story -->
    <string name="StoryDialogs__adding_content">Signal-kontaktene dine kan se det du legger til i storyen din i 24 timer. Du kan velge hvem som kan se storyen din, i Innstillinger.</string>
    <!-- First time share to story dialog: Positive action to go ahead and add to story -->
    <string name="StoryDialogs__add_to_story">Legg til i story</string>
    <!-- First time share to story dialog: Neutral action to edit who can view "My Story" -->
    <string name="StoryDialogs__edit_viewers">Rediger seerlisten</string>
    <!-- Error message shown when a failure occurs during story send -->
    <string name="StoryDialogs__story_could_not_be_sent">Storyen kunne ikke sendes. Sjekk internettilkoblingen og prøv igjen.</string>
    <!-- Error message dialog button to resend a previously failed story send -->
    <string name="StoryDialogs__send">Send</string>
    <!-- Action button for turning off stories when stories are present on the device -->
    <string name="StoryDialogs__turn_off_and_delete">Slå av og slett</string>
    <!-- Privacy Settings toggle title for stories -->
    <string name="PrivacySettingsFragment__share_and_view_stories">Del og se storyer</string>
    <!-- Privacy Settings toggle summary for stories -->
    <string name="PrivacySettingsFragment__you_will_no_longer_be_able">Du kan ikke dele og se storyer når dette alternativet er slått av.</string>
    <!-- New story viewer selection screen title -->
    <string name="CreateStoryViewerSelectionFragment__choose_viewers">Velg seere</string>
    <!-- New story viewer selection action button label -->
    <string name="CreateStoryViewerSelectionFragment__next">Neste</string>
    <!-- New story viewer selection screen title as recipients are selected -->
    <plurals name="SelectViewersFragment__d_viewers">
        <item quantity="one">Sett av %1$d</item>
        <item quantity="other">Sett av %1$d</item>
    </plurals>
    <!-- Name story screen title -->
    <string name="CreateStoryWithViewersFragment__name_story">Gi navn til story</string>
    <!-- Name story screen note under text field -->
    <string name="CreateStoryWithViewersFragment__only_you_can">Navnet på storyen vises bare for deg.</string>
    <!-- Name story screen label hint -->
    <string name="CreateStoryWithViewersFragment__story_name_required">Navn på story (obligatorisk)</string>
    <!-- Name story screen viewers subheading -->
    <string name="CreateStoryWithViewersFragment__viewers">Seere</string>
    <!-- Name story screen create button label -->
    <string name="CreateStoryWithViewersFragment__create">Opprett</string>
    <!-- Name story screen error when save attempted with no label -->
    <string name="CreateStoryWithViewersFragment__this_field_is_required">Dette feltet er påkrevd.</string>
    <!-- Name story screen error when save attempted but label is duplicate -->
    <string name="CreateStoryWithViewersFragment__there_is_already_a_story_with_this_name">Det finnes allerede en story med dette navnet.</string>
    <!-- Text for select all action when editing recipients for a story -->
    <string name="BaseStoryRecipientSelectionFragment__select_all">Velg alle</string>
    <!-- Choose story type bottom sheet title -->
    <string name="ChooseStoryTypeBottomSheet__choose_your_story_type">Velg type story</string>
    <!-- Choose story type bottom sheet new story row title -->
    <string name="ChooseStoryTypeBottomSheet__new_custom_story">Ny egendefinert story</string>
    <!-- Choose story type bottom sheet new story row summary -->
    <string name="ChooseStoryTypeBottomSheet__visible_only_to">Kun synlig for utvalgte personer</string>
    <!-- Choose story type bottom sheet group story title -->
    <string name="ChooseStoryTypeBottomSheet__group_story">Gruppestory</string>
    <!-- Choose story type bottom sheet group story summary -->
    <string name="ChooseStoryTypeBottomSheet__share_to_an_existing_group">Del med en eksisterende gruppe</string>
    <!-- Choose groups bottom sheet title -->
    <string name="ChooseGroupStoryBottomSheet__choose_groups">Velg grupper</string>
    <!-- Displayed when copying group story reply text to clipboard -->
    <string name="StoryGroupReplyFragment__copied_to_clipboard">Kopiert til utklippstavle</string>
    <!-- Displayed in story caption when content is longer than 5 lines -->
    <string name="StoryViewerPageFragment__see_more">… Se mer</string>
    <!-- Displayed in toast after sending a direct reply -->
    <string name="StoryDirectReplyDialogFragment__sending_reply">Sender svaret …</string>
    <!-- Displayed in the viewer when a story is no longer available -->
    <string name="StorySlateView__this_story_is_no_longer_available">Denne storyen er ikke lenger tilgjengelig.</string>
    <!-- Displayed in the viewer when a story has permanently failed to download. -->
    <string name="StorySlateView__cant_download_story_s_will_need_to_share_it_again">Kunne ikke laste ned story. %1$s må dele den igjen.</string>
    <!-- Displayed in the viewer when the network is not available -->
    <string name="StorySlateView__no_internet_connection">Ingen internettilkobling</string>
    <!-- Displayed in the viewer when network is available but content could not be downloaded -->
    <string name="StorySlateView__couldnt_load_content">Kunne ikke laste inn innholdet</string>
    <!-- Toasted when the user externally shares to a text story successfully -->
    <string name="TextStoryPostCreationFragment__sent_story">Sendt story</string>
    <!-- Toasted when the user external share to a text story fails -->
    <string name="TextStoryPostCreationFragment__failed_to_send_story">Kunne ikke sende story</string>
    <!-- Displayed in a dialog to let the user select a given users story -->
    <string name="StoryDialogs__view_story">Se story</string>
    <!-- Displayed in a dialog to let the user select a given users profile photo -->
    <string name="StoryDialogs__view_profile_photo">Se profilbildet</string>

    <!-- Title for a notification at the bottom of the chat list suggesting that the user disable censorship circumvention because the service has become reachable -->
    <string name="TurnOffCircumventionMegaphone_turn_off_censorship_circumvention">Vil du slå av omgåelse av sensur?</string>
    <!-- Body for a notification at the bottom of the chat list suggesting that the user disable censorship circumvention because the service has become reachable -->
    <string name="TurnOffCircumventionMegaphone_you_can_now_connect_to_the_signal_service_directly">Nå kan du koble deg direkte til Signal og få en enda bedre brukeropplevelse.</string>
    <!-- Label for a button to dismiss a notification at the bottom of the chat list suggesting that the user disable censorship circumvention because the service has become reachable -->
    <string name="TurnOffCircumventionMegaphone_no_thanks">Nei takk</string>
    <!-- Label for a button in a notification at the bottom of the chat list to turn off censorship circumvention -->
    <string name="TurnOffCircumventionMegaphone_turn_off">Skru av</string>

    <!-- Conversation Item label for when you react to someone else\'s story -->
    <string name="ConversationItem__you_reacted_to_s_story">Du reagerte på storyen til %1$s</string>
    <!-- Conversation Item label for reactions to your story -->
    <string name="ConversationItem__reacted_to_your_story">Reagerte på storyen din</string>
    <!-- Conversation Item label for reactions to an unavailable story -->
    <string name="ConversationItem__reacted_to_a_story">Reagerte på en story</string>

    <!-- endregion -->
    <!-- Content description for expand contacts chevron -->
    <string name="ExpandModel__view_more">Se mer</string>
    <string name="StoriesLinkPopup__visit_link">Gå inn på lenken</string>

    <!-- Gift price and duration, formatted as: {price} dot {n} day duration -->
    <plurals name="GiftRowItem_s_dot_d_day_duration">
        <item quantity="one">%1$s · Varer i %2$d dag</item>
        <item quantity="other">%1$s · Varer i %2$d dager</item>
    </plurals>
    <!-- Tagline for gift row items -->
    <string name="GiftRowItem__send_a_gift_badge">Send et gavemerke</string>
    <!-- Headline text on start fragment for gifting a badge -->
    <string name="GiftFlowStartFragment__gift_a_badge">Gi et merke i gave</string>
    <!-- Description text on start fragment for gifting a badge -->
    <string name="GiftFlowStartFragment__gift_someone_a_badge">Gi noen et merke ved å gi et pengebeløp til Signal i denne personens navn. Personen du velger ut, får et merke som vedkommende kan vise frem på profilbildet sitt.</string>
    <!-- Action button label for start fragment for gifting a badge -->
    <string name="GiftFlowStartFragment__next">Neste</string>
    <!-- Title text on choose recipient page for badge gifting -->
    <string name="GiftFlowRecipientSelectionFragment__choose_recipient">Velg mottaker</string>
    <!-- Title text on confirm gift page -->
    <string name="GiftFlowConfirmationFragment__confirm_gift">Bekreft gaven</string>
    <!-- Heading text specifying who the gift will be sent to -->
    <string name="GiftFlowConfirmationFragment__send_to">Send til</string>
    <!-- Text explaining that gift will be sent to the chosen recipient -->
    <string name="GiftFlowConfirmationFragment__your_gift_will_be_sent_in">Gaven blir sendt i en privat melding til mottakeren. Skriv inn meldingen din nedenfor.</string>
    <!-- Text explaining that this gift is a one time donation -->
    <string name="GiftFlowConfirmationFragment__one_time_donation">Engangsbeløp</string>
    <!-- Hint for add message input -->
    <string name="GiftFlowConfirmationFragment__add_a_message">Legg til en melding</string>
    <!-- Displayed in the dialog while verifying the chosen recipient -->
    <string name="GiftFlowConfirmationFragment__verifying_recipient">Bekrefter mottaker …</string>
    <!-- Title for sheet shown when opening a redeemed gift -->
    <string name="ViewReceivedGiftBottomSheet__s_sent_you_a_gift">%1$s har sendt deg en gave</string>
    <!-- Title for sheet shown when opening a sent gift -->
    <string name="ViewSentGiftBottomSheet__thanks_for_your_support">Takk for støtten!</string>
    <!-- Description for sheet shown when opening a redeemed gift -->
    <string name="ViewReceivedGiftBottomSheet__youve_received_a_gift_badge">Du har fått et merke i gave fra %1$s! Vis frem merket på profilen din, og spre ordet om Signals støtteprogram.</string>
    <!-- Description for sheet shown when opening a sent gift -->
    <string name="ViewSentGiftBottomSheet__youve_gifted_a_badge">Du har gitt et merke i gave til %1$s. Når vedkommende godtar det, får han eller hun valget om å vise frem eller skjule merket.</string>
    <!-- Primary action for pending gift sheet to redeem badge now -->
    <string name="ViewReceivedGiftSheet__redeem">Løs inn</string>
    <!-- Primary action for pending gift sheet to redeem badge later -->
    <string name="ViewReceivedGiftSheet__not_now">Ikke nå</string>
    <!-- Dialog text while redeeming a gift -->
    <string name="ViewReceivedGiftSheet__redeeming_gift">Løser inn gaven …</string>
    <!-- Snackbar text when user presses "not now" on redemption sheet -->
    <string name="ConversationFragment__you_can_redeem_your_badge_later">Du kan løse inn merket ditt senere.</string>
    <!-- Description text in gift thanks sheet -->
    <string name="GiftThanksSheet__youve_gifted_a_badge_to_s">Du har gitt et merke i gave til %1$s. Når vedkommende godtar det, får han eller hun valget om å vise frem eller skjule merket.</string>
    <!-- Expired gift sheet title -->
    <string name="ExpiredGiftSheetConfiguration__your_gift_badge_has_expired">Gavemerket ditt er utløpt</string>
    <!-- Expired gift sheet top description text -->
    <string name="ExpiredGiftSheetConfiguration__your_gift_badge_has_expired_and_is">Gavemerket er utløpt og vises ikke lenger på profilen din.</string>
    <!-- Expired gift sheet bottom description text -->
    <string name="ExpiredGiftSheetConfiguration__to_continue">Hvis du vil fortsette å støtte teknologi som utvikles for deg, kan du bli en månedlig støttespiller.</string>
    <!-- Expired gift sheet make a monthly donation button -->
    <string name="ExpiredGiftSheetConfiguration__make_a_monthly_donation">Gi et månedlig pengebeløp</string>
    <!-- Expired gift sheet not now button -->
    <string name="ExpiredGiftSheetConfiguration__not_now">Ikke nå</string>
    <!-- My Story label designating that we will only share with the selected viewers. -->
    <string name="ContactSearchItems__only_share_with">Del kun med</string>
    <!-- Label under name for custom stories -->
    <plurals name="ContactSearchItems__custom_story_d_viewers">
        <item quantity="one">Egendefinert story · Sett av %1$d</item>
        <item quantity="other">Egendefinert story · Sett av %1$d</item>
    </plurals>
    <!-- Label under name for group stories -->
    <plurals name="ContactSearchItems__group_story_d_viewers">
        <item quantity="one">Gruppestory · Sett av %1$d</item>
        <item quantity="other">Gruppestory · Sett av %1$d</item>
    </plurals>
    <!-- Label under name for groups -->
    <plurals name="ContactSearchItems__group_d_members">
        <item quantity="one">%1$d medlem</item>
        <item quantity="other">%1$d medlemmer</item>
    </plurals>
    <!-- Label under name for my story -->
    <plurals name="ContactSearchItems__my_story_s_dot_d_viewers">
        <item quantity="one">%1$s · Sett av %2$d</item>
        <item quantity="other">%1$s · Sett av %2$d</item>
    </plurals>
    <!-- Label under name for My Story when first sending to my story -->
    <string name="ContactSearchItems__tap_to_choose_your_viewers">Trykk for å velge seerne dine</string>
    <!-- Label for context menu item to open story settings -->
    <string name="ContactSearchItems__story_settings">Innstillinger for story</string>
    <!-- Label for context menu item to remove a group story from contact results -->
    <string name="ContactSearchItems__remove_story">Fjern story</string>
    <!-- Label for context menu item to delete a custom story -->
    <string name="ContactSearchItems__delete_story">Slett story</string>
    <!-- Dialog title for removing a group story -->
    <string name="ContactSearchMediator__remove_group_story">Vil du fjerne gruppestoryen?</string>
    <!-- Dialog message for removing a group story -->
    <string name="ContactSearchMediator__this_will_remove">Dette vil fjerne storyen fra listen. Du kan fremdeles se de andre storyene fra denne gruppen.</string>
    <!-- Dialog action item for removing a group story -->
    <string name="ContactSearchMediator__remove">Fjern</string>
    <!-- Dialog title for deleting a custom story -->
    <string name="ContactSearchMediator__delete_story">Vil du slette storyen?</string>
    <!-- Dialog message for deleting a custom story -->
    <string name="ContactSearchMediator__delete_the_custom">Vil du slette den egendefinerte storyen «%1$s»?</string>
    <!-- Dialog action item for deleting a custom story -->
    <string name="ContactSearchMediator__delete">Slett</string>
    <!-- Gift expiry days remaining -->
    <plurals name="Gifts__d_days_remaining">
        <item quantity="one">%1$d dager igjen</item>
        <item quantity="other">%1$d dager igjen</item>
    </plurals>
    <!-- Gift expiry hours remaining -->
    <plurals name="Gifts__d_hours_remaining">
        <item quantity="one">%1$d timer igjen</item>
        <item quantity="other">%1$d timer igjen</item>
    </plurals>
    <!-- Gift expiry minutes remaining -->
    <plurals name="Gifts__d_minutes_remaining">
        <item quantity="one">%1$d minutt igjen</item>
        <item quantity="other">%1$d minutter igjen</item>
    </plurals>
    <!-- Gift expiry expired -->
    <string name="Gifts__expired">Utløpt</string>

    <!-- Label indicating that a user can tap to advance to the next post in a story -->
    <string name="StoryFirstTimeNavigationView__tap_to_advance">Trykk for å gå videre</string>
    <!-- Label indicating swipe direction to skip current story -->
    <string name="StoryFirstTimeNavigationView__swipe_up_to_skip">Sveip opp for å hoppe over</string>
    <!-- Label indicating swipe direction to exit story viewer -->
    <string name="StoryFirstTimeNavigationView__swipe_right_to_exit">Sveip til høyre for å avslutte</string>
    <!-- Button label to confirm understanding of story navigation -->
    <string name="StoryFirstTimeNagivationView__got_it">Skjønner</string>
    <!-- Content description for vertical context menu button in safety number sheet rows -->
    <string name="SafetyNumberRecipientRowItem__open_context_menu">Åpne kontekstmenyen</string>
    <!-- Sub-line when a user is verified. -->
    <string name="SafetyNumberRecipientRowItem__s_dot_verified">%1$s · Verifisert</string>
    <!-- Sub-line when a user is verified. -->
    <string name="SafetyNumberRecipientRowItem__verified">Bekreftet</string>
    <!-- Title of safety number changes bottom sheet when showing individual records -->
    <string name="SafetyNumberBottomSheetFragment__safety_number_changes">Endringer av sikkerhetsnummer</string>
    <!-- Message of safety number changes bottom sheet when showing individual records -->
    <string name="SafetyNumberBottomSheetFragment__the_following_people">Disse personene kan ha installert Signal på nytt eller byttet enhet. Trykk på en mottaker for å bekrefte det nye sikkerhetsnummeret. Dette er helt frivillig.</string>
    <!-- Title of safety number changes bottom sheet when not showing individual records -->
    <string name="SafetyNumberBottomSheetFragment__safety_number_checkup">Sjekk av sikkerhetsnummer</string>
    <!-- Title of safety number changes bottom sheet when not showing individual records and user has seen review screen -->
    <string name="SafetyNumberBottomSheetFragment__safety_number_checkup_complete">Sjekken av sikkerhetsnummer er fullført</string>
    <!-- Message of safety number changes bottom sheet when not showing individual records and user has seen review screen -->
    <string name="SafetyNumberBottomSheetFragment__all_connections_have_been_reviewed">Alle kontaktene er gjennomgått, trykk på Send for å fortsette.</string>
    <!-- Message of safety number changes bottom sheet when not showing individual records -->
    <string name="SafetyNumberBottomSheetFragment__you_have_d_connections">Du har %1$d kontakter som kan ha installert Signal på nytt eller byttet enhet. Du bør sjekke sikkerhetsnumrene deres eller fjern dem fra storyen din før du eventuelt deler den med dem.</string>
    <!-- Menu action to launch safety number verification screen -->
    <string name="SafetyNumberBottomSheetFragment__verify_safety_number">Bekreft sikkerhetsnummer</string>
    <!-- Menu action to remove user from story -->
    <string name="SafetyNumberBottomSheetFragment__remove_from_story">Fjern fra storyen</string>
    <!-- Action button at bottom of SafetyNumberBottomSheetFragment to send anyway -->
    <string name="SafetyNumberBottomSheetFragment__send_anyway">Send likevel</string>
    <!-- Action button at bottom of SafetyNumberBottomSheetFragment to review connections -->
    <string name="SafetyNumberBottomSheetFragment__review_connections">Gå gjennom kontakter</string>
    <!-- Empty state copy for SafetyNumberBottomSheetFragment -->
    <string name="SafetyNumberBottomSheetFragment__no_more_recipients_to_show">Ingen flere mottakere å vise</string>
    <!-- Done button on safety number review fragment -->
    <string name="SafetyNumberReviewConnectionsFragment__done">Ferdig</string>
    <!-- Title of safety number review fragment -->
    <string name="SafetyNumberReviewConnectionsFragment__safety_number_changes">Endringer av sikkerhetsnummer</string>
    <!-- Message of safety number review fragment -->
    <plurals name="SafetyNumberReviewConnectionsFragment__d_recipients_may_have">
        <item quantity="one">%1$d mottaker kan ha installert Signal på nytt eller byttet enhet. Trykk på en mottaker for å bekrefte det nye sikkerhetsnummeret. Dette er helt frivillig.</item>
        <item quantity="other">%1$d mottakere kan ha installert Signal på nytt eller byttet enhet. Trykk på en mottaker for å bekrefte det nye sikkerhetsnummeret. Dette er helt frivillig.</item>
    </plurals>
    <!-- Section header for 1:1 contacts in review fragment -->
    <string name="SafetyNumberBucketRowItem__contacts">Kontakter</string>
    <!-- Context menu label for distribution list headers in review fragment -->
    <string name="SafetyNumberReviewConnectionsFragment__remove_all">Fjern alle</string>
    <!-- Context menu label for 1:1 contacts to remove from send -->
    <string name="SafetyNumberReviewConnectionsFragment__remove">Fjern</string>

    <!-- Title of initial My Story settings configuration shown when sending to My Story for the first time -->
    <string name="ChooseInitialMyStoryMembershipFragment__my_story_privacy">Personvern for Min story</string>
    <!-- Subtitle of initial My Story settings configuration shown when sending to My Story for the first time -->
    <string name="ChooseInitialMyStoryMembershipFragment__choose_who_can_see_posts_to_my_story_you_can_always_make_changes_in_settings">Velg hvem som kan se innlegg på Min story. Du kan endre dette i innstillingene senere.</string>
    <!-- All connections option for initial My Story settings configuration shown when sending to My Story for the first time -->
    <string name="ChooseInitialMyStoryMembershipFragment__all_signal_connections">Alle kontakter på Signal</string>
    <!-- All connections except option for initial My Story settings configuration shown when sending to My Story for the first time -->
    <string name="ChooseInitialMyStoryMembershipFragment__all_except">Alle unntatt …</string>
    <!-- Only with selected connections option for initial My Story settings configuration shown when sending to My Story for the first time -->
    <string name="ChooseInitialMyStoryMembershipFragment__only_share_with">Del kun med…</string>

    <!-- Story info header sent heading -->
    <string name="StoryInfoHeader__sent">Sendt</string>
    <!-- Story info header received heading -->
    <string name="StoryInfoHeader__received">Mottatt</string>
    <!-- Story info header file size heading -->
    <string name="StoryInfoHeader__file_size">Filstørrelse</string>
    <!-- Story info "Sent to" header -->
    <string name="StoryInfoBottomSheetDialogFragment__sent_to">Sendt til</string>
    <!-- Story info "Sent from" header -->
    <string name="StoryInfoBottomSheetDialogFragment__sent_from">Sendt av</string>
    <!-- Story info "Failed" header -->
    <string name="StoryInfoBottomSheetDialogFragment__failed">Feilet</string>
    <!-- Story Info context menu label -->
    <string name="StoryInfoBottomSheetDialogFragment__info">Info</string>

    <!-- StoriesPrivacySettingsFragment -->
    <!-- Explanation about how stories are deleted and managed -->
    <string name="StoriesPrivacySettingsFragment__story_updates_automatically_disappear">Storyer forsvinner automatisk etter 24 timer. Velg hvem som kan se storyen din, eller del nye storyer med utvalgte personer og grupper.</string>
    <!-- Preference title to turn off stories -->
    <string name="StoriesPrivacySettingsFragment__turn_off_stories">Slå av storyer</string>
    <!-- Preference summary to turn off stories -->
    <string name="StoriesPrivacySettingsFragment__if_you_opt_out">Hvis du velger å slå av storyer, kan du verken se eller dele storyer.</string>
    <!-- Preference title to turn on stories -->
    <string name="StoriesPrivacySettingsFragment__turn_on_stories">Slå på storyer</string>
    <!-- Preference summary to turn on stories -->
    <string name="StoriesPrivacySettingsFragment__share_and_view">Del dine egne og se andre personers storyer. De forsvinner automatisk etter 24 timer.</string>
    <!-- Dialog title to turn off stories -->
    <string name="StoriesPrivacySettingsFragment__turn_off_stories_question">Vil du slå av storyer?</string>
    <!-- Dialog message to turn off stories -->
    <string name="StoriesPrivacySettingsFragment__you_will_no_longer_be_able_to_share">Du kan ikke lenger dele eller se storyer. Oppdateringer av storyer som du nylig har delt, slettes også.</string>
    <!-- Page title when launched from stories landing screen -->
    <string name="StoriesPrivacySettingsFragment__story_privacy">Personvern for storyer</string>
    <!-- Header for section that lists out stories -->
    <string name="StoriesPrivacySettingsFragment__stories">Storyer</string>
    <!-- Story views header -->
    <string name="StoriesPrivacySettingsFragment__story_views">Story-visninger</string>
    <!-- Story view receipts toggle title -->
    <string name="StoriesPrivacySettingsFragment__view_receipts">Visningsbekreftelser</string>
    <!-- Story view receipts toggle message -->
    <string name="StoriesPrivacySettingsFragment__see_and_share">Se og del når storyene dine blir sett av andre. Hvis dette er deaktivert, kan du ikke vite når andre ser storyen din.</string>

    <!-- NewStoryItem -->
    <string name="NewStoryItem__new_story">Ny story</string>

    <!-- GroupStorySettingsFragment -->
    <!-- Section header for who can view a group story -->
    <string name="GroupStorySettingsFragment__who_can_view_this_story">Disse kan se denne storyen</string>
    <!-- Explanation of who can view a group story -->
    <string name="GroupStorySettingsFragment__members_of_the_group_s">"Medlemmene av %1$s kan se og svare på denne storyen. Du kan endre hvem som er med i denne samtalen, inne i gruppen."</string>
    <!-- Preference label for removing this group story -->
    <string name="GroupStorySettingsFragment__remove_group_story">Fjern gruppestoryen</string>

    <!-- Generic title for overflow menus -->
    <string name="OverflowMenu__overflow_menu">Overflow-meny</string>

    <!-- SMS Export Service -->
    <!-- Displayed in the notification while export is running -->
    <string name="SignalSmsExportService__exporting_messages">Overfører meldingene …</string>
    <!-- Displayed in the notification title when export completes -->
    <string name="SignalSmsExportService__signal_sms_export_complete">SMS-eksport fra Signal fullført</string>
    <!-- Displayed in the notification message when export completes -->
    <string name="SignalSmsExportService__tap_to_return_to_signal">Trykk for å gå tilbake til Signal</string>

    <!-- ExportYourSmsMessagesFragment -->
    <!-- Title of the screen -->
    <string name="ExportYourSmsMessagesFragment__export_your_sms_messages">Overfør SMS-meldingene dine</string>
    <!-- Message of the screen -->
    <string name="ExportYourSmsMessagesFragment__you_can_export_your_sms_messages_to_your_phones_sms_database_and_youll_have_the_option_to_keep_or_remove_them_from_signal">Du kan eksportere SMS-meldingene dine til minnet på telefonen din og samtidig velge om du vil beholde eller slette dem fra Signal. Dette gir andre SMS-apper på telefonen din muligheten til å importere dem. Det oppretter ikke en delbar fil av SMS-loggen din.</string>
    <!-- Button label to begin export -->
    <string name="ExportYourSmsMessagesFragment__continue">Fortsett</string>

    <!-- ExportingSmsMessagesFragment -->
    <!-- Title of the screen -->
    <string name="ExportingSmsMessagesFragment__exporting_sms_messages">Overfører SMS-meldingene</string>
    <!-- Message of the screen when exporting sms messages -->
    <string name="ExportingSmsMessagesFragment__this_may_take_awhile">Dette kan ta en stund</string>
    <!-- Progress indicator for export -->
    <plurals name="ExportingSmsMessagesFragment__exporting_d_of_d">
        <item quantity="one">Eksporterer %1$d av %2$d …</item>
        <item quantity="other">Eksporterer %1$d av %2$d …</item>
    </plurals>
    <!-- Alert dialog title shown when we think a user may not have enough local storage available to export sms messages -->
    <string name="ExportingSmsMessagesFragment__you_may_not_have_enough_disk_space">Det kan være at du ikke har nok lagringsplass</string>
    <!-- Alert dialog message shown when we think a user may not have enough local storage available to export sms messages, placeholder is the file size, e.g., 128kB -->
    <string name="ExportingSmsMessagesFragment__you_need_approximately_s_to_export_your_messages_ensure_you_have_enough_space_before_continuing">Du trenger ca. %1$s for å eksportere meldingene dine. Sørg for at du har nok plass før du fortsetter.</string>
    <!-- Alert dialog button to continue with exporting sms after seeing the lack of storage warning -->
    <string name="ExportingSmsMessagesFragment__continue_anyway">Fortsett likevel</string>
    <!-- Dialog text shown when Signal isn't granted the sms permission needed to export messages, different than being selected as the sms app -->
    <string name="ExportingSmsMessagesFragment__signal_needs_the_sms_permission_to_be_able_to_export_your_sms_messages">Signal trenger tilgang til SMS-ene dine for å kunne eksportere dem.</string>

    <!-- ChooseANewDefaultSmsAppFragment -->
    <!-- Title of the screen -->
    <string name="ChooseANewDefaultSmsAppFragment__choose_a_new">Velg en ny standardapp for SMS</string>
    <!-- Button label to launch picker -->
    <string name="ChooseANewDefaultSmsAppFragment__continue">Fortsett</string>
    <!-- Button label for when done with changing default SMS app -->
    <string name="ChooseANewDefaultSmsAppFragment__done">Ferdig</string>
    <!-- First step number/bullet for choose new default sms app instructions -->
    <string name="ChooseANewDefaultSmsAppFragment__bullet_1">1</string>
    <!-- Second step number/bullet for choose new default sms app instructions -->
    <string name="ChooseANewDefaultSmsAppFragment__bullet_2">2</string>
    <!-- Third step number/bullet for choose new default sms app instructions -->
    <string name="ChooseANewDefaultSmsAppFragment__bullet_3">3</string>
    <!-- Fourth step number/bullet for choose new default sms app instructions -->
    <string name="ChooseANewDefaultSmsAppFragment__bullet_4">4</string>
    <!-- Instruction step for choosing a new default sms app -->
    <string name="ChooseANewDefaultSmsAppFragment__tap_continue_to_open_the_defaults_apps_screen_in_settings">Trykk på «Fortsett» for å åpne skjermen «Standardapper» i Innstillinger.</string>
    <!-- Instruction step for choosing a new default sms app -->
    <string name="ChooseANewDefaultSmsAppFragment__select_sms_app_from_the_list">Velg «SMS-app» fra listen.</string>
    <!-- Instruction step for choosing a new default sms app -->
    <string name="ChooseANewDefaultSmsAppFragment__choose_another_app_to_use_for_sms_messaging">Velg en annen app å bruke for SMS-meldinger.</string>
    <!-- Instruction step for choosing a new default sms app -->
    <string name="ChooseANewDefaultSmsAppFragment__return_to_signal">Gå tilbake til Signal.</string>
    <!-- Instruction step for choosing a new default sms app -->
    <string name="ChooseANewDefaultSmsAppFragment__open_your_phones_settings_app">Åpne Innstillinger på telefonen din.</string>
    <!-- Instruction step for choosing a new default sms app -->
    <string name="ChooseANewDefaultSmsAppFragment__navigate_to_apps_default_apps_sms_app">Gå til Apper &gt; Standardapper &gt; SMS-app.</string>

    <!-- RemoveSmsMessagesDialogFragment -->
    <!-- Action button to keep messages -->
    <string name="RemoveSmsMessagesDialogFragment__keep_messages">Behold meldingene</string>
    <!-- Action button to remove messages -->
    <string name="RemoveSmsMessagesDialogFragment__remove_messages">Fjern meldingene</string>
    <!-- Title of dialog -->
    <string name="RemoveSmsMessagesDialogFragment__remove_sms_messages">Vil du fjerne disse SMS-meldingene fra Signal?</string>
    <!-- Message of dialog -->
    <string name="RemoveSmsMessagesDialogFragment__you_can_now_remove_sms_messages_from_signal">Nå kan du fjerne SMS-meldinger fra Signal for å få mer lagringsplass. De vil fortsatt være tilgjengelige for andre SMS-apper på telefonen din selv om du fjerner dem.</string>

    <!-- SetSignalAsDefaultSmsAppFragment -->
    <!-- Title of the screen -->
    <string name="SetSignalAsDefaultSmsAppFragment__set_signal_as_the_default_sms_app">Velg Signal som standardapp for SMS</string>
    <!-- Message of the screen -->
    <string name="SetSignalAsDefaultSmsAppFragment__to_export_your_sms_messages">For å eksportere SMS-meldingene må du velge Signal som standardapp for SMS.</string>
    <!-- Button label to start export -->
    <string name="SetSignalAsDefaultSmsAppFragment__next">Neste</string>

    <!-- BackupSchedulePermission Megaphone -->
    <!-- The title on an alert window that explains to the user that we are unable to backup their messages -->
    <string name="BackupSchedulePermissionMegaphone__cant_back_up_chats">Kan ikke sikkerhetskopiere samtalene</string>
    <!-- The body text of an alert window that tells the user that we are unable to backup their messages -->
    <string name="BackupSchedulePermissionMegaphone__your_chats_are_no_longer_being_automatically_backed_up">Samtalene dine blir ikke lenger sikkerhetskopiert automatisk.</string>
    <!-- The text on a button in an alert window that, when clicked, will take the user to a screen to re-enable backups -->
    <string name="BackupSchedulePermissionMegaphone__back_up_chats">Sikkerhetskopier samtalene</string>
    <!-- The text on a button in an alert window that, when clicked, will take the user to a screen to re-enable backups -->
    <string name="BackupSchedulePermissionMegaphone__not_now">Ikke nå</string>
    <!-- Re-enable backup permission bottom sheet title -->
    <string name="BackupSchedulePermissionMegaphone__to_reenable_backups">Slik aktiverer du sikkerhetskopiering på nytt:</string>
    <!-- Re-enable backups permission bottom sheet instruction 1 text -->
    <string name="BackupSchedulePermissionMegaphone__tap_the_go_to_settings_button_below">Trykk på «Gå til innstillinger» nedenfor</string>
    <!-- Re-enable backups permission bottom sheet instruction 2 text -->
    <string name="BackupSchedulePermissionMegaphone__turn_on_allow_settings_alarms_and_reminders">Slå på «Tillat innstillingsalarmer og -påminnelser»</string>
    <!-- Re-enable backups permission bottom sheet call to action button to open settings -->
    <string name="BackupSchedulePermissionMegaphone__go_to_settings">Gå til innstillinger</string>

    <!-- SmsExportMegaphoneActivity -->
    <!-- Phase 2 title of full screen megaphone indicating sms will no longer be supported in the near future -->
    <string name="SmsExportMegaphoneActivity__signal_will_no_longer_support_sms">Signal kommer ikke lenger til å støtte SMS</string>
    <!-- Phase 3 title of full screen megaphone indicating sms is longer supported  -->
    <string name="SmsExportMegaphoneActivity__signal_no_longer_supports_sms">Signal støtter ikke lenger SMS</string>
    <!-- Phase 2 message describing that sms is going away soon -->
    <string name="SmsExportMegaphoneActivity__signal_will_soon_remove_support_for_sending_sms_messages">Det kommer snart ikke til å være mulig å sende SMS-meldinger i Signal, fordi Signal-meldinger har ende-til-ende-kryptering som gir mer sikkerhet og personvern enn SMS-meldinger. Dette vil også gi oss muligheten til å gjøre Signals meldingsopplevelse enda bedre.</string>
    <!-- Phase 3 message describing that sms has gone away -->
    <string name="SmsExportMegaphoneActivity__signal_has_removed_support_for_sending_sms_messages">Det er ikke lenger mulig å sende SMS-meldinger i Signal, fordi Signal-meldinger har ende-til-ende-kryptering som gir mer sikkerhet og personvern enn SMS-meldinger. Dette vil også gi oss muligheten til å gjøre Signals meldingsopplevelse enda bedre.</string>
    <!-- The text on a button in a popup that, when clicked, will take the user to a screen to export their SMS messages -->
    <string name="SmsExportMegaphoneActivity__export_sms">Eksporter SMS-meldinger</string>
    <!-- The text on a button in a popup that, when clicked, will dismiss the popup and schedule the prompt to occur at a later time. -->
    <string name="SmsExportMegaphoneActivity__remind_me_later">Minn meg på det senere</string>
    <!-- The text on a button in a popup that, when clicked, will navigate the user to a web article on SMS removal -->
    <string name="SmsExportMegaphoneActivity__learn_more">Lær mer</string>

    <!-- Phase 1 Small megaphone title indicating sms is going away -->
    <string name="SmsExportMegaphone__sms_support_going_away">SMS-støtten avvikles</string>
    <!-- Phase 1 small megaphone description indicating sms is going away -->
    <string name="SmsExportMegaphone__sms_support_will_be_removed_soon_to_focus_on_encrypted_messaging">Vi fjerner snart SMS-støtte for å sette fokus på krypterte meldinger i stedet.</string>
    <!-- Phase 1 small megaphone button that takes the user to the sms export flow -->
    <string name="SmsExportMegaphone__export_sms">Eksporter SMS-meldinger</string>
    <!-- Title for screen shown after sms export has completed -->
    <string name="ExportSmsCompleteFragment__export_complete">Eksporten er fullført</string>
    <!-- Button to continue to next screen -->
    <string name="ExportSmsCompleteFragment__next">Neste</string>
    <!-- Message showing summary of sms export counts -->
    <plurals name="ExportSmsCompleteFragment__d_of_d_messages_exported">
        <item quantity="one">%1$d av %2$d melding eksportert</item>
        <item quantity="other">%1$d av %2$d meldinger eksportert</item>
    </plurals>

    <!-- Title of screen shown when some sms messages did not export -->
    <string name="ExportSmsPartiallyComplete__export_partially_complete">Eksportering er nesten fullført</string>
    <!-- Debug step 1 on screen shown when some sms messages did not export -->
    <string name="ExportSmsPartiallyComplete__ensure_you_have_an_additional_s_free_on_your_phone_to_export_your_messages">Sørg for at du har %1$s ekstra ledig plass på telefonen for å eksportere meldingene</string>
    <!-- Debug step 2 on screen shown when some sms messages dit not export -->
    <string name="ExportSmsPartiallyComplete__retry_export_which_will_only_retry_messages_that_have_not_yet_been_exported">Forsøk å eksportere på nytt. Det nye forsøket gjelder bare for meldinger som ennå ikke har blitt eksportert.</string>
    <!-- Partial sentence for Debug step 3 on screen shown when some sms messages did not export, is combined with 'contact us' -->
    <string name="ExportSmsPartiallyComplete__if_the_problem_persists">Hvis problemet vedvarer, </string>
    <!-- Partial sentence for deubg step 3 on screen shown when some sms messages did not export, combined with 'If the problem persists', link text to open contact support view -->
    <string name="ExportSmsPartiallyComplete__contact_us">Kontakt oss</string>
    <!-- Button text to retry sms export -->
    <string name="ExportSmsPartiallyComplete__retry">Prøv på nytt</string>
    <!-- Button text to continue sms export flow and not retry failed message exports -->
    <string name="ExportSmsPartiallyComplete__continue_anyway">Fortsett likevel</string>
    <!-- Title of screen shown when all sms messages failed to export -->
    <string name="ExportSmsFullError__error_exporting_sms_messages">Det oppsto en feil under eksporteringen av SMS-meldingene</string>
    <!-- Helper text shown when all sms messages failed to export -->
    <string name="ExportSmsFullError__please_try_again_if_the_problem_persists">Vennligst forsøk igjen. Hvis problemet vedvarer, </string>


    <!-- DonateToSignalFragment -->
    <!-- Title below avatar -->
    <string name="DonateToSignalFragment__privacy_over_profit">Personvern fremfor profitt</string>
    <!-- Continue button label -->
    <string name="DonateToSignalFragment__continue">Fortsett</string>
    <!-- Description below title -->
    <string name="DonateToSignalFragment__private_messaging">Private meldinger, finansiert av brukerne. Ingen annonser, ingen sporing, ingen kompromiss. Støtt Signal med et pengebeløp nå.</string>
    <!-- Donation pill toggle monthly text -->
    <string name="DonationPillToggle__monthly">Månedlig</string>
    <!-- Donation pill toggle one-time text -->
    <string name="DonationPillToggle__one_time">Engangsbeløp</string>

    <!-- GatewaySelectorBottomSheet -->
    <!-- Sheet title when subscribing -->
    <string name="GatewaySelectorBottomSheet__donate_s_month_to_signal">Gi %1$s per måned til Signal</string>
    <!-- Sheet summary when subscribing -->
    <string name="GatewaySelectorBottomSheet__get_a_s_badge">Få et %1$s-merke</string>
    <!-- Sheet title when giving a one-time donation -->
    <string name="GatewaySelectorBottomSheet__donate_s_to_signal">Gi %1$s til Signal</string>
    <!-- Sheet summary when giving a one-time donation -->
    <plurals name="GatewaySelectorBottomSheet__get_a_s_badge_for_d_days">
        <item quantity="one">Få et %1$s-merke i %2$d dag</item>
        <item quantity="other">Få et %1$s-merke i %2$d dager</item>
    </plurals>
    <!-- Button label for paying with a credit card -->
    <string name="GatewaySelectorBottomSheet__credit_or_debit_card">Kredittkort eller debetkort</string>

    <!-- StripePaymentInProgressFragment -->
    <string name="StripePaymentInProgressFragment__cancelling">Avbryter …</string>

    <!-- The title of a bottom sheet dialog that tells the user we temporarily can't process their contacts. -->
    <string name="CdsTemporaryErrorBottomSheet_title">Too many contacts have been processed</string>
    <!-- The first part of the body text in a bottom sheet dialog that tells the user we temporarily can't process their contacts. The placeholder represents the number of days the user will have to wait until they can again. -->
    <plurals name="CdsTemporaryErrorBottomSheet_body1">
        <item quantity="one">Another attempt to process your contacts will be made within %1$d day.</item>
        <item quantity="other">Another attempt to process your contacts will be made within %1$d days.</item>
    </plurals>
    <!-- The second part of the body text in a bottom sheet dialog that advises the user to remove contacts from their phone to fix the issue. -->
    <string name="CdsTemporaryErrorBottomSheet_body2">To resolve this issue sooner, you can consider removing contacts or accounts on your phone that are syncing a lot of contacts.</string>
    <!-- A button label in a bottom sheet that will navigate the user to their contacts settings. -->
    <string name="CdsTemporaryErrorBottomSheet_contacts_button">Open contacts</string>
    <!-- A toast that will be shown if we are unable to open the user's default contacts app. -->
    <string name="CdsTemporaryErrorBottomSheet_no_contacts_toast">No contacts app found</string>

    <!-- The title of a bottom sheet dialog that tells the user we can't process their contacts. -->
    <string name="CdsPermanentErrorBottomSheet_title">Your contacts can\'t be processed</string>
    <!-- The first part of the body text in a bottom sheet dialog that tells the user we can't process their contacts. -->
    <string name="CdsPermanentErrorBottomSheet_body">The number of contacts on your phone exceeds the limit Signal can process. To find contacts on Signal, consider removing contacts or accounts on your phone that are syncing a lot of contacts.</string>
    <!-- The first part of the body text in a bottom sheet dialog that tells the user we can't process their contacts. -->
    <string name="CdsPermanentErrorBottomSheet_learn_more">Lær mer</string>
    <!-- A button label in a bottom sheet that will navigate the user to their contacts settings. -->
    <string name="CdsPermanentErrorBottomSheet_contacts_button">Open contacts</string>
    <!-- A toast that will be shown if we are unable to open the user's default contacts app. -->
    <string name="CdsPermanentErrorBottomSheet_no_contacts_toast">No contacts app found</string>

    <!-- PaymentMessageView -->
    <!-- In-chat conversation message shown when you sent a payment to another person, placeholder is the other person name -->
    <string name="PaymentMessageView_you_sent_s">You sent %1$s</string>
    <!-- In-chat conversation message shown when another person sent a payment to you, placeholder is the other person name -->
    <string name="PaymentMessageView_s_sent_you">%1$s sent you</string>

    <!-- YourInformationIsPrivateBottomSheet -->
    <string name="YourInformationIsPrivateBottomSheet__your_information_is_private">Your information is private</string>
    <string name="YourInformationIsPrivateBottomSheet__signal_does_not_collect">Signal does not collect or store any of your personal information when you make a donation.</string>
    <string name="YourInformationIsPrivateBottomSheet__we_use_stripe">We use Stripe as our payment processor to receive your donations. We don\'t access, store, or save any of the information you provide to them.</string>
    <string name="YourInformationIsPrivateBottomSheet__signal_does_not_and_cannot">Signal does not and cannot connect your donation to your Signal account.</string>
    <string name="YourInformationIsPrivateBottomSheet__thank_you">Takk for din støtte!</string>

    <!-- EOF -->

</resources><|MERGE_RESOLUTION|>--- conflicted
+++ resolved
@@ -1464,13 +1464,9 @@
     <!-- In-conversation update message to indicate that the current contact is sms only and will need to migrate to signal to continue the conversation in signal. -->
     <string name="MessageRecord__you_will_no_longer_be_able_to_send_sms_messages_from_signal_soon">Snart vil det ikke være mulig å sende SMS-meldinger fra Signal. Inviter %1$s til Signal for å fortsette samtalen her.</string>
     <!-- In-conversation update message to indicate that the current contact is sms only and will need to migrate to signal to continue the conversation in signal. -->
-<<<<<<< HEAD
     <string name="MessageRecord__you_can_no_longer_send_sms_messages_in_signal">Det er ikke lenger mulig å sende SMS-meldinger i Molly. Inviter %1$s til Molly for å fortsette samtalen her.</string>
-=======
-    <string name="MessageRecord__you_can_no_longer_send_sms_messages_in_signal">Det er ikke lenger mulig å sende SMS-meldinger i Signal. Inviter %1$s til Signal for å fortsette samtalen her.</string>
     <!-- Body for quote when message being quoted is an in-app payment message -->
     <string name="MessageRecord__payment_s">Payment: %1$s</string>
->>>>>>> 09afb1be
 
     <!-- MessageRequestBottomView -->
     <string name="MessageRequestBottomView_accept">Godta</string>
@@ -2728,11 +2724,7 @@
     <string name="preferences__slow">Langsomt</string>
     <string name="preferences__help">Hjelp</string>
     <string name="preferences__advanced">Avansert</string>
-<<<<<<< HEAD
-    <string name="preferences__donate_to_signal">Donér til Molly</string>
-=======
-    <string name="preferences__donate_to_signal">Gi penger til Signal</string>
->>>>>>> 09afb1be
+    <string name="preferences__donate_to_signal">Gi penger til Molly</string>
     <!-- Preference label for making one-time donations to Signal -->
     <string name="preferences__one_time_donation">Engangsbeløp</string>
     <string name="preferences__privacy">Personvern</string>
