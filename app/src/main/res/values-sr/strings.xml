<?xml version='1.0' encoding='UTF-8'?>
<resources>
  <string name="yes">Да</string>
  <string name="no">Не</string>
  <string name="delete">Обриши</string>
  <string name="please_wait">Сачекајте…</string>
  <string name="save">Сачувај</string>
  <string name="note_to_self">Подсетник</string>
  <!--AbstractNotificationBuilder-->
  <string name="AbstractNotificationBuilder_new_message">Нова порука</string>
  <!--AlbumThumbnailView-->
  <!--ApplicationMigrationActivity-->
  <string name="ApplicationMigrationActivity__signal_is_updating">Сигнал се ажурира…</string>
  <!--ApplicationPreferencesActivity-->
  <string name="ApplicationPreferencesActivity_currently_s">Тренутно: %s</string>
  <string name="ApplicationPreferenceActivity_you_havent_set_a_passphrase_yet">Још нисте поставили лозинку!</string>
  <string name="ApplicationPreferencesActivity_disable_passphrase">Да искључим лозинку?</string>
  <string name="ApplicationPreferencesActivity_this_will_permanently_unlock_signal_and_message_notifications">Ово ће трајно откључати Сигнал и обавештења о порукама.</string>
  <string name="ApplicationPreferencesActivity_disable">Искључи</string>
  <string name="ApplicationPreferencesActivity_unregistering">Поништавам регистрацију</string>
  <string name="ApplicationPreferencesActivity_unregistering_from_signal_messages_and_calls">Поништавање регистрације из Сигналових порука и позива…</string>
  <string name="ApplicationPreferencesActivity_disable_signal_messages_and_calls">Искључити Сигнал поруке и позиве?</string>
  <string name="ApplicationPreferencesActivity_disable_signal_messages_and_calls_by_unregistering">Искључује Сигнал поруке и позиве поништавањем регистрације са сервера. Мораћете да поново региструјете свој број телефона да бисте га опет користили.</string>
  <string name="ApplicationPreferencesActivity_error_connecting_to_server">Грешка повезивања на сервер!</string>
  <string name="ApplicationPreferencesActivity_sms_enabled">СМС је омогућен</string>
  <string name="ApplicationPreferencesActivity_touch_to_change_your_default_sms_app">Тапните да бисте променили подразумевану апликацију за СМС</string>
  <string name="ApplicationPreferencesActivity_sms_disabled">СМС је онемогућен</string>
  <string name="ApplicationPreferencesActivity_touch_to_make_signal_your_default_sms_app">Додирните да Signal буде подразумевана апликација за SMS</string>
  <string name="ApplicationPreferencesActivity_on">укључено</string>
  <string name="ApplicationPreferencesActivity_On">Укључено</string>
  <string name="ApplicationPreferencesActivity_off">искључено</string>
  <string name="ApplicationPreferencesActivity_Off">Искључено</string>
  <string name="ApplicationPreferencesActivity_sms_mms_summary">СМС %1$s, ММС %2$s</string>
  <string name="ApplicationPreferencesActivity_privacy_summary">Закључавање екрана %1$s, закључавање пријаве %2$s</string>
  <string name="ApplicationPreferencesActivity_appearance_summary">Тема %1$s, језик %2$s</string>
  <string name="ApplicationPreferencesActivity_pins_are_required_for_registration_lock">PIN је неопходан за закључавање регистрације. Да искључите PIN, прво искључите закључавање регистрације.</string>
  <string name="ApplicationPreferencesActivity_pin_created">ПИН је направљен</string>
  <string name="ApplicationPreferencesActivity_pin_disabled">ПИН је искључен</string>
  <string name="ApplicationPreferencesActivity_hide">Сакриј</string>
  <string name="ApplicationPreferencesActivity_hide_reminder">Сакрити подсетник?</string>
  <string name="ApplicationPreferencesActivity_record_payments_recovery_phrase">Сними фразу опоравка за уплату</string>
  <string name="ApplicationPreferencesActivity_record_phrase">Сними фразу</string>
  <string name="ApplicationPreferencesActivity_before_you_can_disable_your_pin">Пре него што онемогућите свој PIN, морате да снимите фразу за опоравак уплате да бисте осигурали да можете да вратите свој налог за уплате.</string>
  <!--NumericKeyboardView-->
  <!--Back button on numeric keyboard-->
  <string name="NumericKeyboardView__backspace">Backspace</string>
  <!--AppProtectionPreferenceFragment-->
  <plurals name="AppProtectionPreferenceFragment_minutes">
    <item quantity="one">%d минут</item>
    <item quantity="few">%d минута</item>
    <item quantity="other">%d минута</item>
  </plurals>
  <!--DraftDatabase-->
  <string name="DraftDatabase_Draft_image_snippet">(слика)</string>
  <string name="DraftDatabase_Draft_audio_snippet">(звук)</string>
  <string name="DraftDatabase_Draft_video_snippet">(видео)</string>
  <string name="DraftDatabase_Draft_location_snippet">(локација)</string>
  <string name="DraftDatabase_Draft_quote_snippet">(одговор)</string>
  <string name="DraftDatabase_Draft_voice_note">(Гласовна порука)</string>
  <!--AttachmentKeyboard-->
  <string name="AttachmentKeyboard_gallery">Галерија</string>
  <string name="AttachmentKeyboard_file">Fajl</string>
  <string name="AttachmentKeyboard_contact">Контакт</string>
  <string name="AttachmentKeyboard_location">Локација</string>
  <string name="AttachmentKeyboard_Signal_needs_permission_to_show_your_photos_and_videos">Сигналу су потребне дозволе да прикаже ваше слике и видео.</string>
  <string name="AttachmentKeyboard_give_access">Дaj приступ</string>
  <string name="AttachmentKeyboard_payment">Уплата</string>
  <!--AttachmentManager-->
  <string name="AttachmentManager_cant_open_media_selection">Нема апликације за избор медијума.</string>
  <string name="AttachmentManager_signal_requires_the_external_storage_permission_in_order_to_attach_photos_videos_or_audio">Сигнал захтева дозовле за меморију како би могао слати фотографије, видео снимке или аудио снимке, али су трајно забрањене. Молимо Вас идите у мени за подешавања и дозволите приступ меморији.</string>
  <string name="AttachmentManager_signal_requires_contacts_permission_in_order_to_attach_contact_information">Сигнал захтева приступ вашим контактима, али му је дозвола трајно забрањена. Молимо вас да у апликацији за подешавање телефона Сигналу дозволите приступ контактима.</string>
  <string name="AttachmentManager_signal_requires_location_information_in_order_to_attach_a_location">Сигнал захтева приступ вашој локацији за додавање локације у порукама, али му је дозвола трајно забрањена. Молимо вас да у апликацији за подешавање телефона Сигналу дозволите пруиступ локацији.</string>
  <!--AttachmentUploadJob-->
  <string name="AttachmentUploadJob_uploading_media">Отпремам медије…</string>
  <string name="AttachmentUploadJob_compressing_video_start">Компресујем видео…</string>
  <!--BackgroundMessageRetriever-->
  <string name="BackgroundMessageRetriever_checking_for_messages">Тражење порука…</string>
  <!--BlockedUsersActivity-->
  <string name="BlockedUsersActivity__blocked_users">Блокирани корисници</string>
  <string name="BlockedUsersActivity__add_blocked_user">Додајте блокираног корисника</string>
  <string name="BlockedUsersActivity__blocked_users_will">Блокирани корисници вас не могу звати нити слати поруке.</string>
  <string name="BlockedUsersActivity__no_blocked_users">Нема блокираних корисника</string>
  <string name="BlockedUsersActivity__block_user">Блокирати корисника?</string>
  <string name="BlockedUserActivity__s_will_not_be_able_to">„%1$s“ неће моћи да вас позове нити шаље поруке.</string>
  <string name="BlockedUsersActivity__block">Блокирај</string>
  <string name="BlockedUsersActivity__unblock_user">Одблокирати корисника?</string>
  <string name="BlockedUsersActivity__do_you_want_to_unblock_s">Желите ли да одблокирате контакт „%1$s“?</string>
  <string name="BlockedUsersActivity__unblock">Одблокирај</string>
  <!--BlockUnblockDialog-->
  <string name="BlockUnblockDialog_block_and_leave_s">Блокирати и напустити групу %1$s?</string>
  <string name="BlockUnblockDialog_block_s">Блокирати групу %1$s?</string>
  <string name="BlockUnblockDialog_you_will_no_longer_receive_messages_or_updates">Више нећете примати поруке или ажурирања од ове групе, чланови више неће бити у могућности да Вас поново додају у ову групу.</string>
  <string name="BlockUnblockDialog_group_members_wont_be_able_to_add_you">Чланови групе неће бити у могућности да Вас поново додају у ову групу.</string>
  <string name="BlockUnblockDialog_group_members_will_be_able_to_add_you">Чланови групе ће бити у могућности да Вас поново додају у ову групу.</string>
  <!--Text that is shown when unblocking a Signal contact-->
  <string name="BlockUnblockDialog_you_will_be_able_to_call_and_message_each_other">Моћи ћете да размењујете поруке и позиве и Ваше име и фотографија ће бити подељени са тим контактом.</string>
  <!--Text that is shown when unblocking an SMS contact-->
  <string name="BlockUnblockDialog_you_will_be_able_to_message_each_other">Моћи ћете да размењујете поруке.</string>
  <string name="BlockUnblockDialog_blocked_people_wont_be_able_to_call_you_or_send_you_messages">Блокиране особе неће бити у могућности да Вас зову или да Вам шаљу поруке.</string>
  <string name="BlockUnblockDialog_blocked_people_wont_be_able_to_send_you_messages">Блокиране особе неће бити у могућности да Вам шаљу поруке.</string>
  <!--Message shown on block dialog when blocking the Signal release notes recipient-->
  <string name="BlockUnblockDialog_block_getting_signal_updates_and_news">Блокирати ажурирање Signal-а и вести.</string>
  <!--Message shown on unblock dialog when unblocking the Signal release notes recipient-->
  <string name="BlockUnblockDialog_resume_getting_signal_updates_and_news">Поново примати Signal ажурирања и вести.</string>
  <string name="BlockUnblockDialog_unblock_s">Одблокирати контакт %1$s?</string>
  <string name="BlockUnblockDialog_block">Блокирај</string>
  <string name="BlockUnblockDialog_block_and_leave">Блокирај и напусти</string>
  <string name="BlockUnblockDialog_report_spam_and_block">Пријавити нежељену пошту и блокирати</string>
  <!--BucketedThreadMedia-->
  <string name="BucketedThreadMedia_Today">Данас</string>
  <string name="BucketedThreadMedia_Yesterday">Јуче</string>
  <string name="BucketedThreadMedia_This_week">Ове седмице</string>
  <string name="BucketedThreadMedia_This_month">Овог месеца</string>
  <string name="BucketedThreadMedia_Large">Велики</string>
  <string name="BucketedThreadMedia_Medium">Средњи</string>
  <string name="BucketedThreadMedia_Small">Мали</string>
  <!--CameraXFragment-->
  <string name="CameraXFragment_tap_for_photo_hold_for_video">Додирни за фотографију, држи за видео запис</string>
  <string name="CameraXFragment_capture_description">Сними</string>
  <string name="CameraXFragment_change_camera_description">Промени камеру</string>
  <string name="CameraXFragment_open_gallery_description">Отвори галерију</string>
  <!--CameraContacts-->
  <string name="CameraContacts_recent_contacts">Недавна комуникација</string>
  <string name="CameraContacts_signal_contacts">Signal контакти</string>
  <string name="CameraContacts_signal_groups">Signal групе</string>
  <string name="CameraContacts_you_can_share_with_a_maximum_of_n_conversations">Можете поделити са максимално %d разговора. </string>
  <string name="CameraContacts_select_signal_recipients">Изаберите Signal примаоце</string>
  <string name="CameraContacts_no_signal_contacts">Немате Signal контаката</string>
  <string name="CameraContacts_you_can_only_use_the_camera_button">Можете користити дугме камере за слање фотографија само Signal контактима.</string>
  <string name="CameraContacts_cant_find_who_youre_looking_for">Не можете наћи оно што тражите?</string>
  <string name="CameraContacts_invite_a_contact_to_join_signal">Позовите контакт да се прикључи апликацији Molly</string>
  <string name="CameraContacts__menu_search">Претрага</string>
  <!--Censorship Circumvention Megaphone-->
  <!--Title for an alert that shows at the bottom of the chat list letting people know that circumvention is no longer needed-->
  <string name="CensorshipCircumventionMegaphone_turn_off_censorship_circumvention">Искључити заобилажење цензуре?</string>
  <!--Body for an alert that shows at the bottom of the chat list letting people know that circumvention is no longer needed-->
  <string name="CensorshipCircumventionMegaphone_you_can_now_connect_to_the_signal_service">Сада се можете директно повезати са Signal-ом ради бољег искуства.</string>
  <!--Action to prompt the user to disable circumvention since it is no longer needed-->
  <string name="CensorshipCircumventionMegaphone_turn_off">Искључи</string>
  <!--Action to prompt the user to dismiss the alert at the bottom of the chat list-->
  <string name="CensorshipCircumventionMegaphone_no_thanks">Не, хвала</string>
  <!--ClearProfileActivity-->
  <string name="ClearProfileActivity_remove">Уклони</string>
  <string name="ClearProfileActivity_remove_profile_photo">Да уклоним профилну слику?</string>
  <string name="ClearProfileActivity_remove_group_photo">Уклонити фотографију групе?</string>
  <!--ClientDeprecatedActivity-->
  <string name="ClientDeprecatedActivity_update_signal">Ажурирај Molly</string>
  <string name="ClientDeprecatedActivity_this_version_of_the_app_is_no_longer_supported">Верзија ове апликације више није подржана. Да бисте наставили са слањем и примањем порука, ажурирајте апликацију на најновију верзију.</string>
  <string name="ClientDeprecatedActivity_update">Сачувај</string>
  <string name="ClientDeprecatedActivity_dont_update">Немој да ажурираш</string>
  <string name="ClientDeprecatedActivity_warning">Упозорење</string>
  <string name="ClientDeprecatedActivity_your_version_of_signal_has_expired_you_can_view_your_message_history">Верзија апликације Signal је истекла. Можете да прикажете Вашу историју порука али нећете моћи да шаљете и примате поруке док не ажурирате апликацију.</string>
  <!--CommunicationActions-->
  <string name="CommunicationActions_no_browser_found">На вашем уређају нема Веб прегледача.</string>
  <string name="CommunicationActions_send_email">Пошаљи имејл</string>
  <string name="CommunicationActions_a_cellular_call_is_already_in_progress">Позив преко мобилног оператера је већ у току.</string>
  <string name="CommunicationActions_start_voice_call">Започети гласовни позив?</string>
  <string name="CommunicationActions_cancel">Одустани</string>
  <string name="CommunicationActions_call">Позови</string>
  <string name="CommunicationActions_insecure_call">Необезбеђени позив </string>
  <string name="CommunicationActions_carrier_charges_may_apply">Могућа је наплата од стране оператера. Број који позивате није регистрован са услугом Signal. Овај позив ће бити упућен путем Вашег оператера, не путем интернета.</string>
  <!--ConfirmIdentityDialog-->
  <string name="ConfirmIdentityDialog_your_safety_number_with_s_has_changed">Ваш безбедносни број са %1$s је промењен. Ово може да значи или да неко покушава да пресретне вашу комуникацију или да је корисник %2$s једноставно поново инсталирао Signal.</string>
  <string name="ConfirmIdentityDialog_you_may_wish_to_verify_your_safety_number_with_this_contact">Можда желите да потврдите ваш безбедносни број за овај контакт.</string>
  <string name="ConfirmIdentityDialog_accept">Прихвати</string>
  <!--ContactsCursorLoader-->
  <string name="ContactsCursorLoader_recent_chats">Недавна ћаскања</string>
  <string name="ContactsCursorLoader_contacts">Контакти</string>
  <string name="ContactsCursorLoader_groups">Групе</string>
  <string name="ContactsCursorLoader_phone_number_search">Претрага броја телефона</string>
  <string name="ContactsCursorLoader_username_search">Претрага корисничког имена</string>
  <!--Label for my stories when selecting who to send media to-->
  <string name="ContactsCursorLoader_my_stories">Моје приче</string>
  <!--Action for creating a new story-->
  <string name="ContactsCursorLoader_new_story">Nova priča</string>
  <!--ContactsDatabase-->
  <string name="ContactsDatabase_message_s">Порука за %s</string>
  <string name="ContactsDatabase_signal_call_s">Позови %s преко Signal-a</string>
  <!--ContactNameEditActivity-->
  <!--Toolbar title for contact name edit activity-->
  <string name="ContactNameEditActivity__edit_name">Izmenite ime</string>
  <string name="ContactNameEditActivity_given_name">Име</string>
  <string name="ContactNameEditActivity_family_name">Презиме</string>
  <string name="ContactNameEditActivity_prefix">Префикс</string>
  <string name="ContactNameEditActivity_suffix">Суфикс</string>
  <string name="ContactNameEditActivity_middle_name">Средње име</string>
  <!--ContactShareEditActivity-->
  <!--ContactShareEditActivity toolbar title-->
  <string name="ContactShareEditActivity__send_contact">Pošaljite kontakt</string>
  <string name="ContactShareEditActivity_type_home">Кућни</string>
  <string name="ContactShareEditActivity_type_mobile">Мобилни</string>
  <string name="ContactShareEditActivity_type_work">Посао</string>
  <string name="ContactShareEditActivity_type_missing">Остало</string>
  <string name="ContactShareEditActivity_invalid_contact">Изабрани контакт је неисправан</string>
  <!--Content descrption for name edit button on contact share edit activity-->
  <string name="ContactShareEditActivity__edit_name">Izmeni ime</string>
  <!--Content description for user avatar in edit activity-->
  <string name="ContactShareEditActivity__avatar">Аватар</string>
  <!--ConversationItem-->
  <string name="ConversationItem_error_not_sent_tap_for_details">Није послато, додирните за детаље</string>
  <string name="ConversationItem_error_partially_not_delivered">Делимично послато, кликните за детаље</string>
  <string name="ConversationItem_error_network_not_delivered">Слање није успело</string>
  <string name="ConversationItem_received_key_exchange_message_tap_to_process">Примљена порука размене кључева, тапните за обраду.</string>
  <string name="ConversationItem_group_action_left">%1$s напусти групу.</string>
  <string name="ConversationItem_send_paused">Слање паузирано</string>
  <string name="ConversationItem_click_to_approve_unencrypted">Слање није успело, тапните за необезбеђену одступницу</string>
  <string name="ConversationItem_click_to_approve_unencrypted_sms_dialog_title">Да одступим на нешифровани СМС?</string>
  <string name="ConversationItem_click_to_approve_unencrypted_mms_dialog_title">Да одступим на нешифровани ММС?</string>
  <string name="ConversationItem_click_to_approve_unencrypted_dialog_message">Ова порука <b>неће</b> бити шифрована јер корисник више није пријављен на Signal.\n\nДа пошаљем необезбеђену поруку?</string>
  <string name="ConversationItem_unable_to_open_media">Нема апликације која може да отвори овај медијум.</string>
  <string name="ConversationItem_copied_text">Копирана %s</string>
  <string name="ConversationItem_from_s">од %s</string>
  <string name="ConversationItem_to_s">за %s</string>
  <string name="ConversationItem_read_more"> прочитајте више</string>
  <string name="ConversationItem_download_more"> преузмите више</string>
  <string name="ConversationItem_pending"> на чекању</string>
  <string name="ConversationItem_this_message_was_deleted">Ова порука је избрисана.</string>
  <string name="ConversationItem_you_deleted_this_message">Избрисали сте ову поруку.</string>
  <!--ConversationActivity-->
  <string name="ConversationActivity_add_attachment">Додај прилог</string>
  <string name="ConversationActivity_select_contact_info">Изаберите податке о контакту</string>
  <string name="ConversationActivity_compose_message">Састави поруку</string>
  <string name="ConversationActivity_sorry_there_was_an_error_setting_your_attachment">Дошло је до грешке при постављању вашег прилога.</string>
  <string name="ConversationActivity_recipient_is_not_a_valid_sms_or_email_address_exclamation">Прималац није исправан број или е-адреса!</string>
  <string name="ConversationActivity_message_is_empty_exclamation">Порука је празна!</string>
  <string name="ConversationActivity_group_members">Чланови групе</string>
  <string name="ConversationActivity__tap_here_to_start_a_group_call">Додирните овде да бисте започели групни позив</string>
  <string name="ConversationActivity_invalid_recipient">Неисправан прималац!</string>
  <string name="ConversationActivity_added_to_home_screen">Додато на почетни екран</string>
  <string name="ConversationActivity_calls_not_supported">Позивање није подржано</string>
  <string name="ConversationActivity_this_device_does_not_appear_to_support_dial_actions">Овај уређај изгледа не подржава радње бирања.</string>
  <string name="ConversationActivity_transport_insecure_sms">Необезбеђени СМС</string>
  <!--A title for the option to send an SMS with a placeholder to put the name of their SIM card-->
  <string name="ConversationActivity_transport_insecure_sms_with_sim">Nebezbedan SMS (%1$s)</string>
  <string name="ConversationActivity_transport_insecure_mms">Необезбеђени ММС</string>
  <!--A title for the option to send an SMS with a placeholder to put the name of their SIM card-->
  <string name="ConversationActivity_transport_insecure_mms_with_sim">Nebezbedan MMS (%1$s)</string>
  <string name="ConversationActivity_transport_signal">Signal poruka</string>
  <string name="ConversationActivity_lets_switch_to_signal">Пребацимо се на Molly %1$s</string>
  <string name="ConversationActivity_specify_recipient">Одредите примаоца</string>
  <string name="ConversationActivity_unblock">Одблокирај</string>
  <string name="ConversationActivity_attachment_exceeds_size_limits">Прилог прекорачује ограничење величине за тип поруке коју шаљете.</string>
  <string name="ConversationActivity_unable_to_record_audio">Не могу да снимим звук!</string>
  <string name="ConversationActivity_you_cant_send_messages_to_this_group">Не можете да шаљете поруке овој групи зато што више нисте члан.</string>
  <string name="ConversationActivity_only_s_can_send_messages">Само %1$s може да шаље поруке.</string>
  <string name="ConversationActivity_admins">админи</string>
  <string name="ConversationActivity_message_an_admin">Послати поруку админу</string>
  <string name="ConversationActivity_cant_start_group_call">Не може да се покрене групни позив</string>
  <string name="ConversationActivity_only_admins_of_this_group_can_start_a_call">Само админи ове групе могу започети позив.</string>
  <string name="ConversationActivity_there_is_no_app_available_to_handle_this_link_on_your_device">Nije dostupna aplikacija koja može da otvori ovaj link na vašem uređaju.</string>
  <string name="ConversationActivity_your_request_to_join_has_been_sent_to_the_group_admin">Ваш захтев за придруживање је послат администратору групе. Бићете обавештени када администратори предузму мере.</string>
  <string name="ConversationActivity_cancel_request">Откажи захтев</string>
  <string name="ConversationActivity_to_send_audio_messages_allow_signal_access_to_your_microphone">Да бисте послали аудио поруку, одобрите Molly-у дозволе за коришћење микрофона.</string>
  <string name="ConversationActivity_signal_requires_the_microphone_permission_in_order_to_send_audio_messages">Molly захтева дозволе за коришћење микрофона како би могао да шаље аудио поруке, али му је дозбола блокирана за стално. Молимо Вас да уђете у подешавања уређаја, изаберите „Апликације, затим „Дозволе“ и одобрите коришћење микрофона апликацији Molly.</string>
  <string name="ConversationActivity_signal_needs_the_microphone_and_camera_permissions_in_order_to_call_s">Сигнал захтева приступ микрофону и камери да би успоставио позив са %s, али су му дозволе трајно забрањене. Молимо вас да у апликацији за подешавање телефона Сигналу дозволите пруиступ микрофону и камери.</string>
  <string name="ConversationActivity_to_capture_photos_and_video_allow_signal_access_to_the_camera">Да бисте направили нову фотографију или видео запис, дозволите Сигналу да приступи камери.</string>
  <string name="ConversationActivity_signal_needs_the_camera_permission_to_take_photos_or_video">Сигнал захтева приступ камери да би фотографисао и снимао, али су му дозволе трајно забрањене. Молимо вас да у апликацији за подешавање телефона Сигналу дозволите пруиступ камери.</string>
  <string name="ConversationActivity_signal_needs_camera_permissions_to_take_photos_or_video">Сигналу је потребан приступ камери да би фотографисао и снимао видео записе.</string>
  <string name="ConversationActivity_enable_the_microphone_permission_to_capture_videos_with_sound">Омогућите приступ микрофону да бисте забележили видео са звуком.</string>
  <string name="ConversationActivity_signal_needs_the_recording_permissions_to_capture_video">Апликацији Molly су потребне дозволе за микрофон за снимање видео снимака, али су те дозволе одбијене. Наставите у подешавања апликације, одаберите „Дозволе“ и омогућите „Микрофон“ и „Камера“.</string>
  <string name="ConversationActivity_signal_needs_recording_permissions_to_capture_video">Апликацији Molly су потребне дозволе за микрофон за снимање видео снимака.</string>
  <string name="ConversationActivity_quoted_contact_message">%1$s %2$s</string>
  <string name="ConversationActivity_signal_cannot_sent_sms_mms_messages_because_it_is_not_your_default_sms_app">Апликација Signal не може да шаље SMS/MMS поруке зато што није Ваша подразумевана апликација. Да ли бисте желели да ово промените у својим Android подешавањима?</string>
  <string name="ConversationActivity_yes">Да</string>
  <string name="ConversationActivity_no">Не</string>
  <string name="ConversationActivity_search_position">%1$d од %2$d</string>
  <string name="ConversationActivity_no_results">Нема резултата</string>
  <string name="ConversationActivity_sticker_pack_installed">Пакет налепница је додат</string>
  <string name="ConversationActivity_new_say_it_with_stickers">Ново! Причај помоћу налепница</string>
  <string name="ConversationActivity_cancel">Одустани</string>
  <string name="ConversationActivity_delete_conversation">Обрисати преписку?</string>
  <string name="ConversationActivity_delete_and_leave_group">Избрисати и напустити групу?</string>
  <string name="ConversationActivity_this_conversation_will_be_deleted_from_all_of_your_devices">Преписка ће бити обрисана са ваших свих уређаја.</string>
  <string name="ConversationActivity_you_will_leave_this_group_and_it_will_be_deleted_from_all_of_your_devices">Напустићете групу и преписка ће бити обрисана са ваших свих уређаја.</string>
  <string name="ConversationActivity_delete">Обриши</string>
  <string name="ConversationActivity_delete_and_leave">Избриши и напусти</string>
  <string name="ConversationActivity__to_call_s_signal_needs_access_to_your_microphone">Да бисте позвали контакт %1$s, апликацији Molly је потребан приступ Вашем микрофону.</string>
  <string name="ConversationActivity__more_options_now_in_group_settings">Сада више опција у „Поставке групе“</string>
  <string name="ConversationActivity_join">Придружи се</string>
  <string name="ConversationActivity_full">Пуно</string>
  <string name="ConversationActivity_error_sending_media">Грешка приликом слања медија</string>
  <string name="ConversationActivity__reported_as_spam_and_blocked">Пријављено као нежељена пошта и блокирано.</string>
  <!--ConversationAdapter-->
  <plurals name="ConversationAdapter_n_unread_messages">
    <item quantity="one">%d непрочитана порука</item>
    <item quantity="few">%d непрочитане поруке</item>
    <item quantity="other">%d непрочитаних порука</item>
  </plurals>
  <!--ConversationFragment-->
  <!--Toast text when contacts activity is not found-->
  <string name="ConversationFragment__contacts_app_not_found">Aplikacija sa kontaktima nije pronađena.</string>
  <plurals name="ConversationFragment_delete_selected_messages">
    <item quantity="one">Обрисати изабрану поруку?</item>
    <item quantity="few">Обрисати изабране поруке?</item>
    <item quantity="other">Обрисати изабране поруке?</item>
  </plurals>
  <string name="ConversationFragment_save_to_sd_card">Сачувати у складиште?</string>
  <plurals name="ConversationFragment_saving_n_media_to_storage_warning">
    <item quantity="one">Упис овог медијума у складиште ће омогућити било којој апликацији на вашем уређају да му приступи.\n\nДа наставим?</item>
    <item quantity="few">Упис ова %1$d медијума у складиште ће омогућити било којој апликацији на вашем уређају да му приступи.\n\nДа наставим?</item>
    <item quantity="other">Упис ових %1$d медијума у складиште ће омогућити било којој апликацији на вашем уређају да му приступи.\n\nДа наставим?</item>
  </plurals>
  <plurals name="ConversationFragment_error_while_saving_attachments_to_sd_card">
    <item quantity="one">Грешка уписа прилога у складиште!</item>
    <item quantity="few">Грешка уписа прилога у складиште!</item>
    <item quantity="other">Грешка уписа прилога у складиште!</item>
  </plurals>
  <string name="ConversationFragment_unable_to_write_to_sd_card_exclamation">Не могу да упишем у складиште!</string>
  <plurals name="ConversationFragment_saving_n_attachments">
    <item quantity="one">Уписивање прилога</item>
    <item quantity="few">Уписивање %1$d прилога</item>
    <item quantity="other">Уписивање %1$d прилога</item>
  </plurals>
  <plurals name="ConversationFragment_saving_n_attachments_to_sd_card">
    <item quantity="one">Чување прилога у меморијско складиште…</item>
    <item quantity="few">Чување %1$d прилога у меморијско складиште…</item>
    <item quantity="other">Чување %1$d прилога у меморијско складиште…</item>
  </plurals>
  <string name="ConversationFragment_pending">На чекању…</string>
  <string name="ConversationFragment_push">интернета (Signal)</string>
  <string name="ConversationFragment_mms">ММС</string>
  <string name="ConversationFragment_sms">СМС</string>
  <string name="ConversationFragment_deleting">Брисање</string>
  <string name="ConversationFragment_deleting_messages">Брисање порука…</string>
  <string name="ConversationFragment_delete_for_me">Избриши за мене</string>
  <string name="ConversationFragment_delete_for_everyone">Избриши за сваког</string>
  <string name="ConversationFragment_this_message_will_be_deleted_for_everyone_in_the_conversation">Ова порука ће бити избрисана за све конверзацији ако користе најновију верзију апликације Signal. Моћи ће да виде да сте избрисали поруку.</string>
  <string name="ConversationFragment_quoted_message_not_found">Оригинална порука није нађена</string>
  <string name="ConversationFragment_quoted_message_no_longer_available">Оригинална порука више није доступна</string>
  <string name="ConversationFragment_failed_to_open_message">Порука није успешно учитана</string>
  <string name="ConversationFragment_you_can_swipe_to_the_right_reply">Повуците поруку ка десно за брз одговор</string>
  <string name="ConversationFragment_you_can_swipe_to_the_left_reply">Повуците поруку ка лево за брз одговор</string>
  <string name="ConversationFragment_outgoing_view_once_media_files_are_automatically_removed">Odlazni jednokratni medijski sadržaj se automatski uklanja nakon slanja.</string>
  <string name="ConversationFragment_you_already_viewed_this_message">Већ сте видели ову поруку</string>
  <string name="ConversationFragment__you_can_add_notes_for_yourself_in_this_conversation">Можете да додајете личне белешке у ову конверзацију.\nАко Ваш налог има повезане уређаје, нове белешке ће бити синхронизоване.</string>
  <string name="ConversationFragment__d_group_members_have_the_same_name">%1$d чланова групе имају исти назив.</string>
  <string name="ConversationFragment__tap_to_review">Додирните за преглед</string>
  <string name="ConversationFragment__review_requests_carefully">Пажљиво прегледајте захтеве</string>
  <string name="ConversationFragment__signal_found_another_contact_with_the_same_name">Услуга Molly је пронашла други контакт са истим називом.</string>
  <string name="ConversationFragment_contact_us">Контактирај нас</string>
  <string name="ConversationFragment_verify">Овери</string>
  <string name="ConversationFragment_not_now">Не сада</string>
  <string name="ConversationFragment_your_safety_number_with_s_changed">Ваш безбедносни број са %s је промењен.</string>
  <string name="ConversationFragment_your_safety_number_with_s_changed_likey_because_they_reinstalled_signal">Ваш сигурносни број са %s је недавно промењен, вероватно зато што је контакт реинсталирао Signal или је променио уређај. Кликните „Овери“ да бисте потврдили нови сигурносни број. Ово није обавезно.</string>
  <!--Message shown to indicate which notification profile is on/active-->
  <string name="ConversationFragment__s_on">%1$s упаљено</string>
  <!--Dialog title for block group link join requests-->
  <string name="ConversationFragment__block_request">Блокирати захтев?</string>
  <!--Dialog message for block group link join requests-->
  <string name="ConversationFragment__s_will_not_be_able_to_join_or_request_to_join_this_group_via_the_group_link">%1$s neće moći da se pridruži grupi ili zatraži da se pridruži grupi preko linka. I dalje će moći ručno da se doda u grupu.</string>
  <!--Dialog confirm block request button-->
  <string name="ConversationFragment__block_request_button">Блокирати захтев</string>
  <!--Dialog cancel block request button-->
  <string name="ConversationFragment__cancel">Поништи</string>
  <!--Message shown after successfully blocking join requests for a user-->
  <string name="ConversationFragment__blocked">Блокиран/на</string>
  <plurals name="ConversationListFragment_delete_selected_conversations">
    <item quantity="one">Обрисати изабрану преписку?</item>
    <item quantity="few">Обрисати изабране преписке?</item>
    <item quantity="other">Обрисати изабране преписке?</item>
  </plurals>
  <plurals name="ConversationListFragment_this_will_permanently_delete_all_n_selected_conversations">
    <item quantity="one">Ово ће трајно да обрише изабрану преписку.</item>
    <item quantity="few">Ово ће трајно да обрише све %1$d изабране преписке.</item>
    <item quantity="other">Ово ће трајно да обрише свих %1$d изабраних преписки.</item>
  </plurals>
  <string name="ConversationListFragment_deleting">Брисање</string>
  <string name="ConversationListFragment_deleting_selected_conversations">Брисање означених порука…</string>
  <plurals name="ConversationListFragment_conversations_archived">
    <item quantity="one">Преписка архивирана</item>
    <item quantity="few">%d преписке архивиране</item>
    <item quantity="other">%d преписки архивирано</item>
  </plurals>
  <string name="ConversationListFragment_undo">Опозови</string>
  <plurals name="ConversationListFragment_moved_conversations_to_inbox">
    <item quantity="one">Преписка премештена у пријем</item>
    <item quantity="few">%d преписке премештене у пријем</item>
    <item quantity="other">%d преписки премештено у пријем</item>
  </plurals>
  <plurals name="ConversationListFragment_read_plural">
    <item quantity="one">Читано</item>
    <item quantity="few">Читано</item>
    <item quantity="other">Читано</item>
  </plurals>
  <plurals name="ConversationListFragment_unread_plural">
    <item quantity="one">Непрочи.</item>
    <item quantity="few">Непрочи.</item>
    <item quantity="other">Непрочи.</item>
  </plurals>
  <plurals name="ConversationListFragment_pin_plural">
    <item quantity="one">Закачи</item>
    <item quantity="few">Закачи</item>
    <item quantity="other">Закачи</item>
  </plurals>
  <plurals name="ConversationListFragment_unpin_plural">
    <item quantity="one">Одкачи</item>
    <item quantity="few">Одкачи</item>
    <item quantity="other">Откачи</item>
  </plurals>
  <plurals name="ConversationListFragment_mute_plural">
    <item quantity="one">Утишај</item>
    <item quantity="few">Утишај</item>
    <item quantity="other">Утишај</item>
  </plurals>
  <plurals name="ConversationListFragment_unmute_plural">
    <item quantity="one">Обавести</item>
    <item quantity="few">Обавести</item>
    <item quantity="other">Обавести</item>
  </plurals>
  <string name="ConversationListFragment_select">Изабери више</string>
  <plurals name="ConversationListFragment_archive_plural">
    <item quantity="one">Архивирај</item>
    <item quantity="few">Архивирај</item>
    <item quantity="other">Архивирај</item>
  </plurals>
  <plurals name="ConversationListFragment_unarchive_plural">
    <item quantity="one">Одархивирај</item>
    <item quantity="few">Одархивирај</item>
    <item quantity="other">Одархивирај</item>
  </plurals>
  <plurals name="ConversationListFragment_delete_plural">
    <item quantity="one">Избриши</item>
    <item quantity="few">Избриши</item>
    <item quantity="other">Избриши</item>
  </plurals>
  <string name="ConversationListFragment_select_all">Изабери све</string>
  <plurals name="ConversationListFragment_s_selected">
    <item quantity="one">Изабрано: %d</item>
    <item quantity="few">Изабрано: %d</item>
    <item quantity="other">Изабрано: %d</item>
  </plurals>
  <!--Show in conversation list overflow menu to open selection bottom sheet-->
  <string name="ConversationListFragment__notification_profile">Профил нотификације</string>
  <!--Tooltip shown after you have created your first notification profile-->
  <string name="ConversationListFragment__turn_your_notification_profile_on_or_off_here">Угасите или упалите овде Ваш профил нотификације.</string>
  <!--Message shown in top toast to indicate the named profile is on-->
  <string name="ConversationListFragment__s_on">%1$s упаљено</string>
  <!--ConversationListItem-->
  <string name="ConversationListItem_key_exchange_message">Порука размене кључева</string>
  <!--ConversationListItemAction-->
  <string name="ConversationListItemAction_archived_conversations_d">Архивиране преписке (%d)</string>
  <!--ConversationTitleView-->
  <string name="ConversationTitleView_verified">Потврђен</string>
  <string name="ConversationTitleView_you">Ви</string>
  <!--ConversationTypingView-->
  <string name="ConversationTypingView__plus_d">+%1$d</string>
  <!--CreateGroupActivity-->
  <string name="CreateGroupActivity__select_members">Одаберите чланове</string>
  <!--CreateProfileActivity-->
  <string name="CreateProfileActivity__profile">Профил</string>
  <string name="CreateProfileActivity_error_setting_profile_photo">Грешка постављања профилне слике</string>
  <string name="CreateProfileActivity_problem_setting_profile">Проблем у поставци профила</string>
  <string name="CreateProfileActivity_set_up_your_profile">Поставите Ваш профил</string>
  <string name="CreateProfileActivity_signal_profiles_are_end_to_end_encrypted">Vaš profil i promene profila biće vidljivi ljudima kojima šaljete poruke, kontaktima i grupama.</string>
  <string name="CreateProfileActivity_set_avatar_description">Постави аватар</string>
  <!--ProfileCreateFragment-->
  <!--Displayed at the top of the screen and explains how profiles can be viewed.-->
  <string name="ProfileCreateFragment__profiles_are_visible_to_contacts_and_people_you_message">Profili su vidljivi ljudima kojima šaljete poruke, kontaktima i grupama.</string>
  <!--Title of clickable row to select phone number privacy settings-->
  <string name="ProfileCreateFragment__who_can_find_me">Ko može da me pronađe po broju telefona?</string>
  <!--WhoCanSeeMyPhoneNumberFragment-->
  <!--Toolbar title for this screen-->
  <string name="WhoCanSeeMyPhoneNumberFragment__who_can_find_me_by_number">Ko može da me pronađe po broju telefona?</string>
  <!--Description for radio item stating anyone can see your phone number-->
  <string name="WhoCanSeeMyPhoneNumberFragment__anyone_who_has">Svako ko ima vaš broj telefona u svojim kontaktima će vas videti kao kontakt u Signalu. Ostali će moći da vas pronađu ako potraže vaš broj u pretrazi.</string>
  <!--Description for radio item stating no one will be able to see your phone number-->
  <string name="WhoCanSeeMyPhoneNumberFragment__nobody_on_signal">Niko na Signalu neće moći da vas pronađe i tako sazna vaš broj telefona.</string>
  <!--ChooseBackupFragment-->
  <string name="ChooseBackupFragment__restore_from_backup">Поврати податке из бекапа?</string>
  <string name="ChooseBackupFragment__restore_your_messages_and_media">Вратите своје поруке и медије из локалне резервне копије. Ако не вратите сада, нећете моћи да их вратите касније.</string>
  <string name="ChooseBackupFragment__icon_content_description">Икона за враћање из резервне копије</string>
  <string name="ChooseBackupFragment__choose_backup">Одабери резервну копију</string>
  <string name="ChooseBackupFragment__learn_more">Сазнај више</string>
  <string name="ChooseBackupFragment__no_file_browser_available">Nije dostupan pregledač fajlova</string>
  <!--RestoreBackupFragment-->
  <string name="RestoreBackupFragment__restore_complete">Враћање је завршено</string>
  <string name="RestoreBackupFragment__to_continue_using_backups_please_choose_a_folder">Да бисте наставили да користите резервне копије, одаберите фасциклу. Нове резервне копије ће се чувати на овој локацији.</string>
  <string name="RestoreBackupFragment__choose_folder">Одаберите фолдер</string>
  <string name="RestoreBackupFragment__not_now">Не сада</string>
  <!--Couldn\'t find the selected backup-->
  <string name="RestoreBackupFragment__backup_not_found">Резервна копија није нађена.</string>
  <!--Couldn\'t read the selected backup-->
  <string name="RestoreBackupFragment__backup_could_not_be_read">Не може да се прочита резервна копија.</string>
  <!--Backup has an unsupported file extension-->
  <string name="RestoreBackupFragment__backup_has_a_bad_extension">Сигурносна копија има погрешну екстензију.</string>
  <!--BackupsPreferenceFragment-->
  <string name="BackupsPreferenceFragment__chat_backups">Резерве ћаскања</string>
  <string name="BackupsPreferenceFragment__backups_are_encrypted_with_a_passphrase">Резервне копије су шифроване са фразом за пролаз и складиште на Вашем уређају.</string>
  <string name="BackupsPreferenceFragment__create_backup">Направи резерву</string>
  <string name="BackupsPreferenceFragment__last_backup">Последња рез. копија: %1$s</string>
  <string name="BackupsPreferenceFragment__backup_folder">Фасцикла резервне копије</string>
  <string name="BackupsPreferenceFragment__verify_backup_passphrase">Верификујте фразу за пролаз резервне копије</string>
  <string name="BackupsPreferenceFragment__test_your_backup_passphrase">Тестирајте своју фразу за пролаз резервне копије и верификујте да ли се подудара</string>
  <string name="BackupsPreferenceFragment__turn_on">Укључи</string>
  <string name="BackupsPreferenceFragment__turn_off">Искључи</string>
  <string name="BackupsPreferenceFragment__to_restore_a_backup">Да бисте вратили из резервне копије, инсталирајте нову копију апликације Molly. Отворите апликацију и додирните „Врати рез. копију“, а затим пронађите датотеку резервне копије. %1$s</string>
  <string name="BackupsPreferenceFragment__learn_more">Сазнај више</string>
  <string name="BackupsPreferenceFragment__in_progress">У току…</string>
  <!--Status text shown in backup preferences when verifying a backup-->
  <string name="BackupsPreferenceFragment__verifying_backup">Verifikovanje rezervne kopije…</string>
  <string name="BackupsPreferenceFragment__d_so_far">%1$d досад…</string>
  <!--Show percentage of completion of backup-->
  <string name="BackupsPreferenceFragment__s_so_far">%1$s%% за сада…</string>
  <string name="BackupsPreferenceFragment_signal_requires_external_storage_permission_in_order_to_create_backups">Апликација Molly захтева дозволу спољној меморији да би правила резервне копије, али је трајно одбијено. Наставите до подешавања апликације, одаберите „Дозволе“ и омогућите ставку „Меморија“.</string>
  <!--CustomDefaultPreference-->
  <string name="CustomDefaultPreference_using_custom">Користим посебно: %s</string>
  <string name="CustomDefaultPreference_using_default">Користим подразумевано: %s</string>
  <string name="CustomDefaultPreference_none">Ништа</string>
  <!--AvatarSelectionBottomSheetDialogFragment-->
  <string name="AvatarSelectionBottomSheetDialogFragment__choose_photo">Изаберите фотографију</string>
  <string name="AvatarSelectionBottomSheetDialogFragment__take_photo">Фотографиши</string>
  <string name="AvatarSelectionBottomSheetDialogFragment__choose_from_gallery">Изабери из галерије</string>
  <string name="AvatarSelectionBottomSheetDialogFragment__remove_photo">Уклони слику</string>
  <string name="AvatarSelectionBottomSheetDialogFragment__taking_a_photo_requires_the_camera_permission">За креирање фотографије потребна је дозвола камере.</string>
  <string name="AvatarSelectionBottomSheetDialogFragment__viewing_your_gallery_requires_the_storage_permission">За приказивање Ваше галерије потребна је дозвола за меморију.</string>
  <!--DateUtils-->
  <string name="DateUtils_just_now">Сад</string>
  <string name="DateUtils_minutes_ago">%d m</string>
  <string name="DateUtils_today">Данас</string>
  <string name="DateUtils_yesterday">Јуче</string>
  <!--DecryptionFailedDialog-->
  <string name="DecryptionFailedDialog_chat_session_refreshed">Чет сесија је освежена</string>
  <string name="DecryptionFailedDialog_signal_uses_end_to_end_encryption">Услуга Signal користи потпуно шифровање и можда ће понекад морати да освежи Вашу сесију ћаскања. Ово не утиче на безбедност вашег ћаскања, али можда сте пропустили поруку овог контакта и можете да затражите да је поново пошаље.</string>
  <!--DeviceListActivity-->
  <string name="DeviceListActivity_unlink_s">Да уклоним „%s“?</string>
  <string name="DeviceListActivity_by_unlinking_this_device_it_will_no_longer_be_able_to_send_or_receive">Овај уређај више неће моћи да шаље или прима поруке ако га уклоните.</string>
  <string name="DeviceListActivity_network_connection_failed">Повезивање на мрежу није успело</string>
  <string name="DeviceListActivity_try_again">Покушај поново</string>
  <string name="DeviceListActivity_unlinking_device">Одјава уређаја…</string>
  <string name="DeviceListActivity_unlinking_device_no_ellipsis">Уклањам уређај</string>
  <string name="DeviceListActivity_network_failed">Неуспех мреже!</string>
  <!--DeviceListItem-->
  <string name="DeviceListItem_unnamed_device">Неименован уређај</string>
  <string name="DeviceListItem_linked_s">Повезан %s</string>
  <string name="DeviceListItem_last_active_s">Последња активност %s</string>
  <string name="DeviceListItem_today">Данас</string>
  <!--DocumentView-->
  <string name="DocumentView_unnamed_file">Fajl bez naziva</string>
  <!--DozeReminder-->
  <string name="DozeReminder_optimize_for_missing_play_services">Оптимизуј за недостајуће Плеј сервисе</string>
  <string name="DozeReminder_this_device_does_not_support_play_services_tap_to_disable_system_battery">Овај уређај не подржава Плеј сервисе. Тапните да искључите системску оптимизацију потрошње батерије која спречава добављање порука док је Molly неактиван.</string>
  <!--ExpiredBuildReminder-->
  <string name="ExpiredBuildReminder_this_version_of_signal_has_expired">Ова верзија апликације Signal је истекла. Ажурирајте сада да бисте слали и примали поруке.</string>
  <string name="ExpiredBuildReminder_update_now">Ажурирај сада</string>
  <!--PendingGroupJoinRequestsReminder-->
  <plurals name="PendingGroupJoinRequestsReminder_d_pending_member_requests">
    <item quantity="one">%d захтев за чланство на чекању.</item>
    <item quantity="few">%d захтева за чланство на чекању.</item>
    <item quantity="other">%d захтева за чланство на чекању.</item>
  </plurals>
  <string name="PendingGroupJoinRequestsReminder_view">Више</string>
  <!--GcmRefreshJob-->
  <string name="GcmRefreshJob_Permanent_Signal_communication_failure">Трајни неуспех комуникације Signal-a!</string>
  <string name="GcmRefreshJob_Signal_was_unable_to_register_with_Google_Play_Services">Molly није успео да се пријави на Гуглов Плеј сервис. Комуникација преко канала података је онемогућена, покушајте поново да се пријавите преко Поставке &gt; Напредно.</string>
  <!--GiphyActivity-->
  <string name="GiphyActivity_error_while_retrieving_full_resolution_gif">Грешка при добављању ГИФ сличице пуне резолуције</string>
  <!--GiphyFragmentPageAdapter-->
  <string name="GiphyFragmentPagerAdapter_gifs">ГИФ сличице</string>
  <string name="GiphyFragmentPagerAdapter_stickers">Налепнице</string>
  <!--AddToGroupActivity-->
  <string name="AddToGroupActivity_add_member">Додати члана?</string>
  <string name="AddToGroupActivity_add_s_to_s">Додати контакт „%1$s“у групу „%2$s“?</string>
  <string name="AddToGroupActivity_s_added_to_s">Контакт „%1$s“ је додат у групу „%2$s“.</string>
  <string name="AddToGroupActivity_add_to_group">Додај у групу</string>
  <string name="AddToGroupActivity_add_to_groups">Додај у групе</string>
  <string name="AddToGroupActivity_this_person_cant_be_added_to_legacy_groups">Ова особа не може да се дода у застареле групе.</string>
  <string name="AddToGroupActivity_add">Додај</string>
  <string name="AddToGroupActivity_add_to_a_group">Додај у групу</string>
  <!--ChooseNewAdminActivity-->
  <string name="ChooseNewAdminActivity_choose_new_admin">Изабери новог администратора</string>
  <string name="ChooseNewAdminActivity_done">Готово</string>
  <string name="ChooseNewAdminActivity_you_left">Напустили сте групу „%1$s“.</string>
  <!--GroupMembersDialog-->
  <string name="GroupMembersDialog_you">Ви</string>
  <!--GV2 access levels-->
  <string name="GroupManagement_access_level_anyone">Било ко</string>
  <string name="GroupManagement_access_level_all_members">Сви чланови</string>
  <string name="GroupManagement_access_level_only_admins">Само администратори</string>
  <string name="GroupManagement_access_level_no_one">Нико</string>
  <!--GV2 invites sent-->
  <plurals name="GroupManagement_invitation_sent">
    <item quantity="one">Позивница је послата</item>
    <item quantity="few">%d позивница је послато</item>
    <item quantity="other">%d позивница је послато</item>
  </plurals>
  <string name="GroupManagement_invite_single_user">Не можете аутоматски да додате контакт „%1$s“ у групу.\n\nКонтакт је позван да се придружи и неће видети ниједну групну поруку док не прихвати.</string>
  <string name="GroupManagement_invite_multiple_users">Не можете аутоматски да ове кориснике у групу.\n\nПозвани су да се придруже и неће видети ниједну групну поруку док не прихвате.</string>
  <!--GroupsV1MigrationLearnMoreBottomSheetDialogFragment-->
  <string name="GroupsV1MigrationLearnMore_what_are_new_groups">Шта су нове групе?</string>
  <string name="GroupsV1MigrationLearnMore_new_groups_have_features_like_mentions">Нове групе имају функције попут @помињања и администратора групе и подржаваће више функција у будућности.</string>
  <string name="GroupsV1MigrationLearnMore_all_message_history_and_media_has_been_kept">Сва историја порука и медији су сачувани од пре надоградње.</string>
  <string name="GroupsV1MigrationLearnMore_you_will_need_to_accept_an_invite_to_join_this_group_again">Мораћете да прихватите позивницу да бисте се поново придружили овој групи. Нећете примати нове групне поруке док не прихватите.</string>
  <plurals name="GroupsV1MigrationLearnMore_these_members_will_need_to_accept_an_invite">
    <item quantity="one">Овај члан ће морати да прихвати позивницу да би се поново придружио овој групи и неће примати групне поруке док не прихвати:</item>
    <item quantity="few">Овај члан ће морати да прихвати позивницу да би се поново придружио овој групи и неће примати групне поруке док не прихвати:</item>
    <item quantity="other">Ови чланови ће морати да прихвате позивницу да би се поново придружили овој групи и неће примати групне поруке док не прихвате:</item>
  </plurals>
  <plurals name="GroupsV1MigrationLearnMore_these_members_were_removed_from_the_group">
    <item quantity="one">Овај члан је уклоњен из групе и неће моћи да се поново придружи док не одради надоградњу:</item>
    <item quantity="few">Овај члан је уклоњен из групе и неће моћи да се поново придружи док не одради надоградњу:</item>
    <item quantity="other">Ови чланови су уклоњени из групе и неће моћи да се поново придруже док не одраде надоградњу:</item>
  </plurals>
  <!--GroupsV1MigrationInitiationBottomSheetDialogFragment-->
  <string name="GroupsV1MigrationInitiation_upgrade_to_new_group">Надогради у нову групу</string>
  <string name="GroupsV1MigrationInitiation_upgrade_this_group">Надогради ову групу</string>
  <string name="GroupsV1MigrationInitiation_new_groups_have_features_like_mentions">Нове групе имају функције попут @помињања и администратора групе и подржаваће више функција у будућности.</string>
  <string name="GroupsV1MigrationInitiation_all_message_history_and_media_will_be_kept">Сва историја порука и медији ће бити сачувани од пре надоградње.</string>
  <string name="GroupsV1MigrationInitiation_encountered_a_network_error">Дошло је до грешке мреже. Покушајте поново касније.</string>
  <string name="GroupsV1MigrationInitiation_failed_to_upgrade">Надоградња није успела.</string>
  <plurals name="GroupsV1MigrationInitiation_these_members_will_need_to_accept_an_invite">
    <item quantity="one">Овај члан ће морати да прихвати позивницу да би се поново придружио овој групи и неће примати групне поруке док не прихвати:</item>
    <item quantity="few">Овај члан ће морати да прихвати позивницу да би се поново придружио овој групи и неће примати групне поруке док не прихвати:</item>
    <item quantity="other">Ови чланови ће морати да прихвате позивницу да би се поново придружили овој групи и неће примати групне поруке док не прихвате:</item>
  </plurals>
  <plurals name="GroupsV1MigrationInitiation_these_members_are_not_capable_of_joining_new_groups">
    <item quantity="one">Овај члан не може да се придружи новим групама и биће уклоњен из групе:</item>
    <item quantity="few">Овај члан не може да се придружи новим групама и биће уклоњен из групе:</item>
    <item quantity="other">Ови чланови не могу да се придруже новим групама и биће уклоњени из групе:</item>
  </plurals>
  <!--GroupsV1MigrationSuggestionsReminder-->
  <plurals name="GroupsV1MigrationSuggestionsReminder_members_couldnt_be_added_to_the_new_group">
    <item quantity="one">%1$d члана није могуће додати у групу. Да ли желите да га додате сада?</item>
    <item quantity="few">%1$dчлана није могуће додати у групу. Да ли желите да их додате сада?</item>
    <item quantity="other">%1$dчланова није могуће додати у групу. Да ли желите да их додате сада?</item>
  </plurals>
  <plurals name="GroupsV1MigrationSuggestionsReminder_add_members">
    <item quantity="one">Додај члана</item>
    <item quantity="few">Додај чланове</item>
    <item quantity="other">Додај чланове</item>
  </plurals>
  <string name="GroupsV1MigrationSuggestionsReminder_no_thanks">Не, хвала</string>
  <!--GroupsV1MigrationSuggestionsDialog-->
  <plurals name="GroupsV1MigrationSuggestionsDialog_add_members_question">
    <item quantity="one">Додати члана?</item>
    <item quantity="few">Додати чланове?</item>
    <item quantity="other">Додати чланове?</item>
  </plurals>
  <plurals name="GroupsV1MigrationSuggestionsDialog_these_members_couldnt_be_automatically_added">
    <item quantity="one">Овај чла није могао аутоматски да се дода у нову групу када је надограђена:</item>
    <item quantity="few">Ови чланови нису могли аутоматски да се додају у нову групу када је надограђена:</item>
    <item quantity="other">Ови чланови нису могли аутоматски да се додају у нову групу када је надограђена:</item>
  </plurals>
  <plurals name="GroupsV1MigrationSuggestionsDialog_add_members">
    <item quantity="one">Додај члана</item>
    <item quantity="few">Додај чланове</item>
    <item quantity="other">Додај чланове</item>
  </plurals>
  <plurals name="GroupsV1MigrationSuggestionsDialog_failed_to_add_members_try_again_later">
    <item quantity="one">Додавање корисника није успело. Покушајте поново касније.</item>
    <item quantity="few">Додавање корисника није успело. Покушајте поново касније.</item>
    <item quantity="other">Додавање корисника није успело. Покушајте поново касније.</item>
  </plurals>
  <plurals name="GroupsV1MigrationSuggestionsDialog_cannot_add_members">
    <item quantity="one">Не може да се дода члан.</item>
    <item quantity="few">Не могу да се додају чланови.</item>
    <item quantity="other">Не могу да се додају чланови.</item>
  </plurals>
  <!--LeaveGroupDialog-->
  <string name="LeaveGroupDialog_leave_group">Напустити групу?</string>
  <string name="LeaveGroupDialog_you_will_no_longer_be_able_to_send_or_receive_messages_in_this_group">Више нећете моћи слати и примати поруке из ове групе. </string>
  <string name="LeaveGroupDialog_leave">Напусти</string>
  <string name="LeaveGroupDialog_choose_new_admin">Изабери новог администратора</string>
  <string name="LeaveGroupDialog_before_you_leave_you_must_choose_at_least_one_new_admin_for_this_group">Пре него што напустите, морате да изаберете барем једног администратора за ову групу.</string>
  <string name="LeaveGroupDialog_choose_admin">Изаберите администратора</string>
  <!--LinkPreviewView-->
  <string name="LinkPreviewView_no_link_preview_available">Prikaz linka nije dostupan</string>
  <string name="LinkPreviewView_this_group_link_is_not_active">Link za grupu nije aktivan</string>
  <string name="LinkPreviewView_domain_date">%1$s · %2$s</string>
  <!--LinkPreviewRepository-->
  <plurals name="LinkPreviewRepository_d_members">
    <item quantity="one">%1$d члан</item>
    <item quantity="few">%1$d члана</item>
    <item quantity="other">%1$d чланова</item>
  </plurals>
  <!--PendingMembersActivity-->
  <string name="PendingMembersActivity_pending_group_invites">Позивнице од групе на чекању</string>
  <string name="PendingMembersActivity_requests">Захтеви</string>
  <string name="PendingMembersActivity_invites">Позивнице</string>
  <string name="PendingMembersActivity_people_you_invited">Ваше послате позивнице</string>
  <string name="PendingMembersActivity_you_have_no_pending_invites">Немате позивнице на чекању.</string>
  <string name="PendingMembersActivity_invites_by_other_group_members">Позивнице других чланова групе</string>
  <string name="PendingMembersActivity_no_pending_invites_by_other_group_members">Нема позива на чекању од осталих чланова групе.</string>
  <string name="PendingMembersActivity_missing_detail_explanation">Информације о особама позваним од стране других чланова групе нису приказане. Подаци позваних особа ће бити приказани када се придруже групи. Групне поруке неће видети док не прихвате позивницу.</string>
  <string name="PendingMembersActivity_revoke_invite">Опозови позивницу</string>
  <string name="PendingMembersActivity_revoke_invites">Опозови позивнице</string>
  <plurals name="PendingMembersActivity_revoke_d_invites">
    <item quantity="one">Опозови позивницу</item>
    <item quantity="few">Опозови %1$d позивнице</item>
    <item quantity="other">Опозови %1$d позивница</item>
  </plurals>
  <plurals name="PendingMembersActivity_error_revoking_invite">
    <item quantity="one">Грешка у опозивању позивнице</item>
    <item quantity="few">Грешка у опозивању позивнице</item>
    <item quantity="other">Грешка у опозиву позивница</item>
  </plurals>
  <!--RequestingMembersFragment-->
  <string name="RequestingMembersFragment_pending_member_requests">Захтеви за чланство на чекању</string>
  <string name="RequestingMembersFragment_no_member_requests_to_show">Нема захтева за чланство.</string>
  <string name="RequestingMembersFragment_explanation">Osobe sa ove liste pokušavaju da se pridruže ovoj grupi preko linka za grupu.</string>
  <string name="RequestingMembersFragment_added_s">Додат је контакт „%1$s“</string>
  <string name="RequestingMembersFragment_denied_s">Одбијен је контакт „%1$s“</string>
  <!--AddMembersActivity-->
  <string name="AddMembersActivity__done">Готово</string>
  <string name="AddMembersActivity__this_person_cant_be_added_to_legacy_groups">Ова особа не може да се дода у застареле групе.</string>
  <string name="AddMembersActivity__this_person_cant_be_added_to_announcement_groups">Ова особа се не може додати у огласне групе.</string>
  <plurals name="AddMembersActivity__add_d_members_to_s">
    <item quantity="one">Додати контакт „%1$s“ у групу „%2$s“?</item>
    <item quantity="few">Додати %3$d члана у групу „%2$s“?</item>
    <item quantity="other">Додати %3$d чланова у групу „%2$s“?</item>
  </plurals>
  <string name="AddMembersActivity__add">Додај</string>
  <string name="AddMembersActivity__add_members">Додај чланове</string>
  <!--AddGroupDetailsFragment-->
  <string name="AddGroupDetailsFragment__name_this_group">Дајте назив групи</string>
  <string name="AddGroupDetailsFragment__create_group">Направи групу</string>
  <string name="AddGroupDetailsFragment__create">Направи</string>
  <string name="AddGroupDetailsFragment__members">Чланови</string>
  <string name="AddGroupDetailsFragment__you_can_add_or_invite_friends_after_creating_this_group">Можете додати или попозвати пријатеље након креирања групе.</string>
  <string name="AddGroupDetailsFragment__group_name_required">Назив групе (обавезно)</string>
  <string name="AddGroupDetailsFragment__group_name_optional">Назив групе (опционо)</string>
  <string name="AddGroupDetailsFragment__this_field_is_required">Ово поље је обавезно.</string>
  <string name="AddGroupDetailsFragment__group_creation_failed">Креирање групе није успело.</string>
  <string name="AddGroupDetailsFragment__try_again_later">Покушајте поново касније.</string>
  <!--Displayed when adding group details to an MMS Group-->
  <string name="AddGroupDetailsFragment__youve_selected_a_contact_that_doesnt_support">Izabrali ste kontakt koji ne podržava Signal grupe, tako da će ova grupa biti MMS. Prilagođeni nazivi i fotografije MMS grupa biće vidljivi samo vama.</string>
  <string name="AddGroupDetailsFragment__remove">Уклони</string>
  <string name="AddGroupDetailsFragment__sms_contact">SMS контакт</string>
  <string name="AddGroupDetailsFragment__remove_s_from_this_group">Желите да уклоните %1$s из ове групе?</string>
  <!--ManageGroupActivity-->
  <string name="ManageGroupActivity_member_requests_and_invites">Захтеви за чланство &amp; позива</string>
  <string name="ManageGroupActivity_add_members">Додајте чланове</string>
  <string name="ManageGroupActivity_edit_group_info">Уреди информације о групи</string>
  <string name="ManageGroupActivity_who_can_add_new_members">Ко може додати нове чланове?</string>
  <string name="ManageGroupActivity_who_can_edit_this_groups_info">Ко може мењати информације о групи?</string>
  <string name="ManageGroupActivity_group_link">Link za grupu</string>
  <string name="ManageGroupActivity_block_group">Блокирај групу</string>
  <string name="ManageGroupActivity_unblock_group">Одблокирај групу</string>
  <string name="ManageGroupActivity_leave_group">Напусти групу</string>
  <string name="ManageGroupActivity_mute_notifications">Утишај обавештења</string>
  <string name="ManageGroupActivity_custom_notifications">Прилагођена обавештења</string>
  <string name="ManageGroupActivity_mentions">Помињања</string>
  <string name="ManageGroupActivity_chat_color_and_wallpaper">Боја ћаскања и позадина</string>
  <string name="ManageGroupActivity_until_s">До %1$s</string>
  <string name="ManageGroupActivity_always">Увек</string>
  <string name="ManageGroupActivity_off">Искључено</string>
  <string name="ManageGroupActivity_on">Укључено</string>
  <string name="ManageGroupActivity_view_all_members">Прикажи све чланове</string>
  <string name="ManageGroupActivity_see_all">Погледај све</string>
  <plurals name="ManageGroupActivity_added">
    <item quantity="one">%d члан је додат</item>
    <item quantity="few">%d члана је додато</item>
    <item quantity="other">%d чланова је додато</item>
  </plurals>
  <string name="ManageGroupActivity_only_admins_can_enable_or_disable_the_sharable_group_link">Samo administratori mogu da aktiviraju ili deaktiviraju link za grupu koji može da se deli.</string>
  <string name="ManageGroupActivity_only_admins_can_enable_or_disable_the_option_to_approve_new_members">Само администратори могу да омогуће или онемогуће опцију одобравања нових захтева за чланство.</string>
  <string name="ManageGroupActivity_only_admins_can_reset_the_sharable_group_link">Samo administratori mogu da resetuju link za grupu koji može da se deli.</string>
  <string name="ManageGroupActivity_you_dont_have_the_rights_to_do_this">Немате дозволу да урадите ово.</string>
  <string name="ManageGroupActivity_not_capable">Неко кога сте додали не подржава нове групе и мора да ажурира Signal</string>
  <string name="ManageGroupActivity_not_announcement_capable">Неко кога сте додали не подржава огласне групе и треба да ажурира Signal</string>
  <string name="ManageGroupActivity_failed_to_update_the_group">Ажурирање групе није успело</string>
  <string name="ManageGroupActivity_youre_not_a_member_of_the_group">Ви нисте члан групе</string>
  <string name="ManageGroupActivity_failed_to_update_the_group_please_retry_later">Ажурирање групе није успело, покушајте касније</string>
  <string name="ManageGroupActivity_failed_to_update_the_group_due_to_a_network_error_please_retry_later">Ажурирање групе није успело због грешке на мрежи, покушајте поново касније</string>
  <string name="ManageGroupActivity_edit_name_and_picture">Уредите име и слику</string>
  <string name="ManageGroupActivity_legacy_group">Застарела група</string>
  <string name="ManageGroupActivity_legacy_group_learn_more">Ово је застарела група. Функције попут администратора групе доступне су само за нове групе.</string>
  <string name="ManageGroupActivity_legacy_group_upgrade">Ово је Наледна Група. Да бисте приступили новим функцијама попут @помињања и администратора,</string>
  <string name="ManageGroupActivity_legacy_group_too_large">Ова Стара Група не може да се надогради на нову групу јер је превелика. Максимална величина групе је %1$d.</string>
  <string name="ManageGroupActivity_upgrade_this_group">надогради ову групу.</string>
  <string name="ManageGroupActivity_this_is_an_insecure_mms_group">Ово је несигурна ММС група. Да бисте приватно ћаскали, позовите своје контакте у Signal.</string>
  <string name="ManageGroupActivity_invite_now">Позови сада</string>
  <string name="ManageGroupActivity_more">више</string>
  <string name="ManageGroupActivity_add_group_description">Додај опис групи…</string>
  <!--GroupMentionSettingDialog-->
  <string name="GroupMentionSettingDialog_notify_me_for_mentions">Обавести ме за помињања</string>
  <string name="GroupMentionSettingDialog_receive_notifications_when_youre_mentioned_in_muted_chats">Желите ли да примате обавештења када сте поменути у утишаним ћаскањима?</string>
  <string name="GroupMentionSettingDialog_always_notify_me">Увек ме обавештавај</string>
  <string name="GroupMentionSettingDialog_dont_notify_me">Немој да ме обавештаваш</string>
  <!--ManageProfileFragment-->
  <string name="ManageProfileFragment_profile_name">Име на профилу</string>
  <string name="ManageProfileFragment_username">Корисничко име</string>
  <string name="ManageProfileFragment_about">О контакту</string>
  <string name="ManageProfileFragment_write_a_few_words_about_yourself">Напишите неколико речи о себи</string>
  <string name="ManageProfileFragment_your_name">Ваше име</string>
  <string name="ManageProfileFragment_your_username">Твоје корисничко име</string>
  <string name="ManageProfileFragment_failed_to_set_avatar">Неуспех постављења аватара</string>
  <string name="ManageProfileFragment_badges">Значке</string>
  <string name="ManageProfileFragment__edit_photo">Уредите слику</string>
  <!--Snackbar message after creating username-->
  <string name="ManageProfileFragment__username_created">Korisničko ime je izbrisano</string>
  <!--Snackbar message after copying username-->
  <string name="ManageProfileFragment__username_copied">Korisničko ime je kopirano</string>
  <!--ManageRecipientActivity-->
  <string name="ManageRecipientActivity_no_groups_in_common">Нема заједничких група</string>
  <plurals name="ManageRecipientActivity_d_groups_in_common">
    <item quantity="one">%d заједничка група</item>
    <item quantity="few">%d заједничке групе</item>
    <item quantity="other">%d заједничких група</item>
  </plurals>
  <plurals name="GroupMemberList_invited">
    <item quantity="one">%1$s је позвао/ла једну особу</item>
    <item quantity="few">%1$s је позвао/ла %2$d особа</item>
    <item quantity="other">%1$s је позвао/ла %2$d особа</item>
  </plurals>
  <!--CustomNotificationsDialogFragment-->
  <string name="CustomNotificationsDialogFragment__custom_notifications">Прилагођена обавештења</string>
  <string name="CustomNotificationsDialogFragment__messages">Поруке</string>
  <string name="CustomNotificationsDialogFragment__use_custom_notifications">Користи прилагођена обавештења</string>
  <string name="CustomNotificationsDialogFragment__notification_sound">Звук обавештења</string>
  <string name="CustomNotificationsDialogFragment__vibrate">Режим вибрирања</string>
  <!--Button text for customizing notification options-->
  <string name="CustomNotificationsDialogFragment__customize">Прилагодити</string>
  <string name="CustomNotificationsDialogFragment__change_sound_and_vibration">Променити звук и вибрацију</string>
  <string name="CustomNotificationsDialogFragment__call_settings">Поставке позива</string>
  <string name="CustomNotificationsDialogFragment__ringtone">Звоно</string>
  <string name="CustomNotificationsDialogFragment__enabled">Укључено</string>
  <string name="CustomNotificationsDialogFragment__disabled">Искључено</string>
  <string name="CustomNotificationsDialogFragment__default">Подразумеван</string>
  <string name="CustomNotificationsDialogFragment__unknown">Непознато</string>
  <!--ShareableGroupLinkDialogFragment-->
  <string name="ShareableGroupLinkDialogFragment__shareable_group_link">Link za grupu koji može da se deli</string>
  <string name="ShareableGroupLinkDialogFragment__manage_and_share">Управи &amp; дели</string>
  <string name="ShareableGroupLinkDialogFragment__group_link">Link za grupu</string>
  <string name="ShareableGroupLinkDialogFragment__share">Поделите</string>
  <string name="ShareableGroupLinkDialogFragment__reset_link">Resetuj link</string>
  <string name="ShareableGroupLinkDialogFragment__member_requests">Захтеви за чланство</string>
  <string name="ShareableGroupLinkDialogFragment__approve_new_members">Одобри нове чланове</string>
  <string name="ShareableGroupLinkDialogFragment__require_an_admin_to_approve_new_members_joining_via_the_group_link">Obavezno je da administrator odobri nove članove koji se pridružuju preko linka za grupu.</string>
  <string name="ShareableGroupLinkDialogFragment__are_you_sure_you_want_to_reset_the_group_link">Da li ste sigurni da želite da resetujete link za grupu? Ljudi više neće moći da se pridruže grupi preko trenutnog linka.</string>
  <!--GroupLinkShareQrDialogFragment-->
  <string name="GroupLinkShareQrDialogFragment__qr_code">QR кôд</string>
  <string name="GroupLinkShareQrDialogFragment__people_who_scan_this_code_will">Особе који скенирају овај код моћи ће да се придруже Вашој групи. Администратори ће и даље морати да одобравају нове захтеве за чланство ако је та поставка укључена.</string>
  <string name="GroupLinkShareQrDialogFragment__share_code">Подели код</string>
  <!--GV2 Invite Revoke confirmation dialog-->
  <string name="InviteRevokeConfirmationDialog_revoke_own_single_invite">Да се опозове позив који сте послали %1$s?</string>
  <plurals name="InviteRevokeConfirmationDialog_revoke_others_invites">
    <item quantity="one">Опозвати позив што је послао/ла %1$s?</item>
    <item quantity="few">Опозвати позив за %2$d што је послао/ла %1$s?</item>
    <item quantity="other">Опозвати позив за %2$d што је послао/ла %1$s?</item>
  </plurals>
  <!--GroupJoinBottomSheetDialogFragment-->
  <string name="GroupJoinBottomSheetDialogFragment_you_are_already_a_member">Већ сте члан</string>
  <string name="GroupJoinBottomSheetDialogFragment_join">Придружи се</string>
  <string name="GroupJoinBottomSheetDialogFragment_request_to_join">Захтев за придруживање</string>
  <string name="GroupJoinBottomSheetDialogFragment_unable_to_join_group_please_try_again_later">Није могуће придружити се групи. Пробајте поново касније.</string>
  <string name="GroupJoinBottomSheetDialogFragment_encountered_a_network_error">Дошло је до грешке мреже.</string>
  <string name="GroupJoinBottomSheetDialogFragment_this_group_link_is_not_active">Link za grupu nije aktivan</string>
  <!--Title shown when there was an known issue getting group information from a group link-->
  <string name="GroupJoinBottomSheetDialogFragment_cant_join_group">Не може да се придружи групи</string>
  <!--Message shown when you try to get information for a group via link but an admin has removed you-->
  <string name="GroupJoinBottomSheetDialogFragment_you_cant_join_this_group_via_the_group_link_because_an_admin_removed_you">Ne možete da se pridružite ovoj grupi preko linka za grupu jer vas je administrator uklonio.</string>
  <!--Message shown when you try to get information for a group via link but the link is no longer valid-->
  <string name="GroupJoinBottomSheetDialogFragment_this_group_link_is_no_longer_valid">Link za grupu više nije ispravan.</string>
  <!--Title shown when there was an unknown issue getting group information from a group link-->
  <string name="GroupJoinBottomSheetDialogFragment_link_error">Greška sa linkom</string>
  <!--Message shown when you try to get information for a group via link but an unknown issue occurred-->
  <string name="GroupJoinBottomSheetDialogFragment_joining_via_this_link_failed_try_joining_again_later">Pridruživanje preko ovog linka nije uspelo. Probajte da se ponovo pridružite kasnije.</string>
  <string name="GroupJoinBottomSheetDialogFragment_direct_join">Да ли желите да се придружите овој групи и да са њеним члановима поделите ваше име и слику?</string>
  <string name="GroupJoinBottomSheetDialogFragment_admin_approval_needed">Администратор ове групе мора одобрити ваш захтев пре него што се придружите овој групи. Када затражите придруживање, ваше име и фотографија ће се делити са члановима.</string>
  <plurals name="GroupJoinBottomSheetDialogFragment_group_dot_d_members">
    <item quantity="one">Група · %1$d члан</item>
    <item quantity="few">Група · %1$d чланова</item>
    <item quantity="other">Група · %1$d чланова</item>
  </plurals>
  <!--GroupJoinUpdateRequiredBottomSheetDialogFragment-->
  <string name="GroupJoinUpdateRequiredBottomSheetDialogFragment_update_signal_to_use_group_links">Ažurirajte Signal da biste mogli da koristite linkove za grupe.</string>
  <string name="GroupJoinUpdateRequiredBottomSheetDialogFragment_update_message">Verzija Signala koju koristite ne podržava ovaj link za grupu. Ažurirajte aplikaciju na najnoviju verziju da biste se pridružili ovoj grupi preko linka.</string>
  <string name="GroupJoinUpdateRequiredBottomSheetDialogFragment_update_signal">Ажурирајте Signal</string>
  <string name="GroupJoinUpdateRequiredBottomSheetDialogFragment_update_linked_device_message">Na jednom ili više povezanih uređaja nalazi se verzija Signala koja ne podržava linkove za grupe. Ažurirajte Signal na povezanim uređajima da biste se pridružili grupi.</string>
  <string name="GroupJoinUpdateRequiredBottomSheetDialogFragment_group_link_is_not_valid">Link za grupu nije ispravan</string>
  <!--GroupInviteLinkEnableAndShareBottomSheetDialogFragment-->
  <string name="GroupInviteLinkEnableAndShareBottomSheetDialogFragment_invite_friends">Позивница пријатељима</string>
  <string name="GroupInviteLinkEnableAndShareBottomSheetDialogFragment_share_a_link_with_friends_to_let_them_quickly_join_this_group">Podelite ovaj link sa prijateljima da bi se brže pridružili grupi.</string>
  <string name="GroupInviteLinkEnableAndShareBottomSheetDialogFragment_enable_and_share_link">Aktiviraj i podeli link</string>
  <string name="GroupInviteLinkEnableAndShareBottomSheetDialogFragment_share_link">Podeli link</string>
  <string name="GroupInviteLinkEnableAndShareBottomSheetDialogFragment_unable_to_enable_group_link_please_try_again_later">Nije moguće aktivirati link za grupu. Probajte ponovo kasnije.</string>
  <string name="GroupInviteLinkEnableAndShareBottomSheetDialogFragment_encountered_a_network_error">Дошло је до грешке мреже.</string>
  <string name="GroupInviteLinkEnableAndShareBottomSheetDialogFragment_you_dont_have_the_right_to_enable_group_link">Nemate pravo da aktivirate link za grupu. Obratite se administratoru.</string>
  <string name="GroupInviteLinkEnableAndShareBottomSheetDialogFragment_you_are_not_currently_a_member_of_the_group">Тренутно нисте члан групе.</string>
  <!--GV2 Request confirmation dialog-->
  <string name="RequestConfirmationDialog_add_s_to_the_group">Додај “%1$s„ у ову групу?</string>
  <string name="RequestConfirmationDialog_deny_request_from_s">Одбити захтев од „%1$s“?</string>
  <!--Confirm dialog message shown when deny a group link join request and group link is enabled.-->
  <string name="RequestConfirmationDialog_deny_request_from_s_they_will_not_be_able_to_request">Želite li da odbijete zahtev koji šalje %1$s? Neće više moći da zatraži da se pridruži grupi preko linka.</string>
  <string name="RequestConfirmationDialog_add">Додај</string>
  <string name="RequestConfirmationDialog_deny">Одбиј</string>
  <!--ImageEditorHud-->
  <string name="ImageEditorHud_blur_faces">Замућење лица</string>
  <string name="ImageEditorHud_new_blur_faces_or_draw_anywhere_to_blur">Ново: замутите лица и друге делове фотографије</string>
  <string name="ImageEditorHud_draw_anywhere_to_blur">Цртајте било где да замутите</string>
  <string name="ImageEditorHud_draw_to_blur_additional_faces_or_areas">Цртајте да замутите додатна лица или делове фотографије</string>
  <!--InputPanel-->
  <string name="InputPanel_tap_and_hold_to_record_a_voice_message_release_to_send">Тапните и држите за снимање гласовне поруке, пустите за слање</string>
  <!--InviteActivity-->
  <string name="InviteActivity_share">Дели</string>
  <string name="InviteActivity_share_with_contacts">Подели са контактима</string>
  <string name="InviteActivity_share_via">Дели преко…</string>
  <string name="InviteActivity_cancel">Одустани</string>
  <string name="InviteActivity_sending">Шаље се…</string>
  <string name="InviteActivity_invitations_sent">Позивнице послате!</string>
  <string name="InviteActivity_invite_to_signal">Слање позивнице за Molly</string>
  <string name="InviteActivity_send_sms">Пошаљи СМС (%d)</string>
  <plurals name="InviteActivity_send_sms_invites">
    <item quantity="one">Послати %d СМС позивницу?</item>
    <item quantity="few">Послати %d СМС позивнице?</item>
    <item quantity="other">Послати %d СМС позивница?</item>
  </plurals>
  <string name="InviteActivity_lets_switch_to_signal">Пребацимо се на Molly: %1$s</string>
  <string name="InviteActivity_no_app_to_share_to">Изгледа да немате ниједну апликацију преко које бисте могли да делите.</string>
  <!--LearnMoreTextView-->
  <string name="LearnMoreTextView_learn_more">Сазнај више</string>
  <string name="SpanUtil__read_more">Прочитајте више</string>
  <!--LongMessageActivity-->
  <string name="LongMessageActivity_unable_to_find_message">Нисам успео да пронађем поруку</string>
  <string name="LongMessageActivity_message_from_s">Порука од %1$s</string>
  <string name="LongMessageActivity_your_message">Ваша порука</string>
  <!--MessageRetrievalService-->
  <string name="MessageRetrievalService_signal">Molly</string>
  <string name="MessageRetrievalService_background_connection_enabled">Позадинска веза активна</string>
  <!--MmsDownloader-->
  <string name="MmsDownloader_error_reading_mms_settings">Грешка читања поставки ММС послужиоца</string>
  <!--MediaOverviewActivity-->
  <string name="MediaOverviewActivity_Media">Медији</string>
  <string name="MediaOverviewActivity_Files">Fajlovi</string>
  <string name="MediaOverviewActivity_Audio">Звук</string>
  <string name="MediaOverviewActivity_All">Сви</string>
  <plurals name="MediaOverviewActivity_Media_delete_confirm_title">
    <item quantity="one">Обриши изабрану датотеку?</item>
    <item quantity="few">Обриши изабране датотеке?</item>
    <item quantity="other">Želite li da izbrišete izabrane stavke?</item>
  </plurals>
  <plurals name="MediaOverviewActivity_Media_delete_confirm_message">
    <item quantity="one">Ovim ćete trajno izbrisati označeni fajl. Tekst poruke povezan sa ovom stavkom takođe će biti izbrisan.</item>
    <item quantity="few">Ovim ćete trajno izbrisati sve označene fajlove (%1$d). Tekst poruke povezan sa ovim stavkama takođe će biti izbrisan.</item>
    <item quantity="other">Ovim ćete trajno izbrisati sve označene fajlove (%1$d). Tekst poruke povezan sa ovim stavkama takođe će biti izbrisan.</item>
  </plurals>
  <string name="MediaOverviewActivity_Media_delete_progress_title">Брисање</string>
  <string name="MediaOverviewActivity_Media_delete_progress_message">Брисање порука…</string>
  <string name="MediaOverviewActivity_Select_all">Изабери све</string>
  <string name="MediaOverviewActivity_collecting_attachments">Прикупљање прилога…</string>
  <string name="MediaOverviewActivity_Sort_by">Среди по</string>
  <string name="MediaOverviewActivity_Newest">Најновије</string>
  <string name="MediaOverviewActivity_Oldest">Најстарије</string>
  <string name="MediaOverviewActivity_Storage_used">Употребљено складиште</string>
  <string name="MediaOverviewActivity_All_storage_use">Употреба целог складишта</string>
  <string name="MediaOverviewActivity_Grid_view_description">Изглед решетка</string>
  <string name="MediaOverviewActivity_List_view_description">Изглед листа</string>
  <string name="MediaOverviewActivity_Selected_description">Одабрано</string>
  <string name="MediaOverviewActivity_select_all">Изабери све</string>
  <plurals name="MediaOverviewActivity_save_plural">
    <item quantity="one">Сачувај</item>
    <item quantity="few">Сачувај</item>
    <item quantity="other">Сачувај</item>
  </plurals>
  <plurals name="MediaOverviewActivity_delete_plural">
    <item quantity="one">Избриши</item>
    <item quantity="few">Избриши</item>
    <item quantity="other">Избриши</item>
  </plurals>
  <plurals name="MediaOverviewActivity_d_selected_s">
    <item quantity="one">Одабрано: %1$d (%2$s)</item>
    <item quantity="few">Одабрано: %1$d (%2$s)</item>
    <item quantity="other">Одабрано: %1$d (%2$s)</item>
  </plurals>
  <string name="MediaOverviewActivity_file">Fajl</string>
  <string name="MediaOverviewActivity_audio">Звук</string>
  <string name="MediaOverviewActivity_video">Видео</string>
  <string name="MediaOverviewActivity_image">Слика</string>
  <string name="MediaOverviewActivity_voice_message">Гласовна порука</string>
  <string name="MediaOverviewActivity_sent_by_s">Послао %1$s</string>
  <string name="MediaOverviewActivity_sent_by_you">Ви сте послали</string>
  <string name="MediaOverviewActivity_sent_by_s_to_s">Послао %1$s за %2$s</string>
  <string name="MediaOverviewActivity_sent_by_you_to_s">ви сте послали за %1$s</string>
  <!--Megaphones-->
  <string name="Megaphones_remind_me_later">Подсети ме касније</string>
  <string name="Megaphones_verify_your_signal_pin">Проверите ваш Signal PIN</string>
  <string name="Megaphones_well_occasionally_ask_you_to_verify_your_pin">Повремено ћемо вас питати да унесете ваш PIN, како бисте га запамтили.</string>
  <string name="Megaphones_verify_pin">Проверите PIN</string>
  <string name="Megaphones_get_started">Припрема</string>
  <string name="Megaphones_new_group">Нова група</string>
  <string name="Megaphones_invite_friends">Позивница пријатељима</string>
  <string name="Megaphones_use_sms">Користи СМС</string>
  <string name="Megaphones_appearance">Изглед</string>
  <string name="Megaphones_add_photo">Додајте слику</string>
  <!--Title of a bottom sheet to render messages that all quote a specific message-->
  <string name="MessageQuotesBottomSheet_replies">Одговора</string>
  <!--NotificationBarManager-->
  <string name="NotificationBarManager_signal_call_in_progress">Позив преко Signal-a у току</string>
  <string name="NotificationBarManager__establishing_signal_call">Успостављам Signal позив</string>
  <string name="NotificationBarManager__incoming_signal_call">Долазни Signal позив</string>
  <string name="NotificationBarManager__incoming_signal_group_call">Долазни Signal групни позив</string>
  <!--Temporary notification shown when starting the calling service-->
  <string name="NotificationBarManager__starting_signal_call_service">Pokretanje Mollyove usluge poziva</string>
  <string name="NotificationBarManager__stopping_signal_call_service">Заустављање сервиса позива Molly-а</string>
  <string name="NotificationBarManager__decline_call">Одбиј позив</string>
  <string name="NotificationBarManager__answer_call">Одговори на позив</string>
  <string name="NotificationBarManager__end_call">Окончај позив</string>
  <string name="NotificationBarManager__cancel_call">Откажи позив</string>
  <string name="NotificationBarManager__join_call">Придружи се позиву</string>
  <!--NotificationsMegaphone-->
  <string name="NotificationsMegaphone_turn_on_notifications">Укључите обавештења?</string>
  <string name="NotificationsMegaphone_never_miss_a_message">Никада не пропустите поруке од ваших контаката и група.</string>
  <string name="NotificationsMegaphone_turn_on">Укључи</string>
  <string name="NotificationsMegaphone_not_now">Не сада</string>
  <!--NotificationMmsMessageRecord-->
  <string name="NotificationMmsMessageRecord_multimedia_message">Мултимедијална порука</string>
  <string name="NotificationMmsMessageRecord_downloading_mms_message">Преузимам ММС поруку</string>
  <string name="NotificationMmsMessageRecord_error_downloading_mms_message">Грешка при преузимању ММС поруке, тапните да покушам поново</string>
  <!--MediaPickerActivity-->
  <string name="MediaPickerActivity_send_to">Пошаљи %s</string>
  <string name="MediaPickerActivity__menu_open_camera">Отвори камеру</string>
  <!--MediaSendActivity-->
  <string name="MediaSendActivity_add_a_caption">Додај натпис</string>
  <string name="MediaSendActivity_an_item_was_removed_because_it_exceeded_the_size_limit">Jedna stavka je uklonjena jer premašuje dozvoljenu veličinu</string>
  <string name="MediaSendActivity_an_item_was_removed_because_it_had_an_unknown_type">Jedna stavka je uklonjena jer je nepoznatog tipa</string>
  <string name="MediaSendActivity_an_item_was_removed_because_it_exceeded_the_size_limit_or_had_an_unknown_type">Jedna stavka je uklonjena jer premašuje dozvoljenu veličinu ili je nepoznatog tipa</string>
  <string name="MediaSendActivity_camera_unavailable">Камера није доступна.</string>
  <string name="MediaSendActivity_message_to_s">Порука за %s</string>
  <string name="MediaSendActivity_message">Порука</string>
  <string name="MediaSendActivity_select_recipients">Изаберите примаоце</string>
  <string name="MediaSendActivity_signal_needs_access_to_your_contacts">Сигналу је потребан приступ вашим контактима како би их приказао.</string>
  <string name="MediaSendActivity_signal_needs_contacts_permission_in_order_to_show_your_contacts_but_it_has_been_permanently_denied">Molly захтева приступ вашим контактима да би их показао, али му је дозвола трајно забрањена. Молимо вас да у апликацији за подешавање телефона Molly-у дозволите пруиступ контактима.</string>
  <plurals name="MediaSendActivity_cant_share_more_than_n_items">
    <item quantity="one">Ne možete podeliti više od %d stavke.</item>
    <item quantity="few">Ne možete podeliti više od %d stavke.</item>
    <item quantity="other">Ne možete podeliti više od %d stavki.</item>
  </plurals>
  <string name="MediaSendActivity_select_recipients_description">Изаберите примаоце</string>
  <string name="MediaSendActivity_tap_here_to_make_this_message_disappear_after_it_is_viewed">Кликните овде да порука нестане када буде погледана.</string>
  <!--MediaRepository-->
  <string name="MediaRepository_all_media">Сви медији</string>
  <string name="MediaRepository__camera">Камера</string>
  <!--MessageDecryptionUtil-->
  <string name="MessageDecryptionUtil_failed_to_decrypt_message">Грешка при дешифровању поруке</string>
  <string name="MessageDecryptionUtil_tap_to_send_a_debug_log">Кликните да пошаљете извештај грешака</string>
  <!--MessageRecord-->
  <string name="MessageRecord_unknown">Непознато</string>
  <string name="MessageRecord_message_encrypted_with_a_legacy_protocol_version_that_is_no_longer_supported">Примљена је порука шифрована старим издањем Signal-a које више није подржано. Замолите пошиљаоца да надогради на најновије издање и поново пошаље поруку.</string>
  <string name="MessageRecord_left_group">Напустили сте групу.</string>
  <string name="MessageRecord_you_updated_group">Ви сте ажурирали групу.</string>
  <string name="MessageRecord_the_group_was_updated">Група је измењена.</string>
  <string name="MessageRecord_you_called_date">Позвали сте · %1$s</string>
  <string name="MessageRecord_missed_audio_call_date">Пропуштен аудио позив од · %1$s</string>
  <string name="MessageRecord_missed_video_call_date">пропуштен видео позив од · %1$s</string>
  <string name="MessageRecord_s_updated_group">%s ажурира групу.</string>
  <string name="MessageRecord_s_called_you_date">%1$s вас је позвао/ла · %2$s</string>
  <string name="MessageRecord_s_joined_signal">%s је на Signal-у!</string>
  <string name="MessageRecord_you_disabled_disappearing_messages">Искључили сте нестајуће поруке.</string>
  <string name="MessageRecord_s_disabled_disappearing_messages">%1$s је онемогућио/ла нестајуће поруке.</string>
  <string name="MessageRecord_you_set_disappearing_message_time_to_s">Поставили сте време нестајућих порука на %1$s.</string>
  <string name="MessageRecord_s_set_disappearing_message_time_to_s">%1$s је поставио/ла време нестајућих порука на %2$s.</string>
  <string name="MessageRecord_disappearing_message_time_set_to_s">Трајање нестајућих порука је постављено на %1$s.</string>
  <string name="MessageRecord_this_group_was_updated_to_a_new_group">Ова група је ажурирана у нову групу.</string>
  <string name="MessageRecord_you_couldnt_be_added_to_the_new_group_and_have_been_invited_to_join">Није било могуће додати Вас у нову групу, већ сте позвани да се придружите.</string>
  <string name="MessageRecord_chat_session_refreshed">Чет сесија је освежена</string>
  <plurals name="MessageRecord_members_couldnt_be_added_to_the_new_group_and_have_been_invited">
    <item quantity="one">Члан није могао да са дода у нову групу и био је позван да се придружи.</item>
    <item quantity="few">%1$s чланова нису могли да са додају у нову групу и били су позвани да се придруже.</item>
    <item quantity="other">%1$s чланова нису могли да са додају у нову групу и били су позвани да се придруже.</item>
  </plurals>
  <plurals name="MessageRecord_members_couldnt_be_added_to_the_new_group_and_have_been_removed">
    <item quantity="one">Члан није могао да са дода у нову групу и био је уклоњен.</item>
    <item quantity="few">%1$s чланова нису могли да са додају у нову групу и били су уклоњени.</item>
    <item quantity="other">%1$s чланова нису могли да са додају у нову групу и били су уклоњени.</item>
  </plurals>
  <!--Profile change updates-->
  <string name="MessageRecord_changed_their_profile_name_to">%1$s су променили име профила на %2$s.</string>
  <string name="MessageRecord_changed_their_profile_name_from_to">%1$s су променили име профила од %2$s на %3$s.</string>
  <string name="MessageRecord_changed_their_profile">%1$s су променили профил.</string>
  <!--GV2 specific-->
  <string name="MessageRecord_you_created_the_group">Направили сте групу.</string>
  <string name="MessageRecord_group_updated">Група ажурирана.</string>
  <string name="MessageRecord_invite_friends_to_this_group">Pozovite prijatelje u ovu grupu preko linka za grupu</string>
  <!--GV2 member additions-->
  <string name="MessageRecord_you_added_s">Додали сте %1$s.</string>
  <string name="MessageRecord_s_added_s">%1$s је додао/ла %2$s.</string>
  <string name="MessageRecord_s_added_you">%1$s вас је додао у групу.</string>
  <string name="MessageRecord_you_joined_the_group">Придружили сте се групи.</string>
  <string name="MessageRecord_s_joined_the_group">%1$s се придружише групи.</string>
  <!--GV2 member removals-->
  <string name="MessageRecord_you_removed_s">Уклонили сте %1$s.</string>
  <string name="MessageRecord_s_removed_s">%1$s уклонио/ла %2$s.</string>
  <string name="MessageRecord_s_removed_you_from_the_group">%1$s Вас је уклонио из групе.</string>
  <string name="MessageRecord_you_left_the_group">Напустили сте групу.</string>
  <string name="MessageRecord_s_left_the_group">%1$s је напустио групу.</string>
  <string name="MessageRecord_you_are_no_longer_in_the_group">Нисте више у групи.</string>
  <string name="MessageRecord_s_is_no_longer_in_the_group">%1$s није више у групи.</string>
  <!--GV2 role change-->
  <string name="MessageRecord_you_made_s_an_admin">Поставили сте %1$s за администратора.</string>
  <string name="MessageRecord_s_made_s_an_admin">%1$s је поставио/ла %2$s за администратора.</string>
  <string name="MessageRecord_s_made_you_an_admin">%1$s Вас је поставио за администратора.</string>
  <string name="MessageRecord_you_revoked_admin_privileges_from_s">Одузели сте администраторске дозволе од %1$s.</string>
  <string name="MessageRecord_s_revoked_your_admin_privileges">%1$s вам је одузео администраторске дозволе.</string>
  <string name="MessageRecord_s_revoked_admin_privileges_from_s">%1$s одузео администраторске дозволе за  %2$s.</string>
  <string name="MessageRecord_s_is_now_an_admin">%1$s је сада администратор</string>
  <string name="MessageRecord_you_are_now_an_admin">Постали сте администратор.</string>
  <string name="MessageRecord_s_is_no_longer_an_admin">%1$s није више администратор.</string>
  <string name="MessageRecord_you_are_no_longer_an_admin">Нисте више администратор.</string>
  <!--GV2 invitations-->
  <string name="MessageRecord_you_invited_s_to_the_group">Позвали сте %1$s у групу.</string>
  <string name="MessageRecord_s_invited_you_to_the_group">%1$s вас је позвао у групу.</string>
  <plurals name="MessageRecord_s_invited_members">
    <item quantity="one">%1$s је позвао/ла 1 особу у групу.</item>
    <item quantity="few">%1$s је позвао/ла %2$d особа у групу.</item>
    <item quantity="other">%1$s је позвао/ла %2$d особа у групу.</item>
  </plurals>
  <string name="MessageRecord_you_were_invited_to_the_group">Добили сте позивницу за групу.</string>
  <plurals name="MessageRecord_d_people_were_invited_to_the_group">
    <item quantity="one">1 особа је позвана у групу.</item>
    <item quantity="few">%1$d особа је позвано у групу.</item>
    <item quantity="other">%1$d особа је позвано у групу.</item>
  </plurals>
  <!--GV2 invitation revokes-->
  <plurals name="MessageRecord_you_revoked_invites">
    <item quantity="one">Опозвали сте позивницу за групу.</item>
    <item quantity="few">Опозвали сте %1$d позивнице за групу.</item>
    <item quantity="other">Опозвали сте %1$d позивнице за групу.</item>
  </plurals>
  <plurals name="MessageRecord_s_revoked_invites">
    <item quantity="one">%1$s опозвао позивницу за групу.</item>
    <item quantity="few">%1$s опозвао %2$d позивнице за групу.</item>
    <item quantity="other">%1$s опозвао %2$d позивнице за групу.</item>
  </plurals>
  <string name="MessageRecord_someone_declined_an_invitation_to_the_group">Неко одбио позивницу за групу.</string>
  <string name="MessageRecord_you_declined_the_invitation_to_the_group">Одбили сте позивницу за групу.</string>
  <string name="MessageRecord_s_revoked_your_invitation_to_the_group">%1$s је опозвао/ла вашу позивницу за групу.</string>
  <string name="MessageRecord_an_admin_revoked_your_invitation_to_the_group">Администратор опозвао/ла вашу позивницу за групу.</string>
  <plurals name="MessageRecord_d_invitations_were_revoked">
    <item quantity="one">Позивница за групу је опозвана.</item>
    <item quantity="few">%1$d позивнице за групу су опозване.</item>
    <item quantity="other">%1$d позивнице за групу су опозване.</item>
  </plurals>
  <!--GV2 invitation acceptance-->
  <string name="MessageRecord_you_accepted_invite">Прихватили сте позивницу за групу.</string>
  <string name="MessageRecord_s_accepted_invite">%1$s је прихватио/ла позивницу за групу.</string>
  <string name="MessageRecord_you_added_invited_member_s">Додали сте позваног члана %1$s.</string>
  <string name="MessageRecord_s_added_invited_member_s">%1$s је додао позваног члана %2$s.</string>
  <!--GV2 title change-->
  <string name="MessageRecord_you_changed_the_group_name_to_s">Променили сте име групе у „%1$s”.</string>
  <string name="MessageRecord_s_changed_the_group_name_to_s">%1$s је променио/ла име групе у „%2$s”.</string>
  <string name="MessageRecord_the_group_name_has_changed_to_s">Име групе је промењено у „%1$s”.</string>
  <!--GV2 description change-->
  <string name="MessageRecord_you_changed_the_group_description">Променили сте опис групе.</string>
  <string name="MessageRecord_s_changed_the_group_description">%1$s је променио опис групе.</string>
  <string name="MessageRecord_the_group_description_has_changed">Опис групе је промењен.</string>
  <!--GV2 avatar change-->
  <string name="MessageRecord_you_changed_the_group_avatar">Променили сте слику групе.</string>
  <string name="MessageRecord_s_changed_the_group_avatar">%1$s је променио/ла слику групе.</string>
  <string name="MessageRecord_the_group_group_avatar_has_been_changed">Слика групе је промењена.</string>
  <!--GV2 attribute access level change-->
  <string name="MessageRecord_you_changed_who_can_edit_group_info_to_s">Поставили сте да дозволу промене описа групе имају „%1$s”.</string>
  <string name="MessageRecord_s_changed_who_can_edit_group_info_to_s">%1$s је поставио/ла да дозволу промене описа групе имају „%2$s”.</string>
  <string name="MessageRecord_who_can_edit_group_info_has_been_changed_to_s">Ко има дозволу промене описа групе је промењено на „%1$s”.</string>
  <!--GV2 membership access level change-->
  <string name="MessageRecord_you_changed_who_can_edit_group_membership_to_s">Поставили сте да дозволу измене чланова групе имају „%1$s”.</string>
  <string name="MessageRecord_s_changed_who_can_edit_group_membership_to_s">%1$s је поставио/ла да дозволу измене чланова групе имају „%2$s”.</string>
  <string name="MessageRecord_who_can_edit_group_membership_has_been_changed_to_s">Ко има дозволу промене чланова групе је промењено на „%1$s”.</string>
  <!--GV2 announcement group change-->
  <string name="MessageRecord_you_allow_all_members_to_send">Променили сте подешавања групе како би се омогућили свим члановима да шаљу поруке.</string>
  <string name="MessageRecord_you_allow_only_admins_to_send">Променили сте подешавања групе како би се омогућили да само админи шаљу поруке.</string>
  <string name="MessageRecord_s_allow_all_members_to_send">%1$s је изменио/ла како би се омогућили свим члановима да шаљу поруке.</string>
  <string name="MessageRecord_s_allow_only_admins_to_send">%1$s је променио/ла подешавања групе како би се омогућили да само админи шаљу поруке.</string>
  <string name="MessageRecord_allow_all_members_to_send">Подешавања групе су измењена како би се омогућили свим члановима да шаљу поруке.</string>
  <string name="MessageRecord_allow_only_admins_to_send">Подешавања групе су измењена како би се омогућили да само админи шаљу поруке.</string>
  <!--GV2 group link invite access level change-->
  <string name="MessageRecord_you_turned_on_the_group_link_with_admin_approval_off">Uključili ste link za grupu bez obaveznog odobrenja administratora.</string>
  <string name="MessageRecord_you_turned_on_the_group_link_with_admin_approval_on">Uključili ste link za grupu sa obaveznim odobrenjem administratora.</string>
  <string name="MessageRecord_you_turned_off_the_group_link">Isključili ste link za grupu.</string>
  <string name="MessageRecord_s_turned_on_the_group_link_with_admin_approval_off">%1$s je uključio/la link za grupu bez obaveznog odobrenja administratora.</string>
  <string name="MessageRecord_s_turned_on_the_group_link_with_admin_approval_on">%1$s je uključio/la link za grupu sa obaveznim odobrenjem administratora.</string>
  <string name="MessageRecord_s_turned_off_the_group_link">%1$s je isključio/la link za grupu.</string>
  <string name="MessageRecord_the_group_link_has_been_turned_on_with_admin_approval_off">Uključen je link za grupu bez obaveznog odobrenja administratora.</string>
  <string name="MessageRecord_the_group_link_has_been_turned_on_with_admin_approval_on">Uključen je link za grupu sa obaveznim odobrenjem administratora.</string>
  <string name="MessageRecord_the_group_link_has_been_turned_off">Link za grupu je isključen.</string>
  <string name="MessageRecord_you_turned_off_admin_approval_for_the_group_link">Isključili ste obavezno odobrenje administratora za link za grupu.</string>
  <string name="MessageRecord_s_turned_off_admin_approval_for_the_group_link">%1$s je isključio/la obavezno odobrenje administratora za link za grupu.</string>
  <string name="MessageRecord_the_admin_approval_for_the_group_link_has_been_turned_off">Isključeno je obavezno odobrenje administratora za link za grupu.</string>
  <string name="MessageRecord_you_turned_on_admin_approval_for_the_group_link">Uključili ste obavezno odobrenje administratora za link za grupu.</string>
  <string name="MessageRecord_s_turned_on_admin_approval_for_the_group_link">%1$s je uključio/la obavezno odobrenje administratora za link za grupu.</string>
  <string name="MessageRecord_the_admin_approval_for_the_group_link_has_been_turned_on">Uključeno je obavezno odobrenje administratora za link za grupu.</string>
  <!--GV2 group link reset-->
  <string name="MessageRecord_you_reset_the_group_link">Resetovali ste link za grupu.</string>
  <string name="MessageRecord_s_reset_the_group_link">%1$s je resetovao/la link za grupu.</string>
  <string name="MessageRecord_the_group_link_has_been_reset">Link za grupu je resetovan.</string>
  <!--GV2 group link joins-->
  <string name="MessageRecord_you_joined_the_group_via_the_group_link">Pridružili ste se grupi preko linka za grupu.</string>
  <string name="MessageRecord_s_joined_the_group_via_the_group_link">%1$s se pridružio/la grupi preko linka za grupu.</string>
  <!--GV2 group link requests-->
  <string name="MessageRecord_you_sent_a_request_to_join_the_group">Послали сте захтев за придруживање групи.</string>
  <string name="MessageRecord_s_requested_to_join_via_the_group_link">%1$s je zatražio/la da se pridruži grupi preko linka za grupu.</string>
  <!--Update message shown when someone requests to join via group link and cancels the request back to back-->
  <plurals name="MessageRecord_s_requested_and_cancelled_their_request_to_join_via_the_group_link">
    <item quantity="one">%1$s je zatražio/la da se pridruži grupi preko linka za grupu i zatim otkazao/la zahtev da se pridruži.</item>
    <item quantity="few">%1$s je zatražio/la da se pridruži grupi preko linka za grupu i zatim otkazao/la %2$d zahteva da se pridruži.</item>
    <item quantity="other">%1$s je zatražio/la da se pridruži grupi preko linka za grupu i zatim otkazao/la %2$d zahteva da se pridruži.</item>
  </plurals>
  <!--GV2 group link approvals-->
  <string name="MessageRecord_s_approved_your_request_to_join_the_group">%1$s је прихватио/ла Ваш захтев за придруживање групи.</string>
  <string name="MessageRecord_s_approved_a_request_to_join_the_group_from_s">%1$s је прихватио/ла захтев од %2$s за придруживање групи.</string>
  <string name="MessageRecord_you_approved_a_request_to_join_the_group_from_s">Одобрили сте захтев од %1$s за придруживање групи.</string>
  <string name="MessageRecord_your_request_to_join_the_group_has_been_approved">Ваш захтев за придруживање групи је одобрен.</string>
  <string name="MessageRecord_a_request_to_join_the_group_from_s_has_been_approved">Захтев за придруживање групи од %1$s је одобрен.</string>
  <!--GV2 group link deny-->
  <string name="MessageRecord_your_request_to_join_the_group_has_been_denied_by_an_admin">Администратор је одбио/ла ваш захтев за придруживање групи.</string>
  <string name="MessageRecord_s_denied_a_request_to_join_the_group_from_s">%1$s је одбио/ла захтев од %2$s за придруживање групи.</string>
  <string name="MessageRecord_a_request_to_join_the_group_from_s_has_been_denied">Захтев за придруживање групи од %1$s је одбијен.</string>
  <string name="MessageRecord_you_canceled_your_request_to_join_the_group">Отказали сте Ваш захтев за придруживање групи.</string>
  <string name="MessageRecord_s_canceled_their_request_to_join_the_group">%1$s је отказао/ла свој захтев за придруживање групи.</string>
  <!--End of GV2 specific update messages-->
  <string name="MessageRecord_your_safety_number_with_s_has_changed">Ваш безбедносни број са %s је промењен.</string>
  <string name="MessageRecord_you_marked_your_safety_number_with_s_verified">Означили сте ваш сигурносни број са %s као проверен.</string>
  <string name="MessageRecord_you_marked_your_safety_number_with_s_verified_from_another_device">Означили сте ваш сигурносни број са %s као проверен на другом уређају.</string>
  <string name="MessageRecord_you_marked_your_safety_number_with_s_unverified">Означили сте ваш сигурносни број са %s као непроверен.</string>
  <string name="MessageRecord_you_marked_your_safety_number_with_s_unverified_from_another_device">Означили сте ваш сигурносни број са %s као непроверен на другом уређају.</string>
  <string name="MessageRecord_a_message_from_s_couldnt_be_delivered">Порука од %s није могла да се испоручи</string>
  <string name="MessageRecord_s_changed_their_phone_number">%1$s су променили свој број телефона</string>
  <!--Update item message shown in the release channel when someone is already a sustainer so we ask them if they want to boost.-->
  <string name="MessageRecord_like_this_new_feature_help_support_signal_with_a_one_time_donation">Sviđa vam se ova nova funkcija? Podržite Signal jednokratnom donacijom.</string>
  <!--Group Calling update messages-->
  <string name="MessageRecord_s_started_a_group_call_s">%1$s покренуо/ла групни позив · %2$s</string>
  <string name="MessageRecord_s_is_in_the_group_call_s">%1$s је у групном позиву · %2$s</string>
  <string name="MessageRecord_you_are_in_the_group_call_s1">Ви сте у групном пизиву · %1$s</string>
  <string name="MessageRecord_s_and_s_are_in_the_group_call_s1">%1$s и %2$s су у групном позиву · %3$s</string>
  <string name="MessageRecord_group_call_s">Групни позив · %1$s</string>
  <string name="MessageRecord_s_started_a_group_call">%1$s покренуо/ла групни позив</string>
  <string name="MessageRecord_s_is_in_the_group_call">%1$s је у групном позиву</string>
  <string name="MessageRecord_you_are_in_the_group_call">Ви сте у групном пизиву</string>
  <string name="MessageRecord_s_and_s_are_in_the_group_call">%1$s и %2$s су у групном позиву</string>
  <string name="MessageRecord_group_call">Групни позив</string>
  <string name="MessageRecord_you">Ви</string>
  <plurals name="MessageRecord_s_s_and_d_others_are_in_the_group_call_s">
    <item quantity="one">%1$s, %2$s, и још %3$d су у групном позиву · %4$s</item>
    <item quantity="few">%1$s, %2$s, и још %3$d су у групном позиву %4$s</item>
    <item quantity="other">%1$s, %2$s, и још %3$d су у групном позиву · %4$s</item>
  </plurals>
  <plurals name="MessageRecord_s_s_and_d_others_are_in_the_group_call">
    <item quantity="one">%1$s, %2$s, и још %3$d су у групном позиву</item>
    <item quantity="few">%1$s, %2$s, и још %3$d су у групном позиву</item>
    <item quantity="other">%1$s, %2$s, и још %3$d су у групном позиву</item>
  </plurals>
  <!--MessageRequestBottomView-->
  <string name="MessageRequestBottomView_accept">Прихвати</string>
  <string name="MessageRequestBottomView_continue">Настави</string>
  <string name="MessageRequestBottomView_delete">Обриши</string>
  <string name="MessageRequestBottomView_block">Блокирај</string>
  <string name="MessageRequestBottomView_unblock">Одблокирај</string>
  <string name="MessageRequestBottomView_do_you_want_to_let_s_message_you_they_wont_know_youve_seen_their_messages_until_you_accept">Да ли дозвољавате да вам %1$s шаље поруке и да подели ваше име и слику са њима? Неће знати да сте прочитали њихове поруке док не прихватите.</string>
  <!--Shown in message request flow. Describes what will happen if you unblock a Signal user-->
  <string name="MessageRequestBottomView_do_you_want_to_let_s_message_you_wont_receive_any_messages_until_you_unblock_them">Да ли дозвољавате да вам %1$s шаље поруке и да подели ваше име и слику са њима? Нећете примати поруке док их не деблокирате.</string>
  <!--Shown in message request flow. Describes what will happen if you unblock an SMS user-->
  <string name="MessageRequestBottomView_do_you_want_to_let_s_message_you_wont_receive_any_messages_until_you_unblock_them_SMS">Допустите %1$s да Вам пише? Нећете примати поруке док га не деблокирате.</string>
  <string name="MessageRequestBottomView_get_updates_and_news_from_s_you_wont_receive_any_updates_until_you_unblock_them">Добијајте ажурирања и вести од %1$s? Нећете добијати ажурирања док их не деблокирате.</string>
  <string name="MessageRequestBottomView_continue_your_conversation_with_this_group_and_share_your_name_and_photo">Наставити разговор са овом групом и поделите своје име и слику са њеним члановима?</string>
  <string name="MessageRequestBottomView_upgrade_this_group_to_activate_new_features">Надоградите ову групу да бисте активирали нове функције попут @помињања и администратора. Чланови који нису поделили своје име или слику у овој групи биће позвани да се придруже.</string>
  <string name="MessageRequestBottomView_this_legacy_group_can_no_longer_be_used">Ова Стара Група не може више да се користи јер је превелика. Максимална величина групе је %1$d.</string>
  <string name="MessageRequestBottomView_continue_your_conversation_with_s_and_share_your_name_and_photo">Наставити разговор са %1$s и поделите своје име и слику са њима?</string>
  <string name="MessageRequestBottomView_do_you_want_to_join_this_group_they_wont_know_youve_seen_their_messages_until_you_accept">Да ли желите да се придружите овој групи и да са њеним члановима поделите ваше име и слику? Неће знати да сте прочитали поруке док не прихватите.</string>
  <string name="MessageRequestBottomView_do_you_want_to_join_this_group_you_wont_see_their_messages">Придружите се овој групи и поделите своје име и фотографију са њеним члановима? Нећете видети њихове поруке док не прихватите.</string>
  <string name="MessageRequestBottomView_join_this_group_they_wont_know_youve_seen_their_messages_until_you_accept">Придружите се групи? Неће знати да сте им прочитали поруке док не прихватите.</string>
  <string name="MessageRequestBottomView_unblock_this_group_and_share_your_name_and_photo_with_its_members">Да ли желите да одблокирате ову групу и да са њеним члановима поделите ваше име и слику? Нећете добити ни једну поруку док је не одблокирате.</string>
  <string name="MessageRequestProfileView_view">Приказ</string>
  <string name="MessageRequestProfileView_member_of_one_group">Члан %1$s</string>
  <string name="MessageRequestProfileView_member_of_two_groups">Члан %1$s и %2$s</string>
  <string name="MessageRequestProfileView_member_of_many_groups">Члан %1$s, %2$s, и %3$s</string>
  <plurals name="MessageRequestProfileView_members">
    <item quantity="one">%1$d члан</item>
    <item quantity="few">%1$d члан(ов)а</item>
    <item quantity="other">%1$d члан(ов)а</item>
  </plurals>
  <!--Describes the number of members in a group. The string MessageRequestProfileView_invited is nested in the parentheses.-->
  <plurals name="MessageRequestProfileView_members_and_invited">
    <item quantity="one">%1$d члан (%2$s)</item>
    <item quantity="few">%1$d члана (%2$s)</item>
    <item quantity="other">%1$d члана (%2$s)</item>
  </plurals>
  <!--Describes the number of people invited to a group. Nested inside of the string MessageRequestProfileView_members_and_invited-->
  <plurals name="MessageRequestProfileView_invited">
    <item quantity="one">+%1$d позван</item>
    <item quantity="few">+%1$d позваних</item>
    <item quantity="other">+%1$d позваних</item>
  </plurals>
  <plurals name="MessageRequestProfileView_member_of_d_additional_groups">
    <item quantity="one">%d додатна група</item>
    <item quantity="few">%d додатне групе</item>
    <item quantity="other">%d додатне групе</item>
  </plurals>
  <!--PassphraseChangeActivity-->
  <string name="PassphraseChangeActivity_passphrases_dont_match_exclamation">Лозинке се не поклапају!</string>
  <string name="PassphraseChangeActivity_incorrect_old_passphrase_exclamation">Нетачна стара лозинка!</string>
  <string name="PassphraseChangeActivity_enter_new_passphrase_exclamation">Унесите нову лозинку!</string>
  <!--DeviceProvisioningActivity-->
  <string name="DeviceProvisioningActivity_link_this_device">Želite li da povežete ovaj uređaj?</string>
  <string name="DeviceProvisioningActivity_continue">НАСТАВИ</string>
  <string name="DeviceProvisioningActivity_content_intro">Моћи ће да</string>
  <string name="DeviceProvisioningActivity_content_bullets">
        • чита све ваше поруке
        \n• шаље поруке у ваше име
    </string>
  <string name="DeviceProvisioningActivity_content_progress_title">Повезујем уређај</string>
  <string name="DeviceProvisioningActivity_content_progress_content">Повезивање новог уређаја…</string>
  <string name="DeviceProvisioningActivity_content_progress_success">Уређај одобрен!</string>
  <string name="DeviceProvisioningActivity_content_progress_no_device">Није нађен уређај.</string>
  <string name="DeviceProvisioningActivity_content_progress_network_error">Грешка мреже.</string>
  <string name="DeviceProvisioningActivity_content_progress_key_error">Неисправан бар-кôд.</string>
  <string name="DeviceProvisioningActivity_sorry_you_have_too_many_devices_linked_already">Већ имате превише повезаних уређаја, уклоните неке од њих</string>
  <string name="DeviceActivity_sorry_this_is_not_a_valid_device_link_qr_code">Нажалост, ово није исправан бар-кôд везе уређаја.</string>
  <string name="DeviceProvisioningActivity_link_a_signal_device">Повезати Signal уређај?</string>
  <string name="DeviceProvisioningActivity_it_looks_like_youre_trying_to_link_a_signal_device_using_a_3rd_party_scanner">Изгледа да покушавате повезати Signal уређај користећи спољашњи читач бар-кôда. Због сопствене заштите, очитајте кôд поново помоћу Signal-a.</string>
  <string name="DeviceActivity_signal_needs_the_camera_permission_in_order_to_scan_a_qr_code">Molly захтева приступ камери да би скенирао QR кôд, али су му дозволе трајно забрањене. Молимо вас да у апликацији за подешавање телефона Molly-у дозволите пруиступ камери.</string>
  <string name="DeviceActivity_unable_to_scan_a_qr_code_without_the_camera_permission">Није могуће скенирати QR кôд без дозволе камере</string>
  <!--OutdatedBuildReminder-->
  <string name="OutdatedBuildReminder_update_now">Ажурирај сада</string>
  <string name="OutdatedBuildReminder_your_version_of_signal_will_expire_today">Ваша верзија Signal-а истиче данас. Ажурирате на најновију верзију.</string>
  <plurals name="OutdatedBuildReminder_your_version_of_signal_will_expire_in_n_days">
    <item quantity="one">Ваша верзија Signal-а истиче сутра. Ажурирате на најновију верзију.</item>
    <item quantity="few">Ваша верзија Signal-а истиче за %d дана. Ажурирате на најновију верзију.</item>
    <item quantity="other">Ваша верзија Signal-а истиче за %d дана. Ажурирате на најновију верзију.</item>
  </plurals>
  <!--PassphrasePromptActivity-->
  <string name="PassphrasePromptActivity_enter_passphrase">Унесите лозинку</string>
  <string name="PassphrasePromptActivity_watermark_content_description">Икона Molly-a</string>
  <string name="PassphrasePromptActivity_ok_button_content_description">Поднеси лозинку</string>
  <string name="PassphrasePromptActivity_invalid_passphrase_exclamation">Нетачна лозинка!</string>
  <string name="PassphrasePromptActivity_unlock_signal">Откључај Сигнал</string>
  <string name="PassphrasePromptActivity_signal_android_lock_screen">Molly Андроид - Закључани Екран</string>
  <!--PlacePickerActivity-->
  <string name="PlacePickerActivity_title">Мапа</string>
  <string name="PlacePickerActivity_drop_pin">Постави ознаку</string>
  <string name="PlacePickerActivity_accept_address">Прихвати адресу</string>
  <!--PlayServicesProblemFragment-->
  <string name="PlayServicesProblemFragment_the_version_of_google_play_services_you_have_installed_is_not_functioning">Инсталирано издање Гуглових Плеј сервиса не функционише исправно. Реинсталирајте Гуглове Плеј сервисе и покушајте поново.</string>
  <!--PinRestoreEntryFragment-->
  <string name="PinRestoreEntryFragment_incorrect_pin">Нетачан PIN</string>
  <string name="PinRestoreEntryFragment_skip_pin_entry">Прескочите унос PIN-а?</string>
  <string name="PinRestoreEntryFragment_need_help">Потребна вам је помоћ?</string>
  <string name="PinRestoreEntryFragment_your_pin_is_a_d_digit_code">Ваш PIN је кôд од %1$d или више цифре или алфанумеричка карактеракоји сте раније креирали.\n\nАко се не сећате вашег PIN-а, можете направити нови. Регистрација новог налогa је дозвољена, али ћете изгубити нека подешавања као што су личне информације профила.</string>
  <string name="PinRestoreEntryFragment_if_you_cant_remember_your_pin">Ако се не сећате вашег PIN-а, можете направити нови. Регистрација новог налога је дозвољена, али ћете изгубити подешавања и ваше информације.</string>
  <string name="PinRestoreEntryFragment_create_new_pin">Направи нови PIN</string>
  <string name="PinRestoreEntryFragment_contact_support">Контактирајте подршку</string>
  <string name="PinRestoreEntryFragment_cancel">Одустани</string>
  <string name="PinRestoreEntryFragment_skip">Прескочи</string>
  <plurals name="PinRestoreEntryFragment_you_have_d_attempt_remaining">
    <item quantity="one">Преостао вам %1$d покушај. Уколико искористите све покушаје, моћи ћете да направите нови PIN. Регистрација новог налогa је дозвољена, али ћете изгубити нека подешавања као што су личне информације профила.</item>
    <item quantity="few">Преостао вам %1$d покушаја. Уколико искористите све покушаје, моћи ћете да направите нови PIN. Регистрација новог налогa је дозвољена, али ћете изгубити нека подешавања као што су личне информације профила.</item>
    <item quantity="other">Преостао вам %1$d покушаја. Уколико искористите све покушаје, моћи ћете да направите нови PIN. Регистрација новог налогa је дозвољена, али ћете изгубити нека подешавања као што су личне информације профила.</item>
  </plurals>
  <string name="PinRestoreEntryFragment_signal_registration_need_help_with_pin">Signal регистрација - Помоћ за PIN na Android-у</string>
  <string name="PinRestoreEntryFragment_enter_alphanumeric_pin">Унеси алфанумерички PIN</string>
  <string name="PinRestoreEntryFragment_enter_numeric_pin">Унеси нумерички PIN</string>
  <!--PinRestoreLockedFragment-->
  <string name="PinRestoreLockedFragment_create_your_pin">Направите ваш PIN</string>
  <string name="PinRestoreLockedFragment_youve_run_out_of_pin_guesses">Искористили сте све покушаје за унос PIN-а, али још увек можете приступити Signal-у креирањем новог PIN-а. Зарад безбедности и приватности, подешавања налогa и ваше информације неће бити враћене.</string>
  <string name="PinRestoreLockedFragment_create_new_pin">Направи нови PIN</string>
  <!--PinOptOutDialog-->
  <string name="PinOptOutDialog_warning">Упозорење</string>
  <string name="PinOptOutDialog_if_you_disable_the_pin_you_will_lose_all_data">Ако онемогућите PIN, изгубићете све податке када поново региструјете Signal, осим ако ручно направите резервне копије и вратите податке. Не можете укључити закључавање регистрације док је PIN онемогућен.</string>
  <string name="PinOptOutDialog_disable_pin">Искључи PIN</string>
  <!--RatingManager-->
  <string name="RatingManager_rate_this_app">Оцените апликацију</string>
  <string name="RatingManager_if_you_enjoy_using_this_app_please_take_a_moment">Ако уживате у коришћењу ове апликације, помозите нам тако што ћете да је оцените.</string>
  <string name="RatingManager_rate_now">Оцени одмах!</string>
  <string name="RatingManager_no_thanks">Не, хвала</string>
  <string name="RatingManager_later">Касније</string>
  <!--ReactionsBottomSheetDialogFragment-->
  <string name="ReactionsBottomSheetDialogFragment_all">Све · %1$d</string>
  <!--ReactionsConversationView-->
  <string name="ReactionsConversationView_plus">+%1$d</string>
  <!--ReactionsRecipientAdapter-->
  <string name="ReactionsRecipientAdapter_you">Ви</string>
  <!--RecaptchaRequiredBottomSheetFragment-->
  <string name="RecaptchaRequiredBottomSheetFragment_verify_to_continue_messaging">Верификујте да би се наставило преписивање</string>
  <string name="RecaptchaRequiredBottomSheetFragment_to_help_prevent_spam_on_signal">Да бисте спречили спем у Signаl-у, испуните верификацију.</string>
  <string name="RecaptchaRequiredBottomSheetFragment_after_verifying_you_can_continue_messaging">Након верификације, можете наставити са порукама. Било која паузирана порука ће аутоматски бити послана.</string>
  <!--Recipient-->
  <string name="Recipient_you">Ви</string>
  <!--Name of recipient representing user\'s \'My Story\'-->
  <string name="Recipient_my_story">Моја прича</string>
  <!--RecipientPreferencesActivity-->
  <string name="RecipientPreferenceActivity_block">Блокирај</string>
  <string name="RecipientPreferenceActivity_unblock">Одблокирај</string>
  <!--RecipientProvider-->
  <string name="RecipientProvider_unnamed_group">Неименована група</string>
  <!--RedPhone-->
  <string name="RedPhone_answering">Јављање…</string>
  <string name="RedPhone_ending_call">Завршавам позив…</string>
  <string name="RedPhone_ringing">Звони…</string>
  <string name="RedPhone_busy">Заузето</string>
  <string name="RedPhone_recipient_unavailable">Прималац није доступан</string>
  <string name="RedPhone_network_failed">Неуспех мреже!</string>
  <string name="RedPhone_number_not_registered">Број није пријављен!</string>
  <string name="RedPhone_the_number_you_dialed_does_not_support_secure_voice">Број који сте бирали не подржава обезбеђене позиве!</string>
  <string name="RedPhone_got_it">Важи</string>
  <!--Valentine\'s Day Megaphone-->
  <!--Title text for the Valentine\'s Day donation megaphone. The placeholder will always be a heart emoji. Needs to be a placeholder for Android reasons.-->
  <string name="ValentinesDayMegaphone_happy_heart_day">Happy 💜 Day!</string>
  <!--Body text for the Valentine\'s Day donation megaphone.-->
  <string name="ValentinesDayMegaphone_show_your_affection">Покажите своју наклоност тако што ћете постати носилац Molly-а.</string>
  <!--WebRtcCallActivity-->
  <string name="WebRtcCallActivity__tap_here_to_turn_on_your_video">Кликните овде да укључите вашу камеру</string>
  <string name="WebRtcCallActivity__to_call_s_signal_needs_access_to_your_camera">Да бисте позвали %1$s, апликацији Molly је потребан приступ Вашој камери.</string>
  <string name="WebRtcCallActivity__signal_s">Molly %1$s</string>
  <string name="WebRtcCallActivity__calling">Позивам…</string>
  <string name="WebRtcCallActivity__group_is_too_large_to_ring_the_participants">Група је превелика да би позвала учеснике.</string>
  <!--Call status shown when an active call was disconnected (e.g., network hiccup) and is trying to reconnect-->
  <string name="WebRtcCallActivity__reconnecting">Обнављање везе…</string>
  <!--Title for dialog warning about lacking bluetooth permissions during a call-->
  <string name="WebRtcCallActivity__bluetooth_permission_denied">Bluetooth дозвола одбијена</string>
  <!--Message for dialog warning about lacking bluetooth permissions during a call and references the permission needed by name-->
  <string name="WebRtcCallActivity__please_enable_the_nearby_devices_permission_to_use_bluetooth_during_a_call">Omogućite dozvolu „Uređaji u blizini“ da biste koristili bluetooth tokom poziva.</string>
  <!--Positive action for bluetooth warning dialog to open settings-->
  <string name="WebRtcCallActivity__open_settings">Отворити подешавања</string>
  <!--Negative aciton for bluetooth warning dialog to dismiss dialog-->
  <string name="WebRtcCallActivity__not_now">Не сада</string>
  <!--WebRtcCallView-->
  <string name="WebRtcCallView__signal_call">Signal позив</string>
  <string name="WebRtcCallView__signal_video_call">Signal видео позив</string>
  <string name="WebRtcCallView__start_call">Започети позив</string>
  <string name="WebRtcCallView__join_call">Придружи се позиву</string>
  <string name="WebRtcCallView__call_is_full">Позив је пун</string>
  <string name="WebRtcCallView__the_maximum_number_of_d_participants_has_been_Reached_for_this_call">За овај позив је достигнут максималан број %1$d учесника. Покушајте поново касније.</string>
  <string name="WebRtcCallView__view_participants_list">Погледајте учеснике</string>
  <string name="WebRtcCallView__your_video_is_off">Ваш видео је искључен</string>
  <string name="WebRtcCallView__reconnecting">Обнављање везе…</string>
  <string name="WebRtcCallView__joining">Придружавање…</string>
  <string name="WebRtcCallView__disconnected">Прекинуто</string>
  <string name="WebRtcCallView__signal_will_ring_s">Signal ће звонити %1$s</string>
  <string name="WebRtcCallView__signal_will_ring_s_and_s">Signal ће звонити %1$s и %2$s</string>
  <plurals name="WebRtcCallView__signal_will_ring_s_s_and_d_others">
    <item quantity="one">Signal ће звонити %1$s, %2$s и још %3$d</item>
    <item quantity="few">Signal ће звонити %1$s, %2$s и још %3$d</item>
    <item quantity="other">Signal ће звонити %1$s, %2$s и још %3$d</item>
  </plurals>
  <string name="WebRtcCallView__s_will_be_notified">%1$s биће обавештен/а</string>
  <string name="WebRtcCallView__s_and_s_will_be_notified">%1$s и %2$s ће бити обавештени</string>
  <plurals name="WebRtcCallView__s_s_and_d_others_will_be_notified">
    <item quantity="one">%1$s, %2$s, и још %3$d ће бити обавештен</item>
    <item quantity="few">%1$s, %2$s, и још %3$d ће бити обавештени</item>
    <item quantity="other">%1$s, %2$s, и још %3$d ће бити обавештени</item>
  </plurals>
  <string name="WebRtcCallView__ringing_s">Звоњење %1$s</string>
  <string name="WebRtcCallView__ringing_s_and_s">Звоњење %1$s и %2$s</string>
  <plurals name="WebRtcCallView__ringing_s_s_and_d_others">
    <item quantity="one">Звоњење %1$s, %2$s, и још %3$d</item>
    <item quantity="few">Звоњење %1$s, %2$s, и још %3$d</item>
    <item quantity="other">Звоњење %1$s, %2$s, и још %3$d</item>
  </plurals>
  <string name="WebRtcCallView__s_is_calling_you">%1$s вас зове</string>
  <string name="WebRtcCallView__s_is_calling_you_and_s">%1$s зове вас и %2$s</string>
  <string name="WebRtcCallView__s_is_calling_you_s_and_s">%1$s зове вас, %2$s и %3$s</string>
  <plurals name="WebRtcCallView__s_is_calling_you_s_s_and_d_others">
    <item quantity="one">%1$s зове вас, %2$s, %3$s и још %4$d</item>
    <item quantity="few">%1$s зове вас, %2$s, %3$s и још %4$d</item>
    <item quantity="other">%1$s зове вас, %2$s, %3$s и још %4$d</item>
  </plurals>
  <string name="WebRtcCallView__no_one_else_is_here">Нема никога овде</string>
  <string name="WebRtcCallView__s_is_in_this_call">%1$s је у овом позиву</string>
  <string name="WebRtcCallView__s_are_in_this_call">%1$s је у овом позиву</string>
  <string name="WebRtcCallView__s_and_s_are_in_this_call">%1$s и %2$s су у овом позиву</string>
  <string name="WebRtcCallView__s_is_presenting">%1$s презентира</string>
  <plurals name="WebRtcCallView__s_s_and_d_others_are_in_this_call">
    <item quantity="one">%1$s, %2$s, и још %3$d су у овом позиву</item>
    <item quantity="few">%1$s, %2$s, и још %3$d су у овом позиву</item>
    <item quantity="other">%1$s, %2$s, и још %3$d су у овом позиву</item>
  </plurals>
  <string name="WebRtcCallView__flip">Обрнути</string>
  <string name="WebRtcCallView__speaker">Звучник</string>
  <string name="WebRtcCallView__camera">Камера</string>
  <string name="WebRtcCallView__unmute">Обавести</string>
  <string name="WebRtcCallView__mute">Утишај</string>
  <string name="WebRtcCallView__ring">Звони</string>
  <string name="WebRtcCallView__end_call">Заврши позив</string>
  <!--CallParticipantsListDialog-->
  <plurals name="CallParticipantsListDialog_in_this_call_d_people">
    <item quantity="one">У овом позиву · %1$d особа</item>
    <item quantity="few">У овом позиву · %1$d људи</item>
    <item quantity="other">У овом позиву · %1$d особа</item>
  </plurals>
  <!--CallParticipantView-->
  <string name="CallParticipantView__s_is_blocked">%1$s је блокиран</string>
  <string name="CallParticipantView__more_info">Више информација</string>
  <string name="CallParticipantView__you_wont_receive_their_audio_or_video">Нећете добити њихов аудио или видео, а ни они ваш.</string>
  <string name="CallParticipantView__cant_receive_audio_video_from_s">Не може да се прими звук &amp; видео од %1$s</string>
  <string name="CallParticipantView__cant_receive_audio_and_video_from_s">Не може да се прими звук и видео од %1$s</string>
  <string name="CallParticipantView__this_may_be_Because_they_have_not_verified_your_safety_number_change">То је можда зато што нису потврдили промену вашег сигурносног броја, постоји проблем са њиховим уређајем или су вас блокирали.</string>
  <!--CallToastPopupWindow-->
  <string name="CallToastPopupWindow__swipe_to_view_screen_share">Превуците да бисте видели дељење екрана</string>
  <!--ProxyBottomSheetFragment-->
  <string name="ProxyBottomSheetFragment_proxy_server">Прокси сервер</string>
  <string name="ProxyBottomSheetFragment_proxy_address">Адреса проксија</string>
  <string name="ProxyBottomSheetFragment_do_you_want_to_use_this_proxy_address">Да ли желите да користите ову прокси адресу?</string>
  <string name="ProxyBottomSheetFragment_use_proxy">Користи проки</string>
  <string name="ProxyBottomSheetFragment_successfully_connected_to_proxy">Успешно повезан са прокси сервером.</string>
  <!--RecaptchaProofActivity-->
  <string name="RecaptchaProofActivity_failed_to_submit">Неуспех слања</string>
  <string name="RecaptchaProofActivity_complete_verification">Довршите верификацију</string>
  <!--RegistrationActivity-->
  <string name="RegistrationActivity_select_your_country">Изаберите вашу државу</string>
  <string name="RegistrationActivity_you_must_specify_your_country_code">Морате навести позивни број
        ваше државе
    </string>
  <string name="RegistrationActivity_you_must_specify_your_phone_number">Морате навести ваш
        број телефона
    </string>
  <string name="RegistrationActivity_invalid_number">Неисправан број</string>
  <string name="RegistrationActivity_the_number_you_specified_s_is_invalid">Број који сте
        навели (%s) није исправан.
    </string>
  <string name="RegistrationActivity_a_verification_code_will_be_sent_to">Верификациони кôд ће бити послат на:</string>
  <string name="RegistrationActivity_you_will_receive_a_call_to_verify_this_number">Примићете позив за потврду овог броја.</string>
  <string name="RegistrationActivity_is_your_phone_number_above_correct">Да ли је тачан ваш број телефона изнад?</string>
  <string name="RegistrationActivity_edit_number">Измени број</string>
  <string name="RegistrationActivity_missing_google_play_services">Недостају Google Play сервиси</string>
  <string name="RegistrationActivity_this_device_is_missing_google_play_services">Овом уређају недостају Google Play сервиси. И даље можете користити Molly, али таква конфигурација може довести до умањене поузданости или перформансе.\n\nАко нисте напредни корисник, не користитие прилагођени Android ROM или верујете да је ово грешка, контактирајте support@molly.im за додатну помоћ.</string>
  <string name="RegistrationActivity_i_understand">Разумем</string>
  <string name="RegistrationActivity_play_services_error">Грешка Play сервиса</string>
  <string name="RegistrationActivity_google_play_services_is_updating_or_unavailable">Google Play сервиси се ажурирају или су привремено недоступни. Покушајте поново касније.</string>
  <string name="RegistrationActivity_terms_and_privacy">Услови и политика приватности</string>
  <string name="RegistrationActivity_signal_needs_access_to_your_contacts_and_media_in_order_to_connect_with_friends">Signal-у су потребна дозволе за контакте и медије да би се лакше прикачили са пријатељима и слали поруке. Ваши контакти су послани са Signal-ом, што знаћи са си шифровани и невидљиви са стране Signal сервиса.</string>
  <string name="RegistrationActivity_signal_needs_access_to_your_contacts_in_order_to_connect_with_friends">Signal-у су потребна дозволе за контакте да би се лакше прикачили са пријатељима. Ваши контакти су послани са Signal-ом, што знаћи са си шифровани и невидљиви са стране Signal сервиса.</string>
  <string name="RegistrationActivity_rate_limited_to_service">Превише пута сте покушали да региструјете овај број. Покушајте поново касније.</string>
  <string name="RegistrationActivity_unable_to_connect_to_service">Није могуће успоставити везу са сервисом. Проверите да ли сте повезани на интернет и покушајте поново.</string>
  <string name="RegistrationActivity_non_standard_number_format">Не стандардни формат цифре</string>
  <string name="RegistrationActivity_the_number_you_entered_appears_to_be_a_non_standard">Унета цифра (%1$s) нема стандардни формат.\n\nДа ли сте мислили на %2$s?</string>
  <string name="RegistrationActivity_signal_android_phone_number_format">Molly Android - Формат броја телефона</string>
  <string name="RegistrationActivity_call_requested">Затражен позив</string>
  <plurals name="RegistrationActivity_debug_log_hint">
    <item quantity="one">Сада сте на %d корак од слања извештаја грешака.</item>
    <item quantity="few">Сада сте на %d корака од слања извештаја грешака.</item>
    <item quantity="other">Сада сте на %d корака од слања извештаја грешака.</item>
  </plurals>
  <string name="RegistrationActivity_we_need_to_verify_that_youre_human">Морамо проверити да сте човек.</string>
  <string name="RegistrationActivity_next">Даље</string>
  <string name="RegistrationActivity_continue">Настави</string>
  <string name="RegistrationActivity_take_privacy_with_you_be_yourself_in_every_message">Обезбедите приватност где год се налазите.\nБудите својствени у свакој поруци.</string>
  <string name="RegistrationActivity_enter_your_phone_number_to_get_started">За почетак, унесите ваш број телефона</string>
  <string name="RegistrationActivity_enter_your_phone_number">Унесите ваш број телефона</string>
  <string name="RegistrationActivity_you_will_receive_a_verification_code">Примићете верификациони кôд. Могућа је наплата SMS-а.</string>
  <string name="RegistrationActivity_enter_the_code_we_sent_to_s">Унесите кôд послат на %s</string>
  <string name="RegistrationActivity_make_sure_your_phone_has_a_cellular_signal">Проверите да ли је телефонска мрежа доступна и да ли имате могућност примања SMS порука и позива</string>
  <string name="RegistrationActivity_phone_number_description">Број телефона</string>
  <string name="RegistrationActivity_country_code_description">Позивни број државе</string>
  <string name="RegistrationActivity_call">Позови</string>
  <!--RegistrationLockV2Dialog-->
  <string name="RegistrationLockV2Dialog_turn_on_registration_lock">Укључи закључавање регистрације?</string>
  <string name="RegistrationLockV2Dialog_turn_off_registration_lock">Искључи закључавање регистрације?</string>
  <string name="RegistrationLockV2Dialog_if_you_forget_your_signal_pin_when_registering_again">Ако се не сећате вашег Signal PIN-а када се региструјете на Signal, ваш профил ће бити закључан 7 дана.</string>
  <string name="RegistrationLockV2Dialog_turn_on">Укључи</string>
  <string name="RegistrationLockV2Dialog_turn_off">Искључи</string>
  <!--RevealableMessageView-->
  <string name="RevealableMessageView_view_photo">Прикажи фотографију</string>
  <string name="RevealableMessageView_view_video">Прикажи видео запис</string>
  <string name="RevealableMessageView_viewed">Погледано</string>
  <string name="RevealableMessageView_media">Медији</string>
  <!--Search-->
  <string name="SearchFragment_no_results">Нема резултата за \'%s\'</string>
  <string name="SearchFragment_header_conversations">Преписке</string>
  <string name="SearchFragment_header_contacts">Контакти</string>
  <string name="SearchFragment_header_messages">Поруке</string>
  <!--ShakeToReport-->
  <!--SharedContactDetailsActivity-->
  <string name="SharedContactDetailsActivity_add_to_contacts">Додај у контакте</string>
  <string name="SharedContactDetailsActivity_invite_to_signal">Слање позивнице за Molly</string>
  <string name="SharedContactDetailsActivity_signal_message">Порука на Signalу</string>
  <string name="SharedContactDetailsActivity_signal_call">Позив на Signalу</string>
  <!--SharedContactView-->
  <string name="SharedContactView_add_to_contacts">Додај у контакте</string>
  <string name="SharedContactView_invite_to_signal">Слање позивнице за Molly</string>
  <string name="SharedContactView_message">Порука на Signalу</string>
  <!--SignalBottomActionBar-->
  <string name="SignalBottomActionBar_more">Више</string>
  <!--SignalPinReminders-->
  <string name="SignalPinReminders_well_remind_you_again_later">Успешна провера PIN-а. Касније ћемо вас поново подсетити.</string>
  <string name="SignalPinReminders_well_remind_you_again_tomorrow">ПИН је успешно верификован. Сутра ћемо вас поново подсетити.</string>
  <string name="SignalPinReminders_well_remind_you_again_in_a_few_days">ПИН је успешно верификован. За неколико дана ћемо вас поново подсетити.</string>
  <string name="SignalPinReminders_well_remind_you_again_in_a_week">ПИН је успешно верификован. за недељу дана ћемо вас поново подсетити.</string>
  <string name="SignalPinReminders_well_remind_you_again_in_a_couple_weeks">ПИН је успешно верификован. За 2 недеље ћемо вас поново подсетити.</string>
  <string name="SignalPinReminders_well_remind_you_again_in_a_month">ПИН је успешно верификован. За месец дана ћемо вас поново подсетити.</string>
  <!--Slide-->
  <string name="Slide_image">Слика</string>
  <string name="Slide_sticker">Налепница</string>
  <string name="Slide_audio">Звук</string>
  <string name="Slide_video">Видео</string>
  <!--SmsMessageRecord-->
  <string name="SmsMessageRecord_received_corrupted_key_exchange_message">Примљена је оштећена
порука размене кључа!</string>
  <string name="SmsMessageRecord_received_key_exchange_message_for_invalid_protocol_version">
Примљена је порука размене кључа за неисправно издање протокола.</string>
  <string name="SmsMessageRecord_received_message_with_new_safety_number_tap_to_process">Примљена је порука са новим безбедносним бројем. Тапните за обраду и приказ.</string>
  <string name="SmsMessageRecord_secure_session_reset">Ресетовали сте безбедну сесију.</string>
  <string name="SmsMessageRecord_secure_session_reset_s">%s ресетова безбедну сесију.</string>
  <string name="SmsMessageRecord_duplicate_message">Порука дупликат.</string>
  <string name="SmsMessageRecord_this_message_could_not_be_processed_because_it_was_sent_from_a_newer_version">Ову поруку није било могуће обрадити јер је послата из новије верзије Signal-а. Можете затражити од свог контакта да поново пошаље ову поруку након што ажурирате.</string>
  <string name="SmsMessageRecord_error_handling_incoming_message">Грешка у обради поруке.</string>
  <!--StickerManagementActivity-->
  <string name="StickerManagementActivity_stickers">Налепнице</string>
  <!--StickerManagementAdapter-->
  <string name="StickerManagementAdapter_installed_stickers">Моје налепнице</string>
  <string name="StickerManagementAdapter_stickers_you_received">Налепнице које сте добили</string>
  <string name="StickerManagementAdapter_signal_artist_series">Комплети Signal уметника</string>
  <string name="StickerManagementAdapter_no_stickers_installed">Немате инсталиране налепнице</string>
  <string name="StickerManagementAdapter_stickers_from_incoming_messages_will_appear_here">Налепнице из долазних порука ће бити приказани овде</string>
  <string name="StickerManagementAdapter_untitled">Без наслова</string>
  <string name="StickerManagementAdapter_unknown">Непозната</string>
  <!--StickerPackPreviewActivity-->
  <string name="StickerPackPreviewActivity_untitled">Без наслова</string>
  <string name="StickerPackPreviewActivity_unknown">Непозната</string>
  <string name="StickerPackPreviewActivity_install">Инсталирај</string>
  <string name="StickerPackPreviewActivity_remove">Уклони</string>
  <string name="StickerPackPreviewActivity_stickers">Налепнице</string>
  <string name="StickerPackPreviewActivity_failed_to_load_sticker_pack">Грешка при учитавању налепница</string>
  <!--SubmitDebugLogActivity-->
  <string name="SubmitDebugLogActivity_edit">Уреди</string>
  <string name="SubmitDebugLogActivity_done">Готово</string>
  <!--Menu option to save a debug log file to disk.-->
  <string name="SubmitDebugLogActivity_save">Сачувај</string>
  <!--Error that is show in a toast when we fail to save a debug log file to disk.-->
  <string name="SubmitDebugLogActivity_failed_to_save">Čuvanje fajla nije uspelo</string>
  <!--Toast that is show to notify that we have saved the debug log file to disk.-->
  <string name="SubmitDebugLogActivity_save_complete">Čuvanje je završeno</string>
  <string name="SubmitDebugLogActivity_tap_a_line_to_delete_it">Додирните линију да је обришете</string>
  <string name="SubmitDebugLogActivity_submit">Пошаљи</string>
  <string name="SubmitDebugLogActivity_failed_to_submit_logs">Неуспех слања извештаја</string>
  <string name="SubmitDebugLogActivity_success">Успех!</string>
  <string name="SubmitDebugLogActivity_copy_this_url_and_add_it_to_your_issue">Копирајте овај УРЛ и додајте га и вашу пријаву или имејл:\n\n<b>%1$s</b></string>
  <string name="SubmitDebugLogActivity_share">Дели</string>
  <string name="SubmitDebugLogActivity_this_log_will_be_posted_publicly_online_for_contributors">Овај извештај ће бити објављен и видљив пројектантима. Можете га прегледати пре преноса.</string>
  <!--SupportEmailUtil-->
  <string name="SupportEmailUtil_filter">Филтер:</string>
  <string name="SupportEmailUtil_device_info">Инфо о уређају:</string>
  <string name="SupportEmailUtil_android_version">Верзија Андроида:</string>
  <string name="SupportEmailUtil_signal_version">Верзија Molly-а:</string>
  <string name="SupportEmailUtil_signal_package">Molly пакет:</string>
  <string name="SupportEmailUtil_registration_lock">Закључавање регистрације:</string>
  <string name="SupportEmailUtil_locale">Локално:</string>
  <!--ThreadRecord-->
  <string name="ThreadRecord_group_updated">Група ажурирана.</string>
  <string name="ThreadRecord_left_the_group">Напусти групу</string>
  <string name="ThreadRecord_secure_session_reset">Безбедна сесија је ресетована.</string>
  <string name="ThreadRecord_draft">Нацрт:</string>
  <string name="ThreadRecord_called">Позвали сте</string>
  <string name="ThreadRecord_called_you">Позвали вас</string>
  <string name="ThreadRecord_missed_audio_call">Пропуштен позив</string>
  <string name="ThreadRecord_missed_video_call">Пропуштен видео позив</string>
  <string name="ThreadRecord_media_message">Мултимедијална порука</string>
  <string name="ThreadRecord_sticker">Налепница</string>
  <string name="ThreadRecord_view_once_photo">Једнократна фотографија</string>
  <string name="ThreadRecord_view_once_video">Једнократни видео запис</string>
  <string name="ThreadRecord_view_once_media">Једнократни медиј</string>
  <string name="ThreadRecord_this_message_was_deleted">Ова порука је избрисана.</string>
  <string name="ThreadRecord_you_deleted_this_message">Избрисали сте ову поруку.</string>
  <string name="ThreadRecord_s_is_on_signal">%s је на Signal-у!</string>
  <string name="ThreadRecord_disappearing_messages_disabled">Нестајуће поруке искључене</string>
  <string name="ThreadRecord_disappearing_message_time_updated_to_s">Време нестајања поруке постављено на %s</string>
  <string name="ThreadRecord_safety_number_changed">Безбедносни број промењен</string>
  <string name="ThreadRecord_your_safety_number_with_s_has_changed">Ваш безбедносни број са %s је промењен.</string>
  <string name="ThreadRecord_you_marked_verified">Означили сте провереним</string>
  <string name="ThreadRecord_you_marked_unverified">Означили сте непровереним</string>
  <string name="ThreadRecord_message_could_not_be_processed">Порука се није могла обрадити</string>
  <string name="ThreadRecord_delivery_issue">Проблем у испоруци</string>
  <string name="ThreadRecord_message_request">Захтев за разговор</string>
  <string name="ThreadRecord_photo">Фотографија</string>
  <string name="ThreadRecord_gif">GIF</string>
  <string name="ThreadRecord_voice_message">Гласовна порука</string>
  <string name="ThreadRecord_file">Fajl</string>
  <string name="ThreadRecord_video">Видео запис</string>
  <string name="ThreadRecord_chat_session_refreshed">Чет сесија је освежена</string>
  <!--Displayed in the notification when the user is sent a gift-->
  <string name="ThreadRecord__you_received_a_gift">Добили сте поклон</string>
  <!--Displayed in the notification when the user sends a gift-->
  <string name="ThreadRecord__you_sent_a_gift">Послали сте поклон</string>
  <!--Displayed in the notification when the user has opened a received gift-->
  <string name="ThreadRecord__you_redeemed_a_gift_badge">Искористили сте поклон значку</string>
  <!--Displayed in the conversation list when someone reacted to your story-->
  <string name="ThreadRecord__reacted_s_to_your_story">Dobili ste reakciju %1$s na priču.</string>
  <!--Displayed in the conversation list when you reacted to someone\'s story-->
  <string name="ThreadRecord__reacted_s_to_their_story">Poslali ste reakciju %1$s na priču.</string>
  <!--UpdateApkReadyListener-->
  <string name="UpdateApkReadyListener_Signal_update">Надоградња Molly-a</string>
  <string name="UpdateApkReadyListener_a_new_version_of_signal_is_available_tap_to_update">Ново издање Molly-a је доступно, тапните за надоградњу</string>
  <!--UntrustedSendDialog-->
  <string name="UntrustedSendDialog_send_message">Да пошаљем поруку?</string>
  <string name="UntrustedSendDialog_send">Пошаљи</string>
  <!--UnverifiedSendDialog-->
  <string name="UnverifiedSendDialog_send_message">Да пошаљем поруку?</string>
  <string name="UnverifiedSendDialog_send">Пошаљи</string>
  <!--UsernameEditFragment-->
  <!--Instructional text at the top of the username edit screen-->
  <string name="UsernameEditFragment__choose_your_username">Izaberite korisničko ime</string>
  <string name="UsernameEditFragment_username">Корисничко име</string>
  <string name="UsernameEditFragment_delete">Обриши</string>
  <string name="UsernameEditFragment_successfully_set_username">Корисничко име постављено.</string>
  <string name="UsernameEditFragment_successfully_removed_username">Корисничко име уклоњено.</string>
  <string name="UsernameEditFragment_encountered_a_network_error">Дошло је до грешке мреже.</string>
  <string name="UsernameEditFragment_this_username_is_taken">Ово корисничко име је узето.</string>
  <string name="UsernameEditFragment_this_username_is_available">Ово корисничко име је доступно.</string>
  <string name="UsernameEditFragment_usernames_can_only_include">Корисничко име може да садржи a-Z, 0-9 и _</string>
  <string name="UsernameEditFragment_usernames_cannot_begin_with_a_number">Корисничко име не може започети бројем.</string>
  <string name="UsernameEditFragment_username_is_invalid">Корисничко име је неважеће.</string>
  <string name="UsernameEditFragment_usernames_must_be_between_a_and_b_characters">Корисничко име мора садржати између %1$d и %2$d карактера.</string>
  <!--Explanation about what usernames provide-->
  <string name="UsernameEditFragment__usernames_let_others_message">Korisnička imena omogućavaju drugima da vam šalju poruke bez vašeg broja telefona. Ona se uparuju sa brojem koji omogućava da vaša adresa ostane privatna.</string>
  <!--Dialog title for explanation about numbers at the end of the username-->
  <string name="UsernameEditFragment__what_is_this_number">Šta znači ovaj broj?</string>
  <string name="UsernameEditFragment__these_digits_help_keep">Ovaj broj omogućava da vaše korisničko ime ostane privatno kako biste izbegli neželjene poruke. Podelite svoje korisničko ime samo sa ljudima i grupama sa kojima biste želeli da ćaskate. Ako promenite korisničko ime, biće vam dodeljen novi broj.</string>
  <plurals name="UserNotificationMigrationJob_d_contacts_are_on_signal">
    <item quantity="one">%d особа је на Сигналу!</item>
    <item quantity="few">%d особе су на Сигналу!</item>
    <item quantity="other">%d особа је на Сигналу!</item>
  </plurals>
  <!--UsernameShareBottomSheet-->
  <!--Explanation of what the sheet enables the user to do-->
  <string name="UsernameShareBottomSheet__copy_or_share_a_username_link">Kopiranje ili deljenje linka korisničkog imena</string>
  <!--VerifyIdentityActivity-->
  <string name="VerifyIdentityActivity_your_contact_is_running_an_old_version_of_signal">Ваш контакт има старије издање Signal-a. Замолите их да ажурирају пре потврде ваших безбедносних бројева.</string>
  <string name="VerifyIdentityActivity_your_contact_is_running_a_newer_version_of_Signal">Ваш контакт има новије издање Signal-a са некомпатибилним форматом  бар-кôда. Ажурирајте Signal да бисте могли да упоређујете.</string>
  <string name="VerifyIdentityActivity_the_scanned_qr_code_is_not_a_correctly_formatted_safety_number">Очитани бар-кôд није исправно форматиран кôд безбедносног броја. Покушајте поново.</string>
  <string name="VerifyIdentityActivity_share_safety_number_via">Поделите сигурносни број преко…</string>
  <string name="VerifyIdentityActivity_our_signal_safety_number">Наш Signal безбедносни број:</string>
  <string name="VerifyIdentityActivity_no_app_to_share_to">Изгледа да немате ниједну апликацију преко које бисте могли да делите.</string>
  <string name="VerifyIdentityActivity_no_safety_number_to_compare_was_found_in_the_clipboard">У остави нема безбедносног броја за упоређивање.</string>
  <string name="VerifyIdentityActivity_signal_needs_the_camera_permission_in_order_to_scan_a_qr_code_but_it_has_been_permanently_denied">Molly захтева приступ камери да би скенирао QR кôд, али су му дозволе трајно забрањене. Молимо вас да у апликацији за подешавање телефона Molly-у дозволите пруиступ камери.</string>
  <string name="VerifyIdentityActivity_unable_to_scan_qr_code_without_camera_permission">Није могуће скенирати QR кôд без дозволе камере</string>
  <string name="VerifyIdentityActivity_you_must_first_exchange_messages_in_order_to_view">Прво морате разменити поруке са %1$s да бисте видели његов сигурносни број.</string>
  <!--ViewOnceMessageActivity-->
  <!--AudioView-->
  <!--MessageDisplayHelper-->
  <string name="MessageDisplayHelper_message_encrypted_for_non_existing_session">Порука шифрована за непостојећу сесију</string>
  <!--MmsMessageRecord-->
  <string name="MmsMessageRecord_bad_encrypted_mms_message">Лоше шифрована ММС порука</string>
  <string name="MmsMessageRecord_mms_message_encrypted_for_non_existing_session">ММС порука шифрована за непостојећу сесију</string>
  <!--MuteDialog-->
  <string name="MuteDialog_mute_notifications">Утишај обавештења</string>
  <!--ApplicationMigrationService-->
  <string name="ApplicationMigrationService_import_in_progress">Увоз у току</string>
  <string name="ApplicationMigrationService_importing_text_messages">Увозим текстуалне поруке</string>
  <string name="ApplicationMigrationService_import_complete">Увоз завршен</string>
  <string name="ApplicationMigrationService_system_database_import_is_complete">Увоз системске базе података је завршен.</string>
  <!--KeyCachingService-->
  <string name="KeyCachingService_signal_passphrase_cached">Тапните за отварање.</string>
  <string name="KeyCachingService_passphrase_cached">Molly је откључан</string>
  <string name="KeyCachingService_lock">Закључај Molly</string>
  <!--MediaPreviewActivity-->
  <string name="MediaPreviewActivity_you">Ви</string>
  <string name="MediaPreviewActivity_unssuported_media_type">Неподржан тип медијума</string>
  <string name="MediaPreviewActivity_draft">Нацрт</string>
  <string name="MediaPreviewActivity_signal_needs_the_storage_permission_in_order_to_write_to_external_storage_but_it_has_been_permanently_denied">Апликација Molly захтева дозволу меморији да би сачувавала на спољној меморији, али је трајно одбијено. Наставите до подешавања апликације, одаберите „Дозволе“ и омогућите ставку „Меморија“.</string>
  <string name="MediaPreviewActivity_unable_to_write_to_external_storage_without_permission">Није могуће сачувати у спољном меморији без дозвола</string>
  <string name="MediaPreviewActivity_media_delete_confirmation_title">Обрисати поруку?</string>
  <string name="MediaPreviewActivity_media_delete_confirmation_message">Ово ће трајно да обрише ову поруку.</string>
  <string name="MediaPreviewActivity_s_to_s">%1$s за %2$s</string>
  <!--All media preview title when viewing media send by you to another recipient (allows changing of \'You\' based on context)-->
  <string name="MediaPreviewActivity_you_to_s">Ви за %1$s</string>
  <!--All media preview title when viewing media sent by another recipient to you (allows changing of \'You\' based on context)-->
  <string name="MediaPreviewActivity_s_to_you">%1$s за вас</string>
  <string name="MediaPreviewActivity_media_no_longer_available">Медијуч више није доступан.</string>
  <string name="MediaPreviewActivity_cant_find_an_app_able_to_share_this_media">Нема апликације која може да подели овај медијум.</string>
  <!--MessageNotifier-->
  <string name="MessageNotifier_d_new_messages_in_d_conversations">%1$d нових порука у %2$d преписки</string>
  <string name="MessageNotifier_most_recent_from_s">Најскорија од: %1$s</string>
  <string name="MessageNotifier_locked_message">Закључана порука</string>
  <string name="MessageNotifier_message_delivery_failed">Испорука поруке није успела.</string>
  <string name="MessageNotifier_failed_to_deliver_message">Не успех да испоручим поруку.</string>
  <string name="MessageNotifier_error_delivering_message">Грешка при испоруци поруке.</string>
  <string name="MessageNotifier_message_delivery_paused">Испорука поруке је паузирана.</string>
  <string name="MessageNotifier_verify_to_continue_messaging_on_signal">Верификујте да би се наставило преписивање на Molly-у.</string>
  <string name="MessageNotifier_mark_all_as_read">Означи све прочитаним</string>
  <string name="MessageNotifier_mark_read">Означи прочитаним</string>
  <string name="MessageNotifier_turn_off_these_notifications">Искључи ова обавештења</string>
  <string name="MessageNotifier_view_once_photo">Једнократна фотографија</string>
  <string name="MessageNotifier_view_once_video">Једнократни видео запис</string>
  <string name="MessageNotifier_reply">Одговори</string>
  <string name="MessageNotifier_signal_message">Порука на Signalу</string>
  <string name="MessageNotifier_unsecured_sms">Необезбеђени СМС</string>
  <string name="MessageNotifier_you_may_have_new_messages">Вероватно имате нове поруке</string>
  <string name="MessageNotifier_open_signal_to_check_for_recent_notifications">Отворите Сигнал како бисте видели нова обавештења</string>
  <string name="MessageNotifier_contact_message">%1$s %2$s</string>
  <string name="MessageNotifier_unknown_contact_message">Контакт</string>
  <string name="MessageNotifier_reacted_s_to_s">Реаговао %1$s на: „%2$s”.</string>
  <string name="MessageNotifier_reacted_s_to_your_video">Реакција %1$s на ваш видео.</string>
  <string name="MessageNotifier_reacted_s_to_your_image">Реакција %1$s на вашу слику.</string>
  <string name="MessageNotifier_reacted_s_to_your_gif">Реакција %1$s на ваш GIF.</string>
  <string name="MessageNotifier_reacted_s_to_your_file">Dobili ste reakciju %1$s na vaš fajl.</string>
  <string name="MessageNotifier_reacted_s_to_your_audio">Реакција %1$s на ваш звучни запис.</string>
  <string name="MessageNotifier_reacted_s_to_your_view_once_media">Реакција %1$s на ваш једнократни медиј.</string>
  <string name="MessageNotifier_reacted_s_to_your_sticker">Реакција %1$s на вашу налепницу.</string>
  <string name="MessageNotifier_this_message_was_deleted">Ова порука је избрисана.</string>
  <string name="TurnOffContactJoinedNotificationsActivity__turn_off_contact_joined_signal">Искључити нотификације контакта који се придружио Signal-у? Можете их поново омогућити у Signal &gt; Подешавања &gt; Нотификације.</string>
  <!--Notification Channels-->
  <string name="NotificationChannel_channel_messages">Поруке</string>
  <string name="NotificationChannel_calls">Позиви</string>
  <string name="NotificationChannel_failures">Грешке</string>
  <string name="NotificationChannel_backups">Резерве</string>
  <string name="NotificationChannel_locked_status">Закључај стање</string>
  <string name="NotificationChannel_app_updates">Листа ажурирања</string>
  <string name="NotificationChannel_other">Остало</string>
  <string name="NotificationChannel_group_chats">Ћаскања</string>
  <string name="NotificationChannel_missing_display_name">Непозната</string>
  <string name="NotificationChannel_voice_notes">Гласовне белешке</string>
  <string name="NotificationChannel_contact_joined_signal">Контакт се придружио Signalу</string>
  <string name="NotificationChannels__no_activity_available_to_open_notification_channel_settings">Није доступна активност да би се отворила подешавања канала нотификације.</string>
  <!--Notification channel name for showing persistent background connection on devices without push notifications-->
  <string name="NotificationChannel_background_connection">Позадинска веза</string>
  <!--Notification channel name for showing call status information (like connection, ongoing, etc.) Not ringing.-->
  <string name="NotificationChannel_call_status">Статус позива</string>
  <!--ProfileEditNameFragment-->
  <!--QuickResponseService-->
  <string name="QuickResponseService_quick_response_unavailable_when_Signal_is_locked">Брзи одговор није доступан ако је Molly закључан!</string>
  <string name="QuickResponseService_problem_sending_message">Проблем са слањем поруке!</string>
  <!--SaveAttachmentTask-->
  <string name="SaveAttachmentTask_saved_to">Сачувано у %s</string>
  <string name="SaveAttachmentTask_saved">Сачувано</string>
  <!--SearchToolbar-->
  <string name="SearchToolbar_search">Тражи</string>
  <string name="SearchToolbar_search_for_conversations_contacts_and_messages">Потражите разговоре, контакте и поруке</string>
  <!--Material3 Search Toolbar-->
  <string name="Material3SearchToolbar__close">Затвори</string>
  <string name="Material3SearchToolbar__clear">Очистити</string>
  <!--ShortcutLauncherActivity-->
  <string name="ShortcutLauncherActivity_invalid_shortcut">Неважећа пречица</string>
  <!--SingleRecipientNotificationBuilder-->
  <string name="SingleRecipientNotificationBuilder_signal">Molly</string>
  <string name="SingleRecipientNotificationBuilder_new_message">Нова порука</string>
  <string name="SingleRecipientNotificationBuilder_message_request">Захтев за разговор</string>
  <string name="SingleRecipientNotificationBuilder_you">Ви</string>
  <!--Notification subtext for group stories-->
  <string name="SingleRecipientNotificationBuilder__s_dot_story">%1$s • Прича</string>
  <!--ThumbnailView-->
  <string name="ThumbnailView_Play_video_description">Пусти видео</string>
  <string name="ThumbnailView_Has_a_caption_description">Има натпис</string>
  <!--TransferControlView-->
  <plurals name="TransferControlView_n_items">
    <item quantity="one">%d stavka</item>
    <item quantity="few">%d stavke</item>
    <item quantity="other">%d stavki</item>
  </plurals>
  <!--UnauthorizedReminder-->
  <string name="UnauthorizedReminder_device_no_longer_registered">Уређај више није регистрован</string>
  <string name="UnauthorizedReminder_this_is_likely_because_you_registered_your_phone_number_with_Signal_on_a_different_device">Могуће је да је ваш број телефона регистрован на Signal на другом уређају. Кликнути овде за понављање регистрације.</string>
  <!--WebRtcCallActivity-->
  <string name="WebRtcCallActivity_to_answer_the_call_give_signal_access_to_your_microphone">Да би одговорили, Дајте Molly-у приступ микрофону.</string>
  <string name="WebRtcCallActivity_to_answer_the_call_from_s_give_signal_access_to_your_microphone">Да бисте одговорили на позив од %s, „Molly“-у је потребан приступ Вашем микрофону.</string>
  <string name="WebRtcCallActivity_signal_requires_microphone_and_camera_permissions_in_order_to_make_or_receive_calls">Molly захтева приступ микрофону и камери да би успоставио или примио позив, али су му дозволе трајно забрањене. Молимо вас да у апликацији за подешавање телефона Molly-у дозволите пруиступ микрофону и камери.</string>
  <string name="WebRtcCallActivity__answered_on_a_linked_device">Одговорено на другом уређају.</string>
  <string name="WebRtcCallActivity__declined_on_a_linked_device">Одбијено на другом уређају.</string>
  <string name="WebRtcCallActivity__busy_on_a_linked_device">У току на другом уређају.</string>
  <string name="GroupCallSafetyNumberChangeNotification__someone_has_joined_this_call_with_a_safety_number_that_has_changed">Неко се придружио овом позиву са сигурноснем бројем који се променио.</string>
  <!--WebRtcCallScreen-->
  <string name="WebRtcCallScreen_swipe_up_to_change_views">Превуците ка горе за промену изгледа</string>
  <!--WebRtcCallScreen V2-->
  <string name="WebRtcCallScreen__decline">Одбиј</string>
  <string name="WebRtcCallScreen__answer">Јави се</string>
  <string name="WebRtcCallScreen__answer_without_video">Одговорити без видеа</string>
  <!--WebRtcAudioOutputToggle-->
  <string name="WebRtcAudioOutputToggle__audio_output">Аудио излаз</string>
  <string name="WebRtcAudioOutputToggle__phone_earpiece">Слушалица за телефон</string>
  <string name="WebRtcAudioOutputToggle__speaker">Звучник</string>
  <string name="WebRtcAudioOutputToggle__bluetooth">Блутут</string>
  <string name="WebRtcCallControls_answer_call_description">Одговори на позив</string>
  <string name="WebRtcCallControls_reject_call_description">Одбиј позив</string>
  <!--change_passphrase_activity-->
  <string name="change_passphrase_activity__old_passphrase">Стара лозинка</string>
  <string name="change_passphrase_activity__new_passphrase">Нова лозинка</string>
  <string name="change_passphrase_activity__repeat_new_passphrase">Поновите нову лозинку</string>
  <!--contact_selection_activity-->
  <string name="contact_selection_activity__enter_name_or_number">Унесите име или број</string>
  <string name="contact_selection_activity__invite_to_signal">Позивница за Molly</string>
  <string name="contact_selection_activity__new_group">Нова група</string>
  <!--contact_filter_toolbar-->
  <string name="contact_filter_toolbar__clear_entered_text_description">Обриши унесен текст</string>
  <string name="contact_filter_toolbar__show_keyboard_description">Прикажи тастатуру</string>
  <string name="contact_filter_toolbar__show_dial_pad_description">Прикажи бројчаник</string>
  <!--contact_selection_group_activity-->
  <string name="contact_selection_group_activity__no_contacts">Нема контаката.</string>
  <string name="contact_selection_group_activity__finding_contacts">Учитавам контакте…</string>
  <!--single_contact_selection_activity-->
  <string name="SingleContactSelectionActivity_contact_photo">Фотографија контакта</string>
  <!--ContactSelectionListFragment-->
  <string name="ContactSelectionListFragment_signal_requires_the_contacts_permission_in_order_to_display_your_contacts">Molly захтева приступ вашим контактима да би их показао, али му је дозвола трајно забрањена. Молимо вас да у апликацији за подешавање телефона Molly-у дозволите пруиступ контактима.</string>
  <string name="ContactSelectionListFragment_error_retrieving_contacts_check_your_network_connection">Грешка при преузимања контакта, проверите вашу везу са мрежом.</string>
  <string name="ContactSelectionListFragment_username_not_found">Корисник није пронађен</string>
  <string name="ContactSelectionListFragment_s_is_not_a_signal_user">„%1$s“ није корисник Signal-а. Проверите корисничко име и поновите.</string>
  <string name="ContactSelectionListFragment_you_do_not_need_to_add_yourself_to_the_group">Не морате да се додајете у групу</string>
  <string name="ContactSelectionListFragment_maximum_group_size_reached">Достигнута максимална величина групе</string>
  <string name="ContactSelectionListFragment_signal_groups_can_have_a_maximum_of_d_members">Групе „Signal“-а могу имати највише %1$d чланова.</string>
  <string name="ContactSelectionListFragment_recommended_member_limit_reached">Достигнуто је препоручено ограничење чланова</string>
  <string name="ContactSelectionListFragment_signal_groups_perform_best_with_d_members_or_fewer">Групе имају најбољи учинак са %1$d чланова или мање. Додавање више чланова проузроковаће кашњења у слању и примању порука.</string>
  <plurals name="ContactSelectionListFragment_d_members">
    <item quantity="one">%1$d члан</item>
    <item quantity="few">%1$d чланова</item>
    <item quantity="other">%1$d чланова</item>
  </plurals>
  <!--contact_selection_list_fragment-->
  <string name="contact_selection_list_fragment__signal_needs_access_to_your_contacts_in_order_to_display_them">Сигналу је потребан приступ вашим контактима како би их приказао.</string>
  <string name="contact_selection_list_fragment__show_contacts">Прикажи контакте</string>
  <!--contact_selection_list_item-->
  <plurals name="contact_selection_list_item__number_of_members">
    <item quantity="one">%1$d члан</item>
    <item quantity="few">%1$d чланова</item>
    <item quantity="other">%1$d чланова</item>
  </plurals>
  <!--Displays number of viewers for a story-->
  <plurals name="contact_selection_list_item__number_of_viewers">
    <item quantity="one">%1$d gledalac</item>
    <item quantity="few">%1$d gledaoca</item>
    <item quantity="other">%1$d gledalaca </item>
  </plurals>
  <!--conversation_activity-->
  <string name="conversation_activity__type_message_push">Signal порука</string>
  <string name="conversation_activity__type_message_sms_insecure">Необезбеђени СМС</string>
  <string name="conversation_activity__type_message_mms_insecure">Необезбеђени ММС</string>
  <string name="conversation_activity__from_sim_name">Од %1$s</string>
  <string name="conversation_activity__sim_n">СИМ %1$d
</string>
  <string name="conversation_activity__send">Пошаљи</string>
  <string name="conversation_activity__compose_description">Састављање поруке</string>
  <string name="conversation_activity__emoji_toggle_description">Емоџи тастатура</string>
  <string name="conversation_activity__attachment_thumbnail">Сличица прилога</string>
  <string name="conversation_activity__quick_attachment_drawer_toggle_camera_description">Фиока брзог прилога камере</string>
  <string name="conversation_activity__quick_attachment_drawer_record_and_send_audio_description">Сними и пошаљи звук</string>
  <string name="conversation_activity__quick_attachment_drawer_lock_record_description">Закључај снимање аудио прилога</string>
  <string name="conversation_activity__enable_signal_for_sms">Укључите Signal за СМС</string>
  <string name="conversation_activity__message_could_not_be_sent">Порука не може да се пошаље. Проверите да ли сте повезани на интернет и покушајте поново.</string>
  <!--conversation_input_panel-->
  <string name="conversation_input_panel__slide_to_cancel">Превуцте да бисте отказали</string>
  <string name="conversation_input_panel__cancel">Одустани</string>
  <!--conversation_item-->
  <string name="conversation_item__mms_image_description">Мултимедијална порука</string>
  <string name="conversation_item__secure_message_description">Обезбеђена порука</string>
  <!--conversation_item_sent-->
  <string name="conversation_item_sent__send_failed_indicator_description">Слање није успело</string>
  <string name="conversation_item_sent__pending_approval_description">Чекам одобрење</string>
  <string name="conversation_item_sent__delivered_description">Испоручена</string>
  <string name="conversation_item_sent__message_read">Порука прочитана</string>
  <!--conversation_item_received-->
  <string name="conversation_item_received__contact_photo_description">Фотографија контакта</string>
  <!--ConversationUpdateItem-->
  <string name="ConversationUpdateItem_loading">Учитавам</string>
  <string name="ConversationUpdateItem_learn_more">Сазнај више</string>
  <string name="ConversationUpdateItem_join_call">Придружи се позиву</string>
  <string name="ConversationUpdateItem_return_to_call">Врати се на позив</string>
  <string name="ConversationUpdateItem_call_is_full">Позив је пун</string>
  <string name="ConversationUpdateItem_invite_friends">Позивница пријатељима</string>
  <string name="ConversationUpdateItem_enable_call_notifications">Обавештења о позиву</string>
  <string name="ConversationUpdateItem_update_contact">Ажурирај контакт</string>
  <!--Update item button text to show to block a recipient from requesting to join via group link-->
  <string name="ConversationUpdateItem_block_request">Блокирати захтев</string>
  <string name="ConversationUpdateItem_no_groups_in_common_review_requests_carefully">Нема заједничких група. Пажљиво прегледајте захтеве.</string>
  <string name="ConversationUpdateItem_no_contacts_in_this_group_review_requests_carefully">Нема контаката у овој групи. Пажљиво прегледајте захтеве.</string>
  <string name="ConversationUpdateItem_view">Приказ</string>
  <string name="ConversationUpdateItem_the_disappearing_message_time_will_be_set_to_s_when_you_message_them">Време нестајања поруке биће постављено на %1$s када их шаљете.</string>
  <!--Update item button text to show to boost a feature-->
  <string name="ConversationUpdateItem_donate">Донирајте</string>
  <!--audio_view-->
  <string name="audio_view__play_pause_accessibility_description">Пусти … Заустави</string>
  <string name="audio_view__download_accessibility_description">Преузми</string>
  <!--QuoteView-->
  <string name="QuoteView_audio">Звук</string>
  <string name="QuoteView_video">Видео</string>
  <string name="QuoteView_photo">Фотографија</string>
  <string name="QuoteView_gif">GIF</string>
  <string name="QuoteView_view_once_media">Једнократни медиј</string>
  <string name="QuoteView_sticker">Налепница</string>
  <string name="QuoteView_you">Ви</string>
  <string name="QuoteView_original_missing">Оригинална порука није нађена</string>
  <!--Author formatting for group stories-->
  <string name="QuoteView_s_story">%1$s · Прича</string>
  <!--Label indicating that a quote is for a reply to a story you created-->
  <string name="QuoteView_your_story">Ви · Прича</string>
  <!--Label indicating that the story being replied to no longer exists-->
  <string name="QuoteView_no_longer_available">Није више доступно</string>
  <!--Label for quoted gift-->
  <string name="QuoteView__gift">Поклон</string>
  <!--conversation_fragment-->
  <string name="conversation_fragment__scroll_to_the_bottom_content_description">Клизај на дно</string>
  <!--BubbleOptOutTooltip-->
  <!--Message to inform the user of what Android chat bubbles are-->
  <string name="BubbleOptOutTooltip__description">Балонћићи су способности Android-а што можете да угасите за Molly.</string>
  <!--Button to dismiss the tooltip for opting out of using Android bubbles-->
  <string name="BubbleOptOutTooltip__not_now">Не сада</string>
  <!--Button to move to the system settings to control the use of Android bubbles-->
  <string name="BubbleOptOutTooltip__turn_off">Искључи</string>
  <!--safety_number_change_dialog-->
  <string name="safety_number_change_dialog__safety_number_changes">Промене сигурносног броја</string>
  <string name="safety_number_change_dialog__accept">Прихвати</string>
  <string name="safety_number_change_dialog__send_anyway">Нема везе, пошаљи</string>
  <string name="safety_number_change_dialog__call_anyway">Нема везе, позови</string>
  <string name="safety_number_change_dialog__join_call">Придружи се позиву</string>
  <string name="safety_number_change_dialog__continue_call">Настави позив</string>
  <string name="safety_number_change_dialog__leave_call">Напусти позив</string>
  <string name="safety_number_change_dialog__the_following_people_may_have_reinstalled_or_changed_devices">Следеће особе су вероватно реинсталирале или промениле уређаје. За гаранцију приватности, оверите сигурносне бројеве са њима.</string>
  <string name="safety_number_change_dialog__view">Више</string>
  <string name="safety_number_change_dialog__previous_verified">Претходно оверено</string>
  <!--EnableCallNotificationSettingsDialog__call_notifications_checklist-->
  <string name="EnableCallNotificationSettingsDialog__call_notifications_enabled">Обавештења о позиву омогућена.</string>
  <string name="EnableCallNotificationSettingsDialog__enable_call_notifications">Обавештења о позиву</string>
  <string name="EnableCallNotificationSettingsDialog__enable_background_activity">Омогући позадинску активност</string>
  <string name="EnableCallNotificationSettingsDialog__everything_looks_good_now">Сада све изгледа добро!</string>
  <string name="EnableCallNotificationSettingsDialog__to_receive_call_notifications_tap_here_and_turn_on_show_notifications">Да бисте примили обавештења о позивима, додирните овде и укључите \"Прикажи обавештења\".</string>
  <string name="EnableCallNotificationSettingsDialog__to_receive_call_notifications_tap_here_and_turn_on_notifications">Да бисте примили обавештења о позивима, додирните овде и укључите обавештења и осигурајте да се упали „звук“ и „скочни прозор“.</string>
  <string name="EnableCallNotificationSettingsDialog__to_receive_call_notifications_tap_here_and_enable_background_activity_in_battery_settings">Да бисте примили обавештења о позивима, додирните овде и омогућите позадинску активност у „батеријским“ подешавањима.</string>
  <string name="EnableCallNotificationSettingsDialog__settings">Подешавања</string>
  <string name="EnableCallNotificationSettingsDialog__to_receive_call_notifications_tap_settings_and_turn_on_show_notifications">Да бисте примили обавештења о позивима, додирните „Подешавање“ и укључите „Прикажи обавештења“.</string>
  <string name="EnableCallNotificationSettingsDialog__to_receive_call_notifications_tap_settings_and_turn_on_notifications">Да бисте примили обавештења о позивима, додирните „Подешавање“ и укључите обавештења и осигурајте да се упали „звук“ и „скочни прозор“.</string>
  <string name="EnableCallNotificationSettingsDialog__to_receive_call_notifications_tap_settings_and_enable_background_activity_in_battery_settings">Да бисте примили обавештења о позивима, додирните „Подешавање“ и омогућите позадинску активност у „батеријским“ подешавањима.</string>
  <!--country_selection_fragment-->
  <string name="country_selection_fragment__loading_countries">Учитавање држава…</string>
  <string name="country_selection_fragment__search">Тражи</string>
  <string name="country_selection_fragment__no_matching_countries">Нема подударних држава</string>
  <!--device_add_fragment-->
  <string name="device_add_fragment__scan_the_qr_code_displayed_on_the_device_to_link">За повезивање очитајте бар-кôд приказан на уређају.</string>
  <!--device_link_fragment-->
  <string name="device_link_fragment__link_device">Повежи уређај</string>
  <!--device_list_fragment-->
  <string name="device_list_fragment__no_devices_linked">Нема повезаних уређаја</string>
  <string name="device_list_fragment__link_new_device">Повежи нови уређај</string>
  <!--expiration-->
  <string name="expiration_off">Искључено</string>
  <plurals name="expiration_seconds">
    <item quantity="one">%d секунда</item>
    <item quantity="few">%d секунде</item>
    <item quantity="other">%d секунди</item>
  </plurals>
  <string name="expiration_seconds_abbreviated">%d s</string>
  <plurals name="expiration_minutes">
    <item quantity="one">%d минута</item>
    <item quantity="few">%d минуте</item>
    <item quantity="other">%d минута</item>
  </plurals>
  <string name="expiration_minutes_abbreviated">%d m</string>
  <plurals name="expiration_hours">
    <item quantity="one">%d сат</item>
    <item quantity="few">%d сата</item>
    <item quantity="other">%d сати</item>
  </plurals>
  <string name="expiration_hours_abbreviated">%d h</string>
  <plurals name="expiration_days">
    <item quantity="one">%d дан</item>
    <item quantity="few">%d дана</item>
    <item quantity="other">%d дана</item>
  </plurals>
  <string name="expiration_days_abbreviated">%d д</string>
  <plurals name="expiration_weeks">
    <item quantity="one">%d седмица</item>
    <item quantity="few">%d седмице</item>
    <item quantity="other">%d седмица</item>
  </plurals>
  <string name="expiration_weeks_abbreviated">%d с</string>
  <string name="expiration_combined">%1$s %2$s</string>
  <!--unverified safety numbers-->
  <string name="IdentityUtil_unverified_banner_one">Ваш сигурносни број са %s се променио и сада је непроверен</string>
  <string name="IdentityUtil_unverified_banner_two">Ваши сигурносни бројеви са %1$s и %2$s су се променили и сада су непроверени</string>
  <string name="IdentityUtil_unverified_banner_many">Ваши сигурносни бројеви са %1$s, %2$s и %3$s су се променили и сада су непроверени</string>
  <string name="IdentityUtil_unverified_dialog_one">Ваш безбедносни број са %1$s је промењен и више није важећи. Ово може да значи или да неко покушава да пресретне вашу комуникацију или да је корисник %1$s једноставно поново инсталирао Signal.</string>
  <string name="IdentityUtil_unverified_dialog_two">Ваши безбедносни бројеви са %1$s и %2$s више нису важећи. Ово може да значи или да неко покушава да пресретне вашу комуникацију или да су корисници једноставно поново инсталирали Signal.</string>
  <string name="IdentityUtil_unverified_dialog_many">Ваши безбедносни бројеви са %1$s, %2$s и %3$s више нису важећи. Ово може да значи или да неко покушава да пресретне вашу комуникацију или да су корисници једноставно поново инсталирали Signal.</string>
  <string name="IdentityUtil_untrusted_dialog_one">Ваш сигурносни број са %s је управо промењен.</string>
  <string name="IdentityUtil_untrusted_dialog_two">Ваши сигурносни бројеви са %1$s и %2$s су управо промењени.</string>
  <string name="IdentityUtil_untrusted_dialog_many">Ваши сигурносни бројеви са %1$s, %2$s и %3$s су управо промењени.</string>
  <plurals name="identity_others">
    <item quantity="one">%d остали</item>
    <item quantity="few">%d остала</item>
    <item quantity="other">%d осталих</item>
  </plurals>
  <!--giphy_activity-->
  <string name="giphy_activity_toolbar__search_gifs">Тражи GIF-ове</string>
  <!--giphy_fragment-->
  <string name="giphy_fragment__nothing_found">Нема резултата</string>
  <!--database_migration_activity-->
  <string name="database_migration_activity__would_you_like_to_import_your_existing_text_messages">Желите ли да увезете постојеће текстуалне поруке у Signalову шифровану базу података?</string>
  <string name="database_migration_activity__the_default_system_database_will_not_be_modified">Подразумевана системска база података неће бити измењена или преуређена на било који начин.</string>
  <string name="database_migration_activity__skip">Прескочи</string>
  <string name="database_migration_activity__import">Увези</string>
  <string name="database_migration_activity__this_could_take_a_moment_please_be_patient">Ово би могло мало да потраје. Будите стрпљиви, обавестићемо вас када се увоз заврши.</string>
  <string name="database_migration_activity__importing">УВОЗИМ</string>
  <!--load_more_header-->
  <string name="load_more_header__see_full_conversation">Погледај читаву преписку</string>
  <string name="load_more_header__loading">Учитавам</string>
  <!--media_overview_activity-->
  <string name="media_overview_activity__no_media">Нема медија</string>
  <!--message_recipients_list_item-->
  <string name="message_recipients_list_item__view">Приказ</string>
  <string name="message_recipients_list_item__resend">Пошаљи опет</string>
  <!--Displayed in a toast when user long presses an item in MyStories-->
  <string name="MyStoriesFragment__copied_sent_timestamp_to_clipboard">Копирана послата временска ознака у остави.</string>
  <!--Displayed when there are no outgoing stories-->
  <string name="MyStoriesFragment__updates_to_your_story_will_show_up_here">Ажурирања ваше приче ће се појавити овде.</string>
  <!--GroupUtil-->
  <plurals name="GroupUtil_joined_the_group">
    <item quantity="one">%1$s се придружи групи.</item>
    <item quantity="few">%1$s се придружише групи.</item>
    <item quantity="other">%1$s се придружише групи.</item>
  </plurals>
  <string name="GroupUtil_group_name_is_now">Назив групе је сада „%1$s“.</string>
  <!--prompt_passphrase_activity-->
  <string name="prompt_passphrase_activity__unlock">Откључај</string>
  <!--prompt_mms_activity-->
  <string name="prompt_mms_activity__signal_requires_mms_settings_to_deliver_media_and_group_messages">Signal захтева ММС поставке да би испоручио мултимедијалне и групне поруке преко вашег оператера. Ваш уређај не даје ове податке, што повремено важи за закључане уређаје и друге ограничавајуће конфигурације.</string>
  <string name="prompt_mms_activity__to_send_media_and_group_messages_tap_ok">Да бисте слали мултимедијалне и групне поруке тапните „У реду“ и попуните захтеване поставке. ММС поставке за вашег оператера углавном можете наћи претрагом „мој оператер APN“. Ово треба да урадите само једном.</string>
  <!--BadDecryptLearnMoreDialog-->
  <string name="BadDecryptLearnMoreDialog_delivery_issue">Проблем у испоруци</string>
  <string name="BadDecryptLearnMoreDialog_couldnt_be_delivered_individual">Порука, налепница, реакција, потврда о читању или медиј од %s није могло да се испоручи. Можда су то покушали да вам пошаљу директно или у групи.</string>
  <string name="BadDecryptLearnMoreDialog_couldnt_be_delivered_group">Порука, налепница, реакција или потврда о читању од %s није вам достављена.</string>
  <!--profile_create_activity-->
  <string name="CreateProfileActivity_first_name_required">Име (потребно)</string>
  <string name="CreateProfileActivity_last_name_optional">Презиме (опционо)</string>
  <string name="CreateProfileActivity_next">Даље</string>
  <string name="CreateProfileActivity__username">Корисничко име</string>
  <string name="CreateProfileActivity__create_a_username">Додајте корисничко име</string>
  <string name="CreateProfileActivity_custom_mms_group_names_and_photos_will_only_be_visible_to_you">Имена и фотографије прилагођене ММС групе биће видљиви само Вама.</string>
  <string name="CreateProfileActivity_group_descriptions_will_be_visible_to_members_of_this_group_and_people_who_have_been_invited">Описи групе биће видљиви члановима ове групе и особама које су позване.</string>
  <!--EditAboutFragment-->
  <string name="EditAboutFragment_about">О контакту</string>
  <string name="EditAboutFragment_write_a_few_words_about_yourself">Напишите неколико речи о себи</string>
  <string name="EditAboutFragment_count">%1$d/%2$d</string>
  <string name="EditAboutFragment_speak_freely">Говорите слободно</string>
  <string name="EditAboutFragment_encrypted">Шифровано</string>
  <string name="EditAboutFragment_be_kind">Будите љубазни</string>
  <string name="EditAboutFragment_coffee_lover">Љубитељ кафе</string>
  <string name="EditAboutFragment_free_to_chat">Доступан за ћаскање</string>
  <string name="EditAboutFragment_taking_a_break">Правим паузу</string>
  <string name="EditAboutFragment_working_on_something_new">Радим на нешто ново</string>
  <!--EditProfileFragment-->
  <string name="EditProfileFragment__edit_group">Уређивање групе</string>
  <string name="EditProfileFragment__group_name">Назив групе</string>
  <string name="EditProfileFragment__group_description">Опис групе</string>
  <!--EditProfileNameFragment-->
  <string name="EditProfileNameFragment_your_name">Ваше име</string>
  <string name="EditProfileNameFragment_first_name">Име</string>
  <string name="EditProfileNameFragment_last_name_optional">Презиме (опционо)</string>
  <string name="EditProfileNameFragment_save">Сачувај</string>
  <string name="EditProfileNameFragment_failed_to_save_due_to_network_issues_try_again_later">Чување није успело због мрежних проблема. Покушајте поново касније.</string>
  <!--recipient_preferences_activity-->
  <string name="recipient_preference_activity__shared_media">Дељене датотеке</string>
  <!--recipients_panel-->
  <string name="recipients_panel__to"><small>Унесите име или број</small></string>
  <!--verify_display_fragment-->
  <string name="verify_display_fragment__to_verify_the_security_of_your_end_to_end_encryption_with_s"><![CDATA[Да бисте проверили сигурност ваше шифрирања са %s, упоредите горе наведене бројеве са њиховим уређајем. Такође можете да скенирате код на њихов телефон. <a href="https://signal.org/redirect/safety-numbers">Сазнати више.</a>]]></string>
  <string name="verify_display_fragment__tap_to_scan">Тапните за скенирање</string>
  <string name="verify_display_fragment__successful_match">Успешно подударање</string>
  <string name="verify_display_fragment__failed_to_verify_safety_number">Сигурносни број није оверен</string>
  <string name="verify_display_fragment__loading">Учитавање…</string>
  <string name="verify_display_fragment__mark_as_verified">Означи као проверено</string>
  <string name="verify_display_fragment__clear_verification">Уклони оверу</string>
  <!--verify_identity-->
  <string name="verify_identity__share_safety_number">Подели безбедносни број</string>
  <!--verity_scan_fragment-->
  <string name="verify_scan_fragment__scan_the_qr_code_on_your_contact">Скенирајте QR кôд приказан на уређају вашег контакта.</string>
  <!--webrtc_answer_decline_button-->
  <string name="webrtc_answer_decline_button__swipe_up_to_answer">Превуците ка горе да се јавите</string>
  <string name="webrtc_answer_decline_button__swipe_down_to_reject">Превуците ка доле да одбијете</string>
  <!--message_details_header-->
  <string name="message_details_header__issues_need_your_attention">Неки од проблема захтевају вашу пажњу.</string>
  <string name="message_details_header_sent">Послато</string>
  <string name="message_details_header_received">Примљено</string>
  <string name="message_details_header_disappears">Нестаје</string>
  <string name="message_details_header_via">Преко</string>
  <!--message_details_recipient_header-->
  <string name="message_details_recipient_header__pending_send">На чекању</string>
  <string name="message_details_recipient_header__sent_to">Послато</string>
  <string name="message_details_recipient_header__sent_from">Послао</string>
  <string name="message_details_recipient_header__delivered_to">Достављено</string>
  <string name="message_details_recipient_header__read_by">Прочитао</string>
  <string name="message_details_recipient_header__not_sent">Није послато</string>
  <string name="message_details_recipient_header__viewed">Погледао</string>
  <string name="message_details_recipient_header__skipped">Прескочено</string>
  <!--message_Details_recipient-->
  <string name="message_details_recipient__failed_to_send">Неуспех слања</string>
  <string name="message_details_recipient__new_safety_number">Нова шифра преписке</string>
  <!--AndroidManifest.xml-->
  <string name="AndroidManifest__create_passphrase">Направи лозинку</string>
  <string name="AndroidManifest__select_contacts">Изаберите контакте</string>
  <string name="AndroidManifest__change_passphrase">Измена лозинке</string>
  <string name="AndroidManifest__verify_safety_number">Овери безбедносни број</string>
  <string name="AndroidManifest__log_submit">Пошаљи дневник исправљања грешака</string>
  <string name="AndroidManifest__media_preview">Преглед медијума</string>
  <string name="AndroidManifest__message_details">Детаљи поруке</string>
  <string name="AndroidManifest__linked_devices">Повезани уређаји</string>
  <string name="AndroidManifest__invite_friends">Позивница пријатељима</string>
  <string name="AndroidManifest_archived_conversations">Архивиране преписке</string>
  <string name="AndroidManifest_remove_photo">Уклони слику</string>
  <!--Message Requests Megaphone-->
  <string name="MessageRequestsMegaphone__message_requests">Захтеви за разговор</string>
  <string name="MessageRequestsMegaphone__users_can_now_choose_to_accept">Од сада корисници могу да прихвате нове разговоре. Имена профила олакшавају људима да знају ко их је контактирао.</string>
  <string name="MessageRequestsMegaphone__add_profile_name">Додајте име на профил</string>
  <!--HelpFragment-->
  <string name="HelpFragment__have_you_read_our_faq_yet">Јесте ли већ прочитали FAQ?</string>
  <string name="HelpFragment__next">Даље</string>
  <string name="HelpFragment__contact_us">Контактирај нас</string>
  <string name="HelpFragment__tell_us_whats_going_on">Реците нам шта се дешава</string>
  <string name="HelpFragment__include_debug_log">Убаци извештај грешака.</string>
  <string name="HelpFragment__whats_this">Шта је ово?</string>
  <string name="HelpFragment__how_do_you_feel">Како се осећате? (Опционо)</string>
  <string name="HelpFragment__tell_us_why_youre_reaching_out">Кажите нам због чега нас контактирате.</string>
  <string name="HelpFragment__support_info">Инфо о подршци</string>
  <string name="HelpFragment__signal_android_support_request">Signal Андроид захтев за подржку</string>
  <string name="HelpFragment__debug_log">Извештај о грешкама:</string>
  <string name="HelpFragment__could_not_upload_logs">Грешка при отпремању извештаја</string>
  <string name="HelpFragment__please_be_as_descriptive_as_possible">Будите што описнији како бисте нам помогли да разумемо проблем.</string>
  <string-array name="HelpFragment__categories_4">
    <item>\-\- Izaberite opciju \-\-</item>
    <item>Nešto ne radi</item>
    <item>Zahtev za funkciju</item>
    <item>Pitanje</item>
    <item>Komentar</item>
    <item>Drugo</item>
    <item>Plaćanja (MobileCoin)</item>
    <item>Donacije i značke</item>
  </string-array>
  <!--ReactWithAnyEmojiBottomSheetDialogFragment-->
  <string name="ReactWithAnyEmojiBottomSheetDialogFragment__this_message">Ова порука</string>
  <string name="ReactWithAnyEmojiBottomSheetDialogFragment__recently_used">Недавно коришћено</string>
  <string name="ReactWithAnyEmojiBottomSheetDialogFragment__smileys_and_people">Емотикони &amp; Особе</string>
  <string name="ReactWithAnyEmojiBottomSheetDialogFragment__nature">Природа</string>
  <string name="ReactWithAnyEmojiBottomSheetDialogFragment__food">Јело</string>
  <string name="ReactWithAnyEmojiBottomSheetDialogFragment__activities">Активности</string>
  <string name="ReactWithAnyEmojiBottomSheetDialogFragment__places">Места</string>
  <string name="ReactWithAnyEmojiBottomSheetDialogFragment__objects">Ствари</string>
  <string name="ReactWithAnyEmojiBottomSheetDialogFragment__symbols">Симболи</string>
  <string name="ReactWithAnyEmojiBottomSheetDialogFragment__flags">Заставе</string>
  <string name="ReactWithAnyEmojiBottomSheetDialogFragment__emoticons">Емотикони</string>
  <string name="ReactWithAnyEmojiBottomSheetDialogFragment__no_results_found">Нема резултата</string>
  <!--arrays.xml-->
  <string name="arrays__use_default">Користи подразумевано</string>
  <string name="arrays__use_custom">Користи посебно</string>
  <string name="arrays__mute_for_one_hour">Утишај 1 сат</string>
  <string name="arrays__mute_for_eight_hours">Утишај 8 сати</string>
  <string name="arrays__mute_for_one_day">Утишај 1 дан</string>
  <string name="arrays__mute_for_seven_days">Утишај 7 сати</string>
  <string name="arrays__always">Увек</string>
  <string name="arrays__settings_default">Подразумевана поставка</string>
  <string name="arrays__enabled">Укључи</string>
  <string name="arrays__disabled">Искључи</string>
  <string name="arrays__name_and_message">Име и поруку</string>
  <string name="arrays__name_only">Само име</string>
  <string name="arrays__no_name_or_message">Ни име ни поруку</string>
  <string name="arrays__images">Слике</string>
  <string name="arrays__audio">Звук</string>
  <string name="arrays__video">Видео</string>
  <string name="arrays__documents">Документи</string>
  <string name="arrays__small">Мали</string>
  <string name="arrays__normal">Нормалан</string>
  <string name="arrays__large">Велики</string>
  <string name="arrays__extra_large">Веома велики</string>
  <string name="arrays__default">Подразумеван</string>
  <string name="arrays__high">Висок</string>
  <string name="arrays__max">Највиши</string>
  <!--plurals.xml-->
  <plurals name="hours_ago">
    <item quantity="one">%dч</item>
    <item quantity="few">%dч</item>
    <item quantity="other">%dч</item>
  </plurals>
  <!--preferences.xml-->
  <string name="preferences_beta">Beta</string>
  <string name="preferences__sms_mms">СМС и ММС</string>
  <string name="preferences__pref_all_sms_title">Примај све СМС</string>
  <string name="preferences__pref_all_mms_title">Примај све ММС</string>
  <string name="preferences__use_signal_for_viewing_and_storing_all_incoming_text_messages">Користи Signal за све долазне текстуалне поруке</string>
  <string name="preferences__use_signal_for_viewing_and_storing_all_incoming_multimedia_messages">Користи Signal за све долазне мултимедијалне поруке</string>
  <string name="preferences__pref_enter_sends_title">Ентер тастер шаље</string>
  <string name="preferences__pressing_the_enter_key_will_send_text_messages">Притисак на Ентер тастер ће послати текстуалне поруке</string>
  <string name="preferences__pref_use_address_book_photos">Користите фотографије из адресара</string>
  <string name="preferences__display_contact_photos_from_your_address_book_if_available">Користите фотографије контакта из Вашег адресара ако је доступна</string>
  <string name="preferences__generate_link_previews">Generisanje prikaza linka</string>
  <string name="preferences__retrieve_link_previews_from_websites_for_messages">Direktno sa veb-sajtova preuzimajte prikaze linkova za poruke koje šaljete.</string>
  <string name="preferences__choose_identity">Изаберите идентитет</string>
  <string name="preferences__choose_your_contact_entry_from_the_contacts_list">Изаберите унос вашег контакта са списка контаката.</string>
  <string name="preferences__change_passphrase">Измени лозинку</string>
  <string name="preferences__change_your_passphrase">Измените вашу лозинку</string>
  <string name="preferences__enable_passphrase">Омогући лозинку за закључавање екрана</string>
  <string name="preferences__lock_signal_and_message_notifications_with_a_passphrase">Закључај екран и обавештења лозинком</string>
  <string name="preferences__screen_security">Безбедност екрана</string>
  <string name="preferences__disable_screen_security_to_allow_screen_shots">Блокирање снимка екрана у списку недавних апликација и унутар апликације</string>
  <string name="preferences__auto_lock_signal_after_a_specified_time_interval_of_inactivity">Аутоматски закључај Signal након одређеног интервала неактивности</string>
  <string name="preferences__inactivity_timeout_passphrase">Интервал истека лозинке</string>
  <string name="preferences__inactivity_timeout_interval">Интервал неактивности</string>
  <string name="preferences__notifications">Обавештавање</string>
  <string name="preferences__led_color">Боја ЛЕД светла</string>
  <string name="preferences__led_color_unknown">Непозната</string>
  <string name="preferences__pref_led_blink_title">Трептање ЛЕД светла</string>
  <string name="preferences__customize">Прилагодити</string>
  <string name="preferences__change_sound_and_vibration">Променити звук и вибрацију</string>
  <string name="preferences__sound">Звук</string>
  <string name="preferences__silent">Без звука</string>
  <string name="preferences__default">Подразумеван</string>
  <string name="preferences__repeat_alerts">Понављај обавештења</string>
  <string name="preferences__never">Никад</string>
  <string name="preferences__one_time">Једном</string>
  <string name="preferences__two_times">Два пута</string>
  <string name="preferences__three_times">Три пута</string>
  <string name="preferences__five_times">Пет пута</string>
  <string name="preferences__ten_times">Десет пута</string>
  <string name="preferences__vibrate">Вибрирање</string>
  <string name="preferences__green">Зелена</string>
  <string name="preferences__red">Црвена</string>
  <string name="preferences__blue">Плава</string>
  <string name="preferences__orange">Наранџаста</string>
  <string name="preferences__cyan">Цијан</string>
  <string name="preferences__magenta">Магента</string>
  <string name="preferences__white">Бела</string>
  <string name="preferences__none">Ништа</string>
  <string name="preferences__fast">Брзо</string>
  <string name="preferences__normal">Нормално</string>
  <string name="preferences__slow">Споро</string>
  <string name="preferences__help">Помоћ</string>
  <string name="preferences__advanced">Напредно</string>
  <string name="preferences__donate_to_signal">Донирајте услузи Molly</string>
  <!--Preference label for making one-time donations to Signal-->
  <string name="preferences__one_time_donation">Једнократни допринос</string>
  <string name="preferences__privacy">Приватност</string>
  <!--Preference label for stories-->
  <string name="preferences__stories">Приче</string>
  <string name="preferences__mms_user_agent">ММС кориснички агент</string>
  <string name="preferences__advanced_mms_access_point_names">Ручне ММС поставке</string>
  <string name="preferences__mmsc_url">ММСЦ УРЛ</string>
  <string name="preferences__mms_proxy_host">ММС домаћин проксија</string>
  <string name="preferences__mms_proxy_port">ММС порт проксија</string>
  <string name="preferences__mmsc_username">ММСЦ корисничко име</string>
  <string name="preferences__mmsc_password">ММСЦ лозинка</string>
  <string name="preferences__sms_delivery_reports">Извештаји о испоруци СМС-а</string>
  <string name="preferences__request_a_delivery_report_for_each_sms_message_you_send">Захтевај извештај о испоруци за сваку послату СМС поруку</string>
  <string name="preferences__data_and_storage">Подаци и складиште</string>
  <string name="preferences__storage">Складиште</string>
  <string name="preferences__payments">Уплате</string>
  <!--Privacy settings payments section description-->
  <string name="preferences__payment_lock">Zaključavanje plaćanja</string>
  <string name="preferences__payments_beta">Уплате (Beta)</string>
  <string name="preferences__conversation_length_limit">Ограничење дужине преписке</string>
  <string name="preferences__keep_messages">Задржити поруке</string>
  <string name="preferences__clear_message_history">Очисти историју поруке</string>
  <string name="preferences__linked_devices">Повезани уређаји</string>
  <string name="preferences__light_theme">Светла</string>
  <string name="preferences__dark_theme">Тамна</string>
  <string name="preferences__appearance">Изглед</string>
  <string name="preferences__theme">Тема</string>
  <string name="preferences__chat_wallpaper">Позадина за ћаскање</string>
  <string name="preferences__chat_color_and_wallpaper">Боја ћаскања и позадина</string>
  <string name="preferences__disable_pin">Искључи PIN</string>
  <string name="preferences__enable_pin">Укључи PIN</string>
  <string name="preferences__if_you_disable_the_pin_you_will_lose_all_data">Ако онемогућите PIN, изгубићете све податке када поново региструјете Signal, осим ако ручно направите резервне копије и вратите податке. Не можете укључити закључавање регистрације док је PIN онемогућен.</string>
  <string name="preferences__pins_keep_information_stored_with_signal_encrypted_so_only_you_can_access_it">Употребом PIN-а се подаци које Signal складишти енкриптују, тако да им само ви можете приступити. Ваш налог, подешавања и контакти ће бити враћени када реинсталирате Signal. За отварање апликације неће вам требати PIN.</string>
  <string name="preferences__system_default">Подразумевана поставка</string>
  <string name="preferences__language">Језик</string>
  <string name="preferences__signal_messages_and_calls">Поруке и позиви преко Signal-a</string>
  <string name="preferences__advanced_pin_settings">Напредна PIN подешавања</string>
  <string name="preferences__free_private_messages_and_calls">Бесплатне приватне поруке и позиви корисницима Signal-a</string>
  <string name="preferences__submit_debug_log">Пошаљи дневник исправљања грешака</string>
  <string name="preferences__delete_account">Избриши налог</string>
  <string name="preferences__support_wifi_calling">Компатибилност са „бежичним позивањем“</string>
  <string name="preferences__enable_if_your_device_supports_sms_mms_delivery_over_wifi">Омогућите ако ваш уређај доставља СМС/ММС преко бежичне мреже (омогућите само ако је „WiFi Calling“ омогућено на вашем уређају)</string>
  <string name="preferences__incognito_keyboard">Тајна тастатура</string>
  <string name="preferences__read_receipts">Извештаји читања</string>
  <string name="preferences__if_read_receipts_are_disabled_you_wont_be_able_to_see_read_receipts">Уколико су извештаји читања онемогућени, нећете видети када неко прочита ваше поруке.</string>
  <string name="preferences__typing_indicators">Показатељи куцања</string>
  <string name="preferences__if_typing_indicators_are_disabled_you_wont_be_able_to_see_typing_indicators">Уколико су показатељи куцања онемогућени, нећете видети када вам неко пише поруку.</string>
  <string name="preferences__request_keyboard_to_disable">Затражите да тастатура онемогући персонализовано учење.</string>
  <string name="preferences__this_setting_is_not_a_guarantee">Ово подешавање није гаранција и ваша тастатура га може занемарити.</string>
  <string name="preferences_app_protection__blocked_users">Блокирани корисници</string>
  <string name="preferences_chats__when_using_mobile_data">На мобилном интернету</string>
  <string name="preferences_chats__when_using_wifi">На бежичној</string>
  <string name="preferences_chats__when_roaming">У ромингу</string>
  <string name="preferences_chats__media_auto_download">Ауто-преузимање медија</string>
  <string name="preferences_chats__message_history">Историјат поруке</string>
  <string name="preferences_storage__storage_usage">Употреба складиште</string>
  <string name="preferences_storage__photos">Слике</string>
  <string name="preferences_storage__videos">Видео</string>
  <string name="preferences_storage__files">Fajlovi</string>
  <string name="preferences_storage__audio">Звук</string>
  <string name="preferences_storage__review_storage">Прегледајте складиште</string>
  <string name="preferences_storage__delete_older_messages">Брисати старе поруке?</string>
  <string name="preferences_storage__clear_message_history">Очистити историју поруке?</string>
  <string name="preferences_storage__this_will_permanently_delete_all_message_history_and_media">Овим ћете трајно избрисати сву историју порука и медије са уређаја старије од %1$s.</string>
  <string name="preferences_storage__this_will_permanently_trim_all_conversations_to_the_d_most_recent_messages">Ово ће трајно да скрати све преписке на %1$s најскоријих порука.</string>
  <string name="preferences_storage__this_will_delete_all_message_history_and_media_from_your_device">Овим ћете трајно избрисати сву историју порука и медије са уређаја.</string>
  <string name="preferences_storage__are_you_sure_you_want_to_delete_all_message_history">Да ли заиста желите да избришете сву историју порука?</string>
  <string name="preferences_storage__all_message_history_will_be_permanently_removed_this_action_cannot_be_undone">Сва историја порука биће трајно уклоњена. Ова радња се не може опозвати.</string>
  <string name="preferences_storage__delete_all_now">Избриши све сада</string>
  <string name="preferences_storage__forever">Заувек</string>
  <string name="preferences_storage__one_year">1 година</string>
  <string name="preferences_storage__six_months">6 месеци</string>
  <string name="preferences_storage__thirty_days">30 дана</string>
  <string name="preferences_storage__none">Нема</string>
  <string name="preferences_storage__s_messages">%1$s поруке</string>
  <string name="preferences_storage__custom">Посебно</string>
  <string name="preferences_advanced__use_system_emoji">Користи системски емоџи</string>
  <string name="preferences_advanced__disable_signal_built_in_emoji_support">Искључи уграђене Signal-ове емоџије</string>
  <string name="preferences_advanced__relay_all_calls_through_the_signal_server_to_avoid_revealing_your_ip_address">Преусмеравање свих позива преко Signal-овог сервера да би се избегло откривање ваше ИП адресе вашем контакту.  Умањује квалитет позива.</string>
  <string name="preferences_advanced__always_relay_calls">Увек преусмеравај позиве</string>
  <string name="preferences_app_protection__who_can">Ко може…</string>
  <string name="preferences_app_protection__app_access">Приступ апликацији</string>
  <string name="preferences_app_protection__communication">Комуникација</string>
  <!--Privacy settings payments section title-->
  <string name="preferences_app_protection__payments">Уплате</string>
  <string name="preferences_chats__chats">Ћаскања</string>
  <string name="preferences_data_and_storage__manage_storage">Управљати складиште</string>
  <string name="preferences_data_and_storage__calls">Позиви</string>
  <string name="preferences_data_and_storage__use_less_data_for_calls">Користите мање података за позиве</string>
  <string name="preferences_data_and_storage__never">Никад</string>
  <string name="preferences_data_and_storage__wifi_and_mobile_data">ВиФи и мобилна мрежа</string>
  <string name="preferences_data_and_storage__mobile_data_only">Само мобилна мрежа</string>
  <string name="preference_data_and_storage__using_less_data_may_improve_calls_on_bad_networks">Коришћење мање података може побољшати позиве на лошим мрежама</string>
  <string name="preferences_notifications__messages">Поруке</string>
  <string name="preferences_notifications__events">Догађаји</string>
  <string name="preferences_notifications__in_chat_sounds">Звуци ћаскања</string>
  <string name="preferences_notifications__show">Прикажи</string>
  <string name="preferences_notifications__calls">Позиви</string>
  <string name="preferences_notifications__ringtone">Звоно</string>
  <string name="preferences_chats__show_invitation_prompts">Упити за слање позивница</string>
  <string name="preferences_chats__display_invitation_prompts_for_contacts_without_signal">Приказ упита за слање позивница контактима који нису на Signalу</string>
  <string name="preferences_chats__message_text_size">Величина фонта поруке</string>
  <string name="preferences_events__contact_joined_signal">Контакт се придружио Signalу</string>
  <string name="preferences_notifications__priority">Приоритет</string>
  <!--Heading for the \'censorship circumvention\' section of privacy preferences-->
  <string name="preferences_communication__category_censorship_circumvention">Заобилазак цензуре</string>
  <!--Title of the \'censorship circumvention\' toggle switch-->
  <string name="preferences_communication__censorship_circumvention">Заобилазак цензуре</string>
  <string name="preferences_communication__censorship_circumvention_if_enabled_signal_will_attempt_to_circumvent_censorship">Уколико је омогућено, Signal ће покушати да заобиђе цензуру. Молимо вас да ову могућност користите искључиво ако се не налазите негде где је Signal цензурисан.</string>
  <!--Summary text for \'censorship circumvention\' toggle. Indicates that we automatically enabled it because we believe you\'re in a censored country-->
  <string name="preferences_communication__censorship_circumvention_has_been_activated_based_on_your_accounts_phone_number">Заобилазак цензуре је аутоматски омогућен јер ваш број телефона припада ризичној групи.</string>
  <!--Summary text for \'censorship circumvention\' toggle. Indicates that you disabled it even though we believe you\'re in a censored country-->
  <string name="preferences_communication__censorship_circumvention_you_have_manually_disabled">Ручно сте онемогућили заобилазак цензуре.</string>
  <!--Summary text for \'censorship circumvention\' toggle. Indicates that you cannot use it because you\'re already connected to the Signal service-->
  <string name="preferences_communication__censorship_circumvention_is_not_necessary_you_are_already_connected">Заобилазак цензуре није потребан; већ сте повезани на Signal сервис.</string>
  <!--Summary text for \'censorship circumvention\' toggle. Indicates that you cannot use it because you\'re not connected to the internet-->
  <string name="preferences_communication__censorship_circumvention_can_only_be_activated_when_connected_to_the_internet">Заобилазак цензуре може бити омогућен само када сте повезани на интернет.</string>
  <string name="preferences_communication__category_sealed_sender">Запечаћени пошиљалац</string>
  <string name="preferences_communication__sealed_sender_display_indicators">Прикажи индикаторе</string>
  <string name="preferences_communication__sealed_sender_display_indicators_description">Унутар „Детаљи поруке” о изабраној поруци ће бити приказан индикатор да је порука послата са запечаћеним пошиљаоцем.</string>
  <string name="preferences_communication__sealed_sender_allow_from_anyone">Омогући од било кога</string>
  <string name="preferences_communication__sealed_sender_allow_from_anyone_description">Омогућите поруке са запечаћеним пошиљаоцем од особа које нису у вашем именику и са којима нисте поделили ваш профил.</string>
  <string name="preferences_communication__sealed_sender_learn_more">Сазнај више</string>
  <string name="preferences_setup_a_username">Поставите корисничко име</string>
  <string name="preferences_proxy">Прокси</string>
  <string name="preferences_use_proxy">Користи проки</string>
  <string name="preferences_off">Искључено</string>
  <string name="preferences_on">Укључено</string>
  <string name="preferences_proxy_address">Адреса проксија</string>
  <string name="preferences_only_use_a_proxy_if">Прокси користите само ако не можете да се повежете са Signal-ом на мобилној или Ви-Фи мрежи.</string>
  <string name="preferences_share">Поделите</string>
  <string name="preferences_save">Сачувај</string>
  <string name="preferences_connecting_to_proxy">Повезивање са проксијом…</string>
  <string name="preferences_connected_to_proxy">Повезан са проксијом</string>
  <string name="preferences_connection_failed">Веза није успостављена</string>
  <string name="preferences_couldnt_connect_to_the_proxy">Повезивање са проксијом није успело. Проверите адресу проксија и покушајте поново.</string>
  <string name="preferences_you_are_connected_to_the_proxy">Повезани сте са проксијом. Прокси можете у било ком тренутку да искључите у Подешавањима.</string>
  <string name="preferences_success">Успешно</string>
  <string name="preferences_failed_to_connect">Неуспешно повезивање</string>
  <string name="preferences_enter_proxy_address">Унети адресу проксија</string>
  <string name="configurable_single_select__customize_option">Прилагодите опцију</string>
  <!--Internal only preferences-->
  <!--Payments-->
  <string name="PaymentsActivityFragment__all_activity">Сва активност</string>
  <string name="PaymentsAllActivityFragment__all">Сви</string>
  <string name="PaymentsAllActivityFragment__sent">Послато</string>
  <string name="PaymentsAllActivityFragment__received">Примљено</string>
  <string name="PaymentsHomeFragment__introducing_payments">Увођење уплате (Beta)</string>
  <string name="PaymentsHomeFragment__use_signal_to_send_and_receive">Користите Molly за слање и примање MobileCoin, нова дигитална валута фокусирана на приватност. Активирајте за почетак.</string>
  <string name="PaymentsHomeFragment__activate_payments">Активирати уплате</string>
  <string name="PaymentsHomeFragment__activating_payments">Активирање уплате…</string>
  <string name="PaymentsHomeFragment__restore_payments_account">Вратити налог уплате</string>
  <string name="PaymentsHomeFragment__no_recent_activity_yet">Још нема недавне активности</string>
  <string name="PaymentsHomeFragment__pending_requests">Захтеви на чекању</string>
  <string name="PaymentsHomeFragment__recent_activity">Недавне активности</string>
  <string name="PaymentsHomeFragment__see_all">Погледај све</string>
  <string name="PaymentsHomeFragment__add_funds">Додај средства</string>
  <string name="PaymentsHomeFragment__send">Пошаљи</string>
  <string name="PaymentsHomeFragment__sent_s">Пошаљи %1$s</string>
  <string name="PaymentsHomeFragment__received_s">Примљено %1$s</string>
  <string name="PaymentsHomeFragment__transfer_to_exchange">Пренос на размену</string>
  <string name="PaymentsHomeFragment__currency_conversion">Конверзија валута</string>
  <string name="PaymentsHomeFragment__deactivate_payments">Деактивирати уплате</string>
  <string name="PaymentsHomeFragment__recovery_phrase">Фраза опоравка</string>
  <string name="PaymentsHomeFragment__help">Помоћ</string>
  <string name="PaymentsHomeFragment__coin_cleanup_fee">Накнада за чишћење новчића</string>
  <string name="PaymentsHomeFragment__sent_payment">Пошаљи уплату</string>
  <string name="PaymentsHomeFragment__received_payment">Примљена уплата</string>
  <string name="PaymentsHomeFragment__processing_payment">Обрађујем уплату</string>
  <string name="PaymentsHomeFragment__unknown_amount">---</string>
  <string name="PaymentsHomeFragment__currency_conversion_not_available">Конверзија валута није доступно</string>
  <string name="PaymentsHomeFragment__cant_display_currency_conversion">Не може да се приказује конверзија валуте. Проверите везу свог телефона и покушајте поново.</string>
  <string name="PaymentsHomeFragment__payments_is_not_available_in_your_region">Уплате нису доступне у вашем региону.</string>
  <string name="PaymentsHomeFragment__could_not_enable_payments">Не могу да омогућим уплате. Покушајте поново касније.</string>
  <string name="PaymentsHomeFragment__deactivate_payments_question">Деактивирати уплате?</string>
  <string name="PaymentsHomeFragment__you_will_not_be_able_to_send">Нећете моћи да пошаљете или примите MobileCoin у Molly ако деактивирате уплате.</string>
  <string name="PaymentsHomeFragment__deactivate">Деактивирати</string>
  <string name="PaymentsHomeFragment__continue">Настави</string>
  <string name="PaymentsHomeFragment__balance_is_not_currently_available">Салдо није тренутно доступан.</string>
  <string name="PaymentsHomeFragment__payments_deactivated">Уплате деактивиране.</string>
  <string name="PaymentsHomeFragment__payment_failed">Неуспешна уплата</string>
  <string name="PaymentsHomeFragment__details">Опширније</string>
  <string name="PaymentsHomeFragment__you_can_use_signal_to_send">Можете да користите Molly да бисте послали и примили MobileCoin. Сва плаћања подлежу условима коришћења за MobileCoins  и новчаник MobileCoin-а. Ово је бета карактеристика, тако да можете наићи на грешке и плаћања или салто које можете изгубити не можете се вратити.</string>
  <string name="PaymentsHomeFragment__activate">Активирај</string>
  <string name="PaymentsHomeFragment__view_mobile_coin_terms">Погледајте појмове MobileCoin-а</string>
<<<<<<< HEAD
  <string name="PaymentsHomeFragment__payments_not_available">Плаћања у Molly-у више није доступна. И даље можете преносити средства на размену, али више не можете да шаљете и примате уплате или да додате средства.</string>
=======
  <string name="PaymentsHomeFragment__payments_not_available">Плаћања у Signal-у више није доступна. И даље можете преносити средства на размену, али више не можете да шаљете и примате уплате или да додате средства.</string>
  <!--Alert dialog title which shows up after a payment to turn on payment lock-->
  <string name="PaymentsHomeFragment__turn_on">Želite li da aktivirate zaključavanje plaćanja kod budućih plaćanja?</string>
  <!--Alert dialog description for why payment lock should be enabled before sending payments-->
  <string name="PaymentsHomeFragment__add_an_additional_layer">Dodajte još jedan nivo bezbednosti i za plaćanja zahtevajte zaključavanje ekrana ili otisak prsta na Android uređaju.</string>
  <!--Alert dialog button to enable payment lock-->
  <string name="PaymentsHomeFragment__enable">Uključi</string>
  <!--Alert dialog button to not enable payment lock for now-->
  <string name="PaymentsHomeFragment__not_now">Ne sada</string>
>>>>>>> e379cf61
  <!--PaymentsAddMoneyFragment-->
  <string name="PaymentsAddMoneyFragment__add_funds">Додај средства</string>
  <string name="PaymentsAddMoneyFragment__your_wallet_address">Адреса Вашег новчаника</string>
  <string name="PaymentsAddMoneyFragment__copy">Копирај</string>
  <string name="PaymentsAddMoneyFragment__copied_to_clipboard">Копирано у остави</string>
  <string name="PaymentsAddMoneyFragment__to_add_funds">Да бисте додали средства, пошаљите MobileCoin на адресу вашег новчаника. Покрените трансакцију са свог рачуна на размени која подржава MobileCoin, а затим скенирајте QR кôд или копирајте адресу вашег новчаника.</string>
  <!--PaymentsDetailsFragment-->
  <string name="PaymentsDetailsFragment__details">Опширније</string>
  <string name="PaymentsDetailsFragment__status">Стање</string>
  <string name="PaymentsDetailsFragment__submitting_payment">Слање уплате…</string>
  <string name="PaymentsDetailsFragment__processing_payment">Обрађујем уплату…</string>
  <string name="PaymentsDetailsFragment__payment_complete">Уплата завршена</string>
  <string name="PaymentsDetailsFragment__payment_failed">Неуспешна уплата</string>
  <string name="PaymentsDetailsFragment__network_fee">Мрежна накнада</string>
  <string name="PaymentsDetailsFragment__sent_by">Послао</string>
  <string name="PaymentsDetailsFragment__sent_to_s">Послано %1$s</string>
  <string name="PaymentsDetailsFragment__you_on_s_at_s">Ви на %1$s у %2$s</string>
  <string name="PaymentsDetailsFragment__s_on_s_at_s">%1$s на %2$s у %3$s</string>
  <string name="PaymentsDetailsFragment__to">За</string>
  <string name="PaymentsDetailsFragment__from">Од</string>
  <string name="PaymentsDetailsFragment__information">Детаљи трансакције, укључујући количину плаћања и време трансакције део су књиге MobileCoin-а.</string>
  <string name="PaymentsDetailsFragment__coin_cleanup_fee">Накнада за чишћење новчића</string>
  <string name="PaymentsDetailsFragment__coin_cleanup_information">„Накнада за чишћење новчића“ наплаћује се када се новчићи у вашем власништву не могу комбиновати да заврше трансакцију. Чишћење ће вам омогућити да наставите са слањем плаћања.</string>
  <string name="PaymentsDetailsFragment__no_details_available">Нема додатних детаља за ову трансакцију</string>
  <string name="PaymentsDetailsFragment__sent_payment">Пошаљи уплату</string>
  <string name="PaymentsDetailsFragment__received_payment">Примљена уплата</string>
  <string name="PaymentsDeatilsFragment__payment_completed_s">Уплата завршена %1$s</string>
  <string name="PaymentsDetailsFragment__block_number">Блокирај број</string>
  <!--PaymentsTransferFragment-->
  <string name="PaymentsTransferFragment__transfer">Пренос</string>
  <string name="PaymentsTransferFragment__scan_qr_code">Скенирајте QR кôд</string>
  <string name="PaymentsTransferFragment__to_scan_or_enter_wallet_address">За: Скенирање или унос адресе новчаника</string>
  <string name="PaymentsTransferFragment__you_can_transfer">MobileCoin можете пренети попуњавањем преноса на адресу новчаника која је дала размена. Адреса новчаника је низ бројева и слова најчешће испод QR кôда.</string>
  <string name="PaymentsTransferFragment__next">Даље</string>
  <string name="PaymentsTransferFragment__invalid_address">Погрешна адреса</string>
  <string name="PaymentsTransferFragment__check_the_wallet_address">Проверите адресу новчаника који покушавате да пребаците и покушате поново.</string>
  <string name="PaymentsTransferFragment__you_cant_transfer_to_your_own_signal_wallet_address">Не можете пренети на своју адресу новчаника Molly-а. Унесите адресу новчаника са свог налога на подржаној размени.</string>
  <string name="PaymentsTransferFragment__to_scan_a_qr_code_signal_needs">Да бисте скенирали QR кôд, Molly-у је потребан приступ камери.</string>
  <string name="PaymentsTransferFragment__signal_needs_the_camera_permission_to_capture_qr_code_go_to_settings">Molly захтева приступ камери да би фотографисао QR кôд. Идите на подешавања, изаберите „Дозволе“ и омогућите „Камера“.</string>
  <string name="PaymentsTransferFragment__to_scan_a_qr_code_signal_needs_access_to_the_camera">Да бисте скенирали QR кôд, Molly-у је потребан приступ камери.</string>
  <string name="PaymentsTransferFragment__settings">Подешавања</string>
  <!--PaymentsTransferQrScanFragment-->
  <string name="PaymentsTransferQrScanFragment__scan_address_qr_code">Скенирајте адресу QR кôда</string>
  <string name="PaymentsTransferQrScanFragment__scan_the_address_qr_code_of_the_payee">Скенирајте адресу QR кôда примаоца уплате</string>
  <!--CreatePaymentFragment-->
  <string name="CreatePaymentFragment__request">Захтев</string>
  <string name="CreatePaymentFragment__pay">Платити</string>
  <string name="CreatePaymentFragment__available_balance_s">Доступан салдо: %1$s</string>
  <string name="CreatePaymentFragment__toggle_content_description">Пребаци</string>
  <string name="CreatePaymentFragment__1">1</string>
  <string name="CreatePaymentFragment__2">2</string>
  <string name="CreatePaymentFragment__3">3</string>
  <string name="CreatePaymentFragment__4">4</string>
  <string name="CreatePaymentFragment__5">5</string>
  <string name="CreatePaymentFragment__6">6</string>
  <string name="CreatePaymentFragment__7">7</string>
  <string name="CreatePaymentFragment__8">8</string>
  <string name="CreatePaymentFragment__9">9</string>
  <string name="CreatePaymentFragment__decimal">.</string>
  <string name="CreatePaymentFragment__0">0</string>
  <string name="CreatePaymentFragment__lt">&lt;</string>
  <string name="CreatePaymentFragment__backspace">Backspace</string>
  <string name="CreatePaymentFragment__add_note">Додај белешку</string>
  <string name="CreatePaymentFragment__conversions_are_just_estimates">Конверзије су само процене и можда нису тачне.</string>
  <!--EditNoteFragment-->
  <string name="EditNoteFragment_note">Белешка</string>
  <!--ConfirmPaymentFragment-->
  <string name="ConfirmPayment__confirm_payment">Потврдити уплату</string>
  <string name="ConfirmPayment__network_fee">Мрежна накнада</string>
  <string name="ConfirmPayment__error_getting_fee">Грешка приликом добијања накнаде</string>
  <string name="ConfirmPayment__estimated_s">Процењено %1$s</string>
  <string name="ConfirmPayment__to">За</string>
  <string name="ConfirmPayment__total_amount">Укупан износ</string>
  <string name="ConfirmPayment__balance_s">Салдо: %1$s</string>
  <string name="ConfirmPayment__submitting_payment">Слање уплате…</string>
  <string name="ConfirmPayment__processing_payment">Обрађујем уплату…</string>
  <string name="ConfirmPayment__payment_complete">Уплата завршена</string>
  <string name="ConfirmPayment__payment_failed">Неуспешна уплата</string>
  <string name="ConfirmPayment__payment_will_continue_processing">Уплата ће наставити прераду</string>
  <string name="ConfirmPaymentFragment__invalid_recipient">Неисправан прималац</string>
  <!--Biometric/Device authentication prompt title which comes up before sending a payment-->
  <string name="ConfirmPaymentFragment__unlock_to_send_payment">Otključajte da biste obavili plaćanje</string>
  <!--Title of a dialog show when we were unable to present the user\'s screenlock before sending a payment-->
  <string name="ConfirmPaymentFragment__failed_to_show_payment_lock">Nismo uspeli da prikažemo zaključavanje plaćanja</string>
  <!--Body of a dialog show when we were unable to present the user\'s screenlock before sending a payment-->
  <string name="ConfirmPaymentFragment__you_enabled_payment_lock_in_the_settings">Aktivirali ste zaključavanje plaćanja u podešavanjima, ali ono ne može biti prikazano.</string>
  <!--Button in a dialog that will take the user to the privacy settings-->
  <string name="ConfirmPaymentFragment__go_to_settings">Idite na podešavanja</string>
  <string name="ConfirmPaymentFragment__this_person_has_not_activated_payments">Ова особа није активирала уплате</string>
  <string name="ConfirmPaymentFragment__unable_to_request_a_network_fee">Није могуће затражити мрежну накнаду. Да бисте наставили са овом уплатом додирните „у реду“ да бисте покушали поново.</string>
  <!--CurrencyAmountFormatter_s_at_s-->
  <string name="CurrencyAmountFormatter_s_at_s">%1$s у %2$s</string>
  <!--SetCurrencyFragment-->
  <string name="SetCurrencyFragment__set_currency">Поставити валуту</string>
  <string name="SetCurrencyFragment__all_currencies">Све валуте</string>
  <!--****************************************-->
  <!--menus-->
  <!--****************************************-->
  <!--contact_selection_list-->
  <string name="contact_selection_list__unknown_contact">Нова порука за…</string>
  <string name="contact_selection_list__unknown_contact_block">Блокирати корисника</string>
  <string name="contact_selection_list__unknown_contact_add_to_group">Додај у групу</string>
  <!--conversation_callable_insecure-->
  <string name="conversation_callable_insecure__menu_call">Позови</string>
  <!--conversation_callable_secure-->
  <string name="conversation_callable_secure__menu_call">Позови Signalом</string>
  <string name="conversation_callable_secure__menu_video">Signal видео позив</string>
  <!--conversation_context-->
  <!--Heading which shows how many messages are currently selected-->
  <plurals name="conversation_context__s_selected">
    <item quantity="one">Одабрано %d </item>
    <item quantity="few">Одабрано %d</item>
    <item quantity="other">Одабрано %d</item>
  </plurals>
  <!--conversation_context_image-->
  <!--Button to save a message attachment (image, file etc.)-->
  <string name="conversation_context_image__save_attachment">Сачувај</string>
  <!--conversation_expiring_off-->
  <string name="conversation_expiring_off__disappearing_messages">Нестајуће поруке</string>
  <!--conversation_selection-->
  <!--Button to view detailed information for a message-->
  <string name="conversation_selection__menu_message_details">Инфо</string>
  <!--Button to copy a message\'s text to the clipboard-->
  <string name="conversation_selection__menu_copy">Копирај</string>
  <!--Button to delete a message-->
  <string name="conversation_selection__menu_delete">Избриши</string>
  <!--Button to forward a message to another person or group chat-->
  <string name="conversation_selection__menu_forward">Проследи</string>
  <!--Button to reply to a message-->
  <string name="conversation_selection__menu_reply">Одговори</string>
  <!--Button to save a message attachment (image, file etc.)-->
  <string name="conversation_selection__menu_save">Сачувај</string>
  <!--Button to retry sending a message-->
  <string name="conversation_selection__menu_resend_message">Пошаљи опет</string>
  <!--Button to select a message and enter selection mode-->
  <string name="conversation_selection__menu_multi_select">Изабери више</string>
  <!--conversation_expiring_on-->
  <!--conversation_insecure-->
  <string name="conversation_insecure__invite">Пошаљи позивницу</string>
  <!--conversation_list_batch-->
  <string name="conversation_list_batch__menu_delete_selected">Обриши изабрано</string>
  <string name="conversation_list_batch__menu_pin_selected">Закачи одабрано</string>
  <string name="conversation_list_batch__menu_unpin_selected">Откачи одабрано</string>
  <string name="conversation_list_batch__menu_select_all">Изабери све</string>
  <string name="conversation_list_batch_archive__menu_archive_selected">Архивирај изабрано</string>
  <string name="conversation_list_batch_unarchive__menu_unarchive_selected">Деархивирај изабрано</string>
  <string name="conversation_list_batch__menu_mark_as_read">Означи као прочитано</string>
  <string name="conversation_list_batch__menu_mark_as_unread">Означи као непрочитано</string>
  <!--conversation_list-->
  <string name="conversation_list_settings_shortcut">Пречица ка подешавањима</string>
  <string name="conversation_list_search_description">Тражи</string>
  <string name="conversation_list__pinned">Закачено</string>
  <string name="conversation_list__chats">Ћаскања</string>
  <string name="conversation_list__you_can_only_pin_up_to_d_chats">Могуће је закачити највише %1$d ћаскања</string>
  <!--conversation_list_item_view-->
  <string name="conversation_list_item_view__contact_photo_image">Фотографија контакта</string>
  <string name="conversation_list_item_view__archived">Архивирано</string>
  <!--conversation_list_fragment-->
  <string name="conversation_list_fragment__fab_content_description">Нова преписка</string>
  <string name="conversation_list_fragment__open_camera_description">Приступи камери</string>
  <string name="conversation_list_fragment__no_chats_yet_get_started_by_messaging_a_friend">Још нема ћаскања.\nЗапочните слањем поруке пријатељу.</string>
  <!--conversation_secure_verified-->
  <string name="conversation_secure_verified__menu_reset_secure_session">Ресетуј безбедну сесију</string>
  <!--conversation_muted-->
  <string name="conversation_muted__unmute">Укључи обавештења</string>
  <!--conversation_unmuted-->
  <string name="conversation_unmuted__mute_notifications">Утишај обавештења</string>
  <!--conversation-->
  <string name="conversation__menu_group_settings">Поставке групе</string>
  <string name="conversation__menu_leave_group">Напусти групу</string>
  <string name="conversation__menu_view_all_media">Сви медији</string>
  <string name="conversation__menu_conversation_settings">Поставке преписке</string>
  <string name="conversation__menu_add_shortcut">Додај на почетни екран</string>
  <string name="conversation__menu_create_bubble">Направи облачић</string>
  <!--conversation_popup-->
  <string name="conversation_popup__menu_expand_popup">Рашири прозорче</string>
  <!--conversation_callable_insecure-->
  <string name="conversation_add_to_contacts__menu_add_to_contacts">Додај у контакте</string>
  <!--conversation_group_options-->
  <string name="convesation_group_options__recipients_list">Списак прималаца</string>
  <string name="conversation_group_options__delivery">Испорука</string>
  <string name="conversation_group_options__conversation">Преписка</string>
  <string name="conversation_group_options__broadcast">Емитовање</string>
  <!--text_secure_normal-->
  <string name="text_secure_normal__menu_new_group">Нова група</string>
  <string name="text_secure_normal__menu_settings">Поставке</string>
  <string name="text_secure_normal__menu_clear_passphrase">Закључај</string>
  <string name="text_secure_normal__mark_all_as_read">Означи све прочитаним</string>
  <string name="text_secure_normal__invite_friends">Позовите пријатеље</string>
  <!--verify_display_fragment-->
  <string name="verify_display_fragment_context_menu__copy_to_clipboard">Копирај на клипборд</string>
  <string name="verify_display_fragment_context_menu__compare_with_clipboard">Упореди са клипбордом</string>
  <!--reminder_header-->
  <string name="reminder_header_sms_import_title">Увези системске СМС</string>
  <string name="reminder_header_sms_import_text">Тапните да копирате СМС поруке са вашег телефона у шифровану базу Signal-a.</string>
  <string name="reminder_header_push_title">Омогућите поруке и позиве преко Signal-a</string>
  <string name="reminder_header_push_text">Побољшајте комуникацију.</string>
  <string name="reminder_header_service_outage_text">Signal тренутно има техничких потешкоћа. Трудимо се да што пре повратимо услугу.</string>
  <string name="reminder_header_progress">%1$d %%</string>
  <!--media_preview-->
  <string name="media_preview__save_title">Сачувај</string>
  <string name="media_preview__forward_title">Проследи</string>
  <string name="media_preview__share_title">Поделите</string>
  <string name="media_preview__all_media_title">Сви медији</string>
  <!--media_preview_activity-->
  <string name="media_preview_activity__media_content_description">Преглед медијума</string>
  <!--new_conversation_activity-->
  <string name="new_conversation_activity__refresh">Освежи</string>
  <!--redphone_audio_popup_menu-->
  <!--Insights-->
  <string name="Insights__percent">%</string>
  <string name="Insights__title">Увиди</string>
  <string name="InsightsDashboardFragment__title">Увиди</string>
  <string name="InsightsDashboardFragment__signal_protocol_automatically_protected">Signal протокол је аутоматски заштитио %1$d%% ваших одлазних порука у последњих %2$d дана. Разговори између корисника Signal-а су увек потпуно енкриптовани.</string>
  <string name="InsightsDashboardFragment__spread_the_word">Шири причу</string>
  <string name="InsightsDashboardFragment__not_enough_data">Недовољно података</string>
  <string name="InsightsDashboardFragment__your_insights_percentage_is_calculated_based_on">Ваш проценат увида израчунава се на основу одлазних порука које нису нестале или избрисане у протеклих %1$d дана.</string>
  <string name="InsightsDashboardFragment__start_a_conversation">Започните разговор</string>
  <string name="InsightsDashboardFragment__invite_your_contacts">Почните безбедно да комуницирате и омогућите нове функције које превазилазе ограничења нешифрованих СМС порука тако што ћете позвати још контаката да се придруже Signal-у.</string>
  <string name="InsightsDashboardFragment__this_stat_was_generated_locally">Ове статистике су генерисане локално на вашем уређају и можете их видети само ви. Никада се не преносе нигде.</string>
  <string name="InsightsDashboardFragment__encrypted_messages">Шифроване поруке</string>
  <string name="InsightsDashboardFragment__cancel">Одустани</string>
  <string name="InsightsDashboardFragment__send">Пошаљи</string>
  <string name="InsightsModalFragment__title">Представљамо увид</string>
  <string name="InsightsModalFragment__description">Откријте колико је одлазних порука сигурно послато, а затим брзо позовите нове контакте да повећате проценат Signal-а.</string>
  <string name="InsightsModalFragment__view_insights">Преглед увида</string>
  <string name="FirstInviteReminder__title">Позивница за Signal</string>
  <string name="FirstInviteReminder__description">Можете да повећате број шифрованих порука које шаљете за %1$d%%</string>
  <string name="SecondInviteReminder__title">Осигурај више чета</string>
  <string name="SecondInviteReminder__description">Пошаљите позивницу %1$s</string>
  <string name="InsightsReminder__view_insights">Преглед увида</string>
  <string name="InsightsReminder__invite">Пошаљи позивницу</string>
  <!--Edit KBS Pin-->
  <!--BaseKbsPinFragment-->
  <string name="BaseKbsPinFragment__next">Даље</string>
  <string name="BaseKbsPinFragment__create_alphanumeric_pin">Додај алфанумерички PIN</string>
  <string name="BaseKbsPinFragment__create_numeric_pin">Додај нумерички PIN</string>
  <!--CreateKbsPinFragment-->
  <plurals name="CreateKbsPinFragment__pin_must_be_at_least_characters">
    <item quantity="one">PIN мора садржати бар %1$d карактер</item>
    <item quantity="few">PIN мора садржати бар %1$d карактера</item>
    <item quantity="other">PIN мора садржати бар %1$d карактера</item>
  </plurals>
  <plurals name="CreateKbsPinFragment__pin_must_be_at_least_digits">
    <item quantity="one">PIN мора садржати бар %1$d цифру</item>
    <item quantity="few">PIN мора садржати бар %1$d цифре</item>
    <item quantity="other">PIN мора садржати бар %1$d цифре</item>
  </plurals>
  <string name="CreateKbsPinFragment__create_a_new_pin">Направи нови PIN</string>
  <string name="CreateKbsPinFragment__you_can_choose_a_new_pin_as_long_as_this_device_is_registered">Ваш PIN можете променити док год је овај уређај регистрован.</string>
  <string name="CreateKbsPinFragment__create_your_pin">Направите ваш PIN</string>
  <string name="CreateKbsPinFragment__pins_keep_information_stored_with_signal_encrypted">Употребом PIN-а се подаци које Signal складишти енкриптују, тако да им само ви можете приступити. Ваш налог, подешавања и контакти ће бити враћени када реинсталирате Signal. За отварање апликације неће вам требати PIN.</string>
  <string name="CreateKbsPinFragment__choose_a_stronger_pin">Унесите компликованији PIN</string>
  <!--ConfirmKbsPinFragment-->
  <string name="ConfirmKbsPinFragment__pins_dont_match">PIN-ови се не подударају. Покушајте поново.</string>
  <string name="ConfirmKbsPinFragment__confirm_your_pin">Потврдите ваш PIN.</string>
  <string name="ConfirmKbsPinFragment__pin_creation_failed">Неуспешна креација PIN-а</string>
  <string name="ConfirmKbsPinFragment__your_pin_was_not_saved">Ваш PIN није сачуван. Обавестићемо вас касније да додате PIN.</string>
  <string name="ConfirmKbsPinFragment__pin_created">PIN је креиран</string>
  <string name="ConfirmKbsPinFragment__re_enter_your_pin">Потврдите ваш PIN</string>
  <string name="ConfirmKbsPinFragment__creating_pin">Постављање PIN\'а…</string>
  <!--KbsSplashFragment-->
  <string name="KbsSplashFragment__introducing_pins">Представљамо PIN-ове</string>
  <string name="KbsSplashFragment__pins_keep_information_stored_with_signal_encrypted">Употребом PIN-а се подаци које Signal складишти енкриптују, тако да им само ви можете приступити. Ваш налог, подешавања и контакти ће бити враћени када реинсталирате Signal. За отварање апликације неће вам требати PIN.</string>
  <string name="KbsSplashFragment__learn_more">Сазнај више</string>
  <string name="KbsSplashFragment__registration_lock_equals_pin">Закључавање регистрације = PIN</string>
  <string name="KbsSplashFragment__your_registration_lock_is_now_called_a_pin">Закључавање регистрације се од сада зове PIN и има више примена. Ажурирајте га сада.</string>
  <string name="KbsSplashFragment__update_pin">Ажурирати PIN</string>
  <string name="KbsSplashFragment__create_your_pin">Направите ваш PIN</string>
  <string name="KbsSplashFragment__learn_more_about_pins">Сазнајте више о PIN-овима</string>
  <string name="KbsSplashFragment__disable_pin">Искључи PIN</string>
  <!--KBS Reminder Dialog-->
  <string name="KbsReminderDialog__enter_your_signal_pin">Унесите ваш Signal PIN</string>
  <string name="KbsReminderDialog__to_help_you_memorize_your_pin">Да бисмо вам помогли да запамтите ваш PIN, повремено ћемо тражити од вас да га потврдите. Временом ће то бити све ређе.</string>
  <string name="KbsReminderDialog__skip">Прескочи</string>
  <string name="KbsReminderDialog__submit">Пошаљи</string>
  <string name="KbsReminderDialog__forgot_pin">Заборавили сте ПИН?</string>
  <string name="KbsReminderDialog__incorrect_pin_try_again">Нетачан PIN. Покушајте поново.</string>
  <!--AccountLockedFragment-->
  <string name="AccountLockedFragment__account_locked">Налог је закључан</string>
  <string name="AccountLockedFragment__your_account_has_been_locked_to_protect_your_privacy">Ваш рачун је закључан ради заштите ваше приватности и сигурности. Након %1$d дана неактивности, биће вам омогућена поновна регистрација овог броја телефона без потребе да унесете стари PIN. Сви подаци ће бити избрисани.</string>
  <string name="AccountLockedFragment__next">Даље</string>
  <string name="AccountLockedFragment__learn_more">Сазнај више</string>
  <!--KbsLockFragment-->
  <string name="RegistrationLockFragment__enter_your_pin">Унесите ваш PIN</string>
  <string name="RegistrationLockFragment__enter_the_pin_you_created">Унесите PIN вашег налога. Ово није исто што и ваш SMS верификациони кôд.</string>
  <string name="RegistrationLockFragment__enter_alphanumeric_pin">Унеси алфанумерички PIN</string>
  <string name="RegistrationLockFragment__enter_numeric_pin">Унеси нумерички PIN</string>
  <string name="RegistrationLockFragment__incorrect_pin_try_again">Нетачан PIN. Покушајте поново.</string>
  <string name="RegistrationLockFragment__forgot_pin">Заборавили сте ПИН?</string>
  <string name="RegistrationLockFragment__incorrect_pin">Нетачан PIN</string>
  <string name="RegistrationLockFragment__forgot_your_pin">Заборавили сте ваш PIN?</string>
  <string name="RegistrationLockFragment__not_many_tries_left">Немате много преосталих покушаја!</string>
  <string name="RegistrationLockFragment__signal_registration_need_help_with_pin_for_android_v1_pin">Signal регистрација - Помоћ за PIN na Android-у (v1 PIN)</string>
  <string name="RegistrationLockFragment__signal_registration_need_help_with_pin_for_android_v2_pin">Signal регистрација - Помоћ за PIN na Android-у (v2 PIN)</string>
  <plurals name="RegistrationLockFragment__for_your_privacy_and_security_there_is_no_way_to_recover">
    <item quantity="one">Због приватности и безбедности, не постоји начин да повратите PIN. Ако се не сећате вашег PIN-a, можете се поново регистровати након %1$d дана неактивности. У том случају ће ваш налог и сви подаци бити избрисани.</item>
    <item quantity="few">Због приватности и безбедности, не постоји начин да повратите PIN. Ако се не сећате вашег PIN-a, можете се поново регистровати након %1$d дана неактивности. У том случају ће ваш налог и сви подаци бити избрисани.</item>
    <item quantity="other">Због приватности и безбедности, не постоји начин да повратите PIN. Ако се не сећате вашег PIN-a, можете се поново регистровати након %1$d дана неактивности. У том случају ће ваш налог и сви подаци бити избрисани.</item>
  </plurals>
  <plurals name="RegistrationLockFragment__incorrect_pin_d_attempts_remaining">
    <item quantity="one">Нетачан PIN. Преостао вам је %1$d покушај.</item>
    <item quantity="few">Нетачан PIN. Преостала су вам %1$d покушаја.</item>
    <item quantity="other">Нетачан PIN. Преостаје вам %1$d покушаја.</item>
  </plurals>
  <plurals name="RegistrationLockFragment__if_you_run_out_of_attempts_your_account_will_be_locked_for_d_days">
    <item quantity="one">Уколико искористите све покушаје, ваш налог ће бити закључан %1$d дан. Након %1$d дана неактивности, биће вам омогућена поновна регистрација без потребе да унесете PIN. Ваш налог и сви подаци ће бити избрисани.</item>
    <item quantity="few">Уколико искористите све покушаје, ваш налог ће бити закључан наредна %1$d дана. Након %1$d дана неактивности, биће вам омогућена поновна регистрација без потребе да унесете PIN. Ваш налог и сви подаци ће бити избрисани.</item>
    <item quantity="other">Уколико искористите све покушаје, ваш налог ће бити закључан наредних %1$d дана. Након %1$d дана неактивности, биће вам омогућена поновна регистрација без потребе да унесете PIN. Ваш налог и сви подаци ће бити избрисани.</item>
  </plurals>
  <plurals name="RegistrationLockFragment__you_have_d_attempts_remaining">
    <item quantity="one">Преостаје вам %1$d покушај.</item>
    <item quantity="few">Преостаје вам %1$d покушаја.</item>
    <item quantity="other">Преостаје вам %1$d покушаја.</item>
  </plurals>
  <plurals name="RegistrationLockFragment__d_attempts_remaining">
    <item quantity="one">%1$d преостали покушај.</item>
    <item quantity="few">%1$d преостала покушаја.</item>
    <item quantity="other">%1$d преостала покушаја.</item>
  </plurals>
  <!--CalleeMustAcceptMessageRequestDialogFragment-->
  <string name="CalleeMustAcceptMessageRequestDialogFragment__s_will_get_a_message_request_from_you">%1$s ће добити ваш захтев за разговор. Моћи ћете да позовете након што је ваш захтев одобрен.</string>
  <!--KBS Megaphone-->
  <string name="KbsMegaphone__create_a_pin">Направите PIN</string>
  <string name="KbsMegaphone__pins_keep_information_thats_stored_with_signal_encrytped">Употребом PIN-а се подаци које Signal складишти енкриптују</string>
  <string name="KbsMegaphone__create_pin">Направите PIN</string>
  <!--transport_selection_list_item-->
  <string name="transport_selection_list_item__transport_icon">Икона преноса</string>
  <string name="ConversationListFragment_loading">Учитавање…</string>
  <string name="CallNotificationBuilder_connecting">Повезује се…</string>
  <string name="Permissions_permission_required">Дозвола је потребна</string>
  <string name="ConversationActivity_signal_needs_sms_permission_in_order_to_send_an_sms">Signal захтева приступ СМС да би послао СМС, али су му дозволе трајно забрањене. Молимо вас да у апликацији за подешавање телефона Signal-у омогућите СМС.</string>
  <string name="Permissions_continue">Настави</string>
  <string name="Permissions_not_now">Не сада</string>
  <string name="conversation_activity__enable_signal_messages">ОМОГУЋИТЕ ПОРУКЕ ПРЕКО SIGNAL-A</string>
  <string name="SQLCipherMigrationHelper_migrating_signal_database">Мигрирам базу података Signal-a</string>
  <string name="PushDecryptJob_new_locked_message">Нова закључана порука</string>
  <string name="PushDecryptJob_unlock_to_view_pending_messages">Откључајте за преглед порука на чекању</string>
  <string name="enter_backup_passphrase_dialog__backup_passphrase">Лозинка резерве</string>
  <string name="backup_enable_dialog__backups_will_be_saved_to_external_storage_and_encrypted_with_the_passphrase_below_you_must_have_this_passphrase_in_order_to_restore_a_backup">Резервне копије ће бити сачуване у спољној меморији и шифроване доњом лозинком. Морате имати ову лозинку да бисте вратили резервну копију.</string>
  <string name="backup_enable_dialog__you_must_have_this_passphrase">Морате имати ову лозинку да бисте вратили резервну копију.</string>
  <string name="backup_enable_dialog__folder">Фасцикла</string>
  <string name="backup_enable_dialog__i_have_written_down_this_passphrase">Записао сам ову фразу. Без тога нећу моћи да вратим резервну копију.</string>
  <string name="registration_activity__restore_backup">Поврати резерву</string>
  <string name="registration_activity__transfer_or_restore_account">Пренос или враћање налога</string>
  <string name="registration_activity__transfer_account">Пренос налога</string>
  <string name="registration_activity__skip">Прескочи</string>
  <string name="preferences_chats__chat_backups">Резерве ћаскања</string>
  <string name="preferences_chats__backup_chats_to_external_storage">Направи резерве ћаскања у спољашње складиште</string>
  <string name="preferences_chats__transfer_account">Пренос налога</string>
  <string name="preferences_chats__transfer_account_to_a_new_android_device">Пренос налога на новом Android уређају</string>
  <string name="RegistrationActivity_enter_backup_passphrase">Унесите бекап лозинку</string>
  <string name="RegistrationActivity_restore">Врати</string>
  <string name="RegistrationActivity_backup_failure_downgrade">Није могуће увести резервну копију из новије верзије Signal-а.</string>
  <string name="RegistrationActivity_incorrect_backup_passphrase">Нетачна бекап лозинка</string>
  <string name="RegistrationActivity_checking">Провера…</string>
  <string name="RegistrationActivity_d_messages_so_far">%d порука до сад…</string>
  <string name="RegistrationActivity_restore_from_backup">Поврати податке из бекапа?</string>
  <string name="RegistrationActivity_restore_your_messages_and_media_from_a_local_backup">Вратите своје поруке и медије из локалне резервне копије. Ако не вратите сада, нећете моћи да их вратите касније.</string>
  <string name="RegistrationActivity_backup_size_s">Величина резерве: %s</string>
  <string name="RegistrationActivity_backup_timestamp_s">Датум резерве: %s</string>
  <string name="BackupDialog_enable_local_backups">Укључити локалне резерве?</string>
  <string name="BackupDialog_enable_backups">Укључи резерве</string>
  <string name="BackupDialog_please_acknowledge_your_understanding_by_marking_the_confirmation_check_box">Потврдите своје разумевање означавањем поља за потврду.</string>
  <string name="BackupDialog_delete_backups">Обрисати резерве?</string>
  <string name="BackupDialog_disable_and_delete_all_local_backups">Да искључим и обришем све локалне резерве?</string>
  <string name="BackupDialog_delete_backups_statement">Обриши резерве</string>
  <string name="BackupDialog_to_enable_backups_choose_a_folder">Да бисте омогућили резервне копије, изаберите фасциклу. Резервне копије ће бити сачуване на изабраној локацији.</string>
  <string name="BackupDialog_choose_folder">Одаберите фолдер</string>
  <string name="BackupDialog_copied_to_clipboard">Копирано у остави</string>
  <string name="BackupDialog_no_file_picker_available">Nije dostupan birač fajlova.</string>
  <string name="BackupDialog_enter_backup_passphrase_to_verify">Верификујте фразу за резервну копију</string>
  <string name="BackupDialog_verify">Овери</string>
  <string name="BackupDialog_you_successfully_entered_your_backup_passphrase">Успешно сте унели фразу за резервну копију</string>
  <string name="BackupDialog_passphrase_was_not_correct">Фраза није тачна</string>
<<<<<<< HEAD
  <string name="LocalBackupJob_creating_signal_backup">Креација бекапа Molly-а…</string>
=======
  <string name="LocalBackupJob_creating_signal_backup">Креација бекапа Signal-а…</string>
  <!--Title for progress notification shown in a system notification while verifying a recent backup.-->
  <string name="LocalBackupJob_verifying_signal_backup">Verifikovanje rezervne kopije Signala…</string>
>>>>>>> e379cf61
  <string name="LocalBackupJobApi29_backup_failed">Резервна копија није успела</string>
  <string name="LocalBackupJobApi29_your_backup_directory_has_been_deleted_or_moved">Ваша фасцикла за резервне копије је избрисана или премештена.</string>
  <string name="LocalBackupJobApi29_your_backup_file_is_too_large">Fajl rezervne kopije je preveliki da bi se čuvao na ovoj jedinici.</string>
  <string name="LocalBackupJobApi29_there_is_not_enough_space">Нема довољно простора за чување Ваше резервне копије.</string>
  <!--Error message shown if a newly created backup could not be verified as accurate-->
  <string name="LocalBackupJobApi29_your_backup_could_not_be_verified">Nije bilo moguće kreirati i verifikovati vašu nedavnu rezervnu kopiju. Kreirajte novu.</string>
  <!--Error message shown if a very large attachment is encountered during the backup creation and causes the backup to fail-->
  <string name="LocalBackupJobApi29_your_backup_contains_a_very_large_file">Vaša rezervna kopija sadrži veoma veliki fajl za koji se ne može kreirati rezervna kopija. Izbrišite ga i kreirajte novu rezervnu kopiju.</string>
  <string name="LocalBackupJobApi29_tap_to_manage_backups">Додирните за управљање резервним копијама.</string>
  <string name="ProgressPreference_d_messages_so_far">%d порука до сад</string>
  <string name="RegistrationActivity_wrong_number">Погрешан број</string>
  <string name="RegistrationActivity_call_me_instead_available_in">Позовите ме (Доступно у %1$02d:%2$02d)</string>
  <string name="RegistrationActivity_contact_signal_support">Контактирајте Signal подршку</string>
  <string name="RegistrationActivity_code_support_subject">Signal регистрација - верификациони кôд за Android</string>
  <string name="RegistrationActivity_incorrect_code">Погрешан кôд</string>
  <string name="BackupUtil_never">Никад</string>
  <string name="BackupUtil_unknown">Непозната</string>
  <string name="preferences_app_protection__see_my_phone_number">Види мој број телефона</string>
  <string name="preferences_app_protection__find_me_by_phone_number">Проналази ме по броју телефона</string>
  <string name="PhoneNumberPrivacy_everyone">Сви</string>
  <string name="PhoneNumberPrivacy_my_contacts">Моји контакти</string>
  <string name="PhoneNumberPrivacy_nobody">никога</string>
  <string name="PhoneNumberPrivacy_everyone_see_description">Ваш телефонски број ће бити видљив свим особама и групама којима пошаљете поруку.</string>
  <string name="PhoneNumberPrivacy_everyone_find_description">Свако ко у контактима има ваш телефонски број видеће вас као контакт на Signal. Други ће вас моћи пронаћи у претрази.</string>
  <string name="preferences_app_protection__screen_lock">Закључавање екрана</string>
  <string name="preferences_app_protection__lock_signal_access_with_android_screen_lock_or_fingerprint">Ограничите приступ Сигналу помоћу Андроид екрана за закључавање или отиском прста</string>
  <string name="preferences_app_protection__screen_lock_inactivity_timeout">Период неактивности за закључавање екрана</string>
  <string name="preferences_app_protection__signal_pin">Signal PIN</string>
  <string name="preferences_app_protection__create_a_pin">Направите PIN</string>
  <string name="preferences_app_protection__change_your_pin">Промените ваш PIN</string>
  <string name="preferences_app_protection__pin_reminders">PIN подсетници</string>
  <string name="preferences_app_protection__pins_keep_information_stored_with_signal_encrypted">Употребом PIN-а се подаци које Signal складишти енкриптују, тако да им само ви можете приступити. Ваш налог, подешавања и контакти ће бити повраћени када реинсталирате Signal.</string>
  <string name="preferences_app_protection__add_extra_security_by_requiring_your_signal_pin_to_register">Додајте додатну безбедност тако да при поновној регистрацији вашег броја телефона на Signal, биће потребно унети ваш Signal PIN.</string>
  <string name="preferences_app_protection__reminders_help_you_remember_your_pin">Подсетници вам помажу да запамтите ваш PIN, јер он ме може бити повраћен. Временом ћемо вас питати све ређе да га проверите.</string>
  <string name="preferences_app_protection__turn_off">Искључи</string>
  <string name="preferences_app_protection__confirm_pin">Потврдите ПИН</string>
  <string name="preferences_app_protection__confirm_your_signal_pin">Потврдите ваш Signal PIN</string>
  <string name="preferences_app_protection__make_sure_you_memorize_or_securely_store_your_pin">Будите сигурни да сте запамтили или безбедно сачували ваш PIN, јер он не може бити повраћен. Уколико заборавите ваш PIN, могућ је губитак података када поново региструјете ваш Signal налог.</string>
  <string name="preferences_app_protection__incorrect_pin_try_again">Нетачан PIN. Покушајте поново.</string>
  <string name="preferences_app_protection__failed_to_enable_registration_lock">Грешка при омогућавању закључавања регистрације.</string>
  <string name="preferences_app_protection__failed_to_disable_registration_lock">Грешка при онемогућавању закључавања регистрације.</string>
  <string name="AppProtectionPreferenceFragment_none">Ништа</string>
  <string name="preferences_app_protection__registration_lock">Закључавање регистрације</string>
  <string name="RegistrationActivity_you_must_enter_your_registration_lock_PIN">Морате унети ваш пријавни код</string>
  <string name="RegistrationActivity_your_pin_has_at_least_d_digits_or_characters">Ваш PIN садржи бар %d цифре или карактера</string>
  <string name="RegistrationActivity_too_many_attempts">Превише покушаја</string>
  <string name="RegistrationActivity_you_have_made_too_many_incorrect_registration_lock_pin_attempts_please_try_again_in_a_day">Унели сте погрешан пријавни код превише пута. Молимо вас да покушате поново сутра.</string>
  <string name="RegistrationActivity_you_have_made_too_many_attempts_please_try_again_later">Начинили сте превише покушаја. Пробајте поново касније.</string>
  <string name="RegistrationActivity_error_connecting_to_service">Грешка повезивања са услугом</string>
  <string name="preferences_chats__backups">Резерве</string>
  <string name="prompt_passphrase_activity__signal_is_locked">Molly је закључан</string>
  <string name="prompt_passphrase_activity__tap_to_unlock">ТАПНИ ЗА ОТКЉУЧАВАЊЕ</string>
  <string name="Recipient_unknown">Непозната</string>
  <!--TransferOrRestoreFragment-->
  <string name="TransferOrRestoreFragment__transfer_or_restore_account">Пренос или враћање налога</string>
  <string name="TransferOrRestoreFragment__if_you_have_previously_registered_a_signal_account">Ако сте претходно регистровали Signal налог, можете пренети или вратити свој налог и поруке</string>
  <string name="TransferOrRestoreFragment__transfer_from_android_device">Пренос са Android уређаја</string>
  <string name="TransferOrRestoreFragment__transfer_your_account_and_messages_from_your_old_android_device">Пренесите свој налог и поруке са старог Android уређаја. Потребан вам је приступ старом уређају.</string>
  <string name="TransferOrRestoreFragment__you_need_access_to_your_old_device">Потребан вам је приступ старом уређају.</string>
  <string name="TransferOrRestoreFragment__restore_from_backup">Поврати податке из бекапа</string>
  <string name="TransferOrRestoreFragment__restore_your_messages_from_a_local_backup">Вратите своје поруке из локалне копије. Ако сада не вратите, нећете моћи да то вратите касније.</string>
  <!--NewDeviceTransferInstructionsFragment-->
  <string name="NewDeviceTransferInstructions__open_signal_on_your_old_android_phone">Отворите Signal на старом Android телефону</string>
  <string name="NewDeviceTransferInstructions__continue">Настави</string>
  <string name="NewDeviceTransferInstructions__first_bullet">1.</string>
  <string name="NewDeviceTransferInstructions__tap_on_your_profile_photo_in_the_top_left_to_open_settings">Додирните фотографију свог профила у горњем левом углу да бисте отворили подешавања</string>
  <string name="NewDeviceTransferInstructions__second_bullet">2.</string>
  <string name="NewDeviceTransferInstructions__tap_on_account">Додирните „налог“</string>
  <string name="NewDeviceTransferInstructions__third_bullet">3.</string>
  <string name="NewDeviceTransferInstructions__tap_transfer_account_and_then_continue_on_both_devices">Додирните „Пренос налога“ и после „Настави“ на оба уређаја</string>
  <!--NewDeviceTransferSetupFragment-->
  <string name="NewDeviceTransferSetup__preparing_to_connect_to_old_android_device">Припрема за повезивање на стари Android уређај…</string>
  <string name="NewDeviceTransferSetup__take_a_moment_should_be_ready_soon">Потребно је мало времена, треба да буде спремно ускоро</string>
  <string name="NewDeviceTransferSetup__waiting_for_old_device_to_connect">Чека се да се стари Android уређај повеже…</string>
  <string name="NewDeviceTransferSetup__signal_needs_the_location_permission_to_discover_and_connect_with_your_old_device">Molly-у је потребна дозвола локације за откривање и повезивање са вашим старим Android уређајем.</string>
  <string name="NewDeviceTransferSetup__signal_needs_location_services_enabled_to_discover_and_connect_with_your_old_device">Molly-у је потребна да локације буде упаљена за откривање и повезивање са вашим старим Android уређајем.</string>
  <string name="NewDeviceTransferSetup__signal_needs_wifi_on_to_discover_and_connect_with_your_old_device">Molly-у је потребно Wi-Fi за откривање и повезивање са својим старим Android уређајем. Wi-Fi мора бити укључен, али не мора бити повезано са Wi-Fi мрежом.</string>
  <string name="NewDeviceTransferSetup__sorry_it_appears_your_device_does_not_support_wifi_direct">Извините, чини се да овај уређај не подржава Wi-Fi Direct. Molly користи Wi-Fi Direct да би открио и повезивао са старим Android уређајем. И даље можете да вратите резервну копију да бисте вратили свој рачун са свог старог Android уређаја.</string>
  <string name="NewDeviceTransferSetup__restore_a_backup">Поврати бекап</string>
  <string name="NewDeviceTransferSetup__an_unexpected_error_occurred_while_attempting_to_connect_to_your_old_device">Дошло је до неочекиване грешке приликом покушаја повезивања са својим старим Android уређајем.</string>
  <!--OldDeviceTransferSetupFragment-->
  <string name="OldDeviceTransferSetup__searching_for_new_android_device">Тражење новог Android уређаја…</string>
  <string name="OldDeviceTransferSetup__signal_needs_the_location_permission_to_discover_and_connect_with_your_new_device">Molly-у је потребна дозвола локације за откривање и повезивање на ваш нови Android уређај.</string>
  <string name="OldDeviceTransferSetup__signal_needs_location_services_enabled_to_discover_and_connect_with_your_new_device">Molly-у је потребно да локација буде упаљена за откривање и повезивање на ваш нови Android уређај.</string>
  <string name="OldDeviceTransferSetup__signal_needs_wifi_on_to_discover_and_connect_with_your_new_device">Molly-у је потребно Wi-Fi за откривање и повезивање са својим новим Android уређајем. Wi-Fi мора бити укључен, али не мора бити повезано са Wi-Fi мрежом.</string>
  <string name="OldDeviceTransferSetup__sorry_it_appears_your_device_does_not_support_wifi_direct">Извините, чини се да овај уређај не подржава Wi-Fi Direct. Molly користи Wi-Fi Direct да би открио и повезивао са новим Android уређајем. И даље можете да креирате резервну копију да бисте вратили свој рачун на свој нови Android уређаја.</string>
  <string name="OldDeviceTransferSetup__create_a_backup">Направи бекап</string>
  <string name="OldDeviceTransferSetup__an_unexpected_error_occurred_while_attempting_to_connect_to_your_old_device">Дошло је до неочекиване грешке приликом покушаја повезивања са својим новим Android уређајем.</string>
  <!--DeviceTransferSetupFragment-->
  <string name="DeviceTransferSetup__unable_to_open_wifi_settings">Не могу да отворим Wi-Fi подешавања. Молимо да ручно упалите Wi-Fi.</string>
  <string name="DeviceTransferSetup__grant_location_permission">Одобри дозвоlу за локацију</string>
  <string name="DeviceTransferSetup__turn_on_location_services">Укључити сервис локације</string>
  <string name="DeviceTransferSetup__unable_to_open_location_settings">Није могуће отворити подешавања локације</string>
  <string name="DeviceTransferSetup__turn_on_wifi">Укључити Wi-Fi</string>
  <string name="DeviceTransferSetup__error_connecting">Грешка повезивања</string>
  <string name="DeviceTransferSetup__retry">Покушај поново</string>
  <string name="DeviceTransferSetup__submit_debug_logs">Пошаљи дневник исправљања грешака</string>
  <string name="DeviceTransferSetup__verify_code">Верификациони код</string>
  <string name="DeviceTransferSetup__verify_that_the_code_below_matches_on_both_of_your_devices">Проверите да ли је код испод исти на оба уређаја. Затим додирните Настави.</string>
  <string name="DeviceTransferSetup__the_numbers_do_not_match">Бројеви се не подударају</string>
  <string name="DeviceTransferSetup__continue">Настави</string>
  <string name="DeviceTransferSetup__number_is_not_the_same">Бројеви нису исти</string>
  <string name="DeviceTransferSetup__if_the_numbers_on_your_devices_do_not_match_its_possible_you_connected_to_the_wrong_device">Ако се бројеви на вашим уређајима не подударају, могуће је да сте повезани на погрешан уређај. Да бисте то поправили, зауставите пренос и покушајте поново и држите оба уређаја близу.</string>
  <string name="DeviceTransferSetup__stop_transfer">Заустави пренос</string>
  <string name="DeviceTransferSetup__unable_to_discover_old_device">Није могуће открити стари уређај</string>
  <string name="DeviceTransferSetup__unable_to_discover_new_device">Није могуће открити нови уређај</string>
  <string name="DeviceTransferSetup__make_sure_the_following_permissions_are_enabled">Проверите да ли су следеће дозволе и услуге омогућене:</string>
  <string name="DeviceTransferSetup__location_permission">Дозвола за локацију</string>
  <string name="DeviceTransferSetup__location_services">Сервиси локације</string>
  <string name="DeviceTransferSetup__wifi">Ви-фи</string>
  <string name="DeviceTransferSetup__on_the_wifi_direct_screen_remove_all_remembered_groups_and_unlink_any_invited_or_connected_devices">На WiFi Direct екрану уклоните све упамћене групе и откачите било које позване или повезане уређаје.</string>
  <string name="DeviceTransferSetup__wifi_direct_screen">WiFi Direct екран</string>
  <string name="DeviceTransferSetup__try_turning_wifi_off_and_on_on_both_devices">Покушајте да угасите/упалите Wi-Fi на оба уређаја.</string>
  <string name="DeviceTransferSetup__make_sure_both_devices_are_in_transfer_mode">Проверите да ли су оба уређаја у режиму преноса.</string>
  <string name="DeviceTransferSetup__go_to_support_page">Идите на страницу за подршку</string>
  <string name="DeviceTransferSetup__try_again">Покушај поново</string>
  <string name="DeviceTransferSetup__waiting_for_other_device">Чека се други уређај</string>
  <string name="DeviceTransferSetup__tap_continue_on_your_other_device_to_start_the_transfer">Додирните „Настави“ на другом уређају да бисте започели пренос.</string>
  <string name="DeviceTransferSetup__tap_continue_on_your_other_device">Додирните „Настави“ на другом уређају…</string>
  <!--NewDeviceTransferFragment-->
  <string name="NewDeviceTransfer__cannot_transfer_from_a_newer_version_of_signal">Није могуће да се пренесе из новије верзије Signal-а.</string>
  <!--DeviceTransferFragment-->
  <string name="DeviceTransfer__transferring_data">Подаци се преносе</string>
  <string name="DeviceTransfer__keep_both_devices_near_each_other">Keep both devices near each other. Do not turn off the devices and keep Signal open. Transfers are end-to-end encrypted.
Држите оба уређаја близу једни другима. Не искључујте уређаје и одржавајте Signal отворен. Преноси су потпуно енкриптовани.</string>
  <string name="DeviceTransfer__d_messages_so_far">%1$d порука до сад…</string>
  <!--Filled in with total percentage of messages transferred-->
  <string name="DeviceTransfer__s_of_messages_so_far">%1$s%% од порука за сада…</string>
  <string name="DeviceTransfer__cancel">Поништи</string>
  <string name="DeviceTransfer__try_again">Покушај поново</string>
  <string name="DeviceTransfer__stop_transfer_question">Заустави пренос?</string>
  <string name="DeviceTransfer__stop_transfer">Заустави пренос</string>
  <string name="DeviceTransfer__all_transfer_progress_will_be_lost">Цео напредак преноса ће се изгубити.</string>
  <string name="DeviceTransfer__transfer_failed">Неуспешан пренос</string>
  <string name="DeviceTransfer__unable_to_transfer">Није могуће пренети</string>
  <!--OldDeviceTransferInstructionsFragment-->
  <string name="OldDeviceTransferInstructions__transfer_account">Пренесите налог</string>
  <string name="OldDeviceTransferInstructions__you_can_transfer_your_signal_account_when_setting_up_signal_on_a_new_android_device">Можете да пренете свој Signal рачун приликом подешавања Signal на новом Android уређају. Пре наставка:</string>
  <string name="OldDeviceTransferInstructions__first_bullet">1.</string>
  <string name="OldDeviceTransferInstructions__download_signal_on_your_new_android_device">Преузмите Molly на свом новом Android уређају</string>
  <string name="OldDeviceTransferInstructions__second_bullet">2.</string>
  <string name="OldDeviceTransferInstructions__tap_on_transfer_or_restore_account">Додирните „Пренос или враћање налога“</string>
  <string name="OldDeviceTransferInstructions__third_bullet">3.</string>
  <string name="OldDeviceTransferInstructions__select_transfer_from_android_device_when_prompted_and_then_continue">Када је тражено, додирните „Пренос са  Android уређаја“ и после „Настави“. Држите оба уређаја у близини.</string>
  <string name="OldDeviceTransferInstructions__continue">Настави</string>
  <!--OldDeviceTransferComplete-->
  <string name="OldDeviceTransferComplete__transfer_complete">Пренос завршен</string>
  <string name="OldDeviceTransferComplete__go_to_your_new_device">Идите на свој нови уређај</string>
  <string name="OldDeviceTransferComplete__your_signal_data_has_Been_transferred_to_your_new_device">Подаци о Signal-у су пребачени на ваш нови уређај. Да бисте довршили поступак преноса, морате да наставите са регистрацијом на свом новом уређају.</string>
  <string name="OldDeviceTransferComplete__close">Затвори</string>
  <!--NewDeviceTransferComplete-->
  <string name="NewDeviceTransferComplete__transfer_successful">Пренос успешан</string>
  <string name="NewDeviceTransferComplete__transfer_complete">Пренос завршен</string>
  <string name="NewDeviceTransferComplete__to_complete_the_transfer_process_you_must_continue_registration">Да бисте довршили пренос, морате наставити са регистрацијом.</string>
  <string name="NewDeviceTransferComplete__continue_registration">Настави регистрацију</string>
  <!--DeviceToDeviceTransferService-->
  <string name="DeviceToDeviceTransferService_content_title">Пренос налога</string>
  <string name="DeviceToDeviceTransferService_status_ready">Припрема за повезивање са другим Android уређајем …</string>
  <string name="DeviceToDeviceTransferService_status_starting_up">Припрема за повезивање са другим Android уређајем …</string>
  <string name="DeviceToDeviceTransferService_status_discovery">Тражење вашег другог Android уређаја …</string>
  <string name="DeviceToDeviceTransferService_status_network_connected">Повезивање са вашим другим Android уређајем…</string>
  <string name="DeviceToDeviceTransferService_status_verification_required">Овера је потврда</string>
  <string name="DeviceToDeviceTransferService_status_service_connected">Пренос налога…</string>
  <!--OldDeviceTransferLockedDialog-->
  <string name="OldDeviceTransferLockedDialog__complete_registration_on_your_new_device">Завршите регистрација на свом новом уређају</string>
  <string name="OldDeviceTransferLockedDialog__your_signal_account_has_been_transferred_to_your_new_device">Ваш Signal рачун је пребачен на ваш нови уређај, али морате да завршите регистрацију на њега да бисте наставили. Signal ће бити неактиван на овом уређају.</string>
  <string name="OldDeviceTransferLockedDialog__done">Готово</string>
  <string name="OldDeviceTransferLockedDialog__cancel_and_activate_this_device">Откажите и активирајте овај уређај</string>
  <!--AdvancedPreferenceFragment-->
  <string name="AdvancedPreferenceFragment__transfer_mob_balance">Пренос MOB салда?</string>
  <string name="AdvancedPreferenceFragment__you_have_a_balance_of_s">Имате салдо од %1$s. Ако не пренесете средства на другу адресу новчаника пре брисања налога, изгубит ћете га заувек.</string>
  <string name="AdvancedPreferenceFragment__dont_transfer">Немој да пренесеш</string>
  <string name="AdvancedPreferenceFragment__transfer">Пренос</string>
  <!--RecipientBottomSheet-->
  <string name="RecipientBottomSheet_block">Блокирај</string>
  <string name="RecipientBottomSheet_unblock">Одблокирај</string>
  <string name="RecipientBottomSheet_add_to_contacts">Додај у контакте</string>
  <!--Error message that displays when a user tries to tap to view system contact details but has no app that supports it-->
  <string name="RecipientBottomSheet_unable_to_open_contacts">Нема апликације која може да отвори контакте.</string>
  <string name="RecipientBottomSheet_add_to_a_group">Додај у групу</string>
  <string name="RecipientBottomSheet_add_to_another_group">Додај у другу групу</string>
  <string name="RecipientBottomSheet_view_safety_number">Прикажи сигурносни број</string>
  <string name="RecipientBottomSheet_make_admin">Постави за администратора</string>
  <string name="RecipientBottomSheet_remove_as_admin">Одузми администраторске дозволе</string>
  <string name="RecipientBottomSheet_remove_from_group">Уклони из групе</string>
  <string name="RecipientBottomSheet_message_description">Порука</string>
  <string name="RecipientBottomSheet_voice_call_description">Гласовни позив</string>
  <string name="RecipientBottomSheet_insecure_voice_call_description">Несигуран гласовни позив</string>
  <string name="RecipientBottomSheet_video_call_description">Видео позив</string>
  <string name="RecipientBottomSheet_remove_s_as_group_admin">Одузми администраторске дозволе групе од %1$s?</string>
  <string name="RecipientBottomSheet_s_will_be_able_to_edit_group">„%1$s“ моћи ће да уређује ову групу и њене чланове.</string>
  <string name="RecipientBottomSheet_remove_s_from_the_group">Уклонити %1$s из групе?</string>
  <!--Dialog message shown when removing someone from a group with group link being active to indicate they will not be able to rejoin-->
  <string name="RecipientBottomSheet_remove_s_from_the_group_they_will_not_be_able_to_rejoin">Želite li da uklonite korisnika (%1$s) iz grupe? Neće moći ponovo da se pridruži grupi preko linka.</string>
  <string name="RecipientBottomSheet_remove">Уклони</string>
  <string name="RecipientBottomSheet_copied_to_clipboard">Копирано у остави</string>
  <string name="GroupRecipientListItem_admin">Администратор</string>
  <string name="GroupRecipientListItem_approve_description">Одобри</string>
  <string name="GroupRecipientListItem_deny_description">Одбиј</string>
  <!--GroupsLearnMoreBottomSheetDialogFragment-->
  <string name="GroupsLearnMore_legacy_vs_new_groups">Старе против нових група</string>
  <string name="GroupsLearnMore_what_are_legacy_groups">Шта су старе групе?</string>
  <string name="GroupsLearnMore_paragraph_1">Старе групе су групе које нису компатибилне са функцијама Нове групе, као што су администратори и описнија ажурирања група.</string>
  <string name="GroupsLearnMore_can_i_upgrade_a_legacy_group">Могу ли могу да надоградим стару групу?</string>
  <string name="GroupsLearnMore_paragraph_2">Старе групе још увек не могу да се надограде на Нове групе, али можете да направите нову групу са истим члановима ако су на најновијој верзији Signal-а.</string>
  <string name="GroupsLearnMore_paragraph_3">Signal ће убудуће понудити начин за надоградњу старих група.</string>
  <!--GroupLinkBottomSheetDialogFragment-->
  <string name="GroupLinkBottomSheet_share_hint_requiring_approval">Svako ko ima ovaj link može da vidi naziv i fotografiju ove grupe, kao i da zatraži da se pridruži grupi. Podelite link sa ljudima u koje imate poverenja.</string>
  <string name="GroupLinkBottomSheet_share_hint_not_requiring_approval">Svako ko ima ovaj link može da vidi naziv i fotografiju grupe, kao i da se pridruži grupi. Podelite link sa ljudima u koje imate poverenja.</string>
  <string name="GroupLinkBottomSheet_share_via_signal">Поделите Molly-ом</string>
  <string name="GroupLinkBottomSheet_copy">Копирај</string>
  <string name="GroupLinkBottomSheet_qr_code">QR кôд</string>
  <string name="GroupLinkBottomSheet_share">Поделите</string>
  <string name="GroupLinkBottomSheet_copied_to_clipboard">Копирано у остави</string>
  <string name="GroupLinkBottomSheet_the_link_is_not_currently_active">Link trenutno nije aktivan</string>
  <!--VoiceNotePlaybackPreparer-->
  <string name="VoiceNotePlaybackPreparer__failed_to_play_voice_message">Гласовна порука није успешно учитана</string>
  <!--VoiceNoteMediaDescriptionCompatFactory-->
  <string name="VoiceNoteMediaItemFactory__voice_message">Гласовна порука · %1$s</string>
  <string name="VoiceNoteMediaItemFactory__s_to_s">%1$s за %2$s</string>
  <!--StorageUtil-->
  <string name="StorageUtil__s_s">%1$s/%2$s</string>
  <string name="BlockedUsersActivity__s_has_been_blocked">„%1$s“ је блокиран/на.</string>
  <string name="BlockedUsersActivity__failed_to_block_s">Неуспешно блокирање „%1$s“</string>
  <string name="BlockedUsersActivity__s_has_been_unblocked">„%1$s“ је деблокиран/на.</string>
  <!--ReviewCardDialogFragment-->
  <string name="ReviewCardDialogFragment__review_members">Прегледајте чланове</string>
  <string name="ReviewCardDialogFragment__review_request">Прегледајте захтев</string>
  <string name="ReviewCardDialogFragment__d_group_members_have_the_same_name">%1$d чланова групе имају исто име, прегледајте чланове у наставку и одаберите акцију.</string>
  <string name="ReviewCardDialogFragment__if_youre_not_sure">Ако нисте сигурни од кога потиче захтев, прегледајте доње контакте и предузмите мере.</string>
  <string name="ReviewCardDialogFragment__no_other_groups_in_common">Нема других заједничких група</string>
  <string name="ReviewCardDialogFragment__no_groups_in_common">Нема заједничких група.</string>
  <plurals name="ReviewCardDialogFragment__d_other_groups_in_common">
    <item quantity="one">%d заједничка група</item>
    <item quantity="few">%d заједничких група</item>
    <item quantity="other">%d заједничких група</item>
  </plurals>
  <plurals name="ReviewCardDialogFragment__d_groups_in_common">
    <item quantity="one">%d заједничка група</item>
    <item quantity="few">%d заједничких група</item>
    <item quantity="other">%d заједничких група</item>
  </plurals>
  <string name="ReviewCardDialogFragment__remove_s_from_group">Уклонити %1$s из групе?</string>
  <string name="ReviewCardDialogFragment__remove">Уклони</string>
  <string name="ReviewCardDialogFragment__failed_to_remove_group_member">Уклањање члана групе није успело.</string>
  <!--ReviewCard-->
  <string name="ReviewCard__member">Члан</string>
  <string name="ReviewCard__request">Захтев</string>
  <string name="ReviewCard__your_contact">Ваш контакт</string>
  <string name="ReviewCard__remove_from_group">Уклони из групе</string>
  <string name="ReviewCard__update_contact">Ажурирај контакт</string>
  <string name="ReviewCard__block">Блокирај</string>
  <string name="ReviewCard__delete">Избриши</string>
  <string name="ReviewCard__recently_changed">Недавно су променили име профила од %1$s на %2$s</string>
  <!--CallParticipantsListUpdatePopupWindow-->
  <string name="CallParticipantsListUpdatePopupWindow__s_joined">%1$s се придружио</string>
  <string name="CallParticipantsListUpdatePopupWindow__s_and_s_joined">%1$s и %2$s су се придружили</string>
  <string name="CallParticipantsListUpdatePopupWindow__s_s_and_s_joined">%1$s, %2$s и %3$s су се придружили</string>
  <string name="CallParticipantsListUpdatePopupWindow__s_s_and_d_others_joined">%1$s, %2$s и још %3$d су се придружили</string>
  <string name="CallParticipantsListUpdatePopupWindow__s_left">%1$s је напустио</string>
  <string name="CallParticipantsListUpdatePopupWindow__s_and_s_left">%1$s и %2$s су напустили</string>
  <string name="CallParticipantsListUpdatePopupWindow__s_s_and_s_left">%1$s, %2$s и %3$s су напустили</string>
  <string name="CallParticipantsListUpdatePopupWindow__s_s_and_d_others_left">%1$s, %2$s и још %3$d су напустили</string>
  <string name="CallParticipant__you">Ви</string>
  <string name="CallParticipant__you_on_another_device">Ви (на другом уређају)</string>
  <string name="CallParticipant__s_on_another_device">%1$s (на другом уређају)</string>
  <!--WifiToCellularPopupWindow-->
  <!--Message shown during a call when the WiFi network is unusable, and cellular data starts to be used for the call instead.-->
  <string name="WifiToCellularPopupWindow__weak_wifi_switched_to_cellular">Slab Wi-Fi – prebačeno na korišćenje mobilnog interneta.</string>
  <!--DeleteAccountFragment-->
  <string name="DeleteAccountFragment__deleting_your_account_will">Брисање налога ће:</string>
  <string name="DeleteAccountFragment__enter_your_phone_number">Унесите ваш број телефона</string>
  <string name="DeleteAccountFragment__delete_account">Избриши налог</string>
  <string name="DeleteAccountFragment__delete_your_account_info_and_profile_photo">Обрисати информације о налогу и слику профила</string>
  <string name="DeleteAccountFragment__delete_all_your_messages">Обрисати све Ваше поруке</string>
  <string name="DeleteAccountFragment__delete_s_in_your_payments_account">Избрисати %1$s на рачуну плаћања</string>
  <string name="DeleteAccountFragment__no_country_code">Није изабран позивни број државе</string>
  <string name="DeleteAccountFragment__no_number">Није наведен број</string>
  <string name="DeleteAccountFragment__the_phone_number">Унет телефонски број се не подудара са вашим налогом.</string>
  <string name="DeleteAccountFragment__are_you_sure">Да ли заиста желите да избришете ваш налог?</string>
  <string name="DeleteAccountFragment__this_will_delete_your_signal_account">Ово ће избрисати ваш Signal налог и ресетовати апликацију. Апликација ће се затворити након завршетка поступка.</string>
  <string name="DeleteAccountFragment__failed_to_delete_account">Брисање налога није успело. Да ли имате мрежну везу?</string>
  <string name="DeleteAccountFragment__failed_to_delete_local_data">Брисање локалних података није успело. Можете их ручно обрисати у поставкама апликације система.</string>
  <string name="DeleteAccountFragment__launch_app_settings">Поставке покретања апликације</string>
  <!--Title of progress dialog shown when a user deletes their account and the process is leaving all groups-->
  <string name="DeleteAccountFragment__leaving_groups">Напуштање групе…</string>
  <!--Title of progress dialog shown when a user deletes their account and the process has left all groups-->
  <string name="DeleteAccountFragment__deleting_account">Брисање налога…</string>
  <!--Message of progress dialog shown when a user deletes their account and the process is canceling their subscription-->
  <string name="DeleteAccountFragment__canceling_your_subscription">Поништавање ваше претплате…</string>
  <!--Message of progress dialog shown when a user deletes their account and the process is leaving groups-->
  <string name="DeleteAccountFragment__depending_on_the_number_of_groups">У зависности од броја група које сте унутра, ово би могло потрајати неколико минута</string>
  <!--Message of progress dialog shown when a user deletes their account and the process has left all groups-->
  <string name="DeleteAccountFragment__deleting_all_user_data_and_resetting">Брисање података и рисетовање апликације</string>
  <!--Title of error dialog shown when a network error occurs during account deletion-->
  <string name="DeleteAccountFragment__account_not_deleted">Налог није избрисан</string>
  <!--Message of error dialog shown when a network error occurs during account deletion-->
  <string name="DeleteAccountFragment__there_was_a_problem">Дошло је до проблема са завршетком процеса брисања. Проверите мрежну везу и покушајте поново.</string>
  <!--DeleteAccountCountryPickerFragment-->
  <string name="DeleteAccountCountryPickerFragment__search_countries">Претражити државе</string>
  <!--CreateGroupActivity-->
  <string name="CreateGroupActivity__skip">Прескочи</string>
  <plurals name="CreateGroupActivity__d_members">
    <item quantity="one">%1$d члан(ов)а</item>
    <item quantity="few">%1$d члан(ов)а</item>
    <item quantity="other">%1$d члан(ов)а</item>
  </plurals>
  <!--ShareActivity-->
  <string name="ShareActivity__share">Поделите</string>
  <string name="ShareActivity__send">Пошаљи</string>
  <string name="ShareActivity__comma_s">, %1$s</string>
  <string name="ShareActivity__sharing_to_multiple_chats_is">Дељење у више ћаскања је подржано само за Signal поруке</string>
  <!--Toast when the incoming intent is invalid-->
  <string name="ShareActivity__could_not_get_share_data_from_intent">Podaci nisu uspešno podeljeni.</string>
  <!--MultiShareDialogs-->
  <string name="MultiShareDialogs__failed_to_send_to_some_users">Слање неким корисницима није успело</string>
  <string name="MultiShareDialogs__you_can_only_share_with_up_to">Могуће је делити највише %1$d ћаскања</string>
  <!--ChatWallpaperActivity-->
  <string name="ChatWallpaperActivity__chat_wallpaper">Позадина за ћаскање</string>
  <!--ChatWallpaperFragment-->
  <string name="ChatWallpaperFragment__chat_color">Боја ћаскања</string>
  <string name="ChatWallpaperFragment__reset_chat_colors">Рисетовати боје ћаскања</string>
  <string name="ChatWallpaperFragment__reset_chat_color">Рисетовати боје ћаскања</string>
  <string name="ChatWallpaperFragment__reset_chat_color_question">Рисетовати боје ћаскања?</string>
  <string name="ChatWallpaperFragment__set_wallpaper">Поставити позадину</string>
  <string name="ChatWallpaperFragment__dark_mode_dims_wallpaper">Тамни режим затамњује позадину</string>
  <string name="ChatWallpaperFragment__contact_name">Име контакта</string>
  <string name="ChatWallpaperFragment__reset">Ресетуј</string>
  <string name="ChatWallpaperFragment__clear">Очистити</string>
  <string name="ChatWallpaperFragment__wallpaper_preview_description">Преглед позадине</string>
  <string name="ChatWallpaperFragment__would_you_like_to_override_all_chat_colors">Да ли желите да надјачате све боје за ћаскање?</string>
  <string name="ChatWallpaperFragment__would_you_like_to_override_all_wallpapers">Да ли желите да надјачате све позадине?</string>
  <string name="ChatWallpaperFragment__reset_default_colors">Рисетовати подразумеване боје</string>
  <string name="ChatWallpaperFragment__reset_all_colors">Рисетовати све боје</string>
  <string name="ChatWallpaperFragment__reset_default_wallpaper">Рисетовати подразумевану позадину</string>
  <string name="ChatWallpaperFragment__reset_all_wallpapers">Рисетуј све позадине</string>
  <string name="ChatWallpaperFragment__reset_wallpapers">Рисетовати позадине</string>
  <string name="ChatWallpaperFragment__reset_wallpaper">Рисетовати позадину</string>
  <string name="ChatWallpaperFragment__reset_wallpaper_question">Рисетовати позадину?</string>
  <!--ChatWallpaperSelectionFragment-->
  <string name="ChatWallpaperSelectionFragment__choose_from_photos">Одабери из фотографије</string>
  <string name="ChatWallpaperSelectionFragment__presets">Предефинисано</string>
  <!--ChatWallpaperPreviewActivity-->
  <string name="ChatWallpaperPreviewActivity__preview">Преглед</string>
  <string name="ChatWallpaperPreviewActivity__set_wallpaper">Поставити позадину</string>
  <string name="ChatWallpaperPreviewActivity__swipe_to_preview_more_wallpapers">Превуците да бисте прегледали још позадина</string>
  <string name="ChatWallpaperPreviewActivity__set_wallpaper_for_all_chats">Поставити позадину за све четове</string>
  <string name="ChatWallpaperPreviewActivity__set_wallpaper_for_s">Постави позадину за %1$s</string>
  <string name="ChatWallpaperPreviewActivity__viewing_your_gallery_requires_the_storage_permission">За приказивање Ваше галерије потребна је дозвола за меморију.</string>
  <!--WallpaperImageSelectionActivity-->
  <string name="WallpaperImageSelectionActivity__choose_wallpaper_image">Изабрати слику позадине</string>
  <!--WallpaperCropActivity-->
  <string name="WallpaperCropActivity__pinch_to_zoom_drag_to_adjust">Штипнути за зумирање, повуците за подешавање.</string>
  <string name="WallpaperCropActivity__set_wallpaper_for_all_chats">Поставити позадину за све четове.</string>
  <string name="WallpaperCropActivity__set_wallpaper_for_s">поставити позадину за %s.</string>
  <string name="WallpaperCropActivity__error_setting_wallpaper">Грешка постављања позадине.</string>
  <string name="WallpaperCropActivity__blur_photo">Замути фотографију</string>
  <!--InfoCard-->
  <string name="payment_info_card_about_mobilecoin">О MobileCoin-у</string>
  <string name="payment_info_card_mobilecoin_is_a_new_privacy_focused_digital_currency">MobileCoin је нова дигитална валута фокусирана на приватност.</string>
  <string name="payment_info_card_adding_funds">Додавање средства</string>
  <string name="payment_info_card_you_can_add_funds_for_use_in">Средства за употребу можете додати у Molly-у слањем MobileCoin-а на адресу свог новчаника.</string>
  <string name="payment_info_card_cashing_out">Уновчити</string>
  <string name="payment_info_card_you_can_cash_out_mobilecoin">Можете да уновчите MobileCoin у било којем тренутку на размени која подржава MobileCoin. Само пренесите на свој рачун на тој размени.</string>
  <string name="payment_info_card_hide_this_card">Сакрити ову картицу?</string>
  <string name="payment_info_card_hide">Сакриј</string>
  <string name="payment_info_card_record_recovery_phrase">Сними фразу опоравка</string>
  <string name="payment_info_card_your_recovery_phrase_gives_you">Ваша фраза за опоравак вам даје други начин да вратите свој налог за исплату.</string>
  <string name="payment_info_card_record_your_phrase">Снимити Вашу фразу</string>
  <string name="payment_info_card_update_your_pin">Ажурирати PIN</string>
  <string name="payment_info_card_with_a_high_balance">Са високим салдом, можда ћете желети да ажурирате на алфанумерички ПИН да бисте додали више заштите на свој рачун.</string>
  <string name="payment_info_card_update_pin">Ажурирати PIN</string>
  <!--DeactivateWalletFragment-->
  <string name="DeactivateWalletFragment__deactivate_wallet">Деактивирати новчаник</string>
  <string name="DeactivateWalletFragment__your_balance">Ваш салдо</string>
  <string name="DeactivateWalletFragment__its_recommended_that_you">Препоручује се да преносите средства на другу адресу новчаника пре деактивирања плаћања. Ако одлучите да не преносите своја средства сада, они ће остати у вашем новчанику везаном за Molly ако поново активирате уплате.</string>
  <string name="DeactivateWalletFragment__transfer_remaining_balance">Пренос преосталог салда</string>
  <string name="DeactivateWalletFragment__deactivate_without_transferring">Деактивирање без преноса података</string>
  <string name="DeactivateWalletFragment__deactivate">Деактивирати</string>
  <string name="DeactivateWalletFragment__deactivate_without_transferring_question">Деактивирање без преноса података?</string>
  <string name="DeactivateWalletFragment__your_balance_will_remain">Ваш салдо ће остати у вашем новчанику везаном за Molly ако поново активирате уплате.</string>
  <string name="DeactivateWalletFragment__error_deactivating_wallet">Грешка деактивирајући новчаник.</string>
  <!--PaymentsRecoveryStartFragment-->
  <string name="PaymentsRecoveryStartFragment__recovery_phrase">Фраза опоравка</string>
  <string name="PaymentsRecoveryStartFragment__view_recovery_phrase">Прегледати фразу опоравка</string>
  <string name="PaymentsRecoveryStartFragment__enter_recovery_phrase">Унети фразу опоравка</string>
  <string name="PaymentsRecoveryStartFragment__your_balance_will_automatically_restore">Ваш салдо ће се аутоматски вратити када поново инсталирате Signal ако потврдите свој ПИН Signal-а. Такође можете да вратите салдо користећи фразу за опоравак, која је јединствена%1$d-речи фраза. Запишите је и чувајте га на сигурном месту.</string>
  <string name="PaymentsRecoveryStartFragment__your_recovery_phrase_is_a">Ваша фраза опоравка је %1$d-речи фраза јединствена за вас. Користите ову фразу да бисте вратили салто.</string>
  <string name="PaymentsRecoveryStartFragment__start">Започни</string>
  <string name="PaymentsRecoveryStartFragment__enter_manually">Унесите ручно</string>
  <string name="PaymentsRecoveryStartFragment__paste_from_clipboard">Прилепи из оставе</string>
  <!--PaymentsRecoveryPasteFragment-->
  <string name="PaymentsRecoveryPasteFragment__paste_recovery_phrase">Прилепи фразу опоравка</string>
  <string name="PaymentsRecoveryPasteFragment__recovery_phrase">Фраза опоравка</string>
  <string name="PaymentsRecoveryPasteFragment__next">Даље</string>
  <string name="PaymentsRecoveryPasteFragment__invalid_recovery_phrase">Неисправна фраза опоравка</string>
  <string name="PaymentsRecoveryPasteFragment__make_sure">Будите сигурни да сте унели %1$d речи и покушајте поново.</string>
  <!--PaymentsRecoveryPhraseFragment-->
  <string name="PaymentsRecoveryPhraseFragment__next">Даље</string>
  <string name="PaymentsRecoveryPhraseFragment__edit">Уреди</string>
  <string name="PaymentsRecoveryPhraseFragment__previous">Претходно</string>
  <string name="PaymentsRecoveryPhraseFragment__your_recovery_phrase">Ваша фраза опоравка</string>
  <string name="PaymentsRecoveryPhraseFragment__write_down_the_following_d_words">Запишите следеће %1$d речи у редоследу. Чувајте своју листу на сигурном месту.</string>
  <string name="PaymentsRecoveryPhraseFragment__make_sure_youve_entered">Проверите да сте правилно унели своју фразу.</string>
  <string name="PaymentsRecoveryPhraseFragment__do_not_screenshot_or_send_by_email">Не снимате или не шаљите е-поштом.</string>
  <string name="PaymentsRecoveryPhraseFragment__payments_account_restored">Ресторирани плаћања рачуна.</string>
  <string name="PaymentsRecoveryPhraseFragment__invalid_recovery_phrase">Неисправна фраза опоравка</string>
  <string name="PaymentsRecoveryPhraseFragment__make_sure_youve_entered_your_phrase_correctly_and_try_again">Проверите да сте правилно унели своју фразу и поновите.</string>
  <string name="PaymentsRecoveryPhraseFragment__copy_to_clipboard">Копирај у остави</string>
  <string name="PaymentsRecoveryPhraseFragment__if_you_choose_to_store">Ако одлучите да дигитално чувате фразу за опоравак, осигурајте да је сигурносно чува негде где имате поверења.</string>
  <string name="PaymentsRecoveryPhraseFragment__copy">Копирај</string>
  <!--PaymentsRecoveryPhraseConfirmFragment-->
  <string name="PaymentRecoveryPhraseConfirmFragment__confirm_recovery_phrase">Потврдите фразу опоравка</string>
  <string name="PaymentRecoveryPhraseConfirmFragment__enter_the_following_words">Унесите следеће речи из фразе опоравка.</string>
  <string name="PaymentRecoveryPhraseConfirmFragment__word_d">Реч %1$d</string>
  <string name="PaymentRecoveryPhraseConfirmFragment__see_phrase_again">Опет видети фразу</string>
  <string name="PaymentRecoveryPhraseConfirmFragment__done">Готово</string>
  <string name="PaymentRecoveryPhraseConfirmFragment__recovery_phrase_confirmed">Фраза опоравка је потврђена</string>
  <!--PaymentsRecoveryEntryFragment-->
  <string name="PaymentsRecoveryEntryFragment__enter_recovery_phrase">Унети фразу опоравка</string>
  <string name="PaymentsRecoveryEntryFragment__enter_word_d">Унесите реч %1$d</string>
  <string name="PaymentsRecoveryEntryFragment__word_d">Реч %1$d</string>
  <string name="PaymentsRecoveryEntryFragment__next">Даље</string>
  <string name="PaymentsRecoveryEntryFragment__invalid_word">Неисправна реч</string>
  <!--ClearClipboardAlarmReceiver-->
  <string name="ClearClipboardAlarmReceiver__clipboard_cleared">Остава је изпразњена.</string>
  <!--PaymentNotificationsView-->
  <string name="PaymentNotificationsView__view">Приказ</string>
  <!--UnreadPayments-->
  <string name="UnreadPayments__s_sent_you_s">%1$s послао вам %2$s</string>
  <string name="UnreadPayments__d_new_payment_notifications">%1$d нових обавештења о уплати</string>
  <!--CanNotSendPaymentDialog-->
  <string name="CanNotSendPaymentDialog__cant_send_payment">Не може да се пошаље уплата</string>
  <string name="CanNotSendPaymentDialog__to_send_a_payment_to_this_user">Да бисте послали уплате овом кориснику, потребно је да прихвати ваш захтев. Пошаљите чу поруку да бисте креирали захтев за поруке.</string>
  <string name="CanNotSendPaymentDialog__send_a_message">Пошаљи поруку</string>
  <!--GroupsInCommonMessageRequest-->
  <string name="GroupsInCommonMessageRequest__you_have_no_groups_in_common_with_this_person">Немате заједничких група са овом особом. Пажљиво прегледајте захтеве пре него што прихватите тако да бисте избегли нежељене поруке.</string>
  <string name="GroupsInCommonMessageRequest__none_of_your_contacts_or_people_you_chat_with_are_in_this_group">Ниједан од ваших контаката или људи са којима разговарате су у овој групи. Пажљиво прегледајте захтеве пре него што прихватите тако да бисте избегли нежељене поруке.</string>
  <string name="GroupsInCommonMessageRequest__about_message_requests">О захтеву за разговор</string>
  <string name="GroupsInCommonMessageRequest__okay">У реду</string>
  <string name="ChatColorSelectionFragment__heres_a_preview_of_the_chat_color">Ево прегледа боје ћаскања.</string>
  <string name="ChatColorSelectionFragment__the_color_is_visible_to_only_you">Само ви видите боју.</string>
  <!--GroupDescriptionDialog-->
  <string name="GroupDescriptionDialog__group_description">Опис групе</string>
  <!--QualitySelectorBottomSheetDialog-->
  <string name="QualitySelectorBottomSheetDialog__standard">Стандардно</string>
  <string name="QualitySelectorBottomSheetDialog__faster_less_data">Брже, мање података</string>
  <string name="QualitySelectorBottomSheetDialog__high">Висок</string>
  <string name="QualitySelectorBottomSheetDialog__slower_more_data">Спорије, више података</string>
  <string name="QualitySelectorBottomSheetDialog__photo_quality">Квалитет фотографије</string>
  <!--AppSettingsFragment-->
  <string name="AppSettingsFragment__invite_your_friends">Позовите ваше пријатеље</string>
  <string name="AppSettingsFragment__copied_subscriber_id_to_clipboard">ИД претплатника је копиран у оставу</string>
  <!--AccountSettingsFragment-->
  <string name="AccountSettingsFragment__account">Налог</string>
  <string name="AccountSettingsFragment__youll_be_asked_less_frequently">Временом ће бити тражено све ређе</string>
  <string name="AccountSettingsFragment__require_your_signal_pin">Захтева Signal PIN да поново региструјете свој телефонски број Signal-ом</string>
  <string name="AccountSettingsFragment__change_phone_number">Промена броја телефона</string>
  <!--ChangeNumberFragment-->
  <string name="ChangeNumberFragment__use_this_to_change_your_current_phone_number_to_a_new_phone_number">Користите ово да промените свој тренутни телефонски број на нови телефонски број. Не можете поништити ову промену.\n\nПре него што наставите, проверите да ли ваш нови број може да прима СМС или позиве.</string>
  <string name="ChangeNumberFragment__continue">Настави</string>
  <!--Message shown on dialog after your number has been changed successfully.-->
  <string name="ChangeNumber__your_phone_number_has_changed_to_s">Ваш број телефона је промењен на %1$s</string>
  <!--Confirmation button to dismiss number changed dialog-->
  <string name="ChangeNumber__okay">У реду</string>
  <!--ChangeNumberEnterPhoneNumberFragment-->
  <string name="ChangeNumberEnterPhoneNumberFragment__change_number">Променити број</string>
  <string name="ChangeNumberEnterPhoneNumberFragment__your_old_number">Ваш стари број</string>
  <string name="ChangeNumberEnterPhoneNumberFragment__old_phone_number">Стари број</string>
  <string name="ChangeNumberEnterPhoneNumberFragment__your_new_number">Ваш нови број</string>
  <string name="ChangeNumberEnterPhoneNumberFragment__new_phone_number">Нови број</string>
  <string name="ChangeNumberEnterPhoneNumberFragment__the_phone_number_you_entered_doesnt_match_your_accounts">Унет телефонски број се не подудара са вашим налогом.</string>
  <string name="ChangeNumberEnterPhoneNumberFragment__you_must_specify_your_old_number_country_code">Морате навести код државе свог старог броја</string>
  <string name="ChangeNumberEnterPhoneNumberFragment__you_must_specify_your_old_phone_number">Морате навести Ваш стари број</string>
  <string name="ChangeNumberEnterPhoneNumberFragment__you_must_specify_your_new_number_country_code">Морате навести код државе свог новог броја</string>
  <string name="ChangeNumberEnterPhoneNumberFragment__you_must_specify_your_new_phone_number">Морате навести Ваш нови број</string>
  <!--ChangeNumberVerifyFragment-->
  <string name="ChangeNumberVerifyFragment__change_number">Променити број</string>
  <string name="ChangeNumberVerifyFragment__verifying_s">Провера %1$s</string>
  <string name="ChangeNumberVerifyFragment__captcha_required">Потребна провера</string>
  <!--ChangeNumberConfirmFragment-->
  <string name="ChangeNumberConfirmFragment__change_number">Промени број</string>
  <string name="ChangeNumberConfirmFragment__you_are_about_to_change_your_phone_number_from_s_to_s">Ускоро ћете променити свој телефонски број од %1$s на %2$s.\n\nПре него што наставите, проверите да ли је доњи број тачан.</string>
  <string name="ChangeNumberConfirmFragment__edit_number">Измени број</string>
  <!--ChangeNumberRegistrationLockFragment-->
  <string name="ChangeNumberRegistrationLockFragment__signal_change_number_need_help_with_pin_for_android_v2_pin">Signal промена броја - Потребна вам је помоћ са PIN за Android (v2 PIN)</string>
  <!--ChangeNumberPinDiffersFragment-->
  <string name="ChangeNumberPinDiffersFragment__pins_do_not_match">ПИН нису исти</string>
  <string name="ChangeNumberPinDiffersFragment__the_pin_associated_with_your_new_number_is_different_from_the_pin_associated_with_your_old_one">ПИН повезан са вашим новим бројем разликује се од ПИН-а повезан са старим. Да ли бисте желели да задржите стари ПИН или да га ажурирате?</string>
  <string name="ChangeNumberPinDiffersFragment__keep_old_pin">Задржи стари ПИН</string>
  <string name="ChangeNumberPinDiffersFragment__update_pin">Ажурирати PIN</string>
  <string name="ChangeNumberPinDiffersFragment__keep_old_pin_question">Задржати стари ПИН?</string>
  <!--ChangeNumberLockActivity-->
  <!--Info message shown to user if something crashed the app during the change number attempt and we were unable to confirm the change so we force them into this screen to check before letting them use the app-->
  <string name="ChangeNumberLockActivity__it_looks_like_you_tried_to_change_your_number_but_we_were_unable_to_determine_if_it_was_successful_rechecking_now">Изгледа да сте покушали да промените свој број, али нисмо успели да утврдимо да ли је успео.\n\nПоново проверавам…</string>
  <!--Dialog title shown if we were able to confirm your change number status (meaning we now know what the server thinks our number is) after a crash during the regular flow-->
  <string name="ChangeNumberLockActivity__change_status_confirmed">Промена статуса промењена</string>
  <!--Dialog message shown if we were able to confirm your change number status (meaning we now know what the server thinks our number is) after a crash during the regular flow-->
  <string name="ChangeNumberLockActivity__your_number_has_been_confirmed_as_s">Ваш број је потврђен као %1$s. Ако то нијен Ваш нови број, поново покрените процес промена броја.</string>
  <!--Dialog title shown if we were not able to confirm your phone number with the server and thus cannot let leave the change flow yet after a crash during the regular flow-->
  <string name="ChangeNumberLockActivity__change_status_unconfirmed">Промена статуса непотврђена</string>
  <!--Dialog message shown when we can\'t verify the phone number on the server, only shown if there was a network error communicating with the server after a crash during the regular flow-->
  <string name="ChangeNumberLockActivity__we_could_not_determine_the_status_of_your_change_number_request">Нисмо могли да утврдимо статус вашег захтева за промену броја.\n\n(Грешка: %1$s)</string>
  <!--Dialog button to retry confirming the number on the server-->
  <string name="ChangeNumberLockActivity__retry">Покушај поново</string>
  <!--Dialog button shown to leave the app when in the unconfirmed change status after a crash in the regular flow-->
  <string name="ChangeNumberLockActivity__leave">Напусти</string>
  <string name="ChangeNumberLockActivity__submit_debug_log">Објави програмерски извештај</string>
  <!--ChatsSettingsFragment-->
  <string name="ChatsSettingsFragment__keyboard">Тастатура</string>
  <string name="ChatsSettingsFragment__enter_key_sends">Ентер тастер шаље</string>
  <!--SmsSettingsFragment-->
  <string name="SmsSettingsFragment__use_as_default_sms_app">Користи као подразумевану апл. за СМС</string>
  <!--NotificationsSettingsFragment-->
  <string name="NotificationsSettingsFragment__messages">Поруке</string>
  <string name="NotificationsSettingsFragment__calls">Позиви</string>
  <string name="NotificationsSettingsFragment__notify_when">Обавести када…</string>
  <string name="NotificationsSettingsFragment__contact_joins_signal">Контакт се придружио Signal-у</string>
  <!--Notification preference header-->
  <string name="NotificationsSettingsFragment__notification_profiles">Профили нотификације</string>
  <!--Notification preference option header-->
  <string name="NotificationsSettingsFragment__profiles">Профили</string>
  <!--Notification preference summary text-->
  <string name="NotificationsSettingsFragment__create_a_profile_to_receive_notifications_only_from_people_and_groups_you_choose">Креирајте профил да бисте примили обавештења само од људи и група које одаберете.</string>
  <!--NotificationProfilesFragment-->
  <!--Title for notification profiles screen that shows all existing profiles-->
  <string name="NotificationProfilesFragment__notification_profiles">Профили нотификације</string>
  <!--Button text to create a notification profile-->
  <string name="NotificationProfilesFragment__create_profile">Креирај профил</string>
  <!--PrivacySettingsFragment-->
  <string name="PrivacySettingsFragment__blocked">Блокиран/на</string>
  <string name="PrivacySettingsFragment__d_contacts">%1$d контаката</string>
  <string name="PrivacySettingsFragment__messaging">Поруке</string>
  <string name="PrivacySettingsFragment__disappearing_messages">Самонестајуће поруке</string>
  <string name="PrivacySettingsFragment__app_security">Безбедност апликације</string>
  <string name="PrivacySettingsFragment__block_screenshots_in_the_recents_list_and_inside_the_app">Блокирање снимка екрана у списку недавних апликација и унутар апликације</string>
  <string name="PrivacySettingsFragment__signal_message_and_calls">Поруке и позиви преко Signal-а, увек преузмеравај позиве, запечаћени пошиљалац</string>
  <string name="PrivacySettingsFragment__default_timer_for_new_changes">Подразумевани тајмер за нове преписке</string>
  <string name="PrivacySettingsFragment__set_a_default_disappearing_message_timer_for_all_new_chats_started_by_you">Подесите подразумевани тајмер нестајања поруке за све нове преписке које сте започели.</string>
  <!--Summary for stories preference to launch into story privacy settings-->
  <string name="PrivacySettingsFragment__manage_your_stories">Upravljajte pričama i kontrolišite ko može da ih vidi</string>
  <string name="PrivacySettingsFragment__payment_lock_require_lock">Za plaćanja zahtevajte zaključavanje ekrana ili otisak prsta na Android uređaju</string>
  <!--Alert dialog title when payment lock cannot be enabled-->
  <string name="PrivacySettingsFragment__cant_enable_title">Ne možemo da aktiviramo zaključavanje plaćanja</string>
  <!--Alert dialog description to setup screen lock or fingerprint in phone settings-->
  <string name="PrivacySettingsFragment__cant_enable_description">Da biste koristili zaključavanje plaćanja, morate prvo da aktivirate zaključavanje ekrana ili identifikaciju pomoću otiska prsta u podešavanjima telefona.</string>
  <!--Shown in a toast when we can\'t navigate to the user\'s system fingerprint settings-->
  <string name="PrivacySettingsFragment__failed_to_navigate_to_system_settings">Nismo uspeli da dođemo do sistemskih podešavanja</string>
  <!--Alert dialog button to go to phone settings-->
  <string name="PrivacySettingsFragment__go_to_settings">Idite na podešavanja</string>
  <!--Alert dialog button to cancel the dialog-->
  <string name="PrivacySettingsFragment__cancel">Поништи</string>
  <!--AdvancedPrivacySettingsFragment-->
  <string name="AdvancedPrivacySettingsFragment__show_status_icon">Прикажи статусну икону</string>
  <string name="AdvancedPrivacySettingsFragment__show_an_icon">Унутар „Детаљи поруке” ће бити приказан индикатор да је порука послата са запечаћеним пошиљаоцем.</string>
  <!--ExpireTimerSettingsFragment-->
  <string name="ExpireTimerSettingsFragment__when_enabled_new_messages_sent_and_received_in_new_chats_started_by_you_will_disappear_after_they_have_been_seen">Када је омогућено, послате и примљене поруке у нова ћаскања што сте ви започели ће нестати након што буду приказане.</string>
  <string name="ExpireTimerSettingsFragment__when_enabled_new_messages_sent_and_received_in_this_chat_will_disappear_after_they_have_been_seen">Када је омогућено, послате и примљене поруке у овој преписци ће нестати након што буду приказане.</string>
  <string name="ExpireTimerSettingsFragment__off">Искључено</string>
  <string name="ExpireTimerSettingsFragment__4_weeks">4 недеље</string>
  <string name="ExpireTimerSettingsFragment__1_week">1 недеља</string>
  <string name="ExpireTimerSettingsFragment__1_day">1 дан</string>
  <string name="ExpireTimerSettingsFragment__8_hours">8 сати</string>
  <string name="ExpireTimerSettingsFragment__1_hour">1 час</string>
  <string name="ExpireTimerSettingsFragment__5_minutes">5 минута</string>
  <string name="ExpireTimerSettingsFragment__30_seconds">30 секунди</string>
  <string name="ExpireTimerSettingsFragment__custom_time">Прилагодити време</string>
  <string name="ExpireTimerSettingsFragment__set">Поставити</string>
  <string name="ExpireTimerSettingsFragment__save">Сачувај</string>
  <string name="CustomExpireTimerSelectorView__seconds">секунд(и)</string>
  <string name="CustomExpireTimerSelectorView__minutes">минута</string>
  <string name="CustomExpireTimerSelectorView__hours">сати</string>
  <string name="CustomExpireTimerSelectorView__days">дан(а)</string>
  <string name="CustomExpireTimerSelectorView__weeks">недељ(а)</string>
  <!--HelpSettingsFragment-->
  <string name="HelpSettingsFragment__support_center">Центар за подршку</string>
  <string name="HelpSettingsFragment__contact_us">Контактирај нас</string>
  <string name="HelpSettingsFragment__version">Верзија</string>
  <string name="HelpSettingsFragment__debug_log">Извештај о грешкама</string>
  <string name="HelpSettingsFragment__terms_amp_privacy_policy">Услови и политика приватности</string>
  <string name="HelpFragment__copyright_signal_messenger">Ауторска права Molly Messenger</string>
  <string name="HelpFragment__licenced_under_the_gplv3">Лиценцирано под GPLv3</string>
  <!--DataAndStorageSettingsFragment-->
  <string name="DataAndStorageSettingsFragment__media_quality">Квалитет медија</string>
  <string name="DataAndStorageSettingsFragment__sent_media_quality">Квалитет сланог медија</string>
  <string name="DataAndStorageSettingsFragment__sending_high_quality_media_will_use_more_data">Слање висококвалитетних медија користиће више података.</string>
  <string name="DataAndStorageSettingsFragment__high">Висок</string>
  <string name="DataAndStorageSettingsFragment__standard">Стандардно</string>
  <string name="DataAndStorageSettingsFragment__calls">Позиви</string>
  <!--ChatColorSelectionFragment-->
  <string name="ChatColorSelectionFragment__auto">Ауто</string>
  <string name="ChatColorSelectionFragment__use_custom_colors">Користити посебне боје</string>
  <string name="ChatColorSelectionFragment__chat_color">Боја ћаскања</string>
  <string name="ChatColorSelectionFragment__edit">Уреди</string>
  <string name="ChatColorSelectionFragment__duplicate">Дупликат</string>
  <string name="ChatColorSelectionFragment__delete">Избриши</string>
  <string name="ChatColorSelectionFragment__delete_color">Обрисати боју</string>
  <plurals name="ChatColorSelectionFragment__this_custom_color_is_used">
    <item quantity="one">Ова прилагођена боја користи се у %1$d ћаскање. Да ли желите да је избришете из ћаскања?</item>
    <item quantity="few">Ова прилагођена боја користи се у %1$d ћаскања. Да ли желите да је избришете из свих ћаскања?</item>
    <item quantity="other">Ова прилагођена боја користи се у %1$d ћаскања. Да ли желите да је избришете из свих ћаскања?</item>
  </plurals>
  <string name="ChatColorSelectionFragment__delete_chat_color">Обрисати боје ћаскања?</string>
  <!--CustomChatColorCreatorFragment-->
  <string name="CustomChatColorCreatorFragment__solid">Солидно</string>
  <string name="CustomChatColorCreatorFragment__gradient">Градијент</string>
  <string name="CustomChatColorCreatorFragment__hue">Нијанса</string>
  <string name="CustomChatColorCreatorFragment__saturation">Засићење боје</string>
  <!--CustomChatColorCreatorFragmentPage-->
  <string name="CustomChatColorCreatorFragmentPage__save">Сачувај</string>
  <string name="CustomChatColorCreatorFragmentPage__edit_color">Променити боју</string>
  <plurals name="CustomChatColorCreatorFragmentPage__this_color_is_used">
    <item quantity="one">Ова боја користи се у %1$d ћаскање. Да ли желите да сачувате промене за ово ћаскање?</item>
    <item quantity="few">Ова боја користи се у %1$d ћаскања. Да ли желите да сачувате промене за свих ћаскања?</item>
    <item quantity="other">Ова боја користи се у %1$d ћаскања. Да ли желите да сачувате промене за свих ћаскања?</item>
  </plurals>
  <!--ChatColorGradientTool-->
  <string name="ChatColorGradientTool_top_edge_selector">Селектор горње ивице</string>
  <string name="ChatColorGradientTool_bottom_edge_selector">Селектор доње ивице</string>
  <!--Title text for prompt to donate. Shown in a popup at the bottom of the chat list.-->
  <string name="Donate2022Q2Megaphone_donate_to_signal">Донирајте услузи Signal</string>
  <!--Body text for prompt to donate. Shown in a popup at the bottom of the chat list.-->
  <string name="Donate2022Q2Megaphone_signal_is_powered_by_people_like_you">Signal покрећу људи као Ви. Донирајте сваког месеца и добићете значку.</string>
  <!--Button label that brings a user to the donate screen. Shown in a popup at the bottom of the chat list.-->
  <string name="Donate2022Q2Megaphone_donate">Донирајте</string>
  <!--Button label that dismissed a prompt to donate. Shown in a popup at the bottom of the chat list.-->
  <string name="Donate2022Q2Megaphone_not_now">Не сада</string>
  <!--EditReactionsFragment-->
  <string name="EditReactionsFragment__customize_reactions">Прилагодите реакције</string>
  <string name="EditReactionsFragment__tap_to_replace_an_emoji">Пипните за промену емоџиа</string>
  <string name="EditReactionsFragment__reset">Ресетуј</string>
  <string name="EditReactionsFragment_save">Сачувај</string>
  <string name="ChatColorSelectionFragment__auto_matches_the_color_to_the_wallpaper">Се подудара према бојом позадине</string>
  <string name="CustomChatColorCreatorFragment__drag_to_change_the_direction_of_the_gradient">Превуците да бисте променили смер градијента</string>
  <!--AddAProfilePhotoMegaphone-->
  <string name="AddAProfilePhotoMegaphone__add_a_profile_photo">Додајте фотографију за профил</string>
  <string name="AddAProfilePhotoMegaphone__choose_a_look_and_color">Изаберите изглед и боју или прилагодите своје иницијале.</string>
  <string name="AddAProfilePhotoMegaphone__not_now">Не сада</string>
  <string name="AddAProfilePhotoMegaphone__add_photo">Додајте слику</string>
  <!--BecomeASustainerMegaphone-->
  <string name="BecomeASustainerMegaphone__become_a_sustainer">Постати одрживач</string>
  <!--Displayed in the Become a Sustainer megaphone-->
  <string name="BecomeASustainerMegaphone__signal_is_powered_by">Signal покрећу особе попут Вас. Доприносите и добијте значку.</string>
  <string name="BecomeASustainerMegaphone__not_now">Не сада</string>
  <string name="BecomeASustainerMegaphone__donate">Донирајте</string>
  <!--KeyboardPagerFragment-->
  <string name="KeyboardPagerFragment_emoji">Емоџи</string>
  <string name="KeyboardPagerFragment_open_emoji_search">Отворите претрагу емоџија</string>
  <string name="KeyboardPagerFragment_open_sticker_search">Отворите претрагу налепница</string>
  <string name="KeyboardPagerFragment_open_gif_search">Отворите претрагу Гифа</string>
  <string name="KeyboardPagerFragment_stickers">Налепнице</string>
  <string name="KeyboardPagerFragment_backspace">Backspace</string>
  <string name="KeyboardPagerFragment_gifs">Гифови</string>
  <string name="KeyboardPagerFragment_search_emoji">Претражити емоџи</string>
  <string name="KeyboardPagerfragment_back_to_emoji">Назад на емоџи</string>
  <string name="KeyboardPagerfragment_clear_search_entry">Испразни претрагу</string>
  <string name="KeyboardPagerFragment_search_giphy">Тражити GIPHY</string>
  <!--StickerSearchDialogFragment-->
  <string name="StickerSearchDialogFragment_search_stickers">Тражити налепнице</string>
  <string name="StickerSearchDialogFragment_no_results_found">Нема резултата</string>
  <string name="EmojiSearchFragment__no_results_found">Нема резултата</string>
  <string name="NotificationsSettingsFragment__unknown_ringtone">Непозната мелодија звона</string>
  <!--ConversationSettingsFragment-->
  <!--Error toasted when no activity can handle the add contact intent-->
  <string name="ConversationSettingsFragment__contacts_app_not_found">Aplikacija za kontakte nije pronađena</string>
  <string name="ConversationSettingsFragment__send_message">Пошаљите поруку</string>
  <string name="ConversationSettingsFragment__start_video_call">Започните видео позив</string>
  <string name="ConversationSettingsFragment__start_audio_call">Започните гласовни позив</string>
  <string name="ConversationSettingsFragment__message">Порука</string>
  <string name="ConversationSettingsFragment__video">Видео запис</string>
  <string name="ConversationSettingsFragment__audio">Звучни запис</string>
  <string name="ConversationSettingsFragment__call">Позови</string>
  <string name="ConversationSettingsFragment__mute">Утишај</string>
  <string name="ConversationSettingsFragment__muted">Утишано</string>
  <string name="ConversationSettingsFragment__search">Претрага</string>
  <string name="ConversationSettingsFragment__disappearing_messages">Самонестајуће поруке</string>
  <string name="ConversationSettingsFragment__sounds_and_notifications">Звук и обавештења</string>
  <string name="ConversationSettingsFragment__contact_details">Детаљи контакта</string>
  <string name="ConversationSettingsFragment__view_safety_number">Прикажи сигурносни број</string>
  <string name="ConversationSettingsFragment__block">Блокирај</string>
  <string name="ConversationSettingsFragment__block_group">Блокирај групу</string>
  <string name="ConversationSettingsFragment__unblock">Одблокирај</string>
  <string name="ConversationSettingsFragment__unblock_group">Одблокирај групу</string>
  <string name="ConversationSettingsFragment__add_to_a_group">Додај у групу</string>
  <string name="ConversationSettingsFragment__see_all">Погледај све</string>
  <string name="ConversationSettingsFragment__add_members">Додај чланове</string>
  <string name="ConversationSettingsFragment__permissions">Дозволе</string>
  <string name="ConversationSettingsFragment__requests_and_invites">Захтеви и позивнице</string>
  <string name="ConversationSettingsFragment__group_link">Link za grupu</string>
  <string name="ConversationSettingsFragment__add_as_a_contact">Додај у контакте</string>
  <string name="ConversationSettingsFragment__unmute">Укључи обавештења</string>
  <string name="ConversationSettingsFragment__conversation_muted_until_s">Преписка је утишана до %1$s</string>
  <string name="ConversationSettingsFragment__conversation_muted_forever">Преписка је заувек утишана</string>
  <string name="ConversationSettingsFragment__copied_phone_number_to_clipboard">Број телефона је копиран у оставу.</string>
  <string name="ConversationSettingsFragment__phone_number">Број телефона</string>
  <string name="ConversationSettingsFragment__get_badges">Добијте значке за свој профил подржавајући Signal. Пипните значку да би сазнали више.</string>
  <!--PermissionsSettingsFragment-->
  <string name="PermissionsSettingsFragment__add_members">Додај чланове</string>
  <string name="PermissionsSettingsFragment__edit_group_info">Уреди информације о групи</string>
  <string name="PermissionsSettingsFragment__send_messages">Слање поруке</string>
  <string name="PermissionsSettingsFragment__all_members">Сви чланови</string>
  <string name="PermissionsSettingsFragment__only_admins">Само администратори</string>
  <string name="PermissionsSettingsFragment__who_can_add_new_members">Ко може додати нове чланове?</string>
  <string name="PermissionsSettingsFragment__who_can_edit_this_groups_info">Ко може мењати информације о групи?</string>
  <string name="PermissionsSettingsFragment__who_can_send_messages">Ко може да шаље поруке?</string>
  <!--SoundsAndNotificationsSettingsFragment-->
  <string name="SoundsAndNotificationsSettingsFragment__mute_notifications">Утишај обавештења</string>
  <string name="SoundsAndNotificationsSettingsFragment__not_muted">Није утишано</string>
  <string name="SoundsAndNotificationsSettingsFragment__muted_until_s">Утишано до %1$s</string>
  <string name="SoundsAndNotificationsSettingsFragment__mentions">Помињања</string>
  <string name="SoundsAndNotificationsSettingsFragment__always_notify">Увек обавести</string>
  <string name="SoundsAndNotificationsSettingsFragment__do_not_notify">Немој обавештавати</string>
  <string name="SoundsAndNotificationsSettingsFragment__custom_notifications">Прилагођена обавештења</string>
  <!--StickerKeyboard-->
  <string name="StickerKeyboard__recently_used">Недавно коришћено</string>
  <!--PlaybackSpeedToggleTextView-->
  <string name="PlaybackSpeedToggleTextView__p5x">.5x</string>
  <string name="PlaybackSpeedToggleTextView__1x">1x</string>
  <string name="PlaybackSpeedToggleTextView__1p5x">1.5x</string>
  <string name="PlaybackSpeedToggleTextView__2x">2x</string>
  <!--PaymentRecipientSelectionFragment-->
  <string name="PaymentRecipientSelectionFragment__new_payment">Нова уплата</string>
  <!--NewConversationActivity-->
  <string name="NewConversationActivity__new_message">Нова порука</string>
  <!--ContactFilterView-->
  <string name="ContactFilterView__search_name_or_number">Претрага имена или броја</string>
  <!--VoiceNotePlayerView-->
  <string name="VoiceNotePlayerView__dot_s">· %1$s</string>
  <string name="VoiceNotePlayerView__stop_voice_message">Заустави гласовну поруку</string>
  <string name="VoiceNotePlayerView__change_voice_message_speed">Промени брзину гласовне поруке</string>
  <string name="VoiceNotePlayerView__pause_voice_message">Паузирај гласовну поруку</string>
  <string name="VoiceNotePlayerView__play_voice_message">Пусти гласовну поруку</string>
  <string name="VoiceNotePlayerView__navigate_to_voice_message">Ићи до гласовне поруке</string>
  <!--AvatarPickerFragment-->
  <string name="AvatarPickerFragment__avatar_preview">Преглед аватара</string>
  <string name="AvatarPickerFragment__camera">Камера</string>
  <string name="AvatarPickerFragment__take_a_picture">Усликајте се</string>
  <string name="AvatarPickerFragment__choose_a_photo">Одаберите слику</string>
  <string name="AvatarPickerFragment__photo">Фотографија</string>
  <string name="AvatarPickerFragment__text">Текст</string>
  <string name="AvatarPickerFragment__save">Сачувај</string>
  <string name="AvatarPickerFragment__select_an_avatar">Одаберите аватар</string>
  <string name="AvatarPickerFragment__clear_avatar">Уклонити слику</string>
  <string name="AvatarPickerFragment__edit">Уреди</string>
  <string name="AvatarPickerRepository__failed_to_save_avatar">Неуспех сачувавања аватара</string>
  <!--TextAvatarCreationFragment-->
  <string name="TextAvatarCreationFragment__preview">Преглед</string>
  <string name="TextAvatarCreationFragment__done">Готово</string>
  <string name="TextAvatarCreationFragment__text">Текст</string>
  <string name="TextAvatarCreationFragment__color">Боја</string>
  <!--VectorAvatarCreationFragment-->
  <string name="VectorAvatarCreationFragment__select_a_color">Одаберите боју</string>
  <!--ContactSelectionListItem-->
  <string name="ContactSelectionListItem__sms">СМС</string>
  <string name="ContactSelectionListItem__dot_s">· %1$s</string>
  <!--Displayed in the toolbar when externally sharing text to multiple recipients-->
  <string name="ShareInterstitialActivity__share">Поделите</string>
  <!--DSLSettingsToolbar-->
  <string name="DSLSettingsToolbar__navigate_up">Ићи на горе</string>
  <string name="MultiselectForwardFragment__forward_to">Напред на</string>
  <!--Displayed when sharing content via the fragment-->
  <string name="MultiselectForwardFragment__share_with">Подели са</string>
  <string name="MultiselectForwardFragment__add_a_message">Додати поруку</string>
  <string name="MultiselectForwardFragment__faster_forwards">Убрзавање прослеђивање</string>
  <!--Displayed when user selects a video that will be clipped before sharing to a story-->
  <string name="MultiselectForwardFragment__videos_will_be_trimmed">Video snimci će biti skraćeni na klipove od 30 sekundi i poslati kao više priča.</string>
  <!--Displayed when user selects a video that cannot be sent as a story-->
  <string name="MultiselectForwardFragment__videos_sent_to_stories_cant">Video snimci koji se šalju u pričama ne mogu biti duži od 30 sekundi.</string>
  <string name="MultiselectForwardFragment__forwarded_messages_are_now">Прослеђивање поруке је сада урађено сместа.</string>
  <plurals name="MultiselectForwardFragment_send_d_messages">
    <item quantity="one">Слање %1$d поруке</item>
    <item quantity="few">Слање %1$d поруке/а</item>
    <item quantity="other">Слање %1$d поруке/а</item>
  </plurals>
  <plurals name="MultiselectForwardFragment_messages_sent">
    <item quantity="one">Порука је послата</item>
    <item quantity="few">Поруке су послате</item>
    <item quantity="other">Поруке су послате</item>
  </plurals>
  <plurals name="MultiselectForwardFragment_messages_failed_to_send">
    <item quantity="one">Порука није послата</item>
    <item quantity="few">Поруке нису послате</item>
    <item quantity="other">Поруке нису послате</item>
  </plurals>
  <plurals name="MultiselectForwardFragment__couldnt_forward_messages">
    <item quantity="one">Није могуће да се проследи порука јер више није доступна.</item>
    <item quantity="few">Није могуће да се проследе поруке јер више нису доступне.</item>
    <item quantity="other">Није могуће да се проследе поруке јер више нису доступне.</item>
  </plurals>
  <!--Error message shown when attempting to select a group to forward/share but it\'s announcement only and you are not an admin-->
  <string name="MultiselectForwardFragment__only_admins_can_send_messages_to_this_group">Samo administratori mogu slati poruke u ovoj grupi.</string>
  <string name="MultiselectForwardFragment__limit_reached">Достигнут лимит</string>
  <!--Media V2-->
  <string name="MediaReviewFragment__add_a_message">Додати поруку</string>
  <string name="MediaReviewFragment__add_a_reply">Додај одговор</string>
  <string name="MediaReviewFragment__send_to">Пошаљи у</string>
  <string name="MediaReviewFragment__view_once_message">Порука виђена једном</string>
  <string name="MediaReviewFragment__one_or_more_items_were_too_large">Jedna ili više stavki su prevelike</string>
  <string name="MediaReviewFragment__one_or_more_items_were_invalid">Jedna ili više stavki su nevažeće</string>
  <string name="MediaReviewFragment__too_many_items_selected">Previše stavki je izabrano</string>
  <string name="ImageEditorHud__cancel">Поништи</string>
  <string name="ImageEditorHud__draw">Нацртај</string>
  <string name="ImageEditorHud__write_text">Пиши текст</string>
  <string name="ImageEditorHud__add_a_sticker">Додај налепницу</string>
  <string name="ImageEditorHud__blur">Замутити</string>
  <string name="ImageEditorHud__done_editing">Крај промене</string>
  <string name="ImageEditorHud__clear_all">Очисти све</string>
  <string name="ImageEditorHud__undo">Опозови</string>
  <string name="ImageEditorHud__toggle_between_marker_and_highlighter">Пребаци маркер/најамнички</string>
  <string name="ImageEditorHud__delete">Избриши</string>
  <string name="ImageEditorHud__toggle_between_text_styles">Пребацити стил текста</string>
  <string name="MediaCountIndicatorButton__send">Пошаљи</string>
  <string name="MediaReviewSelectedItem__tap_to_remove">Пипнути за уклон</string>
  <string name="MediaReviewSelectedItem__tap_to_select">Додирни за избор</string>
  <string name="MediaReviewImagePageFragment__discard">Одбаци</string>
  <string name="MediaReviewImagePageFragment__discard_changes">Одбацити промене?</string>
  <string name="MediaReviewImagePageFragment__youll_lose_any_changes">Изгубићете све промене које сте направили на овој фотографији.</string>
  <string name="CameraFragment__failed_to_open_camera">Неуспешно отварање камере</string>
  <string name="BadgesOverviewFragment__my_badges">Моје значке</string>
  <string name="BadgesOverviewFragment__featured_badge">Способности значке</string>
  <string name="BadgesOverviewFragment__display_badges_on_profile">Показати значке на прифилу</string>
  <string name="BadgesOverviewFragment__failed_to_update_profile">Ажурирање профила није успело</string>
  <string name="BadgeSelectionFragment__select_badges">Одабрати значке</string>
  <string name="SelectFeaturedBadgeFragment__preview">Преглед</string>
  <string name="SelectFeaturedBadgeFragment__select_a_badge">Одабрати значку</string>
  <string name="SelectFeaturedBadgeFragment__you_must_select_a_badge">Морате одабрати значку</string>
  <string name="SelectFeaturedBadgeFragment__failed_to_update_profile">Ажурирање профила није успело</string>
  <string name="ViewBadgeBottomSheetDialogFragment__become_a_sustainer">Постати одрживач</string>
  <string name="ImageView__badge">Значка</string>
  <string name="SubscribeFragment__signal_is_powered_by_people_like_you">Signal покрећу особе попут Вас.</string>
  <string name="SubscribeFragment__support_technology_that_is_built_for_you">Подржите технологију која је изграђена за вас -не за ваше податке- придруживањем заједници људи који је издржавају.</string>
  <string name="SubscribeFragment__support_technology_that_is_built_for_you_not">Подржите технологију која је изграђена за вас, не за ваше податке, придруживањем заједници људи који је издржавају.</string>
  <string name="SubscribeFragment__make_a_recurring_monthly_donation">Дајте периодичне месечне донације за Signal да подржите технологију направљену за вас, а не за ваше податке.</string>
  <string name="SubscribeFragment__currency">Валута</string>
  <string name="SubscribeFragment__more_payment_options">Више опција плаћања</string>
  <string name="SubscribeFragment__cancel_subscription">Отказати претплату</string>
  <string name="SubscribeFragment__confirm_cancellation">Потврдити отказивање?</string>
  <string name="SubscribeFragment__you_wont_be_charged_again">Неће вам се поново наплаћивати. Ваша значка ће бити уклоњена са вашег профила на крају вашег обрачунског периода.</string>
  <string name="SubscribeFragment__not_now">Не сада</string>
  <string name="SubscribeFragment__confirm">Потврди</string>
  <string name="SubscribeFragment__update_subscription">Надоградити претплату</string>
  <string name="SubscribeFragment__your_subscription_has_been_cancelled">Ваша претплата је поништена.</string>
  <string name="SubscribeFragment__update_subscription_question">Надоградити претплату?</string>
  <string name="SubscribeFragment__update">Сачувај</string>
  <string name="SubscribeFragment__you_will_be_charged_the_full_amount_s_of">Биће вам данас наплаћен пуни износ (%1$s) нове цене претплате. Ваша претплата ће се обнављати месечно.</string>
  <string name="Subscription__s_per_month">%s/месечно</string>
  <string name="Subscription__s_per_month_dot_renews_s">%1$s/месечно · Обнова %2$s</string>
  <string name="Subscription__s_per_month_dot_expires_s">%1$s/месец · Крај %2$s</string>
  <!--First small text blurb on learn more sheet-->
  <string name="SubscribeLearnMoreBottomSheetDialogFragment__signal_is_a_nonprofit_with_no">Signal је непрофитна без оглашивача или инвеститора, што је одржило само људи који га користе и цене. Направите понављајући месечни допринос и примите значку профила да бисте поделили своју подршку.</string>
  <string name="SubscribeLearnMoreBottomSheetDialogFragment__why_donate">Зашто донирати?</string>
  <string name="SubscribeLearnMoreBottomSheetDialogFragment__signal_is_committed_to_developing">Signal се залаже за развој технологије приватности отвореног кода која штити слободно изражавање и омогућава сигурну глобалну комуникацију.</string>
  <string name="SubscribeLearnMoreBottomSheetDialogFragment__your_donation">Vaša donacija doprinosi ostvarivanju ovog cilja i koristi se za razvoj i rad aplikacije koju milioni koriste za privatnu komunikaciju. Bez oglasa. Bez praćenja. Bez zezanja.</string>
  <string name="SubscribeThanksForYourSupportBottomSheetDialogFragment__thanks_for_your_support">Хвала вам на подршци!</string>
  <string name="SubscribeThanksForYourSupportBottomSheetDialogFragment__thanks_for_the_boost">Хвала вам на Boost!</string>
  <string name="SubscribeThanksForYourSupportBottomSheetDialogFragment__youve_earned_s_badge_display">Добили сте %s беџ! Прикажите ову значку на свом профилу да бисте подигли свест о донирању Signal.</string>
  <string name="SubscribeThanksForYourSupportBottomSheetDialogFragment__youve_earned_a_boost_badge_display">Добили сте Boost беџ! Прикажите ову значку на свом профилу да бисте подигли свест о донирању Signal.</string>
  <string name="SubscribeThanksForYourSupportBottomSheetDialogFragment__you_can_also">Можете исто</string>
  <string name="SubscribeThanksForYourSupportBottomSheetDialogFragment__become_a_montly_sustainer">постати одрживач Signal-а</string>
  <string name="SubscribeThanksForYourSupportBottomSheetDialogFragment__display_on_profile">Показати на профил</string>
  <string name="SubscribeThanksForYourSupportBottomSheetDialogFragment__make_featured_badge">Направити истакнуту значку</string>
  <string name="SubscribeThanksForYourSupportBottomSheetDialogFragment__done">Готово</string>
  <string name="ThanksForYourSupportBottomSheetFragment__when_you_have_more">Када имате више од једне значке, можете да изаберете једну да садржите да другу да се види на ваш профил.</string>
  <string name="BecomeASustainerFragment__get_badges">Добијте значке за свој профил подржавајући Signal.</string>
  <string name="BecomeASustainerFragment__signal_is_a_non_profit">Signal је непрофитна без оглашивача или инвеститора, подржано само са људима попут вас.</string>
  <!--Button label for creating a monthly donation-->
  <string name="ManageDonationsFragment__make_a_monthly_donation">Урадите месечни допринос</string>
  <!--Heading for more area of manage subscriptions page-->
  <string name="ManageDonationsFragment__more">Више</string>
  <!--Heading for receipts area of manage subscriptions page-->
  <string name="ManageDonationsFragment__receipts">Признанице</string>
  <!--Heading for my subscription area of manage subscriptions page-->
  <string name="ManageDonationsFragment__my_subscription">Моја претплата</string>
  <string name="ManageDonationsFragment__manage_subscription">Управљање претплатом</string>
  <!--Label for Donation Receipts button-->
  <string name="ManageDonationsFragment__donation_receipts">Признанице донације</string>
  <string name="ManageDonationsFragment__badges">Значке</string>
  <string name="ManageDonationsFragment__subscription_faq">FAQ претплате</string>
  <string name="ManageDonationsFragment__error_getting_subscription">Грешка приликом добијања претплате.</string>
  <!--Preference heading for other ways to donate-->
  <string name="ManageDonationsFragment__other_ways_to_give">Остали начини за донирање</string>
  <!--Preference label to launch badge gifting-->
  <string name="ManageDonationsFragment__gift_a_badge">Поклоните занчку</string>
  <string name="BoostFragment__give_signal_a_boost">Додај Signal-у подстицај</string>
  <!--Description text in boost sheet-->
  <string name="BoostFragment__make_a_one_time">радите један допринос и зарадите Boost значку за %1$d дана.</string>
  <string name="Boost__enter_custom_amount">Унети износ</string>
  <string name="Boost__one_time_contribution">Једнократни допринос</string>
  <string name="MySupportPreference__add_a_signal_boost">Додати Signal Boost</string>
  <string name="MySupportPreference__s_per_month">%1$s/месечно</string>
  <string name="MySupportPreference__renews_s">Обнова %1$s</string>
  <string name="MySupportPreference__processing_transaction">Обрађујем транзакцију…</string>
  <!--Displayed on "My Support" screen when user badge failed to be added to their account-->
  <string name="MySupportPreference__couldnt_add_badge_s">Не могу да додам значку. %1$s</string>
  <string name="MySupportPreference__please_contact_support">Молимо контактирајте подршку.</string>
  <!--Title of expiry sheet when boost badge falls off profile unexpectedly.-->
  <string name="ExpiredBadgeBottomSheetDialogFragment__boost_badge_expired">Значка је истекла</string>
  <!--Displayed in the bottom sheet if a monthly donation badge unexpectedly falls off the user\'s profile-->
  <string name="ExpiredBadgeBottomSheetDialogFragment__monthly_donation_cancelled">Отказана месечна донација</string>
  <!--Displayed in the bottom sheet when a boost badge expires-->
  <string name="ExpiredBadgeBottomSheetDialogFragment__your_boost_badge_has_expired_and">Ваша Boost значка је истекла, и не може више де се види на вашем профилу.</string>
  <string name="ExpiredBadgeBottomSheetDialogFragment__you_can_reactivate">Можете поново активирати своју Boost значку још 30 дана са једнократним доприносом.</string>
  <!--Displayed when we do not think the user is a subscriber when their boost expires-->
  <string name="ExpiredBadgeBottomSheetDialogFragment__you_can_keep">I dalje možete da koristite Signal, ali da biste podržali tehnologiju koja je napravljena za vas, razmotrite opciju da postanete podržavalac tako što ćete davati mesečnu donaciju.</string>
  <string name="ExpiredBadgeBottomSheetDialogFragment__become_a_sustainer">Постати одрживач</string>
  <string name="ExpiredBadgeBottomSheetDialogFragment__add_a_boost">Додајте Буст</string>
  <string name="ExpiredBadgeBottomSheetDialogFragment__not_now">Не сада</string>
  <!--Copy displayed when badge expires after user inactivity-->
  <string name="ExpiredBadgeBottomSheetDialogFragment__your_recurring_monthly_donation_was_automatically">Vaša periodična mesečna donacija je automatski otkazana jer ste predugo bili neaktivni. Značka „%1$s“ više nije vidljiva na vašem profilu.</string>
  <!--Copy displayed when badge expires after payment failure-->
  <string name="ExpiredBadgeBottomSheetDialogFragment__your_recurring_monthly_donation_was_canceled">Vaša periodična mesečna donacija je otkazana jer nismo mogli da obradimo vašu uplatu. Značka više nije vidljiva na vašem profilu.</string>
  <!--Copy displayed when badge expires after a payment failure and we have a displayable charge failure reason-->
  <string name="ExpiredBadgeBottomSheetDialogFragment__your_recurring_monthly_donation_was_canceled_s">Vaša periodična mesečna donacija je otkazana. %1$s Značka „%2$s“ više nije vidljiva na vašem profilu.</string>
  <string name="ExpiredBadgeBottomSheetDialogFragment__you_can">Још увек можете да кориситите Signal али да подржите апликацију и поново активирате своју значку, обновите сада.</string>
  <string name="ExpiredBadgeBottomSheetDialogFragment__renew_subscription">Обновити претплату</string>
  <!--Button label to send user to Google Pay website-->
  <string name="ExpiredBadgeBottomSheetDialogFragment__go_to_google_pay">Ићи на Google Pay</string>
  <string name="CantProcessSubscriptionPaymentBottomSheetDialogFragment__cant_process_subscription_payment">Није могуће обрадити плаћање претплате</string>
  <string name="CantProcessSubscriptionPaymentBottomSheetDialogFragment__were_having_trouble">Имамо проблема са прикупљањем ваше уплате. Уверите се да је ваш начин плаћања ажуран. Ако није, ажурирајте га у Google Pay-у. Signal ће поново покушати да обради уплату за неколико дана.</string>
  <string name="CantProcessSubscriptionPaymentBottomSheetDialogFragment__dont_show_this_again">Не показуј ово поново</string>
  <string name="Subscription__please_contact_support_for_more_information">Молимо контактирајте подршку за више информација.</string>
  <string name="Subscription__contact_support">Контактирајте подршку</string>
  <string name="Subscription__earn_a_s_badge">Добијте %1$s значку</string>
  <string name="SubscribeFragment__processing_payment">Обрађујем уплату…</string>
  <!--Displayed in notification when user payment fails to process on Stripe-->
  <string name="DonationsErrors__error_processing_payment">Грешка при обради претплате</string>
  <!--Displayed on "My Support" screen when user subscription payment method failed.-->
  <string name="DonationsErrors__error_processing_payment_s">Грешка у обради плаћања. %1$s</string>
  <string name="DonationsErrors__your_badge_could_not_be_added">Ваша значка није могла да се дода на ваш рачун, али можда су паре узете. Молимо контактирајте подршку.</string>
  <string name="DonationsErrors__your_payment">Ваша уплата се не може обрадити и нисте наплаћени. Молим вас, покушајте поново.</string>
  <string name="DonationsErrors__still_processing">У обраду</string>
  <string name="DonationsErrors__couldnt_add_badge">Не могу да додам значку</string>
  <!--Displayed when badge credential couldn\'t be verified-->
  <string name="DonationsErrors__failed_to_validate_badge">Неуспешна провера значке</string>
  <!--Displayed when badge credential couldn\'t be verified-->
  <string name="DonationsErrors__could_not_validate">Није могуће потврдити одговор сервера. Молимо контактирајте подршку.</string>
  <!--Displayed as title when some generic error happens during gift badge sending-->
  <string name="DonationsErrors__failed_to_send_gift_badge">Слање поклон значке није успело</string>
  <!--Displayed as message when some generic error happens during gift badge sending-->
  <string name="DonationsErrors__could_not_send_gift_badge">Слање поклон значке није успело. Контактирајте подршку.</string>
  <string name="DonationsErrors__your_badge_could_not">Ваша значка није могла да се дода на ваш рачун, али можда су паре узете. Молимо контактирајте подршку.</string>
  <string name="DonationsErrors__your_payment_is_still">Ваша уплата се и даље обрађује. Ово може потрајати неколико минута у зависности од ваше везе.</string>
  <string name="DonationsErrors__google_pay_unavailable">Google Pay недоступан</string>
  <string name="DonationsErrors__you_have_to_set_up_google_pay_to_donate_in_app">Морате да подесите Google Pay да би донилари преко апликације.</string>
  <string name="DonationsErrors__failed_to_cancel_subscription">Није успело отказивање претплате</string>
  <string name="DonationsErrors__subscription_cancellation_requires_an_internet_connection">Потребна је интернет веза да би отказали претплату</string>
  <string name="ViewBadgeBottomSheetDialogFragment__your_device_doesn_t_support_google_pay_so_you_can_t_subscribe_to_earn_a_badge_you_can_still_support_signal_by_making_a_donation_on_our_website">Ваш уређај не подржава Google Pay, дакле, не можете се претплатити да бисте зарадили значку. Ипак можете да подржите Signal давањем донације на нашој веб страници.</string>
  <string name="NetworkFailure__network_error_check_your_connection_and_try_again">Мрежна грешка. Проверите да ли сте повезани и покушајте поново.</string>
  <string name="NetworkFailure__retry">Покушај поново</string>
  <!--Displayed as a dialog title when the selected recipient for a gift doesn\'t support gifting-->
  <string name="DonationsErrors__cant_send_gift">Ne možemo da pošaljemo poklon</string>
  <!--Displayed as a dialog message when the selected recipient for a gift doesn\'t support gifting-->
  <string name="DonationsErrors__target_does_not_support_gifting">Ovaj primalac koristi verziju Signala u kojoj ne može da primi poklon-značke. Moći će da prima poklone kada ažurira aplikaciju na najnoviju verziju.</string>
  <!--Displayed as a dialog title when the user\'s profile could not be fetched, likely due to lack of internet-->
  <string name="DonationsErrors__couldnt_send_gift">Nismo uspeli da pošaljemo poklon</string>
  <!--Displayed as a dialog message when the user\'s profile could not be fetched, likely due to lack of internet-->
  <string name="DonationsErrors__please_check_your_network_connection">Vaš poklon nije poslat zbog greške u mreži. Proverite vezu i probajte ponovo.</string>
  <!--Gift message view title-->
  <string name="GiftMessageView__gift_badge">Поклон значка</string>
  <!--Gift message view expiry information-->
  <plurals name="GiftMessageView__lasts_for_d_months">
    <item quantity="one">Траје %1$d месец</item>
    <item quantity="few">Траје %1$d месеца</item>
    <item quantity="other">Траје %1$d месеца</item>
  </plurals>
  <!--Gift badge redeem action label-->
  <string name="GiftMessageView__redeem">Откупити</string>
  <!--Gift badge view action label-->
  <string name="GiftMessageView__view">Приказ</string>
  <!--Gift badge redeeming action label-->
  <string name="GiftMessageView__redeeming">Откупљавање…</string>
  <!--Gift badge redeemed label-->
  <string name="GiftMessageView__redeemed">Откупљено</string>
  <!--Stripe decline code generic_failure-->
  <string name="DeclineCode__try_another_payment_method_or_contact_your_bank">Покушајте са другим начином плаћања или контактирајте своју банку за више информација.</string>
  <!--Stripe decline code verify on Google Pay and try again-->
  <string name="DeclineCode__verify_your_payment_method_is_up_to_date_in_google_pay_and_try_again">Проверите да ли је ваш начин плаћања ажуриран у Google Pay-у и покушајте поново.</string>
  <!--Stripe decline code learn more action label-->
  <string name="DeclineCode__learn_more">Сазнај више</string>
  <!--Stripe decline code contact issuer-->
  <string name="DeclineCode__verify_your_payment_method_is_up_to_date_in_google_pay_and_try_again_if_the_problem">Проверите да ли је ваш начин плаћања ажуриран у Google Pay-у и покушајте поново. Ако се проблем настави, контактирајте своју банку.</string>
  <!--Stripe decline code purchase not supported-->
  <string name="DeclineCode__your_card_does_not_support_this_type_of_purchase">Ваша картица не подржава ову врсту куповине. Покушајте са другим начином плаћања.</string>
  <!--Stripe decline code your card has expired-->
  <string name="DeclineCode__your_card_has_expired">Ваша картица је истекла. Ажурирајте начин плаћања у Google Pay-у и покушајте поново.</string>
  <!--Stripe decline code go to google pay action label-->
  <string name="DeclineCode__go_to_google_pay">Ићи на Google Pay</string>
  <!--Stripe decline code incorrect card number-->
  <string name="DeclineCode__your_card_number_is_incorrect">Број ваше картице је нетачан. Ажурирајте га у Google Pay-у и покушајте поново.</string>
  <!--Stripe decline code incorrect cvc-->
  <string name="DeclineCode__your_cards_cvc_number_is_incorrect">Кôд ваше картице је нетачан. Ажурирајте га у Google Pay-у и покушајте поново.</string>
  <!--Stripe decline code insufficient funds-->
  <string name="DeclineCode__your_card_does_not_have_sufficient_funds">Ваша картица нема довољно средстава да заврши ову куповину. Покушајте са другим начином плаћања.</string>
  <!--Stripe decline code incorrect expiration month-->
  <string name="DeclineCode__the_expiration_month">Месец истека на вашем начину плаћања је нетачан. Ажурирајте га у Google Pay-у и покушајте поново.</string>
  <!--Stripe decline code incorrect expiration year-->
  <string name="DeclineCode__the_expiration_year">Година истека на вашем начину плаћања је нетачан. Ажурирајте га у Google Pay-у и покушајте поново.</string>
  <!--Stripe decline code issuer not available-->
  <string name="DeclineCode__try_completing_the_payment_again">Покушајте поново да извршите уплату или контактирајте своју банку за више информација.</string>
  <!--Stripe decline code processing error-->
  <string name="DeclineCode__try_again">Покушајте поново или контактирајте своју банку за више информација.</string>
  <!--Title of create notification profile screen-->
  <string name="EditNotificationProfileFragment__name_your_profile">Именовати ваш профил</string>
  <!--Hint text for create/edit notification profile name-->
  <string name="EditNotificationProfileFragment__profile_name">Име на профилу</string>
  <!--Name has a max length, this shows how many characters are used out of the max-->
  <string name="EditNotificationProfileFragment__count">%1$d/%2$d</string>
  <!--Call to action button to continue to the next step-->
  <string name="EditNotificationProfileFragment__next">Даље</string>
  <!--Call to action button once the profile is named to create the profile and continue to the customization steps-->
  <string name="EditNotificationProfileFragment__create">Направи</string>
  <!--Call to action button once the profile name is edited-->
  <string name="EditNotificationProfileFragment__save">Сачувај</string>
  <!--Title of edit notification profile screen-->
  <string name="EditNotificationProfileFragment__edit_this_profile">Уредити овај профил</string>
  <!--Error message shown when attempting to create or edit a profile name to an existing profile name-->
  <string name="EditNotificationProfileFragment__a_profile_with_this_name_already_exists">Профил са тим именом већ постоји</string>
  <!--Preset selectable name for a profile name, shown as list in edit/create screen-->
  <string name="EditNotificationProfileFragment__work">Посао</string>
  <!--Preset selectable name for a profile name, shown as list in edit/create screen-->
  <string name="EditNotificationProfileFragment__sleep">Спавање</string>
  <!--Preset selectable name for a profile name, shown as list in edit/create screen-->
  <string name="EditNotificationProfileFragment__driving">Возим</string>
  <!--Preset selectable name for a profile name, shown as list in edit/create screen-->
  <string name="EditNotificationProfileFragment__downtime">Време застоја</string>
  <!--Preset selectable name for a profile name, shown as list in edit/create screen-->
  <string name="EditNotificationProfileFragment__focus">Фокус</string>
  <!--Error message shown when attempting to next/save without a profile name-->
  <string name="EditNotificationProfileFragment__profile_must_have_a_name">Мора имати име</string>
  <!--Title for add recipients to notification profile screen in create flow-->
  <string name="AddAllowedMembers__allowed_notifications">Дозвољене нотификације</string>
  <!--Description of what the user should be doing with this screen-->
  <string name="AddAllowedMembers__add_people_and_groups_you_want_notifications_and_calls_from_when_this_profile_is_on">Додајте људе и групе које желите обавештења и позиве када је овај профил укључен</string>
  <!--Button text that launches the contact picker to select from-->
  <string name="AddAllowedMembers__add_people_or_groups">Додај људе или групе</string>
  <!--Call to action button on contact picker for adding to profile-->
  <string name="SelectRecipientsFragment__add">Додај</string>
  <!--Notification profiles home fragment, shown when no profiles have been created yet-->
  <string name="NotificationProfilesFragment__create_a_profile_to_receive_notifications_and_calls_only_from_the_people_and_groups_you_want_to_hear_from">Креирајте профил да бисте примили обавештења и позиве само од људи и група које желите да чујете.</string>
  <!--Header shown above list of all notification profiles-->
  <string name="NotificationProfilesFragment__profiles">Профили</string>
  <!--Button that starts the create new notification profile flow-->
  <string name="NotificationProfilesFragment__new_profile">Нови профил</string>
  <!--Profile active status, indicating the current profile is on for an unknown amount of time-->
  <string name="NotificationProfilesFragment__on">Укључено</string>
  <!--Button use to permanently delete a notification profile-->
  <string name="NotificationProfileDetails__delete_profile">Избриши профил</string>
  <!--Snakbar message shown when removing a recipient from a profile-->
  <string name="NotificationProfileDetails__s_removed">\"%1$s\" уклоњено.</string>
  <!--Snackbar button text that will undo the recipient remove-->
  <string name="NotificationProfileDetails__undo">Опозови</string>
  <!--Dialog message shown to confirm deleting a profile-->
  <string name="NotificationProfileDetails__permanently_delete_profile">Трајно избрисати профил?</string>
  <!--Dialog button to delete profile-->
  <string name="NotificationProfileDetails__delete">Избриши</string>
  <!--Title/accessibility text for edit icon to edit profile emoji/name-->
  <string name="NotificationProfileDetails__edit_notification_profile">Уреди профил нотификације</string>
  <!--Schedule description if all days are selected-->
  <string name="NotificationProfileDetails__everyday">Сваки дан</string>
  <!--Profile status on if it is the active profile-->
  <string name="NotificationProfileDetails__on">Укључено</string>
  <!--Profile status on if it is not the active profile-->
  <string name="NotificationProfileDetails__off">Искључено</string>
  <!--Description of hours for schedule (start to end) times-->
  <string name="NotificationProfileDetails__s_to_s">%1$s за %2$s</string>
  <!--Section header for exceptions to the notification profile-->
  <string name="NotificationProfileDetails__exceptions">Изузетак</string>
  <!--Profile exception to allow all calls through the profile restrictions-->
  <string name="NotificationProfileDetails__allow_all_calls">Дозволи све позиве</string>
  <!--Profile exception to allow all @mentions through the profile restrictions-->
  <string name="NotificationProfileDetails__notify_for_all_mentions">Обавести за сва помињања</string>
  <!--Section header for showing schedule information-->
  <string name="NotificationProfileDetails__schedule">Распоред</string>
  <!--If member list is long, will truncate the list and show an option to then see all when tapped-->
  <string name="NotificationProfileDetails__see_all">Погледај све</string>
  <!--Title for add schedule to profile in create flow-->
  <string name="EditNotificationProfileSchedule__add_a_schedule">Додај распоред</string>
  <!--Descriptor text indicating what the user can do with this screen-->
  <string name="EditNotificationProfileSchedule__set_up_a_schedule_to_enable_this_notification_profile_automatically">Подесити распоред да би аутоматски упалили овај профил</string>
  <!--Text shown next to toggle switch to enable/disable schedule-->
  <string name="EditNotificationProfileSchedule__schedule">РаспоредРаспоред</string>
  <!--Label for showing the start time for the schedule-->
  <string name="EditNotificationProfileSchedule__start">Започни</string>
  <!--Label for showing the end time for the schedule-->
  <string name="EditNotificationProfileSchedule__end">Крај</string>
  <!--First letter of Sunday-->
  <string name="EditNotificationProfileSchedule__sunday_first_letter">Н</string>
  <!--First letter of Monday-->
  <string name="EditNotificationProfileSchedule__monday_first_letter">П</string>
  <!--First letter of Tuesday-->
  <string name="EditNotificationProfileSchedule__tuesday_first_letter">У</string>
  <!--First letter of Wednesday-->
  <string name="EditNotificationProfileSchedule__wednesday_first_letter">С</string>
  <!--First letter of Thursday-->
  <string name="EditNotificationProfileSchedule__thursday_first_letter">Ч</string>
  <!--First letter of Friday-->
  <string name="EditNotificationProfileSchedule__friday_first_letter">П</string>
  <!--First letter of Saturday-->
  <string name="EditNotificationProfileSchedule__saturday_first_letter">С</string>
  <!--Title of select time dialog shown when setting start time for schedule-->
  <string name="EditNotificationProfileSchedule__set_start_time">Почетак</string>
  <!--Title of select time dialog shown when setting end time for schedule-->
  <string name="EditNotificationProfileSchedule__set_end_time">Крај</string>
  <!--If in edit mode, call to action button text show to save schedule to profile-->
  <string name="EditNotificationProfileSchedule__save">Сачувај</string>
  <!--If in create mode, call to action button text to show to skip enabling a schedule-->
  <string name="EditNotificationProfileSchedule__skip">Прескочи</string>
  <!--If in create mode, call to action button text to show to use the enabled schedule and move to the next screen-->
  <string name="EditNotificationProfileSchedule__next">Даље</string>
  <!--Error message shown if trying to save/use a schedule with no days selected-->
  <string name="EditNotificationProfileSchedule__schedule_must_have_at_least_one_day">Распоред треба имати макар један дан</string>
  <!--Title for final screen shown after completing a profile creation-->
  <string name="NotificationProfileCreated__profile_created">Профиј је креиран</string>
  <!--Call to action button to press to close the created screen and move to the profile details screen-->
  <string name="NotificationProfileCreated__done">Готово</string>
  <!--Descriptor text shown to indicate how to manually turn a profile on/off-->
  <string name="NotificationProfileCreated__you_can_turn_your_profile_on_or_off_manually_via_the_menu_on_the_chat_list">Можете да ручно укључите или искључите профил путем менија на листи за ћаскање.</string>
  <!--Descriptor text shown to indicate you can add a schedule later since you did not add one during create flow-->
  <string name="NotificationProfileCreated__add_a_schedule_in_settings_to_automate_your_profile">Додајте распоред у подешавањима да бисте аутоматизовали свој профил.</string>
  <!--Descriptor text shown to indicate your profile will follow the schedule set during create flow-->
  <string name="NotificationProfileCreated__your_profile_will_turn_on_and_off_automatically_according_to_your_schedule">Ваш профил ће се аутоматски укључити и искључити у складу са вашим распоредом.</string>
  <!--Button text shown in profile selection bottom sheet to create a new profile-->
  <string name="NotificationProfileSelection__new_profile">Нови профил</string>
  <!--Manual enable option to manually enable a profile for 1 hour-->
  <string name="NotificationProfileSelection__for_1_hour">За 1 сат</string>
  <!--Manual enable option to manually enable a profile until a set time (currently 6pm or 8am depending on what is next)-->
  <string name="NotificationProfileSelection__until_s">До %1$s</string>
  <!--Option to view profile details-->
  <string name="NotificationProfileSelection__view_settings">Види подешавања</string>
  <!--Descriptor text indicating how long a profile will be on when there is a time component associated with it-->
  <string name="NotificationProfileSelection__on_until_s">Упаљено до %1$s</string>
  <!--Displayed in a toast when we fail to open the ringtone picker-->
  <string name="NotificationSettingsFragment__failed_to_open_picker">Неуспешно отварање бирача.</string>
  <!--Description shown for the Signal Release Notes channel-->
  <string name="ReleaseNotes__signal_release_notes_and_news">Signal Напомене о издању &amp; Новости</string>
  <!--Donation receipts activity title-->
  <string name="DonationReceiptListFragment__all_activity">Сва активност</string>
  <!--Donation receipts all tab label-->
  <string name="DonationReceiptListFragment__all">Сви</string>
  <!--Donation receipts recurring tab label-->
  <string name="DonationReceiptListFragment__recurring">Понављајући</string>
  <!--Donation receipts one-time tab label-->
  <string name="DonationReceiptListFragment__one_time">Једном</string>
  <!--Donation receipts gift tab label-->
  <string name="DonationReceiptListFragment__gift">Поклон</string>
  <!--Donation receipts boost row label-->
  <string name="DonationReceiptListFragment__boost">Boost</string>
  <!--Donation receipts details title-->
  <string name="DonationReceiptDetailsFragment__details">Опширније</string>
  <!--Donation receipts donation type heading-->
  <string name="DonationReceiptDetailsFragment__donation_type">Тип донације</string>
  <!--Donation receipts date paid heading-->
  <string name="DonationReceiptDetailsFragment__date_paid">Датум плаћања</string>
  <!--Donation receipts share PNG-->
  <string name="DonationReceiptDetailsFragment__share_receipt">Дели потврду</string>
  <!--Donation receipts list end note-->
  <string name="DonationReceiptListFragment__if_you_have">Ако сте поново инсталирали Signal, потврде о претходним донацијама неће бити доступне.</string>
  <!--Donation receipts document title-->
  <string name="DonationReceiptDetailsFragment__donation_receipt">Потврда о донацији</string>
  <!--Donation receipts amount title-->
  <string name="DonationReceiptDetailsFragment__amount">Сума</string>
  <!--Donation receipts thanks-->
  <string name="DonationReceiptDetailsFragment__thank_you_for_supporting">Hvala vam što podržavate Signal. Vaš doprinos omogućava podsticanje misije razvoja tehnologije otvorenog koda za zaštitu privatnosti koja štiti slobodno izražavanje i omogućava bezbednu globalnu komunikaciju milionima širom sveta. Ako ste rezident Sjedinjenih Američkih Država, sačuvajte ovu priznanicu za svoju poresku evidenciju. Signal Technology Foundation je neprofitna organizacija izuzeta od oporezivanja u Sjedinjenim Američkim Državama prema odeljku 501c3 Zakona o internim prihodima. Naš savezni poreski broj je 82–4506840.</string>
  <!--Donation receipt type-->
  <string name="DonationReceiptDetailsFragment__s_dash_s">%1$s - %2$s</string>
  <!--Donation reciepts screen empty state title-->
  <string name="DonationReceiptListFragment__no_receipts">Без признанице</string>
  <!--region "Stories Tab"-->
  <!--Label for Chats tab in home app screen-->
  <string name="ConversationListTabs__chats">Ћаскања</string>
  <!--Label for Stories tab in home app screen-->
  <string name="ConversationListTabs__stories">Приче</string>
  <!--String for counts above 99 in conversation list tabs-->
  <string name="ConversationListTabs__99p">99+</string>
  <!--Menu item on stories landing page-->
  <string name="StoriesLandingFragment__story_privacy">Privatnost priča</string>
  <!--Title for "My Stories" row item in Stories landing page-->
  <string name="StoriesLandingFragment__my_stories">Моје приче</string>
  <!--Subtitle for "My Stories" row item when user has not added stories-->
  <string name="StoriesLandingFragment__tap_to_add_a_story">Dodirnite da dodate priču</string>
  <!--Displayed when there are no stories to display-->
  <string name="StoriesLandingFragment__no_recent_updates_to_show_right_now_tap_plus_to_add_to_your_story">Тренутно нема недавних ажурирања за приказ. Стисните + да додате својој причи.</string>
  <!--Context menu option to hide a story-->
  <string name="StoriesLandingItem__hide_story">Сакриј причу</string>
  <!--Context menu option to unhide a story-->
  <string name="StoriesLandingItem__unhide_story">Поново покажи причу</string>
  <!--Context menu option to forward a story-->
  <string name="StoriesLandingItem__forward">Проследи</string>
  <!--Context menu option to share a story-->
  <string name="StoriesLandingItem__share">Дели…</string>
  <!--Context menu option to go to story chat-->
  <string name="StoriesLandingItem__go_to_chat">Ићи на ћаскање</string>
  <!--Context menu option to go to story info-->
  <string name="StoriesLandingItem__info">Инфо</string>
  <!--Label when a story is pending sending-->
  <string name="StoriesLandingItem__sending">Шаље се…</string>
  <!--Label when multiple stories are pending sending-->
  <string name="StoriesLandingItem__sending_d">Слање %1$d…</string>
  <!--Label when a story fails to send due to networking-->
  <string name="StoriesLandingItem__send_failed">Слање није успело</string>
  <!--Label when a story fails to send due to identity mismatch-->
  <string name="StoriesLandingItem__partially_sent">Delimično poslato</string>
  <!--Status label when a story fails to send indicating user action to retry-->
  <string name="StoriesLandingItem__tap_to_retry">Пипнути да се понови</string>
  <!--Title of dialog confirming decision to hide a story-->
  <string name="StoriesLandingFragment__hide_story">Сакрити причу?</string>
  <!--Message of dialog confirming decision to hide a story-->
  <string name="StoriesLandingFragment__new_story_updates">ва ажурирања приче од %1$s ​​више се неће појављивати на врху листе прича.</string>
  <!--Positive action of dialog confirming decision to hide a story-->
  <string name="StoriesLandingFragment__hide">Сакриј</string>
  <!--Displayed in Snackbar after story is hidden-->
  <string name="StoriesLandingFragment__story_hidden">Сакривена прича</string>
  <!--Section header for hidden stories-->
  <string name="StoriesLandingFragment__hidden_stories">Сакривене приче</string>
  <!--Displayed on each sent story under My Stories-->
  <plurals name="MyStories__d_views">
    <item quantity="one">%1$d преглед</item>
    <item quantity="few">%1$d прегледа</item>
    <item quantity="other">%1$d прегледа</item>
  </plurals>
  <!--Forward story label, displayed in My Stories context menu-->
  <string name="MyStories_forward">Проследи</string>
  <!--Label for stories for a single user. Format is {given name}\'s Story-->
  <string name="MyStories__ss_story">Прича од %1$s</string>
  <!--Title of dialog to confirm deletion of story-->
  <string name="MyStories__delete_story">Обрисати причу?</string>
  <!--Message of dialog to confirm deletion of story-->
  <string name="MyStories__this_story_will_be_deleted">Ова прича ће бити избрисана за вас и све који су је примили.</string>
  <!--Toast shown when story media cannot be saved-->
  <string name="MyStories__unable_to_save">Nije moguće sačuvati</string>
  <!--Displayed at bottom of story viewer when current item has views-->
  <plurals name="StoryViewerFragment__d_views">
    <item quantity="one">%1$d преглед</item>
    <item quantity="few">%1$d прегледа</item>
    <item quantity="other">%1$d прегледа</item>
  </plurals>
  <!--Displayed at bottom of story viewer when current item has replies-->
  <plurals name="StoryViewerFragment__d_replies">
    <item quantity="one">%1$d одговор</item>
    <item quantity="few">%1$d одговора</item>
    <item quantity="other">%1$d одговора</item>
  </plurals>
  <!--Used when view receipts are disabled-->
  <string name="StoryViewerPageFragment__views_off">Potvrde o čitanju su isključene</string>
  <!--Used to join views and replies when both exist on a story item-->
  <string name="StoryViewerFragment__s_s">%1$s %2$s</string>
  <!--Displayed when viewing a post you sent-->
  <string name="StoryViewerPageFragment__you">Ви</string>
  <!--Displayed when viewing a post displayed to a group-->
  <string name="StoryViewerPageFragment__s_to_s">%1$s за %2$s</string>
  <!--Displayed when viewing a post from another user with no replies-->
  <string name="StoryViewerPageFragment__reply">Одговори</string>
  <!--Label for the reply button in story viewer, which will launch the group story replies bottom sheet.-->
  <string name="StoryViewerPageFragment__reply_to_group">Одговорити групи</string>
  <!--Displayed when a story has no views-->
  <string name="StoryViewsFragment__no_views_yet">Без прегледа</string>
  <!--Displayed when user has disabled receipts-->
  <string name="StoryViewsFragment__enable_read_receipts_to_see_whos_viewed_your_story">Aktivirajte potvrde o čitanju da biste znali ko je video vaše priče.</string>
  <!--Button label displayed when user has disabled receipts-->
  <string name="StoryViewsFragment__go_to_settings">Idite na podešavanja</string>
  <!--Dialog action to remove viewer from a story-->
  <string name="StoryViewsFragment__remove">Уклони</string>
  <!--Dialog title when removing a viewer from a story-->
  <string name="StoryViewsFragment__remove_viewer">Želite li da uklonite gledaoca?</string>
  <!--Dialog message when removing a viewer from a story-->
  <string name="StoryViewsFragment__s_will_still_be_able">%1$s će i dalje moći da vidi ovu objavu, ali neće moći da vidi buduće objave koje podelite u priči %2$s.</string>
  <!--Story View context menu action to remove them from a story-->
  <string name="StoryViewItem__remove_viewer">Ukloni gledaoca</string>
  <!--Displayed when a story has no replies yet-->
  <string name="StoryGroupReplyFragment__no_replies_yet">Без одговора</string>
  <!--Displayed for each user that reacted to a story when viewing replies-->
  <string name="StoryGroupReactionReplyItem__reacted_to_the_story">Реаговано на причу</string>
  <!--Label for story views tab-->
  <string name="StoryViewsAndRepliesDialogFragment__views">Прегледа</string>
  <!--Label for story replies tab-->
  <string name="StoryViewsAndRepliesDialogFragment__replies">Одговора</string>
  <!--Description of action for reaction button-->
  <string name="StoryReplyComposer__react_to_this_story">Реаговати на причу</string>
  <!--Displayed when the user is replying privately to someone who replied to one of their stories-->
  <string name="StoryReplyComposer__replying_privately_to_s">Приватно одговорити %1$s</string>
  <!--Context menu item to privately reply to a story response-->
  <string name="StoryGroupReplyItem__private_reply">Приватан одговор</string>
  <!--Context menu item to copy a story response-->
  <string name="StoryGroupReplyItem__copy">Копирај</string>
  <!--Context menu item to delete a story response-->
  <string name="StoryGroupReplyItem__delete">Избриши</string>
  <!--Page title for My Story options-->
  <string name="MyStorySettingsFragment__my_story">Моја прича</string>
  <!--Section heading for story visibility-->
  <string name="MyStorySettingsFragment__who_can_see_this_story">Ко може да види ову причу</string>
  <!--Clickable option for selecting people to hide your story from-->
  <string name="MyStorySettingsFragment__hide_story_from">Сакриј причу од</string>
  <!--Privacy setting title for sending stories to all your signal connections-->
  <string name="MyStorySettingsFragment__all_signal_connections">Sve Signal veze</string>
  <!--Privacy setting description for sending stories to all your signal connections-->
  <string name="MyStorySettingsFragment__share_with_all_connections">Podelite sa svim vezama</string>
  <!--Privacy setting title for sending stories to all except the specified connections-->
  <string name="MyStorySettingsFragment__all_signal_connections_except">Sve Signal veze osim…</string>
  <!--Privacy setting description for sending stories to all except the specified connections-->
  <string name="MyStorySettingsFragment__hide_your_story_from_specific_people">Sakrijite priču od određenih ljudi</string>
  <!--Summary of clickable option displaying how many people you have excluded from your story-->
  <plurals name="MyStorySettingsFragment__d_people_excluded">
    <item quantity="one">%1$d izuzeta osoba</item>
    <item quantity="few">%1$d izuzete osobe</item>
    <item quantity="other">%1$d izuzetih osoba</item>
  </plurals>
  <!--Privacy setting title for only sharing your story with specified connections-->
  <string name="MyStorySettingsFragment__only_share_with">Samo podelite sa…</string>
  <!--Privacy setting description for only sharing your story with specified connections-->
  <string name="MyStorySettingsFragment__only_share_with_selected_people">Samo podelite sa odabranim ljudima</string>
  <!--Summary of clickable option displaying how many people you have included to send to in your story-->
  <plurals name="MyStorySettingsFragment__d_people">
    <item quantity="one">%1$d особа</item>
    <item quantity="few">%1$d особе</item>
    <item quantity="other">%1$d особа</item>
  </plurals>
  <!--My story privacy fine print about what the privacy settings are for-->
  <string name="MyStorySettingsFragment__choose_who_can_view_your_story">Birajte ko može da vidi vašu priču. Promene neće uticati na priče koje ste već poslali.</string>
  <!--Section header for options related to replies and reactions-->
  <string name="MyStorySettingsFragment__replies_amp_reactions">Одговори &amp; реакције</string>
  <!--Switchable option for allowing replies and reactions on your stories-->
  <string name="MyStorySettingsFragment__allow_replies_amp_reactions">Дозволи одговоре &amp; реакције</string>
  <!--Summary for switchable option allowing replies and reactions on your story-->
  <string name="MyStorySettingsFragment__let_people_who_can_view_your_story_react_and_reply">Нека људи који могу да виде вашу причу реагују и одговоре</string>
  <!--Note about default sharing-->
  <string name="MyStorySettingsFragment__hide_your_story_from">Сакријте своју причу од одређених људи. Подразумевано, ваша прича се дели са вашим %1$s</string>
  <!--Signal connections bolded text in the Signal Connections sheet-->
  <string name="SignalConnectionsBottomSheet___signal_connections">Signal veze</string>
  <!--Displayed at the top of the signal connections sheet. Please remember to insert strong tag as required.-->
  <string name="SignalConnectionsBottomSheet__signal_connections_are_people">Signal veze su ljudi kojima verujete i koje ste izabrali na neki od sledećih načina:</string>
  <!--Signal connections sheet bullet point 1-->
  <string name="SignalConnectionsBottomSheet__starting_a_conversation">Започнете разговор</string>
  <!--Signal connections sheet bullet point 2-->
  <string name="SignalConnectionsBottomSheet__accepting_a_message_request">Прихватите захтев за разговор</string>
  <!--Signal connections sheet bullet point 3-->
  <string name="SignalConnectionsBottomSheet__having_them_in_your_system_contacts">Имајући их у системским контактима</string>
  <!--Note at the bottom of the Signal connections sheet-->
  <string name="SignalConnectionsBottomSheet__your_connections_can_see_your_name">Ваше везе могу да виде ваше име и фотографију и могу да виде постове у „Мојој причи“ осим ако то не сакријете од њих.</string>
  <!--Clickable option to add a viewer to a private story-->
  <string name="PrivateStorySettingsFragment__add_viewer">Dodajte gledaoca</string>
  <!--Clickable option to delete a custom story-->
  <string name="PrivateStorySettingsFragment__delete_private_story">Обрисати приватну причу</string>
  <!--Dialog title when attempting to remove someone from a private story-->
  <string name="PrivateStorySettingsFragment__remove_s">Уклонити %1$s?</string>
  <!--Dialog message when attempting to remove someone from a private story-->
  <string name="PrivateStorySettingsFragment__this_person_will_no_longer">Ова особа више неће видети вашу причу.</string>
  <!--Positive action label when attempting to remove someone from a private story-->
  <string name="PrivateStorySettingsFragment__remove">Уклони</string>
  <!--Dialog title when deleting a private story-->
  <string name="PrivateStorySettingsFragment__are_you_sure">Да ли сте сигурни?</string>
  <!--Dialog message when deleting a private story-->
  <string name="PrivateStorySettingsFragment__this_action_cannot">Ова радња се не може опозвати.</string>
  <!--Page title for editing a private story name-->
  <string name="EditPrivateStoryNameFragment__edit_story_name">Прменити име приче</string>
  <!--Input field hint when editing a private story name-->
  <string name="EditPrivateStoryNameFragment__story_name">Име приче</string>
  <!--Save button label when editing a private story name-->
  <string name="EditPrivateStoryNameFragment__save">Сачувај</string>
  <!--Displayed in text post creator before user enters text-->
  <string name="TextStoryPostCreationFragment__tap_to_add_text">Пипнути да би додали текст</string>
  <!--Button label for changing font when creating a text post-->
  <string name="TextStoryPostTextEntryFragment__aa">Aa</string>
  <!--Displayed in text post creator when prompting user to enter text-->
  <string name="TextStoryPostTextEntryFragment__add_text">Додај текст</string>
  <!--Content description for \'done\' button when adding text to a story post-->
  <string name="TextStoryPostTextEntryFragment__done_adding_text">Завршио сам са додавањем</string>
  <!--Text label for media selection toggle-->
  <string name="MediaSelectionActivity__text">Текст</string>
  <!--Camera label for media selection toggle-->
  <string name="MediaSelectionActivity__camera">Камера</string>
  <!--Hint for entering a URL for a text post-->
  <string name="TextStoryPostLinkEntryFragment__type_or_paste_a_url">Унети или прилепити УРЛ</string>
  <!--Displayed prior to the user entering a URL for a text post-->
  <string name="TextStoryPostLinkEntryFragment__share_a_link_with_viewers_of_your_story">Podelite link sa gledaocima vaše priče</string>
  <!--Hint text for searching for a story text post recipient.-->
  <string name="TextStoryPostSendFragment__search">Претрага</string>
  <!--Toast shown when an unexpected error occurs while sending a text story-->
  <string name="TextStoryPostSendFragment__an_unexpected_error_occurred_try_again">Došlo je do neočekivane greške</string>
  <!--Title for screen allowing user to exclude "My Story" entries from specific people-->
  <string name="ChangeMyStoryMembershipFragment__all_except">Svi osim…</string>
  <!--Title for screen allowing user to only share "My Story" entries with specific people-->
  <string name="ChangeMyStoryMembershipFragment__only_share_with">Samo podeli sa…</string>
  <!--Done button label for hide story from screen-->
  <string name="HideStoryFromFragment__done">Готово</string>
  <!--Dialog title for first time adding something to a story-->
  <string name="StoryDialogs__add_to_story_q">Додати причу?</string>
  <!--Dialog message for first time adding something to a story-->
  <string name="StoryDialogs__adding_content">Додавање садржаја вашој причи омогућава вашим  везама да је виде 24 сата. Можете да промените ко може да види вашу причу у подешавањима.</string>
  <!--First time share to story dialog: Positive action to go ahead and add to story-->
  <string name="StoryDialogs__add_to_story">Додати причу</string>
  <!--First time share to story dialog: Neutral action to edit who can view "My Story"-->
  <string name="StoryDialogs__edit_viewers">Izmenite gledaoce</string>
  <!--Error message shown when a failure occurs during story send-->
  <string name="StoryDialogs__story_could_not_be_sent">Није могуће послати причу. Проверите своју везу и покушајте поново.</string>
  <!--Error message dialog button to resend a previously failed story send-->
  <string name="StoryDialogs__send">Пошаљи</string>
  <!--Privacy Settings toggle title for stories-->
  <string name="PrivacySettingsFragment__share_and_view_stories">Делити &amp; Преглед приче</string>
  <!--Privacy Settings toggle summary for stories-->
  <string name="PrivacySettingsFragment__you_will_no_longer_be_able">Више нећете моћи да делите или гледате Приче када је ова опција искључена.</string>
  <!--New story viewer selection screen title-->
  <string name="CreateStoryViewerSelectionFragment__choose_viewers">Izaberite gledaoce</string>
  <!--New story viewer selection action button label-->
  <string name="CreateStoryViewerSelectionFragment__next">Даље</string>
  <!--New story viewer selection screen title as recipients are selected-->
  <plurals name="SelectViewersFragment__d_viewers">
    <item quantity="one">%1$d gledalac</item>
    <item quantity="few">%1$d gledaoca</item>
    <item quantity="other">%1$d gledalaca</item>
  </plurals>
  <!--Name story screen title-->
  <string name="CreateStoryWithViewersFragment__name_story">Име приче</string>
  <!--Name story screen label hint-->
  <string name="CreateStoryWithViewersFragment__story_name_required">Име приче (потребно)</string>
  <!--Name story screen viewers subheading-->
  <string name="CreateStoryWithViewersFragment__viewers">Gledaoci</string>
  <!--Name story screen create button label-->
  <string name="CreateStoryWithViewersFragment__create">Направи</string>
  <!--Name story screen error when save attempted with no label-->
  <string name="CreateStoryWithViewersFragment__this_field_is_required">Ово поље је обавезно.</string>
  <!--Name story screen error when save attempted but label is duplicate-->
  <string name="CreateStoryWithViewersFragment__there_is_already_a_story_with_this_name">Ова прича већ постоји</string>
  <!--Text for select all action when editing recipients for a story-->
  <string name="BaseStoryRecipientSelectionFragment__select_all">Изабери све</string>
  <!--Choose story type bottom sheet title-->
  <string name="ChooseStoryTypeBottomSheet__choose_your_story_type">Одаберите тип приче</string>
  <!--Choose story type bottom sheet new story row title-->
  <string name="ChooseStoryTypeBottomSheet__new_private_story">Нова приватна приче</string>
  <!--Choose story type bottom sheet new story row summary-->
  <string name="ChooseStoryTypeBottomSheet__visible_only_to">Видљиво само одређеним људима</string>
  <!--Choose story type bottom sheet group story title-->
  <string name="ChooseStoryTypeBottomSheet__group_story">Групна прича</string>
  <!--Choose story type bottom sheet group story summary-->
  <string name="ChooseStoryTypeBottomSheet__share_to_an_existing_group">Делити са целом групом</string>
  <!--Choose groups bottom sheet title-->
  <string name="ChooseGroupStoryBottomSheet__choose_groups">Одабрати групу</string>
  <!--Displayed when copying group story reply text to clipboard-->
  <string name="StoryGroupReplyFragment__copied_to_clipboard">Копирано у остави</string>
  <!--Displayed in story caption when content is longer than 5 lines-->
  <string name="StoryViewerPageFragment__see_more">… Видети још</string>
  <!--Displayed in toast after sending a direct reply-->
  <string name="StoryDirectReplyDialogFragment__sending_reply">Слање одговора…</string>
  <!--Displayed in the viewer when a story is no longer available-->
  <string name="StorySlateView__this_story_is_no_longer_available">Ова прича више није доступна</string>
  <!--Displayed in the viewer when the network is not available-->
  <string name="StorySlateView__no_internet_connection">Нисте привезани</string>
  <!--Displayed in the viewer when network is available but content could not be downloaded-->
  <string name="StorySlateView__couldnt_load_content">Погрешно учитаање садржаја</string>
  <!--Toasted when the user externally shares to a text story successfully-->
  <string name="TextStoryPostCreationFragment__sent_story">Послати причу</string>
  <!--Toasted when the user external share to a text story fails-->
  <string name="TextStoryPostCreationFragment__failed_to_send_story">Неуспешно слање приче</string>
  <!--Displayed in a dialog to let the user select a given users story-->
  <string name="StoryDialogs__view_story">Видети причу</string>
  <!--Displayed in a dialog to let the user select a given users profile photo-->
  <string name="StoryDialogs__view_profile_photo">Видети слику профила</string>
  <!--Title for a notification at the bottom of the chat list suggesting that the user disable censorship circumvention because the service has become reachable-->
  <string name="TurnOffCircumventionMegaphone_turn_off_censorship_circumvention">Искључити заобилажење цензуре?</string>
  <!--Body for a notification at the bottom of the chat list suggesting that the user disable censorship circumvention because the service has become reachable-->
  <string name="TurnOffCircumventionMegaphone_you_can_now_connect_to_the_signal_service_directly">Сада се можете директно повезати са Signal-ом ради бољег искуства.</string>
  <!--Label for a button to dismiss a notification at the bottom of the chat list suggesting that the user disable censorship circumvention because the service has become reachable-->
  <string name="TurnOffCircumventionMegaphone_no_thanks">Не, хвала</string>
  <!--Label for a button in a notification at the bottom of the chat list to turn off censorship circumvention-->
  <string name="TurnOffCircumventionMegaphone_turn_off">Искључи</string>
  <!--Conversation Item label for when you react to someone else\'s story-->
  <string name="ConversationItem__you_reacted_to_s_story">Реаговали сте на причу од %1$s</string>
  <!--Conversation Item label for reactions to your story-->
  <string name="ConversationItem__reacted_to_your_story">Реаговано на причу</string>
  <!--Conversation Item label for reactions to an unavailable story-->
  <string name="ConversationItem__reacted_to_a_story">Реакција на причу</string>
  <!--endregion-->
  <!--Content description for expand contacts chevron-->
  <string name="ExpandModel__view_more">Види још</string>
  <string name="StoriesLinkPopup__visit_link">Posetite link</string>
  <!--Gift price and duration, formatted as: {price} dot {n} day duration-->
  <plurals name="GiftRowItem_s_dot_d_day_duration">
    <item quantity="one">%1$s · trajanje: %2$d dan</item>
    <item quantity="few">%1$s · trajanje: %2$d dana</item>
    <item quantity="other">%1$s · trajanje: %2$d dana</item>
  </plurals>
  <!--Tagline for gift row items-->
  <string name="GiftRowItem__send_a_gift_badge">Послати поклон значку</string>
  <!--Headline text on start fragment for gifting a badge-->
  <string name="GiftFlowStartFragment__gift_a_badge">Поклоните значку</string>
  <!--Description text on start fragment for gifting a badge-->
  <string name="GiftFlowStartFragment__gift_someone_a_badge">Поклоните некоме значку тако што ћете дати донацију Signal-у у њихово име. Они ће добити значку за приказ на фотографији профила.</string>
  <!--Action button label for start fragment for gifting a badge-->
  <string name="GiftFlowStartFragment__next">Даље</string>
  <!--Title text on choose recipient page for badge gifting-->
  <string name="GiftFlowRecipientSelectionFragment__choose_recipient">Изаберите примаоца</string>
  <!--Title text on confirm gift page-->
  <string name="GiftFlowConfirmationFragment__confirm_gift">Потврдити поклон</string>
  <!--Heading text specifying who the gift will be sent to-->
  <string name="GiftFlowConfirmationFragment__send_to">Пошаљи у</string>
  <!--Text explaining that gift will be sent to the chosen recipient-->
  <string name="GiftFlowConfirmationFragment__your_gift_will_be_sent_in">Ваш поклон ће бити послат у поруци 1 на 1 примаоцу. Додајте своју поруку испод.</string>
  <!--Text explaining that this gift is a one time donation-->
  <string name="GiftFlowConfirmationFragment__one_time_donation">Једнократни допринос</string>
  <!--Hint for add message input-->
  <string name="GiftFlowConfirmationFragment__add_a_message">Додати поруку</string>
  <!--Displayed in the dialog while verifying the chosen recipient-->
  <string name="GiftFlowConfirmationFragment__verifying_recipient">Провера примаоца…</string>
  <!--Title for sheet shown when opening a redeemed gift-->
  <string name="ViewReceivedGiftBottomSheet__s_sent_you_a_gift">%1$s Вам је послао поклон</string>
  <!--Title for sheet shown when opening a sent gift-->
  <string name="ViewSentGiftBottomSheet__thanks_for_your_support">Хвала Вам на подршци!</string>
  <!--Description for sheet shown when opening a redeemed gift-->
  <string name="ViewReceivedGiftBottomSheet__youve_received_a_gift_badge">Добили сте поклон значку од %1$s! Помозите Signal-у да изгради свест тако што ћете приказати ову значку на свом профилу.</string>
  <!--Description for sheet shown when opening a sent gift-->
  <string name="ViewSentGiftBottomSheet__youve_gifted_a_badge">Поклонили сте значку %1$s. Када прихвате, биће им дат избор да покажу или сакрију своју значку.</string>
  <!--Primary action for pending gift sheet to redeem badge now-->
  <string name="ViewReceivedGiftSheet__redeem">Откупити</string>
  <!--Primary action for pending gift sheet to redeem badge later-->
  <string name="ViewReceivedGiftSheet__not_now">Не сада</string>
  <!--Dialog text while redeeming a gift-->
  <string name="ViewReceivedGiftSheet__redeeming_gift">Откупљавање поклона…</string>
  <!--Snackbar text when user presses "not now" on redemption sheet-->
  <string name="ConversationFragment__you_can_redeem_your_badge_later">Можере да затраћите значку касније.</string>
  <!--Description text in gift thanks sheet-->
  <string name="GiftThanksSheet__youve_gifted_a_badge_to_s">Поклонили сте значку %1$s. Када прихвате, биће им дат избор да покажу или сакрију своју значку.</string>
  <!--Expired gift sheet title-->
  <string name="ExpiredGiftSheetConfiguration__your_gift_badge_has_expired">Ваша поклон значка је истекла</string>
  <!--Expired gift sheet top description text-->
  <string name="ExpiredGiftSheetConfiguration__your_gift_badge_has_expired_and_is">Ваша поклон значка је истекла, и није више видљива на Вашом профилу.</string>
  <!--Expired gift sheet bottom description text-->
  <string name="ExpiredGiftSheetConfiguration__to_continue">За наставак пратеће технологије која је изграђена за вас, размислите да постанете месечни претплатник.</string>
  <!--Expired gift sheet make a monthly donation button-->
  <string name="ExpiredGiftSheetConfiguration__make_a_monthly_donation">Урадите месечни допринос</string>
  <!--Expired gift sheet not now button-->
  <string name="ExpiredGiftSheetConfiguration__not_now">Не сада</string>
  <!--Label under name for private stories-->
  <!--Label under name for group stories-->
  <!--Label under name for my story-->
  <plurals name="ContactSearchItems__my_story_s_dot_d_viewers">
    <item quantity="one">%1$s · %2$d gledalac</item>
    <item quantity="few">%1$s · %2$d gledaoca</item>
    <item quantity="other">%1$s · %2$d gledalaca</item>
  </plurals>
  <!--Label under name for My Story when first sending to my story-->
  <string name="ContactSearchItems__tap_to_choose_your_viewers">Dodirnite da izaberete gledaoce</string>
  <!--Label for context menu item to open story settings-->
  <string name="ContactSearchItems__story_settings">Подешавања приче</string>
  <!--Label for context menu item to remove a group story from contact results-->
  <string name="ContactSearchItems__remove_story">Ukloni priču</string>
  <!--Label for context menu item to delete a private story-->
  <string name="ContactSearchItems__delete_story">Izbriši priču</string>
  <!--Dialog title for removing a group story-->
  <string name="ContactSearchMediator__remove_group_story">Ukloni grupnu priču?</string>
  <!--Dialog message for removing a group story-->
  <string name="ContactSearchMediator__this_will_remove">Ovim ćete ukloniti priču sa liste. I dalje ćete moći da vidite priče iz ove grupe.</string>
  <!--Dialog action item for removing a group story-->
  <string name="ContactSearchMediator__remove">Уклони</string>
  <!--Dialog title for deleting a private story-->
  <string name="ContactSearchMediator__delete_story">Обрисати причу?</string>
  <!--Dialog message for deleting a private story-->
  <string name="ContactSearchMediator__delete_the_private">Želite li da izbrišete privatnu priču „%1$s“?</string>
  <!--Dialog action item for deleting a private story-->
  <string name="ContactSearchMediator__delete">Избриши</string>
  <!--Gift expiry days remaining-->
  <plurals name="Gifts__d_days_remaining">
    <item quantity="one">Остало %1$d дан</item>
    <item quantity="few">Остало %1$d дана</item>
    <item quantity="other">Остало %1$d дана</item>
  </plurals>
  <!--Gift expiry hours remaining-->
  <plurals name="Gifts__d_hours_remaining">
    <item quantity="one">Остало %1$d сат</item>
    <item quantity="few">Остало %1$d сата</item>
    <item quantity="other">Остало %1$d сата</item>
  </plurals>
  <!--Gift expiry minutes remaining-->
  <plurals name="Gifts__d_minutes_remaining">
    <item quantity="one">Остало %1$d минут</item>
    <item quantity="few">Остало %1$d минута</item>
    <item quantity="other">Остало %1$d минута</item>
  </plurals>
  <!--Gift expiry expired-->
  <string name="Gifts__expired">Истекло</string>
  <!--Label indicating that a user can tap to advance to the next post in a story-->
  <string name="StoryFirstTimeNavigationView__tap_to_advance">Dodirnite da nastavite</string>
  <!--Label indicating swipe direction to skip current story-->
  <string name="StoryFirstTimeNavigationView__swipe_up_to_skip">Prevucite nagore da preskočite</string>
  <!--Label indicating swipe direction to exit story viewer-->
  <string name="StoryFirstTimeNavigationView__swipe_right_to_exit">Prevucite nadesno da izađete</string>
  <!--Button label to confirm understanding of story navigation-->
  <string name="StoryFirstTimeNagivationView__got_it">У реду</string>
  <!--Content description for vertical context menu button in safety number sheet rows-->
  <string name="SafetyNumberRecipientRowItem__open_context_menu">Otvorite kontekstualni meni</string>
  <!--Sub-line when a user is verified.-->
  <string name="SafetyNumberRecipientRowItem__s_dot_verified">%1$s · verifikovan korisnik</string>
  <!--Sub-line when a user is verified.-->
  <string name="SafetyNumberRecipientRowItem__verified">Оверен/на</string>
  <!--Title of safety number changes bottom sheet when showing individual records-->
  <string name="SafetyNumberBottomSheetFragment__safety_number_changes">Promene sigurnosnog broja</string>
  <!--Message of safety number changes bottom sheet when showing individual records-->
  <string name="SafetyNumberBottomSheetFragment__the_following_people">Ljudi navedeni u nastavku su možda ponovo instalirali Signal ili promenili uređaj. Dodirnite primaoca da potvrdite novi sigurnosni broj. Ovaj korak nije obavezan.</string>
  <!--Title of safety number changes bottom sheet when not showing individual records-->
  <string name="SafetyNumberBottomSheetFragment__safety_number_checkup">Provera bezbednosnog broja</string>
  <!--Title of safety number changes bottom sheet when not showing individual records and user has seen review screen-->
  <string name="SafetyNumberBottomSheetFragment__safety_number_checkup_complete">Provera bezbednosnog broja je završena</string>
  <!--Message of safety number changes bottom sheet when not showing individual records and user has seen review screen-->
  <string name="SafetyNumberBottomSheetFragment__all_connections_have_been_reviewed">Sve veze su pregledane, dodirnite „Pošalji“ da nastavite.</string>
  <!--Message of safety number changes bottom sheet when not showing individual records-->
  <string name="SafetyNumberBottomSheetFragment__you_have_d_connections">Njih %1$d je možda ponovo instaliralo Signal ili promenilo uređaj. Pre nego što podelite priču sa tim vezama, pregledajte njihove sigurnosne brojeve ili razmislite o tome da ih uklonite iz priče.</string>
  <!--Menu action to launch safety number verification screen-->
  <string name="SafetyNumberBottomSheetFragment__verify_safety_number">Овери безбедносни број</string>
  <!--Menu action to remove user from story-->
  <string name="SafetyNumberBottomSheetFragment__remove_from_story">Ukloni iz priče</string>
  <!--Action button at bottom of SafetyNumberBottomSheetFragment to send anyway-->
  <string name="SafetyNumberBottomSheetFragment__send_anyway">Нема везе, пошаљи</string>
  <!--Action button at bottom of SafetyNumberBottomSheetFragment to review connections-->
  <string name="SafetyNumberBottomSheetFragment__review_connections">Pregledajte veze</string>
  <!--Empty state copy for SafetyNumberBottomSheetFragment-->
  <string name="SafetyNumberBottomSheetFragment__no_more_recipients_to_show">Nema više primalaca koji bi bili prikazani</string>
  <!--Done button on safety number review fragment-->
  <string name="SafetyNumberReviewConnectionsFragment__done">Готово</string>
  <!--Title of safety number review fragment-->
  <string name="SafetyNumberReviewConnectionsFragment__safety_number_changes">Promene sigurnosnog broja</string>
  <!--Message of safety number review fragment-->
  <plurals name="SafetyNumberReviewConnectionsFragment__d_recipients_may_have">
    <item quantity="one">%1$d primalac je možda ponovo instalirao Signal ili promenio uređaj. Dodirnite primaoca da potvrdite novi sigurnosni broj. Ovaj korak nije obavezan.</item>
    <item quantity="few">%1$d primaoca su možda ponovo instalirala Signal ili promenila uređaj. Dodirnite primaoca da potvrdite novi sigurnosni broj. Ovaj korak nije obavezan.</item>
    <item quantity="other">%1$d primalaca je možda ponovo instaliralo Signal ili promenilo uređaj. Dodirnite primaoca da potvrdite novi sigurnosni broj. Ovaj korak nije obavezan.</item>
  </plurals>
  <!--Section header for 1:1 contacts in review fragment-->
  <string name="SafetyNumberBucketRowItem__contacts">Именик</string>
  <!--Context menu label for distribution list headers in review fragment-->
  <string name="SafetyNumberReviewConnectionsFragment__remove_all">Ukloni sve</string>
  <!--Context menu label for 1:1 contacts to remove from send-->
  <string name="SafetyNumberReviewConnectionsFragment__remove">Уклони</string>
  <!--Title of initial My Story settings configuration shown when sending to My Story for the first time-->
  <string name="ChooseInitialMyStoryMembershipFragment__my_story_privacy">Moja priča – privatnost</string>
  <!--Subtitle of initial My Story settings configuration shown when sending to My Story for the first time-->
  <string name="ChooseInitialMyStoryMembershipFragment__choose_who_can_see_posts_to_my_story_you_can_always_make_changes_in_settings">Birajte ko može da vidi objave u „Mojoj priči“. Uvek možete da promenite podešavanja.</string>
  <!--All connections option for initial My Story settings configuration shown when sending to My Story for the first time-->
  <string name="ChooseInitialMyStoryMembershipFragment__all_signal_connections">Sve Signal veze</string>
  <!--All connections except option for initial My Story settings configuration shown when sending to My Story for the first time-->
  <string name="ChooseInitialMyStoryMembershipFragment__all_signal_connections_except">Sve Signal veze osim…</string>
  <!--Only with selected connections option for initial My Story settings configuration shown when sending to My Story for the first time-->
  <string name="ChooseInitialMyStoryMembershipFragment__only_share_with">Samo podelite sa…</string>
  <!--Story info header sent heading-->
  <string name="StoryInfoHeader__sent">Послато</string>
  <!--Story info header received heading-->
  <string name="StoryInfoHeader__received">Примљено</string>
  <!--Story info header file size heading-->
  <string name="StoryInfoHeader__file_size">Veličina fajla</string>
  <!--Story info "Sent to" header-->
  <string name="StoryInfoBottomSheetDialogFragment__sent_to">Послато</string>
  <!--Story info "Sent from" header-->
  <string name="StoryInfoBottomSheetDialogFragment__sent_from">Послао</string>
  <!--Story Info context menu label-->
  <string name="StoryInfoBottomSheetDialogFragment__info">Инфо</string>
  <!--StoriesPrivacySettingsFragment-->
  <!--Explanation about how stories are deleted and managed-->
  <string name="StoriesPrivacySettingsFragment__stories_automatically_disappear">Priče automatski nestaju nakon 24 sata. Odaberite ko može da vidi vašu priču ili da kreira nove priče sa određenim gledaocima ili grupama.</string>
  <!--Preference title to turn off stories-->
  <string name="StoriesPrivacySettingsFragment__turn_off_stories">Isključi priče</string>
  <!--Preference summary to turn off stories-->
  <string name="StoriesPrivacySettingsFragment__if_you_opt_out">Ako isključite priče, više nećete moći da delite ili vidite priče.</string>
  <!--Preference title to turn on stories-->
  <string name="StoriesPrivacySettingsFragment__turn_on_stories">Uključi priče</string>
  <!--Preference summary to turn on stories-->
  <string name="StoriesPrivacySettingsFragment__share_and_view">Delite priče sa drugima i gledajte priče drugih. Priče automatski nestaju nakon 24 sata.</string>
  <!--Dialog title to turn off stories-->
  <string name="StoriesPrivacySettingsFragment__turn_off_stories_question">Želite li da isključite priče?</string>
  <!--Dialog message to turn off stories-->
  <string name="StoriesPrivacySettingsFragment__you_will_no_longer_be_able_to">Više nećete moći da delite ili vidite priče. Priče koje ste nedavno poslali će i dalje biti vidljive drugima sve dok ne isteknu.</string>
  <!--Page title when launched from stories landing screen-->
  <string name="StoriesPrivacySettingsFragment__story_privacy">Privatnost priča</string>
  <!--GroupStorySettingsFragment-->
  <!--Section header for who can view a group story-->
  <string name="GroupStorySettingsFragment__who_can_view_this_story">Ko može da vidi ovu priču</string>
  <!--Explanation of who can view a group story-->
  <string name="GroupStorySettingsFragment__members_of_the_group_s">Članovi grupe „%1$s“ mogu da vide ovu priču i odgovore na nju. Možete da izmenite članove ovog ćaskanja u grupi.</string>
  <!--Preference label for removing this group story-->
  <string name="GroupStorySettingsFragment__remove_group_story">Ukloni grupnu priču</string>
  <!--Generic title for overflow menus-->
  <string name="OverflowMenu__overflow_menu">Meni „Prekoračenje“</string>
  <!--EOF-->
</resources><|MERGE_RESOLUTION|>--- conflicted
+++ resolved
@@ -2491,10 +2491,7 @@
   <string name="PaymentsHomeFragment__you_can_use_signal_to_send">Можете да користите Molly да бисте послали и примили MobileCoin. Сва плаћања подлежу условима коришћења за MobileCoins  и новчаник MobileCoin-а. Ово је бета карактеристика, тако да можете наићи на грешке и плаћања или салто које можете изгубити не можете се вратити.</string>
   <string name="PaymentsHomeFragment__activate">Активирај</string>
   <string name="PaymentsHomeFragment__view_mobile_coin_terms">Погледајте појмове MobileCoin-а</string>
-<<<<<<< HEAD
   <string name="PaymentsHomeFragment__payments_not_available">Плаћања у Molly-у више није доступна. И даље можете преносити средства на размену, али више не можете да шаљете и примате уплате или да додате средства.</string>
-=======
-  <string name="PaymentsHomeFragment__payments_not_available">Плаћања у Signal-у више није доступна. И даље можете преносити средства на размену, али више не можете да шаљете и примате уплате или да додате средства.</string>
   <!--Alert dialog title which shows up after a payment to turn on payment lock-->
   <string name="PaymentsHomeFragment__turn_on">Želite li da aktivirate zaključavanje plaćanja kod budućih plaćanja?</string>
   <!--Alert dialog description for why payment lock should be enabled before sending payments-->
@@ -2503,7 +2500,6 @@
   <string name="PaymentsHomeFragment__enable">Uključi</string>
   <!--Alert dialog button to not enable payment lock for now-->
   <string name="PaymentsHomeFragment__not_now">Ne sada</string>
->>>>>>> e379cf61
   <!--PaymentsAddMoneyFragment-->
   <string name="PaymentsAddMoneyFragment__add_funds">Додај средства</string>
   <string name="PaymentsAddMoneyFragment__your_wallet_address">Адреса Вашег новчаника</string>
@@ -2879,13 +2875,9 @@
   <string name="BackupDialog_verify">Овери</string>
   <string name="BackupDialog_you_successfully_entered_your_backup_passphrase">Успешно сте унели фразу за резервну копију</string>
   <string name="BackupDialog_passphrase_was_not_correct">Фраза није тачна</string>
-<<<<<<< HEAD
   <string name="LocalBackupJob_creating_signal_backup">Креација бекапа Molly-а…</string>
-=======
-  <string name="LocalBackupJob_creating_signal_backup">Креација бекапа Signal-а…</string>
   <!--Title for progress notification shown in a system notification while verifying a recent backup.-->
-  <string name="LocalBackupJob_verifying_signal_backup">Verifikovanje rezervne kopije Signala…</string>
->>>>>>> e379cf61
+  <string name="LocalBackupJob_verifying_signal_backup">Verifikovanje rezervne kopije Mollya…</string>
   <string name="LocalBackupJobApi29_backup_failed">Резервна копија није успела</string>
   <string name="LocalBackupJobApi29_your_backup_directory_has_been_deleted_or_moved">Ваша фасцикла за резервне копије је избрисана или премештена.</string>
   <string name="LocalBackupJobApi29_your_backup_file_is_too_large">Fajl rezervne kopije je preveliki da bi se čuvao na ovoj jedinici.</string>
