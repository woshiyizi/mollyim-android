<?xml version='1.0' encoding='UTF-8'?>
<resources>
  <string name="yes">Да</string>
  <string name="no">Не</string>
  <string name="delete">Обриши</string>
  <string name="please_wait">Сачекајте…</string>
  <string name="save">Сачувај</string>
  <string name="note_to_self">Подсетник</string>
  <!--AbstractNotificationBuilder-->
  <string name="AbstractNotificationBuilder_new_message">Нова порука</string>
  <!--AlbumThumbnailView-->
  <!--ApplicationMigrationActivity-->
  <string name="ApplicationMigrationActivity__signal_is_updating">Сигнал се ажурира…</string>
  <!--ApplicationPreferencesActivity-->
  <string name="ApplicationPreferencesActivity_currently_s">Тренутно: %s</string>
  <string name="ApplicationPreferenceActivity_you_havent_set_a_passphrase_yet">Још нисте поставили лозинку!</string>
  <string name="ApplicationPreferencesActivity_disable_passphrase">Да искључим лозинку?</string>
  <string name="ApplicationPreferencesActivity_this_will_permanently_unlock_signal_and_message_notifications">Ово ће трајно откључати Сигнал и обавештења о порукама.</string>
  <string name="ApplicationPreferencesActivity_disable">Искључи</string>
  <string name="ApplicationPreferencesActivity_unregistering">Поништавам регистрацију</string>
  <string name="ApplicationPreferencesActivity_unregistering_from_signal_messages_and_calls">Поништавање регистрације из Сигналових порука и позива…</string>
  <string name="ApplicationPreferencesActivity_disable_signal_messages_and_calls">Искључити Сигнал поруке и позиве?</string>
  <string name="ApplicationPreferencesActivity_disable_signal_messages_and_calls_by_unregistering">Искључује Сигнал поруке и позиве поништавањем регистрације са сервера. Мораћете да поново региструјете свој број телефона да бисте га опет користили.</string>
  <string name="ApplicationPreferencesActivity_error_connecting_to_server">Грешка повезивања на сервер!</string>
  <string name="ApplicationPreferencesActivity_sms_enabled">СМС је омогућен</string>
  <string name="ApplicationPreferencesActivity_touch_to_change_your_default_sms_app">Тапните да бисте променили подразумевану апликацију за СМС</string>
  <string name="ApplicationPreferencesActivity_sms_disabled">СМС је онемогућен</string>
  <string name="ApplicationPreferencesActivity_touch_to_make_signal_your_default_sms_app">Додирните да Signal буде подразумевана апликација за SMS</string>
  <string name="ApplicationPreferencesActivity_on">укључено</string>
  <string name="ApplicationPreferencesActivity_On">Укључено</string>
  <string name="ApplicationPreferencesActivity_off">искључено</string>
  <string name="ApplicationPreferencesActivity_Off">Искључено</string>
  <string name="ApplicationPreferencesActivity_sms_mms_summary">СМС %1$s, ММС %2$s</string>
  <string name="ApplicationPreferencesActivity_privacy_summary">Закључавање екрана %1$s, закључавање пријаве %2$s</string>
  <string name="ApplicationPreferencesActivity_appearance_summary">Тема %1$s, језик %2$s</string>
  <string name="ApplicationPreferencesActivity_pins_are_required_for_registration_lock">PIN је неопходан за закључавање регистрације. Да искључите PIN, прво искључите закључавање регистрације.</string>
  <string name="ApplicationPreferencesActivity_pin_created">ПИН је направљен</string>
  <string name="ApplicationPreferencesActivity_pin_disabled">ПИН је искључен</string>
  <string name="ApplicationPreferencesActivity_hide">Сакриј</string>
  <string name="ApplicationPreferencesActivity_hide_reminder">Сакрити подсетник?</string>
  <string name="ApplicationPreferencesActivity_record_payments_recovery_phrase">Сними фразу опоравка за уплату</string>
  <string name="ApplicationPreferencesActivity_record_phrase">Сними фразу</string>
  <string name="ApplicationPreferencesActivity_before_you_can_disable_your_pin">Пре него што онемогућите свој PIN, морате да снимите фразу за опоравак уплате да бисте осигурали да можете да вратите свој налог за уплате.</string>
  <!--AppProtectionPreferenceFragment-->
  <plurals name="AppProtectionPreferenceFragment_minutes">
    <item quantity="one">%d минут</item>
    <item quantity="few">%d минута</item>
    <item quantity="other">%d минута</item>
  </plurals>
  <!--DraftDatabase-->
  <string name="DraftDatabase_Draft_image_snippet">(слика)</string>
  <string name="DraftDatabase_Draft_audio_snippet">(звук)</string>
  <string name="DraftDatabase_Draft_video_snippet">(видео)</string>
  <string name="DraftDatabase_Draft_location_snippet">(локација)</string>
  <string name="DraftDatabase_Draft_quote_snippet">(одговор)</string>
  <string name="DraftDatabase_Draft_voice_note">(Гласовна порука)</string>
  <!--AttachmentKeyboard-->
  <string name="AttachmentKeyboard_gallery">Галерија</string>
  <string name="AttachmentKeyboard_file">Датотека</string>
  <string name="AttachmentKeyboard_contact">Контакт</string>
  <string name="AttachmentKeyboard_location">Локација</string>
  <string name="AttachmentKeyboard_Signal_needs_permission_to_show_your_photos_and_videos">Сигналу су потребне дозволе да прикаже ваше слике и видео.</string>
  <string name="AttachmentKeyboard_give_access">Дaj приступ</string>
  <string name="AttachmentKeyboard_payment">Уплата</string>
  <!--AttachmentManager-->
  <string name="AttachmentManager_cant_open_media_selection">Нема апликације за избор медијума.</string>
  <string name="AttachmentManager_signal_requires_the_external_storage_permission_in_order_to_attach_photos_videos_or_audio">Molly захтева дозовле за меморију како би могао слати фотографије, видео снимке или аудио снимке, али су трајно забрањене. Молимо Вас идите у мени за подешавања и дозволите приступ меморији.</string>
  <string name="AttachmentManager_signal_requires_contacts_permission_in_order_to_attach_contact_information">Сигнал захтева приступ вашим контактима, али му је дозвола трајно забрањена. Молимо вас да у апликацији за подешавање телефона Сигналу дозволите пруиступ контактима.</string>
  <string name="AttachmentManager_signal_requires_location_information_in_order_to_attach_a_location">Сигнал захтева приступ вашој локацији за додавање локације у порукама, али му је дозвола трајно забрањена. Молимо вас да у апликацији за подешавање телефона Сигналу дозволите пруиступ локацији.</string>
  <!--AttachmentUploadJob-->
  <string name="AttachmentUploadJob_uploading_media">Отпремам медије…</string>
  <string name="AttachmentUploadJob_compressing_video_start">Компресујем видео…</string>
  <!--BackgroundMessageRetriever-->
  <string name="BackgroundMessageRetriever_checking_for_messages">Тражење порука…</string>
  <!--BlockedUsersActivity-->
  <string name="BlockedUsersActivity__blocked_users">Блокирани корисници</string>
  <string name="BlockedUsersActivity__add_blocked_user">Додајте блокираног корисника</string>
  <string name="BlockedUsersActivity__blocked_users_will">Блокирани корисници вас не могу звати нити слати поруке.</string>
  <string name="BlockedUsersActivity__no_blocked_users">Нема блокираних корисника</string>
  <string name="BlockedUsersActivity__block_user">Блокирати корисника?</string>
  <string name="BlockedUserActivity__s_will_not_be_able_to">„%1$s“ неће моћи да вас позове нити шаље поруке.</string>
  <string name="BlockedUsersActivity__block">Блокирај</string>
  <string name="BlockedUsersActivity__unblock_user">Одблокирати корисника?</string>
  <string name="BlockedUsersActivity__do_you_want_to_unblock_s">Желите ли да одблокирате контакт „%1$s“?</string>
  <string name="BlockedUsersActivity__unblock">Одблокирај</string>
  <!--BlockUnblockDialog-->
  <string name="BlockUnblockDialog_block_and_leave_s">Блокирати и напустити групу %1$s?</string>
  <string name="BlockUnblockDialog_block_s">Блокирати групу %1$s?</string>
  <string name="BlockUnblockDialog_you_will_no_longer_receive_messages_or_updates">Више нећете примати поруке или ажурирања од ове групе, чланови више неће бити у могућности да Вас поново додају у ову групу.</string>
  <string name="BlockUnblockDialog_group_members_wont_be_able_to_add_you">Чланови групе неће бити у могућности да Вас поново додају у ову групу.</string>
  <string name="BlockUnblockDialog_group_members_will_be_able_to_add_you">Чланови групе ће бити у могућности да Вас поново додају у ову групу.</string>
  <string name="BlockUnblockDialog_you_will_be_able_to_call_and_message_each_other">Моћи ћете да размењујете поруке и позиве и Ваше име и фотографија ће бити подељени са тим контактом.</string>
  <string name="BlockUnblockDialog_blocked_people_wont_be_able_to_call_you_or_send_you_messages">Блокиране особе неће бити у могућности да Вас зову или да Вам шаљу поруке.</string>
  <string name="BlockUnblockDialog_unblock_s">Одблокирати контакт %1$s?</string>
  <string name="BlockUnblockDialog_block">Блокирај</string>
  <string name="BlockUnblockDialog_block_and_leave">Блокирај и напусти</string>
  <string name="BlockUnblockDialog_report_spam_and_block">Пријавити нежељену пошту и блокирати</string>
  <!--BucketedThreadMedia-->
  <string name="BucketedThreadMedia_Today">Данас</string>
  <string name="BucketedThreadMedia_Yesterday">Јуче</string>
  <string name="BucketedThreadMedia_This_week">Ове седмице</string>
  <string name="BucketedThreadMedia_This_month">Овог месеца</string>
  <string name="BucketedThreadMedia_Large">Велики</string>
  <string name="BucketedThreadMedia_Medium">Средње </string>
  <string name="BucketedThreadMedia_Small">Мали</string>
  <!--CameraXFragment-->
  <string name="CameraXFragment_tap_for_photo_hold_for_video">Додирни за фотографију, држи за видео запис</string>
  <string name="CameraXFragment_capture_description">Сними</string>
  <string name="CameraXFragment_change_camera_description">Промени камеру</string>
  <string name="CameraXFragment_open_gallery_description">Отвори галерију</string>
  <!--CameraContacts-->
  <string name="CameraContacts_recent_contacts">Недавна комуникација</string>
  <string name="CameraContacts_signal_contacts">Signal контакти</string>
  <string name="CameraContacts_signal_groups">Signal групе</string>
  <string name="CameraContacts_you_can_share_with_a_maximum_of_n_conversations">Можете поделити са максимално %d разговора. </string>
  <string name="CameraContacts_select_signal_recipients">Изаберите Signal примаоце</string>
  <string name="CameraContacts_no_signal_contacts">Немате Signal контаката</string>
  <string name="CameraContacts_you_can_only_use_the_camera_button">Можете користити дугме камере за слање фотографија само Signal контактима.</string>
  <string name="CameraContacts_cant_find_who_youre_looking_for">Не можете наћи оно што тражите?</string>
  <string name="CameraContacts_invite_a_contact_to_join_signal">Позовите контакт да се прикључи апликацији Molly</string>
  <string name="CameraContacts__menu_search">Претрага</string>
  <!--ClearProfileActivity-->
  <string name="ClearProfileActivity_remove">Уклони</string>
  <string name="ClearProfileActivity_remove_profile_photo">Да уклоним профилну слику?</string>
  <string name="ClearProfileActivity_remove_group_photo">Уклонити фотографију групе?</string>
  <!--ClientDeprecatedActivity-->
  <string name="ClientDeprecatedActivity_update_signal">Ажурирај Molly</string>
  <string name="ClientDeprecatedActivity_this_version_of_the_app_is_no_longer_supported">Верзија ове апликације више није подржана. Да бисте наставили са слањем и примањем порука, ажурирајте апликацију на најновију верзију.</string>
  <string name="ClientDeprecatedActivity_update">Сачувај</string>
  <string name="ClientDeprecatedActivity_dont_update">Немој да ажурираш</string>
  <string name="ClientDeprecatedActivity_warning">Упозорење</string>
  <string name="ClientDeprecatedActivity_your_version_of_signal_has_expired_you_can_view_your_message_history">Верзија апликације Signal је истекла. Можете да прикажете Вашу историју порука али нећете моћи да шаљете и примате поруке док не ажурирате апликацију.</string>
  <!--CommunicationActions-->
  <string name="CommunicationActions_no_browser_found">На вашем уређају нема Веб прегледача.</string>
  <string name="CommunicationActions_send_email">Пошаљи имејл</string>
  <string name="CommunicationActions_a_cellular_call_is_already_in_progress">Позив преко мобилног оператера је већ у току.</string>
  <string name="CommunicationActions_start_voice_call">Започети гласовни позив?</string>
  <string name="CommunicationActions_cancel">Одустани</string>
  <string name="CommunicationActions_call">Позови</string>
  <string name="CommunicationActions_insecure_call">Необезбеђени позив </string>
  <string name="CommunicationActions_carrier_charges_may_apply">Могућа је наплата од стране оператера. Број који позивате није регистрован са услугом Signal. Овај позив ће бити упућен путем Вашег оператера, не путем интернета.</string>
  <!--ConfirmIdentityDialog-->
  <string name="ConfirmIdentityDialog_your_safety_number_with_s_has_changed">Ваш безбедносни број са %1$s је промењен. Ово може да значи или да неко покушава да пресретне вашу комуникацију или да је корисник %2$s једноставно поново инсталирао Signal.</string>
  <string name="ConfirmIdentityDialog_you_may_wish_to_verify_your_safety_number_with_this_contact">Можда желите да потврдите ваш безбедносни број за овај контакт.</string>
  <string name="ConfirmIdentityDialog_accept">Прихвати</string>
  <!--ContactsCursorLoader-->
  <string name="ContactsCursorLoader_recent_chats">Недавна ћаскања</string>
  <string name="ContactsCursorLoader_contacts">Контакти</string>
  <string name="ContactsCursorLoader_groups">Групе</string>
  <string name="ContactsCursorLoader_phone_number_search">Претрага броја телефона</string>
  <string name="ContactsCursorLoader_username_search">Претрага корисничког имена</string>
  <!--ContactsDatabase-->
  <string name="ContactsDatabase_message_s">Порука за %s</string>
  <string name="ContactsDatabase_signal_call_s">Позови %s преко Signal-a</string>
  <!--ContactNameEditActivity-->
  <string name="ContactNameEditActivity_given_name">Име</string>
  <string name="ContactNameEditActivity_family_name">Презиме</string>
  <string name="ContactNameEditActivity_prefix">Префикс</string>
  <string name="ContactNameEditActivity_suffix">Суфикс</string>
  <string name="ContactNameEditActivity_middle_name">Средње име</string>
  <!--ContactShareEditActivity-->
  <string name="ContactShareEditActivity_type_home">Кућни</string>
  <string name="ContactShareEditActivity_type_mobile">Мобилни</string>
  <string name="ContactShareEditActivity_type_work">Посао</string>
  <string name="ContactShareEditActivity_type_missing">Остало</string>
  <string name="ContactShareEditActivity_invalid_contact">Изабрани контакт је неисправан</string>
  <!--ConversationItem-->
  <string name="ConversationItem_error_not_sent_tap_for_details">Није послато, додирните за детаље</string>
  <string name="ConversationItem_error_partially_not_delivered">Делимично послато, кликните за детаље</string>
  <string name="ConversationItem_error_network_not_delivered">Слање није успело</string>
  <string name="ConversationItem_received_key_exchange_message_tap_to_process">Примљена порука размене кључева, тапните за обраду.</string>
  <string name="ConversationItem_group_action_left">%1$s напусти групу.</string>
  <string name="ConversationItem_send_paused">Слање паузирано</string>
  <string name="ConversationItem_click_to_approve_unencrypted">Слање није успело, тапните за необезбеђену одступницу</string>
  <string name="ConversationItem_click_to_approve_unencrypted_sms_dialog_title">Да одступим на нешифровани СМС?</string>
  <string name="ConversationItem_click_to_approve_unencrypted_mms_dialog_title">Да одступим на нешифровани ММС?</string>
  <string name="ConversationItem_click_to_approve_unencrypted_dialog_message">Ова порука <b>неће</b> бити шифрована јер корисник више није пријављен на Signal.\n\nДа пошаљем необезбеђену поруку?</string>
  <string name="ConversationItem_unable_to_open_media">Нема апликације која може да отвори овај медијум.</string>
  <string name="ConversationItem_copied_text">Копирана %s</string>
  <string name="ConversationItem_from_s">од %s</string>
  <string name="ConversationItem_to_s">за %s</string>
  <string name="ConversationItem_read_more"> прочитајте више</string>
  <string name="ConversationItem_download_more"> преузмите више</string>
  <string name="ConversationItem_pending"> на чекању</string>
  <string name="ConversationItem_this_message_was_deleted">Ова порука је избрисана.</string>
  <string name="ConversationItem_you_deleted_this_message">Избрисали сте ову поруку.</string>
  <!--ConversationActivity-->
  <string name="ConversationActivity_reset_secure_session_question">Ресетовати безбедну сесију?</string>
  <string name="ConversationActivity_this_may_help_if_youre_having_encryption_problems">Може да помогне ако имате проблема са шифровањем у овој преписци. Поруке ће остати.</string>
  <string name="ConversationActivity_reset">Ресетуј</string>
  <string name="ConversationActivity_add_attachment">Додај прилог</string>
  <string name="ConversationActivity_select_contact_info">Изаберите податке о контакту</string>
  <string name="ConversationActivity_compose_message">Састави поруку</string>
  <string name="ConversationActivity_sorry_there_was_an_error_setting_your_attachment">Дошло је до грешке при постављању вашег прилога.</string>
  <string name="ConversationActivity_recipient_is_not_a_valid_sms_or_email_address_exclamation">Прималац није исправан број или е-адреса!</string>
  <string name="ConversationActivity_message_is_empty_exclamation">Порука је празна!</string>
  <string name="ConversationActivity_group_members">Чланови групе</string>
  <string name="ConversationActivity__tap_here_to_start_a_group_call">Додирните овде да бисте започели групни позив</string>
  <string name="ConversationActivity_invalid_recipient">Неисправан прималац!</string>
  <string name="ConversationActivity_added_to_home_screen">Додато на почетни екран</string>
  <string name="ConversationActivity_calls_not_supported">Позивање није подржано</string>
  <string name="ConversationActivity_this_device_does_not_appear_to_support_dial_actions">Овај уређај изгледа не подржава радње бирања.</string>
  <string name="ConversationActivity_transport_insecure_sms">Необезбеђени СМС</string>
  <string name="ConversationActivity_transport_insecure_mms">Необезбеђени ММС</string>
  <string name="ConversationActivity_transport_signal">Signal</string>
  <string name="ConversationActivity_lets_switch_to_signal">Пребацимо се на Molly %1$s</string>
  <string name="ConversationActivity_specify_recipient">Одредите примаоца</string>
  <string name="ConversationActivity_unblock">Одблокирај</string>
  <string name="ConversationActivity_attachment_exceeds_size_limits">Прилог прекорачује ограничење величине за тип поруке коју шаљете.</string>
  <string name="ConversationActivity_unable_to_record_audio">Не могу да снимим звук!</string>
  <string name="ConversationActivity_you_cant_send_messages_to_this_group">Не можете да шаљете поруке овој групи зато што више нисте члан.</string>
  <string name="ConversationActivity_only_s_can_send_messages">Само %1$s може да шаље поруке.</string>
  <string name="ConversationActivity_admins">админи</string>
  <string name="ConversationActivity_message_an_admin">Послати поруку админу</string>
  <string name="ConversationActivity_cant_start_group_call">Не може да се покрене групни позив</string>
  <string name="ConversationActivity_only_admins_of_this_group_can_start_a_call">Само админи ове групе могу започети позив.</string>
  <string name="ConversationActivity_there_is_no_app_available_to_handle_this_link_on_your_device">Нема апликације за руковање овом везом на вашем уређају.</string>
  <string name="ConversationActivity_your_request_to_join_has_been_sent_to_the_group_admin">Ваш захтев за придруживање је послат администратору групе. Бићете обавештени када администратори предузму мере.</string>
  <string name="ConversationActivity_cancel_request">Откажи захтев</string>
  <string name="ConversationActivity_to_send_audio_messages_allow_signal_access_to_your_microphone">Да бисте послали аудио поруку, одобрите Molly-у дозволе за коришћење микрофона.</string>
  <string name="ConversationActivity_signal_requires_the_microphone_permission_in_order_to_send_audio_messages">Molly захтева дозволе за коришћење микрофона како би могао да шаље аудио поруке, али му је дозбола блокирана за стално. Молимо Вас да уђете у подешавања уређаја, изаберите „Апликације, затим „Дозволе“ и одобрите коришћење микрофона апликацији Molly.</string>
  <string name="ConversationActivity_signal_needs_the_microphone_and_camera_permissions_in_order_to_call_s">Сигнал захтева приступ микрофону и камери да би успоставио позив са %s, али су му дозволе трајно забрањене. Молимо вас да у апликацији за подешавање телефона Сигналу дозволите пруиступ микрофону и камери.</string>
  <string name="ConversationActivity_to_capture_photos_and_video_allow_signal_access_to_the_camera">Да бисте направили нову фотографију или видео запис, дозволите Сигналу да приступи камери.</string>
  <string name="ConversationActivity_signal_needs_the_camera_permission_to_take_photos_or_video">Сигнал захтева приступ камери да би фотографисао и снимао, али су му дозволе трајно забрањене. Молимо вас да у апликацији за подешавање телефона Сигналу дозволите пруиступ камери.</string>
  <string name="ConversationActivity_signal_needs_camera_permissions_to_take_photos_or_video">Сигналу је потребан приступ камери да би фотографисао и снимао видео записе.</string>
  <string name="ConversationActivity_enable_the_microphone_permission_to_capture_videos_with_sound">Омогућите приступ микрофону да бисте забележили видео са звуком.</string>
  <string name="ConversationActivity_signal_needs_the_recording_permissions_to_capture_video">Апликацији Molly су потребне дозволе за микрофон за снимање видео снимака, али су те дозволе одбијене. Наставите у подешавања апликације, одаберите „Дозволе“ и омогућите „Микрофон“ и „Камера“.</string>
  <string name="ConversationActivity_signal_needs_recording_permissions_to_capture_video">Апликацији Molly су потребне дозволе за микрофон за снимање видео снимака.</string>
  <string name="ConversationActivity_quoted_contact_message">%1$s %2$s</string>
  <string name="ConversationActivity_signal_cannot_sent_sms_mms_messages_because_it_is_not_your_default_sms_app">Апликација Signal не може да шаље SMS/MMS поруке зато што није Ваша подразумевана апликација. Да ли бисте желели да ово промените у својим Android подешавањима?</string>
  <string name="ConversationActivity_yes">Да</string>
  <string name="ConversationActivity_no">Не</string>
  <string name="ConversationActivity_search_position">%1$d од %2$d</string>
  <string name="ConversationActivity_no_results">Нема резултата</string>
  <string name="ConversationActivity_sticker_pack_installed">Пакет налепница је додат</string>
  <string name="ConversationActivity_new_say_it_with_stickers">Ново! Причај помоћу налепница</string>
  <string name="ConversationActivity_cancel">Одустани</string>
  <string name="ConversationActivity_delete_conversation">Обрисати преписку?</string>
  <string name="ConversationActivity_delete_and_leave_group">Избрисати и напустити групу?</string>
  <string name="ConversationActivity_this_conversation_will_be_deleted_from_all_of_your_devices">Преписка ће бити обрисана са ваших свих уређаја.</string>
  <string name="ConversationActivity_you_will_leave_this_group_and_it_will_be_deleted_from_all_of_your_devices">Напустићете групу и преписка ће бити обрисана са ваших свих уређаја.</string>
  <string name="ConversationActivity_delete">Обриши</string>
  <string name="ConversationActivity_delete_and_leave">Избриши и напусти</string>
  <string name="ConversationActivity__to_call_s_signal_needs_access_to_your_microphone">Да бисте позвали контакт %1$s, апликацији Molly је потребан приступ Вашем микрофону.</string>
  <string name="ConversationActivity__more_options_now_in_group_settings">Сада више опција у „Поставке групе“</string>
  <string name="ConversationActivity_join">Придружи се</string>
  <string name="ConversationActivity_full">Пуно</string>
  <string name="ConversationActivity_error_sending_media">Грешка приликом слања медија</string>
  <string name="ConversationActivity__reported_as_spam_and_blocked">Пријављено као нежељена пошта и блокирано.</string>
  <!--ConversationAdapter-->
  <plurals name="ConversationAdapter_n_unread_messages">
    <item quantity="one">%d непрочитана порука</item>
    <item quantity="few">%d непрочитане поруке</item>
    <item quantity="other">%d непрочитаних порука</item>
  </plurals>
  <!--ConversationFragment-->
  <plurals name="ConversationFragment_delete_selected_messages">
    <item quantity="one">Обрисати изабрану поруку?</item>
    <item quantity="few">Обрисати изабране поруке?</item>
    <item quantity="other">Обрисати изабране поруке?</item>
  </plurals>
  <string name="ConversationFragment_save_to_sd_card">Сачувати у складиште?</string>
  <plurals name="ConversationFragment_saving_n_media_to_storage_warning">
    <item quantity="one">Упис овог медијума у складиште ће омогућити било којој апликацији на вашем уређају да му приступи.\n\nДа наставим?</item>
    <item quantity="few">Упис ова %1$d медијума у складиште ће омогућити било којој апликацији на вашем уређају да му приступи.\n\nДа наставим?</item>
    <item quantity="other">Упис ових %1$d медијума у складиште ће омогућити било којој апликацији на вашем уређају да му приступи.\n\nДа наставим?</item>
  </plurals>
  <plurals name="ConversationFragment_error_while_saving_attachments_to_sd_card">
    <item quantity="one">Грешка уписа прилога у складиште!</item>
    <item quantity="few">Грешка уписа прилога у складиште!</item>
    <item quantity="other">Грешка уписа прилога у складиште!</item>
  </plurals>
  <string name="ConversationFragment_unable_to_write_to_sd_card_exclamation">Не могу да упишем у складиште!</string>
  <plurals name="ConversationFragment_saving_n_attachments">
    <item quantity="one">Уписивање прилога</item>
    <item quantity="few">Уписивање %1$d прилога</item>
    <item quantity="other">Уписивање %1$d прилога</item>
  </plurals>
  <plurals name="ConversationFragment_saving_n_attachments_to_sd_card">
    <item quantity="one">Чување прилога у меморијско складиште…</item>
    <item quantity="few">Чување %1$d прилога у меморијско складиште…</item>
    <item quantity="other">Чување %1$d прилога у меморијско складиште…</item>
  </plurals>
  <string name="ConversationFragment_pending">На чекању…</string>
  <string name="ConversationFragment_push">интернета (Signal)</string>
  <string name="ConversationFragment_mms">ММС</string>
  <string name="ConversationFragment_sms">СМС</string>
  <string name="ConversationFragment_deleting">Брисање</string>
  <string name="ConversationFragment_deleting_messages">Брисање порука…</string>
  <string name="ConversationFragment_delete_for_me">Избриши за мене</string>
  <string name="ConversationFragment_delete_for_everyone">Избриши за сваког</string>
  <string name="ConversationFragment_this_message_will_be_deleted_for_everyone_in_the_conversation">Ова порука ће бити избрисана за све конверзацији ако користе најновију верзију апликације Signal. Моћи ће да виде да сте избрисали поруку.</string>
  <string name="ConversationFragment_quoted_message_not_found">Оригинална порука није нађена</string>
  <string name="ConversationFragment_quoted_message_no_longer_available">Оригинална порука више није доступна</string>
  <string name="ConversationFragment_failed_to_open_message">Порука није успешно учитана</string>
  <string name="ConversationFragment_you_can_swipe_to_the_right_reply">Повуците поруку ка десно за брз одговор</string>
  <string name="ConversationFragment_you_can_swipe_to_the_left_reply">Повуците поруку ка лево за брз одговор</string>
  <string name="ConversationFragment_outgoing_view_once_media_files_are_automatically_removed">Одлазне једнократне медијске датотеке аутоматски се уклањају након слања</string>
  <string name="ConversationFragment_you_already_viewed_this_message">Већ сте видели ову поруку</string>
  <string name="ConversationFragment__you_can_add_notes_for_yourself_in_this_conversation">Можете да додајете личне белешке у ову конверзацију.\nАко Ваш налог има повезане уређаје, нове белешке ће бити синхронизоване.</string>
  <string name="ConversationFragment__d_group_members_have_the_same_name">%1$d чланова групе имају исти назив.</string>
  <string name="ConversationFragment__tap_to_review">Додирните за преглед</string>
  <string name="ConversationFragment__review_requests_carefully">Пажљиво прегледајте захтеве</string>
  <string name="ConversationFragment__signal_found_another_contact_with_the_same_name">Услуга Molly је пронашла други контакт са истим називом.</string>
  <string name="ConversationFragment_contact_us">Контактирај нас</string>
  <string name="ConversationFragment_verify">Овери</string>
  <string name="ConversationFragment_not_now">Не сада</string>
  <string name="ConversationFragment_your_safety_number_with_s_changed">Ваш безбедносни број са %s је промењен.</string>
  <string name="ConversationFragment_your_safety_number_with_s_changed_likey_because_they_reinstalled_signal">Ваш сигурносни број са %s је недавно промењен, вероватно зато што је контакт реинсталирао Signal или је променио уређај. Кликните „Овери“ да бисте потврдили нови сигурносни број. Ово није обавезно.</string>
  <plurals name="ConversationListFragment_delete_selected_conversations">
    <item quantity="one">Обрисати изабрану преписку?</item>
    <item quantity="few">Обрисати изабране преписке?</item>
    <item quantity="other">Обрисати изабране преписке?</item>
  </plurals>
  <plurals name="ConversationListFragment_this_will_permanently_delete_all_n_selected_conversations">
    <item quantity="one">Ово ће трајно да обрише изабрану преписку.</item>
    <item quantity="few">Ово ће трајно да обрише све %1$d изабране преписке.</item>
    <item quantity="other">Ово ће трајно да обрише свих %1$d изабраних преписки.</item>
  </plurals>
  <string name="ConversationListFragment_deleting">Брисање</string>
  <string name="ConversationListFragment_deleting_selected_conversations">Брисање означених порука…</string>
  <plurals name="ConversationListFragment_conversations_archived">
    <item quantity="one">Преписка архивирана</item>
    <item quantity="few">%d преписке архивиране</item>
    <item quantity="other">%d преписки архивирано</item>
  </plurals>
  <string name="ConversationListFragment_undo">ВРАТИ</string>
  <plurals name="ConversationListFragment_moved_conversations_to_inbox">
    <item quantity="one">Преписка премештена у пријем</item>
    <item quantity="few">%d преписке премештене у пријем</item>
    <item quantity="other">%d преписки премештено у пријем</item>
  </plurals>
  <!--ConversationListItem-->
  <string name="ConversationListItem_key_exchange_message">Порука размене кључева</string>
  <!--ConversationListItemAction-->
  <string name="ConversationListItemAction_archived_conversations_d">Архивиране преписке (%d)</string>
  <!--ConversationTitleView-->
  <string name="ConversationTitleView_verified">Потврђен</string>
  <string name="ConversationTitleView_you">Ви</string>
  <!--ConversationTypingView-->
  <string name="ConversationTypingView__plus_d">+%1$d</string>
  <!--CreateGroupActivity-->
  <string name="CreateGroupActivity_some_contacts_cannot_be_in_legacy_groups">Неки контакти не могу бити у застарелим групама.</string>
  <string name="CreateGroupActivity__select_members">Одаберите чланове</string>
  <!--CreateProfileActivity-->
  <string name="CreateProfileActivity__profile">Профил</string>
  <string name="CreateProfileActivity_error_setting_profile_photo">Грешка постављања профилне слике</string>
  <string name="CreateProfileActivity_problem_setting_profile">Проблем у поставци профила</string>
  <string name="CreateProfileActivity_set_up_your_profile">Поставите ваш профил</string>
  <string name="CreateProfileActivity_signal_profiles_are_end_to_end_encrypted">Ваш профил је потпуно шифрован. Профил и промене на њему ће бити видљиве Вашим контактима, када започнете или прихватите нове конверзације и када се придружите новим групама.</string>
  <string name="CreateProfileActivity_set_avatar_description">Постави аватар</string>
  <!--ChooseBackupFragment-->
  <string name="ChooseBackupFragment__restore_from_backup">Поврати податке из бекапа?</string>
  <string name="ChooseBackupFragment__restore_your_messages_and_media">Вратите своје поруке и медије из локалне резервне копије. Ако не вратите сада, нећете моћи да их вратите касније.</string>
  <string name="ChooseBackupFragment__icon_content_description">Икона за враћање из резервне копије</string>
  <string name="ChooseBackupFragment__choose_backup">Одабери резервну копију</string>
  <string name="ChooseBackupFragment__learn_more">Сазнај више</string>
  <string name="ChooseBackupFragment__no_file_browser_available">Није доступан претраживач датотека.</string>
  <!--RestoreBackupFragment-->
  <string name="RestoreBackupFragment__restore_complete">Враћање је завршено</string>
  <string name="RestoreBackupFragment__to_continue_using_backups_please_choose_a_folder">Да бисте наставили да користите резервне копије, одаберите фасциклу. Нове резервне копије ће се чувати на овој локацији.</string>
  <string name="RestoreBackupFragment__choose_folder">Одаберите фолдер</string>
  <string name="RestoreBackupFragment__not_now">Не сада</string>
  <!--BackupsPreferenceFragment-->
  <string name="BackupsPreferenceFragment__chat_backups">Резерве ћаскања</string>
  <string name="BackupsPreferenceFragment__backups_are_encrypted_with_a_passphrase">Резервне копије су шифроване са фразом за пролаз и складиште на Вашем уређају.</string>
  <string name="BackupsPreferenceFragment__create_backup">Направи резерву</string>
  <string name="BackupsPreferenceFragment__last_backup">Последња рез. копија: %1$s</string>
  <string name="BackupsPreferenceFragment__backup_folder">Фасцикла резервне копије</string>
  <string name="BackupsPreferenceFragment__verify_backup_passphrase">Верификујте фразу за пролаз резервне копије</string>
  <string name="BackupsPreferenceFragment__test_your_backup_passphrase">Тестирајте своју фразу за пролаз резервне копије и верификујте да ли се подудара</string>
  <string name="BackupsPreferenceFragment__turn_on">Укључи</string>
  <string name="BackupsPreferenceFragment__turn_off">Искључи</string>
  <string name="BackupsPreferenceFragment__to_restore_a_backup">Да бисте вратили из резервне копије, инсталирајте нову копију апликације Molly. Отворите апликацију и додирните „Врати рез. копију“, а затим пронађите датотеку резервне копије. %1$s</string>
  <string name="BackupsPreferenceFragment__learn_more">Сазнај више</string>
  <string name="BackupsPreferenceFragment__in_progress">У току…</string>
  <string name="BackupsPreferenceFragment__d_so_far">%1$d досад…</string>
  <string name="BackupsPreferenceFragment_signal_requires_external_storage_permission_in_order_to_create_backups">Апликација Molly захтева дозволу спољној меморији да би правила резервне копије, али је трајно одбијено. Наставите до подешавања апликације, одаберите „Дозволе“ и омогућите ставку „Меморија“.</string>
  <!--CustomDefaultPreference-->
  <string name="CustomDefaultPreference_using_custom">Користим посебно: %s</string>
  <string name="CustomDefaultPreference_using_default">Користим подразумевано: %s</string>
  <string name="CustomDefaultPreference_none">Ништа</string>
  <!--AvatarSelectionBottomSheetDialogFragment-->
  <string name="AvatarSelectionBottomSheetDialogFragment__choose_photo">Изаберите фотографију</string>
  <string name="AvatarSelectionBottomSheetDialogFragment__take_photo">Фотографиши</string>
  <string name="AvatarSelectionBottomSheetDialogFragment__choose_from_gallery">Изабери из галерије</string>
  <string name="AvatarSelectionBottomSheetDialogFragment__remove_photo">Уклони слику</string>
  <string name="AvatarSelectionBottomSheetDialogFragment__taking_a_photo_requires_the_camera_permission">За креирање фотографије потребна је дозвола камере.</string>
  <string name="AvatarSelectionBottomSheetDialogFragment__viewing_your_gallery_requires_the_storage_permission">За приказивање Ваше галерије потребна је дозвола за меморију.</string>
  <!--DateUtils-->
  <string name="DateUtils_just_now">Сад</string>
  <string name="DateUtils_minutes_ago">%d m</string>
  <string name="DateUtils_today">Данас</string>
  <string name="DateUtils_yesterday">Јуче</string>
  <!--DecryptionFailedDialog-->
  <string name="DecryptionFailedDialog_chat_session_refreshed">Чет сесија је освежена</string>
  <string name="DecryptionFailedDialog_signal_uses_end_to_end_encryption">Услуга Signal користи потпуно шифровање и можда ће понекад морати да освежи Вашу сесију ћаскања. Ово не утиче на безбедност вашег ћаскања, али можда сте пропустили поруку овог контакта и можете да затражите да је поново пошаље.</string>
  <!--DeviceListActivity-->
  <string name="DeviceListActivity_unlink_s">Да уклоним „%s“?</string>
  <string name="DeviceListActivity_by_unlinking_this_device_it_will_no_longer_be_able_to_send_or_receive">Овај уређај више неће моћи да шаље или прима поруке ако га уклоните.</string>
  <string name="DeviceListActivity_network_connection_failed">Повезивање на мрежу није успело</string>
  <string name="DeviceListActivity_try_again">Покушај поново</string>
  <string name="DeviceListActivity_unlinking_device">Одјава уређаја…</string>
  <string name="DeviceListActivity_unlinking_device_no_ellipsis">Уклањам уређај</string>
  <string name="DeviceListActivity_network_failed">Неуспех мреже!</string>
  <!--DeviceListItem-->
  <string name="DeviceListItem_unnamed_device">Неименован уређај</string>
  <string name="DeviceListItem_linked_s">Повезан %s</string>
  <string name="DeviceListItem_last_active_s">Последња активност %s</string>
  <string name="DeviceListItem_today">Данас</string>
  <!--DocumentView-->
  <string name="DocumentView_unnamed_file">Датотека без имена</string>
  <!--DonateMegaphone-->
  <string name="DonateMegaphone_donate_to_signal">Донирајте услузи Signal</string>
  <string name="DonateMegaphone_Signal_is_powered_by_people_like_you_show_your_support_today">Signal покрећу особе попут Вас. Покажите своју подршку већ данас!</string>
  <string name="DonateMegaphone_donate">Донирај</string>
  <string name="DonateMegaphone_no_thanks">Не, хвала</string>
  <!--GroupCallingMegaphone-->
  <string name="GroupCallingMegaphone__introducing_group_calls">Представљамо групне позиве</string>
  <string name="GroupCallingMegaphone__open_a_new_group_to_start">Отворите нову групу да бисте започели бесплатан шифровани групни позив</string>
  <!--DozeReminder-->
  <string name="DozeReminder_optimize_for_missing_play_services">Оптимизуј за недостајуће Плеј сервисе</string>
  <string name="DozeReminder_this_device_does_not_support_play_services_tap_to_disable_system_battery">Овај уређај не подржава Плеј сервисе. Тапните да искључите системску оптимизацију потрошње батерије која спречава добављање порука док је Molly неактиван.</string>
  <!--ExpiredBuildReminder-->
  <string name="ExpiredBuildReminder_this_version_of_signal_has_expired">Ова верзија апликације Signal је истекла. Ажурирајте сада да бисте слали и примали поруке.</string>
  <string name="ExpiredBuildReminder_update_now">Ажурирај сада</string>
  <!--PendingGroupJoinRequestsReminder-->
  <plurals name="PendingGroupJoinRequestsReminder_d_pending_member_requests">
    <item quantity="one">%d захтев за чланство на чекању.</item>
    <item quantity="few">%d захтева за чланство на чекању.</item>
    <item quantity="other">%d захтева за чланство на чекању.</item>
  </plurals>
  <string name="PendingGroupJoinRequestsReminder_view">Више</string>
  <!--ShareActivity-->
  <string name="ShareActivity_share_with">Подели са</string>
  <string name="ShareActivity_multiple_attachments_are_only_supported">Вишеструки прилози су само подржани за слике и видео снимке</string>
  <string name="ShareActivity_you_do_not_have_permission_to_send_to_this_group">Немате дозволу за слање овој групи</string>
  <!--GcmRefreshJob-->
  <string name="GcmRefreshJob_Permanent_Signal_communication_failure">Трајни неуспех комуникације Signal-a!</string>
  <string name="GcmRefreshJob_Signal_was_unable_to_register_with_Google_Play_Services">Molly није успео да се пријави на Гуглов Плеј сервис. Комуникација преко канала података је онемогућена, покушајте поново да се пријавите преко Поставке &gt; Напредно.</string>
  <!--GiphyActivity-->
  <string name="GiphyActivity_error_while_retrieving_full_resolution_gif">Грешка при добављању ГИФ сличице пуне резолуције</string>
  <!--GiphyFragmentPageAdapter-->
  <string name="GiphyFragmentPagerAdapter_gifs">ГИФ сличице</string>
  <string name="GiphyFragmentPagerAdapter_stickers">Налепнице</string>
  <!--AddToGroupActivity-->
  <string name="AddToGroupActivity_add_member">Додати члана?</string>
  <string name="AddToGroupActivity_add_s_to_s">Додати контакт „%1$s“у групу „%2$s“?</string>
  <string name="AddToGroupActivity_s_added_to_s">Контакт „%1$s“ је додат у групу „%2$s“.</string>
  <string name="AddToGroupActivity_add_to_group">Додај у групу</string>
  <string name="AddToGroupActivity_add_to_groups">Додај у групе</string>
  <string name="AddToGroupActivity_this_person_cant_be_added_to_legacy_groups">Ова особа не може да се дода у застареле групе.</string>
  <string name="AddToGroupActivity_add">Додај</string>
  <string name="AddToGroupActivity_add_to_a_group">Додај у групу</string>
  <!--ChooseNewAdminActivity-->
  <string name="ChooseNewAdminActivity_choose_new_admin">Изабери новог администратора</string>
  <string name="ChooseNewAdminActivity_done">Готово</string>
  <string name="ChooseNewAdminActivity_you_left">Напустили сте групу „%1$s“.</string>
  <!--GroupMembersDialog-->
  <string name="GroupMembersDialog_you">Ви</string>
  <!--GV2 access levels-->
  <string name="GroupManagement_access_level_anyone">Било ко</string>
  <string name="GroupManagement_access_level_all_members">Сви чланови</string>
  <string name="GroupManagement_access_level_only_admins">Само администратори</string>
  <string name="GroupManagement_access_level_no_one">Нико</string>
  <!--GV2 invites sent-->
  <plurals name="GroupManagement_invitation_sent">
    <item quantity="one">Позивница је послата</item>
    <item quantity="few">%d позивница је послато</item>
    <item quantity="other">%d позивница је послато</item>
  </plurals>
  <string name="GroupManagement_invite_single_user">Не можете аутоматски да додате контакт „%1$s“ у групу.\n\nКонтакт је позван да се придружи и неће видети ниједну групну поруку док не прихвати.</string>
  <string name="GroupManagement_invite_multiple_users">Не можете аутоматски да ове кориснике у групу.\n\nПозвани су да се придруже и неће видети ниједну групну поруку док не прихвате.</string>
  <!--GroupsV1MigrationLearnMoreBottomSheetDialogFragment-->
  <string name="GroupsV1MigrationLearnMore_what_are_new_groups">Шта су нове групе?</string>
  <string name="GroupsV1MigrationLearnMore_new_groups_have_features_like_mentions">Нове групе имају функције попут @помињања и администратора групе и подржаваће више функција у будућности.</string>
  <string name="GroupsV1MigrationLearnMore_all_message_history_and_media_has_been_kept">Сва историја порука и медији су сачувани од пре надоградње.</string>
  <string name="GroupsV1MigrationLearnMore_you_will_need_to_accept_an_invite_to_join_this_group_again">Мораћете да прихватите позивницу да бисте се поново придружили овој групи. Нећете примати нове групне поруке док не прихватите.</string>
  <plurals name="GroupsV1MigrationLearnMore_these_members_will_need_to_accept_an_invite">
    <item quantity="one">Овај члан ће морати да прихвати позивницу да би се поново придружио овој групи и неће примати групне поруке док не прихвати:</item>
    <item quantity="few">Овај члан ће морати да прихвати позивницу да би се поново придружио овој групи и неће примати групне поруке док не прихвати:</item>
    <item quantity="other">Ови чланови ће морати да прихвате позивницу да би се поново придружили овој групи и неће примати групне поруке док не прихвате:</item>
  </plurals>
  <plurals name="GroupsV1MigrationLearnMore_these_members_were_removed_from_the_group">
    <item quantity="one">Овај члан је уклоњен из групе и неће моћи да се поново придружи док не одради надоградњу:</item>
    <item quantity="few">Овај члан је уклоњен из групе и неће моћи да се поново придружи док не одради надоградњу:</item>
    <item quantity="other">Ови чланови су уклоњени из групе и неће моћи да се поново придруже док не одраде надоградњу:</item>
  </plurals>
  <!--GroupsV1MigrationInitiationBottomSheetDialogFragment-->
  <string name="GroupsV1MigrationInitiation_upgrade_to_new_group">Надогради у нову групу</string>
  <string name="GroupsV1MigrationInitiation_upgrade_this_group">Надогради ову групу</string>
  <string name="GroupsV1MigrationInitiation_new_groups_have_features_like_mentions">Нове групе имају функције попут @помињања и администратора групе и подржаваће више функција у будућности.</string>
  <string name="GroupsV1MigrationInitiation_all_message_history_and_media_will_be_kept">Сва историја порука и медији ће бити сачувани од пре надоградње.</string>
  <string name="GroupsV1MigrationInitiation_encountered_a_network_error">Дошло је до грешке мреже. Покушајте поново касније.</string>
  <string name="GroupsV1MigrationInitiation_failed_to_upgrade">Надоградња није успела.</string>
  <plurals name="GroupsV1MigrationInitiation_these_members_will_need_to_accept_an_invite">
    <item quantity="one">Овај члан ће морати да прихвати позивницу да би се поново придружио овој групи и неће примати групне поруке док не прихвати:</item>
    <item quantity="few">Овај члан ће морати да прихвати позивницу да би се поново придружио овој групи и неће примати групне поруке док не прихвати:</item>
    <item quantity="other">Ови чланови ће морати да прихвате позивницу да би се поново придружили овој групи и неће примати групне поруке док не прихвате:</item>
  </plurals>
  <plurals name="GroupsV1MigrationInitiation_these_members_are_not_capable_of_joining_new_groups">
    <item quantity="one">Овај члан не може да се придружи новим групама и биће уклоњен из групе:</item>
    <item quantity="few">Овај члан не може да се придружи новим групама и биће уклоњен из групе:</item>
    <item quantity="other">Ови чланови не могу да се придруже новим групама и биће уклоњени из групе:</item>
  </plurals>
  <!--GroupsV1MigrationSuggestionsReminder-->
  <plurals name="GroupsV1MigrationSuggestionsReminder_members_couldnt_be_added_to_the_new_group">
    <item quantity="one">%1$d члана није могуће додати у групу. Да ли желите да га додате сада?</item>
    <item quantity="few">%1$dчлана није могуће додати у групу. Да ли желите да их додате сада?</item>
    <item quantity="other">%1$dчланова није могуће додати у групу. Да ли желите да их додате сада?</item>
  </plurals>
  <plurals name="GroupsV1MigrationSuggestionsReminder_add_members">
    <item quantity="one">Додај члана</item>
    <item quantity="few">Додај чланове</item>
    <item quantity="other">Додај чланове</item>
  </plurals>
  <string name="GroupsV1MigrationSuggestionsReminder_no_thanks">Не, хвала</string>
  <!--GroupsV1MigrationSuggestionsDialog-->
  <plurals name="GroupsV1MigrationSuggestionsDialog_add_members_question">
    <item quantity="one">Додати члана?</item>
    <item quantity="few">Додати чланове?</item>
    <item quantity="other">Додати чланове?</item>
  </plurals>
  <plurals name="GroupsV1MigrationSuggestionsDialog_these_members_couldnt_be_automatically_added">
    <item quantity="one">Овај чла није могао аутоматски да се дода у нову групу када је надограђена:</item>
    <item quantity="few">Ови чланови нису могли аутоматски да се додају у нову групу када је надограђена:</item>
    <item quantity="other">Ови чланови нису могли аутоматски да се додају у нову групу када је надограђена:</item>
  </plurals>
  <plurals name="GroupsV1MigrationSuggestionsDialog_add_members">
    <item quantity="one">Додај члана</item>
    <item quantity="few">Додај чланове</item>
    <item quantity="other">Додај чланове</item>
  </plurals>
  <plurals name="GroupsV1MigrationSuggestionsDialog_failed_to_add_members_try_again_later">
    <item quantity="one">Додавање корисника није успело. Покушајте поново касније.</item>
    <item quantity="few">Додавање корисника није успело. Покушајте поново касније.</item>
    <item quantity="other">Додавање корисника није успело. Покушајте поново касније.</item>
  </plurals>
  <plurals name="GroupsV1MigrationSuggestionsDialog_cannot_add_members">
    <item quantity="one">Не може да се дода члан.</item>
    <item quantity="few">Не могу да се додају чланови.</item>
    <item quantity="other">Не могу да се додају чланови.</item>
  </plurals>
  <!--LeaveGroupDialog-->
  <string name="LeaveGroupDialog_leave_group">Напустити групу?</string>
  <string name="LeaveGroupDialog_you_will_no_longer_be_able_to_send_or_receive_messages_in_this_group">Више нећете моћи слати и примати поруке из ове групе. </string>
  <string name="LeaveGroupDialog_leave">Напусти</string>
  <string name="LeaveGroupDialog_choose_new_admin">Изабери новог администратора</string>
  <string name="LeaveGroupDialog_before_you_leave_you_must_choose_at_least_one_new_admin_for_this_group">Пре него што напустите, морате да изаберете барем једног администратора за ову групу.</string>
  <string name="LeaveGroupDialog_choose_admin">Изаберите администратора</string>
  <!--LinkPreviewsMegaphone-->
  <string name="LinkPreviewsMegaphone_disable">Онемогући</string>
  <string name="LinkPreviewsMegaphone_preview_any_link">Прикажи било коју везу</string>
  <string name="LinkPreviewsMegaphone_you_can_now_retrieve_link_previews_directly_from_any_website">Сада можете да видите преглед линка са сваког веб сајта у порукама које шаљете.</string>
  <!--LinkPreviewView-->
  <string name="LinkPreviewView_no_link_preview_available">Преглед веза није доступан</string>
  <string name="LinkPreviewView_this_group_link_is_not_active">Веза до групе није активна</string>
  <string name="LinkPreviewView_domain_date">%1$s · %2$s</string>
  <!--LinkPreviewRepository-->
  <plurals name="LinkPreviewRepository_d_members">
    <item quantity="one">%1$d члан</item>
    <item quantity="few">%1$d члана</item>
    <item quantity="other">%1$d чланова</item>
  </plurals>
  <!--PendingMembersActivity-->
  <string name="PendingMembersActivity_pending_group_invites">Позивнице од групе на чекању</string>
  <string name="PendingMembersActivity_requests">Захтеви</string>
  <string name="PendingMembersActivity_invites">Позивнице</string>
  <string name="PendingMembersActivity_people_you_invited">Ваше послате позивнице</string>
  <string name="PendingMembersActivity_you_have_no_pending_invites">Немате позивнице на чекању.</string>
  <string name="PendingMembersActivity_invites_by_other_group_members">Позивнице других чланова групе</string>
  <string name="PendingMembersActivity_no_pending_invites_by_other_group_members">Нема позива на чекању од осталих чланова групе.</string>
  <string name="PendingMembersActivity_missing_detail_explanation">Информације о особама позваним од стране других чланова групе нису приказане. Подаци позваних особа ће бити приказани када се придруже групи. Групне поруке неће видети док не прихвате позивницу.</string>
  <string name="PendingMembersActivity_revoke_invite">Опозови позивницу</string>
  <string name="PendingMembersActivity_revoke_invites">Опозови позивнице</string>
  <plurals name="PendingMembersActivity_revoke_d_invites">
    <item quantity="one">Опозови позивницу</item>
    <item quantity="few">Опозови %1$d позивнице</item>
    <item quantity="other">Опозови %1$d позивница</item>
  </plurals>
  <plurals name="PendingMembersActivity_error_revoking_invite">
    <item quantity="one">Грешка у опозивању позивнице</item>
    <item quantity="few">Грешка у опозивању позивнице</item>
    <item quantity="other">Грешка у опозиву позивница</item>
  </plurals>
  <!--RequestingMembersFragment-->
  <string name="RequestingMembersFragment_pending_member_requests">Захтеви за чланство на чекању</string>
  <string name="RequestingMembersFragment_no_member_requests_to_show">Нема захтева за чланство.</string>
  <string name="RequestingMembersFragment_explanation">Особе са ове листе покушавају да се придруже овој групи путем везе до групе.</string>
  <string name="RequestingMembersFragment_added_s">Додат је контакт „%1$s“</string>
  <string name="RequestingMembersFragment_denied_s">Одбијен је контакт „%1$s“</string>
  <!--AddMembersActivity-->
  <string name="AddMembersActivity__done">Готово</string>
  <string name="AddMembersActivity__this_person_cant_be_added_to_legacy_groups">Ова особа не може да се дода у застареле групе.</string>
  <string name="AddMembersActivity__this_person_cant_be_added_to_announcement_groups">Ова особа се не може додати у огласне групе.</string>
  <plurals name="AddMembersActivity__add_d_members_to_s">
    <item quantity="one">Додати контакт „%1$s“ у групу „%2$s“?</item>
    <item quantity="few">Додати %3$d члана у групу „%2$s“?</item>
    <item quantity="other">Додати %3$d чланова у групу „%2$s“?</item>
  </plurals>
  <string name="AddMembersActivity__add">Додај</string>
  <string name="AddMembersActivity__add_members">Додај чланове</string>
  <!--AddGroupDetailsFragment-->
  <string name="AddGroupDetailsFragment__name_this_group">Дајте назив групи</string>
  <string name="AddGroupDetailsFragment__create_group">Направи групу</string>
  <string name="AddGroupDetailsFragment__create">Направи</string>
  <string name="AddGroupDetailsFragment__members">Чланови</string>
  <string name="AddGroupDetailsFragment__you_can_add_or_invite_friends_after_creating_this_group">Можете додати или попозвати пријатеље након креирања групе.</string>
  <string name="AddGroupDetailsFragment__group_name_required">Назив групе (обавезно)</string>
  <string name="AddGroupDetailsFragment__group_name_optional">Назив групе (опционо)</string>
  <string name="AddGroupDetailsFragment__this_field_is_required">Ово поље је обавезно.</string>
  <string name="AddGroupDetailsFragment__group_creation_failed">Креирање групе није успело.</string>
  <string name="AddGroupDetailsFragment__try_again_later">Покушајте поново касније.</string>
  <string name="AddGroupDetailsFragment__youve_selected_a_contact_that_doesnt">Одабрали сте контакт који не подржава Signal-ове групе, па ће ова група бити ММС група.</string>
  <string name="AddGroupDetailsFragment_custom_mms_group_names_and_photos_will_only_be_visible_to_you">Имена и фотографије прилагођене ММС групе биће видљиви само Вама.</string>
  <string name="AddGroupDetailsFragment__remove">Уклони</string>
  <string name="AddGroupDetailsFragment__sms_contact">SMS контакт</string>
  <string name="AddGroupDetailsFragment__remove_s_from_this_group">Желите да уклоните %1$s из ове групе?</string>
  <plurals name="AddGroupDetailsFragment__d_members_do_not_support_new_groups">
    <item quantity="one"> %dчлан не подржава Нове Групе, тако да ће ова група бити Стара Група.</item>
    <item quantity="few">%d чланова не подржава Нове Групе, тако да ће ова група бити Стара Група.</item>
    <item quantity="other">%d чланова не подржава Нове Групе, тако да ће ова група бити Стара Група.</item>
  </plurals>
  <plurals name="AddGroupDetailsFragment__d_members_do_not_support_new_groups_so_this_group_cannot_be_created">
    <item quantity="one">%d члана не подржава Нове Групе, тако да ова група не може да се креира.</item>
    <item quantity="few">%d чланова не подржава Нове Групе, тако да ова група не може да се креира.</item>
    <item quantity="other">%d чланова не подржава Нове Групе, тако да ова група не може да се креира.</item>
  </plurals>
  <!--NonGv2MemberDialog-->
  <string name="NonGv2MemberDialog_single_users_are_non_gv2_capable">Стара група ће бити створена јер „%1$s“ користи стару верзију Signal-а. Можете да направите Нову Групу Стилова са њима након што ажурирају Signal или да их уклоните пре креирања групе.</string>
  <plurals name="NonGv2MemberDialog_d_users_are_non_gv2_capable">
    <item quantity="one">Стара Група ће бити креирана јер %1$d члан користи стару верзију Signal-а. Можете да направите Нову Групу Стилова са њим након што ажурира Signal, или да га уклоните пре креирања групе.</item>
    <item quantity="few">Стара Група ће бити креирана јер %1$d чланова користе стару верзију Signal-а. Можете да направите Нову Групу Стилова са њима након што ажурирају Signal, или да их уклоните пре креирања групе.</item>
    <item quantity="other">Стара Група ће бити креирана јер %1$d чланова користе стару верзију Signal-а. Можете да направите Нову Групу Стилова са њима након што ажурирају Signal, или да их уклоните пре креирања групе.</item>
  </plurals>
  <string name="NonGv2MemberDialog_single_users_are_non_gv2_capable_forced_migration">Ову групу није могуће креирати јер „%1$s“ користи стару верзију Signal-а. Морате их уклонити пре стварања групе.</string>
  <plurals name="NonGv2MemberDialog_d_users_are_non_gv2_capable_forced_migration">
    <item quantity="one">Ову групу није могуће креирати јер %1$d члан користи стару верзију Signal-а. Морате га уклонити пре стварања групе.</item>
    <item quantity="few">Ову групу није могуће креирати јер %1$d чланова користи стару верзију Signal-а. Морате их уклонити пре стварања групе.</item>
    <item quantity="other">Ову групу није могуће креирати јер %1$d чланова користи стару верзију Signal-а. Морате их уклонити пре стварања групе.</item>
  </plurals>
  <!--ManageGroupActivity-->
  <string name="ManageGroupActivity_member_requests_and_invites">Захтеви за чланство &amp; позива</string>
  <string name="ManageGroupActivity_add_members">Додајте чланове</string>
  <string name="ManageGroupActivity_edit_group_info">Уреди информације о групи</string>
  <string name="ManageGroupActivity_who_can_add_new_members">Ко може додати нове чланове?</string>
  <string name="ManageGroupActivity_who_can_edit_this_groups_info">Ко може мењати информације о групи?</string>
  <string name="ManageGroupActivity_group_link">Веза до групе</string>
  <string name="ManageGroupActivity_block_group">Блокирај групу</string>
  <string name="ManageGroupActivity_unblock_group">Одблокирај групу</string>
  <string name="ManageGroupActivity_leave_group">Напусти групу</string>
  <string name="ManageGroupActivity_mute_notifications">Утишај обавештења</string>
  <string name="ManageGroupActivity_custom_notifications">Прилагођена обавештења</string>
  <string name="ManageGroupActivity_mentions">Помињања</string>
  <string name="ManageGroupActivity_chat_color_and_wallpaper">Боја ћаскања и позадина</string>
  <string name="ManageGroupActivity_until_s">До %1$s</string>
  <string name="ManageGroupActivity_always">Увек</string>
  <string name="ManageGroupActivity_off">Искључено</string>
  <string name="ManageGroupActivity_on">Укључено</string>
  <string name="ManageGroupActivity_view_all_members">Прикажи све чланове</string>
  <string name="ManageGroupActivity_see_all">Погледај све</string>
  <plurals name="ManageGroupActivity_added">
    <item quantity="one">%d члан је додат</item>
    <item quantity="few">%d члана је додато</item>
    <item quantity="other">%d чланова је додато</item>
  </plurals>
  <string name="ManageGroupActivity_only_admins_can_enable_or_disable_the_sharable_group_link">Само администратори могу да омогуће или онемогуће везу за дељење групе.</string>
  <string name="ManageGroupActivity_only_admins_can_enable_or_disable_the_option_to_approve_new_members">Само администратори могу да омогуће или онемогуће опцију одобравања нових захтева за чланство.</string>
  <string name="ManageGroupActivity_only_admins_can_reset_the_sharable_group_link">Само администратори могу да онемогуће везу за дељење групе.</string>
  <string name="ManageGroupActivity_you_dont_have_the_rights_to_do_this">Немате дозволу да урадите ово.</string>
  <string name="ManageGroupActivity_not_capable">Неко кога сте додали не подржава нове групе и мора да ажурира Signal</string>
  <string name="ManageGroupActivity_not_announcement_capable">Неко кога сте додали не подржава огласне групе и треба да ажурира Signal</string>
  <string name="ManageGroupActivity_failed_to_update_the_group">Ажурирање групе није успело</string>
  <string name="ManageGroupActivity_youre_not_a_member_of_the_group">Ви нисте члан групе</string>
  <string name="ManageGroupActivity_failed_to_update_the_group_please_retry_later">Ажурирање групе није успело, покушајте касније</string>
  <string name="ManageGroupActivity_failed_to_update_the_group_due_to_a_network_error_please_retry_later">Ажурирање групе није успело због грешке на мрежи, покушајте поново касније</string>
  <string name="ManageGroupActivity_edit_name_and_picture">Уредите име и слику</string>
  <string name="ManageGroupActivity_legacy_group">Застарела група</string>
  <string name="ManageGroupActivity_legacy_group_learn_more">Ово је застарела група. Функције попут администратора групе доступне су само за нове групе.</string>
  <string name="ManageGroupActivity_legacy_group_upgrade">Ово је Наледна Група. Да бисте приступили новим функцијама попут @помињања и администратора,</string>
  <string name="ManageGroupActivity_legacy_group_too_large">Ова Стара Група не може да се надогради на нову групу јер је превелика. Максимална величина групе је %1$d.</string>
  <string name="ManageGroupActivity_upgrade_this_group">надогради ову групу.</string>
  <string name="ManageGroupActivity_this_is_an_insecure_mms_group">Ово је несигурна ММС група. Да бисте приватно ћаскали, позовите своје контакте у Signal.</string>
  <string name="ManageGroupActivity_invite_now">Позови сада</string>
  <string name="ManageGroupActivity_more">више</string>
  <string name="ManageGroupActivity_add_group_description">Додај опис групи…</string>
  <!--GroupMentionSettingDialog-->
  <string name="GroupMentionSettingDialog_notify_me_for_mentions">Обавести ме за помињања</string>
  <string name="GroupMentionSettingDialog_receive_notifications_when_youre_mentioned_in_muted_chats">Желите ли да примате обавештења када сте поменути у утишаним ћаскањима?</string>
  <string name="GroupMentionSettingDialog_always_notify_me">Увек ме обавештавај</string>
  <string name="GroupMentionSettingDialog_dont_notify_me">Немој да ме обавештаваш</string>
  <!--ManageProfileFragment-->
  <string name="ManageProfileFragment_profile_name">Име на профилу</string>
  <string name="ManageProfileFragment_username">Корисничко име</string>
  <string name="ManageProfileFragment_about">О контакту</string>
  <string name="ManageProfileFragment_write_a_few_words_about_yourself">Напишите неколико речи о себи</string>
  <string name="ManageProfileFragment_your_name">Ваше име</string>
  <string name="ManageProfileFragment_your_username">Твоје корисничко име</string>
  <string name="ManageProfileFragment_failed_to_set_avatar">Неуспех постављења аватара</string>
  <!--ManageRecipientActivity-->
  <string name="ManageRecipientActivity_no_groups_in_common">Нема заједничких група</string>
  <plurals name="ManageRecipientActivity_d_groups_in_common">
    <item quantity="one">%d заједничка група</item>
    <item quantity="few">%d заједничке групе</item>
    <item quantity="other">%d заједничких група</item>
  </plurals>
  <plurals name="GroupMemberList_invited">
    <item quantity="one">%1$s је позвао/ла једну особу</item>
    <item quantity="few">%1$s је позвао/ла %2$d особа</item>
    <item quantity="other">%1$s је позвао/ла %2$d особа</item>
  </plurals>
  <!--CustomNotificationsDialogFragment-->
  <string name="CustomNotificationsDialogFragment__custom_notifications">Прилагођена обавештења</string>
  <string name="CustomNotificationsDialogFragment__messages">Поруке</string>
  <string name="CustomNotificationsDialogFragment__use_custom_notifications">Користи прилагођена обавештења</string>
  <string name="CustomNotificationsDialogFragment__notification_sound">Звук обавештења</string>
  <string name="CustomNotificationsDialogFragment__vibrate">Режим вибрирања</string>
  <string name="CustomNotificationsDialogFragment__call_settings">Поставке позива</string>
  <string name="CustomNotificationsDialogFragment__ringtone">Звоно</string>
  <string name="CustomNotificationsDialogFragment__enabled">Укључено</string>
  <string name="CustomNotificationsDialogFragment__disabled">Искључено</string>
  <string name="CustomNotificationsDialogFragment__default">Подразумеван</string>
  <!--ShareableGroupLinkDialogFragment-->
  <string name="ShareableGroupLinkDialogFragment__shareable_group_link">Линк за дељење групе</string>
  <string name="ShareableGroupLinkDialogFragment__manage_and_share">Управи &amp; дели</string>
  <string name="ShareableGroupLinkDialogFragment__group_link">Веза до групе</string>
  <string name="ShareableGroupLinkDialogFragment__share">Поделите</string>
  <string name="ShareableGroupLinkDialogFragment__reset_link">Ресетуј линк</string>
  <string name="ShareableGroupLinkDialogFragment__member_requests">Захтеви за чланство</string>
  <string name="ShareableGroupLinkDialogFragment__approve_new_members">Одобри нове чланове</string>
  <string name="ShareableGroupLinkDialogFragment__require_an_admin_to_approve_new_members_joining_via_the_group_link">Захтева да администратор одобри придруживање нових чланова путем везе до групе.</string>
  <string name="ShareableGroupLinkDialogFragment__are_you_sure_you_want_to_reset_the_group_link">Да ли сте сигурни да желите да укинете везу према групи? Особе више неће моћи да се придруже групи помоћу тренутне везе.</string>
  <!--GroupLinkShareQrDialogFragment-->
  <string name="GroupLinkShareQrDialogFragment__qr_code">QR кôд</string>
  <string name="GroupLinkShareQrDialogFragment__people_who_scan_this_code_will">Особе који скенирају овај код моћи ће да се придруже Вашој групи. Администратори ће и даље морати да одобравају нове захтеве за чланство ако је та поставка укључена.</string>
  <string name="GroupLinkShareQrDialogFragment__share_code">Подели код</string>
  <!--GV2 Invite Revoke confirmation dialog-->
  <string name="InviteRevokeConfirmationDialog_revoke_own_single_invite">Да се опозове позив који сте послали %1$s?</string>
  <plurals name="InviteRevokeConfirmationDialog_revoke_others_invites">
    <item quantity="one">Опозвати позив што је послао/ла %1$s?</item>
    <item quantity="few">Опозвати позив за %2$d што је послао/ла %1$s?</item>
    <item quantity="other">Опозвати позив за %2$d што је послао/ла %1$s?</item>
  </plurals>
  <!--GroupJoinBottomSheetDialogFragment-->
  <string name="GroupJoinBottomSheetDialogFragment_you_are_already_a_member">Већ сте члан</string>
  <string name="GroupJoinBottomSheetDialogFragment_join">Придружи се</string>
  <string name="GroupJoinBottomSheetDialogFragment_request_to_join">Захтев за придруживање</string>
  <string name="GroupJoinBottomSheetDialogFragment_unable_to_join_group_please_try_again_later">Није могуће придружити се групи. Пробајте поново касније.</string>
  <string name="GroupJoinBottomSheetDialogFragment_encountered_a_network_error">Дошло је до грешке мреже.</string>
  <string name="GroupJoinBottomSheetDialogFragment_this_group_link_is_not_active">Веза до групе није активна</string>
  <string name="GroupJoinBottomSheetDialogFragment_unable_to_get_group_information_please_try_again_later">Није могуће прузети информацију о групи, пробајте поново касније.</string>
  <string name="GroupJoinBottomSheetDialogFragment_direct_join">Да ли желите да се придружите овој групи и да са њеним члановима поделите ваше име и слику?</string>
  <string name="GroupJoinBottomSheetDialogFragment_admin_approval_needed">Администратор ове групе мора одобрити ваш захтев пре него што се придружите овој групи. Када затражите придруживање, ваше име и фотографија ће се делити са члановима.</string>
  <plurals name="GroupJoinBottomSheetDialogFragment_group_dot_d_members">
    <item quantity="one">Група · %1$d члан</item>
    <item quantity="few">Група · %1$d чланова</item>
    <item quantity="other">Група · %1$d чланова</item>
  </plurals>
  <!--GroupJoinUpdateRequiredBottomSheetDialogFragment-->
  <string name="GroupJoinUpdateRequiredBottomSheetDialogFragment_update_signal_to_use_group_links">Ажурирај Signal за коришћење везе до групе</string>
  <string name="GroupJoinUpdateRequiredBottomSheetDialogFragment_update_message">Ваша верзија Signal.а не подржава ову везу до групе. Ажурирајте на најновију верзију да бисте се придружили овој групи путем везе.</string>
  <string name="GroupJoinUpdateRequiredBottomSheetDialogFragment_update_signal">Ажурирајте Signal</string>
  <string name="GroupJoinUpdateRequiredBottomSheetDialogFragment_update_linked_device_message">На једном или више повезаних уређаја ради верзија Signal-а која не подржава везе до групе. Ажурирајте Signal на повезаним уређајима да бисте се придружили овој групи.</string>
  <string name="GroupJoinUpdateRequiredBottomSheetDialogFragment_group_link_is_not_valid">Веза до групе није исправна</string>
  <!--GroupInviteLinkEnableAndShareBottomSheetDialogFragment-->
  <string name="GroupInviteLinkEnableAndShareBottomSheetDialogFragment_invite_friends">Позивница пријатељима</string>
  <string name="GroupInviteLinkEnableAndShareBottomSheetDialogFragment_share_a_link_with_friends_to_let_them_quickly_join_this_group">Поделите везу са пријатељима како би се брзо придружили овој групи.</string>
  <string name="GroupInviteLinkEnableAndShareBottomSheetDialogFragment_enable_and_share_link">Омогући и дели везу</string>
  <string name="GroupInviteLinkEnableAndShareBottomSheetDialogFragment_share_link">Веза дељења</string>
  <string name="GroupInviteLinkEnableAndShareBottomSheetDialogFragment_unable_to_enable_group_link_please_try_again_later">Није могуће омогућити везу до групе. Пробајте поново касније</string>
  <string name="GroupInviteLinkEnableAndShareBottomSheetDialogFragment_encountered_a_network_error">Дошло је до грешке мреже.</string>
  <string name="GroupInviteLinkEnableAndShareBottomSheetDialogFragment_you_dont_have_the_right_to_enable_group_link">Немате право да омогућите везу до групе. Питајте администратора.</string>
  <string name="GroupInviteLinkEnableAndShareBottomSheetDialogFragment_you_are_not_currently_a_member_of_the_group">Тренутно нисте члан групе.</string>
  <!--GV2 Request confirmation dialog-->
  <string name="RequestConfirmationDialog_add_s_to_the_group">Додај “%1$s„ у ову групу?</string>
  <string name="RequestConfirmationDialog_deny_request_from_s">Одбити захтев од „%1$s“?</string>
  <string name="RequestConfirmationDialog_add">Додај</string>
  <string name="RequestConfirmationDialog_deny">Одбиј</string>
  <!--ImageEditorHud-->
  <string name="ImageEditorHud_blur_faces">Замућење лица</string>
  <string name="ImageEditorHud_new_blur_faces_or_draw_anywhere_to_blur">Ново: замутите лица и друге делове фотографије</string>
  <string name="ImageEditorHud_draw_anywhere_to_blur">Цртајте било где да замутите</string>
  <string name="ImageEditorHud_draw_to_blur_additional_faces_or_areas">Цртајте да замутите додатна лица или делове фотографије</string>
  <!--InputPanel-->
  <string name="InputPanel_tap_and_hold_to_record_a_voice_message_release_to_send">Тапните и држите за снимање гласовне поруке, пустите за слање</string>
  <!--InviteActivity-->
  <string name="InviteActivity_share">Дели</string>
  <string name="InviteActivity_share_with_contacts">Подели са контактима</string>
  <string name="InviteActivity_share_via">Дели преко…</string>
  <string name="InviteActivity_cancel">Одустани</string>
  <string name="InviteActivity_sending">Шаље се…</string>
  <string name="InviteActivity_invitations_sent">Позивнице послате!</string>
<<<<<<< HEAD
  <string name="InviteActivity_invite_to_signal">Слање позивнице за Molly</string>
  <plurals name="InviteActivity_send_sms_to_friends">
    <item quantity="one">ПОШАЉИ СМС ЗА %d ПРИЈАТЕЉА</item>
    <item quantity="few">ПОШАЉИ СМС ЗА %d ПРИЈАТЕЉА</item>
    <item quantity="other">ПОШАЉИ СМС ЗА %d ПРИЈАТЕЉА</item>
  </plurals>
=======
  <string name="InviteActivity_invite_to_signal">Слање позивнице за Signal</string>
  <string name="InviteActivity_send_sms">Пошаљи СМС (%d)</string>
>>>>>>> 520fe481
  <plurals name="InviteActivity_send_sms_invites">
    <item quantity="one">Послати %d СМС позивницу?</item>
    <item quantity="few">Послати %d СМС позивнице?</item>
    <item quantity="other">Послати %d СМС позивница?</item>
  </plurals>
  <string name="InviteActivity_lets_switch_to_signal">Пребацимо се на Molly: %1$s</string>
  <string name="InviteActivity_no_app_to_share_to">Изгледа да немате ниједну апликацију преко које бисте могли да делите.</string>
  <!--LearnMoreTextView-->
  <string name="LearnMoreTextView_learn_more">Сазнај више</string>
  <!--LongMessageActivity-->
  <string name="LongMessageActivity_unable_to_find_message">Нисам успео да пронађем поруку</string>
  <string name="LongMessageActivity_message_from_s">Порука од %1$s</string>
  <string name="LongMessageActivity_your_message">Ваша порука</string>
  <!--MessageRetrievalService-->
  <string name="MessageRetrievalService_signal">Molly</string>
  <string name="MessageRetrievalService_background_connection_enabled">Позадинска веза активна</string>
  <!--MmsDownloader-->
  <string name="MmsDownloader_error_reading_mms_settings">Грешка читања поставки ММС послужиоца</string>
  <!--MediaOverviewActivity-->
  <string name="MediaOverviewActivity_Media">Медији</string>
  <string name="MediaOverviewActivity_Files">Датотеке</string>
  <string name="MediaOverviewActivity_Audio">Звук</string>
  <string name="MediaOverviewActivity_All">Сви</string>
  <plurals name="MediaOverviewActivity_Media_delete_confirm_title">
    <item quantity="one">Обриши изабрану датотеку?</item>
    <item quantity="few">Обриши изабране датотеке?</item>
    <item quantity="other">Обриши изабране датотеке?</item>
  </plurals>
  <plurals name="MediaOverviewActivity_Media_delete_confirm_message">
    <item quantity="one">Овиме ћете заувек обрисати означену датотеку. Текст поруке повезане са овој ставком такође ће бити избрисане.</item>
    <item quantity="few">Овиме ћете заувек обрисати %1$d означене датотеке. Текст поруке повезане са овим ставкама такође ће бити избрисане.</item>
    <item quantity="other">Овиме ћете заувек обрисати %1$d означене датотеке. Текст поруке повезане са овим ставкама такође ће бити избрисане.</item>
  </plurals>
  <string name="MediaOverviewActivity_Media_delete_progress_title">Брисање</string>
  <string name="MediaOverviewActivity_Media_delete_progress_message">Брисање порука…</string>
  <string name="MediaOverviewActivity_Select_all">Изабери све</string>
  <string name="MediaOverviewActivity_collecting_attachments">Прикупљање прилога…</string>
  <string name="MediaOverviewActivity_Sort_by">Среди по</string>
  <string name="MediaOverviewActivity_Newest">Најновије</string>
  <string name="MediaOverviewActivity_Oldest">Најстарије</string>
  <string name="MediaOverviewActivity_Storage_used">Употребљено складиште</string>
  <string name="MediaOverviewActivity_All_storage_use">Употреба целог складишта</string>
  <string name="MediaOverviewActivity_Grid_view_description">Изглед решетка</string>
  <string name="MediaOverviewActivity_List_view_description">Изглед листа</string>
  <string name="MediaOverviewActivity_Selected_description">Одабрано</string>
  <plurals name="MediaOverviewActivity_d_items_s">
    <item quantity="one">%1$d ставка %2$s</item>
    <item quantity="few">%1$d ставке %2$s</item>
    <item quantity="other">%1$d ставке %2$s</item>
  </plurals>
  <plurals name="MediaOverviewActivity_d_items">
    <item quantity="one">%1$d ставка</item>
    <item quantity="few">%1$d ставке</item>
    <item quantity="other">%1$d ставке</item>
  </plurals>
  <string name="MediaOverviewActivity_file">Фајл</string>
  <string name="MediaOverviewActivity_audio">Звук</string>
  <string name="MediaOverviewActivity_video">Видео</string>
  <string name="MediaOverviewActivity_image">Слика</string>
  <string name="MediaOverviewActivity_voice_message">Гласовна порука</string>
  <string name="MediaOverviewActivity_sent_by_s">Послао %1$s</string>
  <string name="MediaOverviewActivity_sent_by_you">Ви сте послали</string>
  <string name="MediaOverviewActivity_sent_by_s_to_s">Послао %1$s за %2$s</string>
  <string name="MediaOverviewActivity_sent_by_you_to_s">ви сте послали за %1$s</string>
  <!--Megaphones-->
  <string name="Megaphones_introducing_reactions">Представљамо реакције</string>
  <string name="Megaphones_tap_and_hold_any_message_to_quicky_share_how_you_feel">Пипните и држите било коју поруку за брзо дељење шта мислите о томе.</string>
  <string name="Megaphones_remind_me_later">Подсети ме касније</string>
  <string name="Megaphones_verify_your_signal_pin">Проверите ваш Signal PIN</string>
  <string name="Megaphones_well_occasionally_ask_you_to_verify_your_pin">Повремено ћемо вас питати да унесете ваш PIN, како бисте га запамтили.</string>
  <string name="Megaphones_verify_pin">Проверите PIN</string>
  <string name="Megaphones_get_started">Припрема</string>
  <string name="Megaphones_new_group">Нова група</string>
  <string name="Megaphones_invite_friends">Позивница пријатељима</string>
  <string name="Megaphones_use_sms">Користи СМС</string>
  <string name="Megaphones_appearance">Изглед</string>
  <string name="Megaphones_add_photo">Додајте слику</string>
  <!--NotificationBarManager-->
  <string name="NotificationBarManager_signal_call_in_progress">Позив преко Signal-a у току</string>
  <string name="NotificationBarManager__establishing_signal_call">Успостављам Signal позив</string>
  <string name="NotificationBarManager__incoming_signal_call">Долазни Signal позив</string>
  <string name="NotificationBarManager__incoming_signal_group_call">Долазни Signal групни позив</string>
  <string name="NotificationBarManager__stopping_signal_call_service">Заустављање сервиса позива Signal-а</string>
  <string name="NotificationBarManager__decline_call">Одбиј позив</string>
  <string name="NotificationBarManager__answer_call">Одговори на позив</string>
  <string name="NotificationBarManager__end_call">Окончај позив</string>
  <string name="NotificationBarManager__cancel_call">Откажи позив</string>
  <string name="NotificationBarManager__join_call">Придружи се позиву</string>
  <!--NotificationsMegaphone-->
  <string name="NotificationsMegaphone_turn_on_notifications">Укључите обавештења?</string>
  <string name="NotificationsMegaphone_never_miss_a_message">Никада не пропустите поруке од ваших контаката и група.</string>
  <string name="NotificationsMegaphone_turn_on">Укључи</string>
  <string name="NotificationsMegaphone_not_now">Не сада</string>
  <!--NotificationMmsMessageRecord-->
  <string name="NotificationMmsMessageRecord_multimedia_message">Мултимедијална порука</string>
  <string name="NotificationMmsMessageRecord_downloading_mms_message">Преузимам ММС поруку</string>
  <string name="NotificationMmsMessageRecord_error_downloading_mms_message">Грешка при преузимању ММС поруке, тапните да покушам поново</string>
  <!--MediaPickerActivity-->
  <string name="MediaPickerActivity_send_to">Пошаљи %s</string>
  <string name="MediaPickerActivity__menu_open_camera">Отвори камеру</string>
  <!--MediaSendActivity-->
  <string name="MediaSendActivity_add_a_caption">Додај натпис</string>
  <string name="MediaSendActivity_an_item_was_removed_because_it_exceeded_the_size_limit">Датотека је уклоњена јер је прекорачила дозвољену величину</string>
  <string name="MediaSendActivity_an_item_was_removed_because_it_had_an_unknown_type">Датотека је уклоњена јер је имала непознати тип</string>
  <string name="MediaSendActivity_an_item_was_removed_because_it_exceeded_the_size_limit_or_had_an_unknown_type">Датотека је уклоњена јер је прекорачила дозвољену величину или има непознати тип</string>
  <string name="MediaSendActivity_camera_unavailable">Камера није доступна.</string>
  <string name="MediaSendActivity_message_to_s">Порука за %s</string>
  <string name="MediaSendActivity_message">Порука</string>
  <string name="MediaSendActivity_select_recipients">Изаберите примаоце</string>
  <string name="MediaSendActivity_signal_needs_access_to_your_contacts">Сигналу је потребан приступ вашим контактима како би их приказао.</string>
  <string name="MediaSendActivity_signal_needs_contacts_permission_in_order_to_show_your_contacts_but_it_has_been_permanently_denied">Molly захтева приступ вашим контактима да би их показао, али му је дозвола трајно забрањена. Молимо вас да у апликацији за подешавање телефона Molly-у дозволите пруиступ контактима.</string>
  <plurals name="MediaSendActivity_cant_share_more_than_n_items">
    <item quantity="one">Не можете поделити више од %d ставке.</item>
    <item quantity="few">Не можете поделити више од %d ставке.</item>
    <item quantity="other">Не можете поделити више од %d ставки.</item>
  </plurals>
  <string name="MediaSendActivity_select_recipients_description">Изаберите примаоце</string>
  <string name="MediaSendActivity_tap_here_to_make_this_message_disappear_after_it_is_viewed">Кликните овде да порука нестане када буде погледана.</string>
  <!--MediaRepository-->
  <string name="MediaRepository_all_media">Сви медији</string>
  <string name="MediaRepository__camera">Камера</string>
  <!--MessageDecryptionUtil-->
  <string name="MessageDecryptionUtil_failed_to_decrypt_message">Грешка при дешифровању поруке</string>
  <string name="MessageDecryptionUtil_tap_to_send_a_debug_log">Кликните да пошаљете извештај грешака</string>
  <!--MessageRecord-->
  <string name="MessageRecord_unknown">Непознато</string>
  <string name="MessageRecord_message_encrypted_with_a_legacy_protocol_version_that_is_no_longer_supported">Примљена је порука шифрована старим издањем Signal-a које више није подржано. Замолите пошиљаоца да надогради на најновије издање и поново пошаље поруку.</string>
  <string name="MessageRecord_left_group">Напустили сте групу.</string>
  <string name="MessageRecord_you_updated_group">Ви сте ажурирали групу.</string>
  <string name="MessageRecord_the_group_was_updated">Група је измењена.</string>
  <string name="MessageRecord_you_called_date">Позвали сте · %1$s</string>
  <string name="MessageRecord_missed_audio_call_date">Пропуштен аудио позив од · %1$s</string>
  <string name="MessageRecord_missed_video_call_date">пропуштен видео позив од · %1$s</string>
  <string name="MessageRecord_s_updated_group">%s ажурира групу.</string>
  <string name="MessageRecord_s_called_you_date">%1$s вас је позвао/ла · %2$s</string>
  <string name="MessageRecord_s_joined_signal">%s је на Signal-у!</string>
  <string name="MessageRecord_you_disabled_disappearing_messages">Искључили сте нестајуће поруке.</string>
  <string name="MessageRecord_s_disabled_disappearing_messages">%1$s је онемогућио/ла нестајуће поруке.</string>
  <string name="MessageRecord_you_set_disappearing_message_time_to_s">Поставили сте време нестајућих порука на %1$s.</string>
  <string name="MessageRecord_s_set_disappearing_message_time_to_s">%1$s је поставио/ла време нестајућих порука на %2$s.</string>
  <string name="MessageRecord_disappearing_message_time_set_to_s">Трајање нестајућих порука је постављено на %1$s.</string>
  <string name="MessageRecord_this_group_was_updated_to_a_new_group">Ова група је ажурирана у нову групу.</string>
  <string name="MessageRecord_you_couldnt_be_added_to_the_new_group_and_have_been_invited_to_join">Није било могуће додати Вас у нову групу, већ сте позвани да се придружите.</string>
  <string name="MessageRecord_chat_session_refreshed">Чет сесија је освежена</string>
  <plurals name="MessageRecord_members_couldnt_be_added_to_the_new_group_and_have_been_invited">
    <item quantity="one">Члан није могао да са дода у нову групу и био је позван да се придружи.</item>
    <item quantity="few">%1$s чланова нису могли да са додају у нову групу и били су позвани да се придруже.</item>
    <item quantity="other">%1$s чланова нису могли да са додају у нову групу и били су позвани да се придруже.</item>
  </plurals>
  <plurals name="MessageRecord_members_couldnt_be_added_to_the_new_group_and_have_been_removed">
    <item quantity="one">Члан није могао да са дода у нову групу и био је уклоњен.</item>
    <item quantity="few">%1$s чланова нису могли да са додају у нову групу и били су уклоњени.</item>
    <item quantity="other">%1$s чланова нису могли да са додају у нову групу и били су уклоњени.</item>
  </plurals>
  <!--Profile change updates-->
  <string name="MessageRecord_changed_their_profile_name_to">%1$s су променили име профила на %2$s.</string>
  <string name="MessageRecord_changed_their_profile_name_from_to">%1$s су променили име профила од %2$s на %3$s.</string>
  <string name="MessageRecord_changed_their_profile">%1$s су променили профил.</string>
  <!--GV2 specific-->
  <string name="MessageRecord_you_created_the_group">Направили сте групу.</string>
  <string name="MessageRecord_group_updated">Група ажурирана.</string>
  <string name="MessageRecord_invite_friends_to_this_group">Позовите пријатеље у ову групу преко везе до групе</string>
  <!--GV2 member additions-->
  <string name="MessageRecord_you_added_s">Додали сте %1$s.</string>
  <string name="MessageRecord_s_added_s">%1$s је додао/ла %2$s.</string>
  <string name="MessageRecord_s_added_you">%1$s вас је додао у групу.</string>
  <string name="MessageRecord_you_joined_the_group">Придружили сте се групи.</string>
  <string name="MessageRecord_s_joined_the_group">%1$s се придружише групи.</string>
  <!--GV2 member removals-->
  <string name="MessageRecord_you_removed_s">Уклонили сте %1$s.</string>
  <string name="MessageRecord_s_removed_s">%1$s уклонио/ла %2$s.</string>
  <string name="MessageRecord_s_removed_you_from_the_group">%1$s Вас је уклонио из групе.</string>
  <string name="MessageRecord_you_left_the_group">Напустили сте групу.</string>
  <string name="MessageRecord_s_left_the_group">%1$s је напустио групу.</string>
  <string name="MessageRecord_you_are_no_longer_in_the_group">Нисте више у групи.</string>
  <string name="MessageRecord_s_is_no_longer_in_the_group">%1$s није више у групи.</string>
  <!--GV2 role change-->
  <string name="MessageRecord_you_made_s_an_admin">Поставили сте %1$s за администратора.</string>
  <string name="MessageRecord_s_made_s_an_admin">%1$s је поставио/ла %2$s за администратора.</string>
  <string name="MessageRecord_s_made_you_an_admin">%1$s Вас је поставио за администратора.</string>
  <string name="MessageRecord_you_revoked_admin_privileges_from_s">Одузели сте администраторске дозволе од %1$s.</string>
  <string name="MessageRecord_s_revoked_your_admin_privileges">%1$s вам је одузео администраторске дозволе.</string>
  <string name="MessageRecord_s_revoked_admin_privileges_from_s">%1$s одузео администраторске дозволе за  %2$s.</string>
  <string name="MessageRecord_s_is_now_an_admin">%1$s је сада администратор</string>
  <string name="MessageRecord_you_are_now_an_admin">Постали сте администратор.</string>
  <string name="MessageRecord_s_is_no_longer_an_admin">%1$s није више администратор.</string>
  <string name="MessageRecord_you_are_no_longer_an_admin">Нисте више администратор.</string>
  <!--GV2 invitations-->
  <string name="MessageRecord_you_invited_s_to_the_group">Позвали сте %1$s у групу.</string>
  <string name="MessageRecord_s_invited_you_to_the_group">%1$s вас је позвао у групу.</string>
  <plurals name="MessageRecord_s_invited_members">
    <item quantity="one">%1$s је позвао/ла 1 особу у групу.</item>
    <item quantity="few">%1$s је позвао/ла %2$d особа у групу.</item>
    <item quantity="other">%1$s је позвао/ла %2$d особа у групу.</item>
  </plurals>
  <string name="MessageRecord_you_were_invited_to_the_group">Добили сте позивницу за групу.</string>
  <plurals name="MessageRecord_d_people_were_invited_to_the_group">
    <item quantity="one">1 особа је позвана у групу.</item>
    <item quantity="few">%1$d особа је позвано у групу.</item>
    <item quantity="other">%1$d особа је позвано у групу.</item>
  </plurals>
  <!--GV2 invitation revokes-->
  <plurals name="MessageRecord_you_revoked_invites">
    <item quantity="one">Опозвали сте позивницу за групу.</item>
    <item quantity="few">Опозвали сте %1$d позивнице за групу.</item>
    <item quantity="other">Опозвали сте %1$d позивнице за групу.</item>
  </plurals>
  <plurals name="MessageRecord_s_revoked_invites">
    <item quantity="one">%1$s опозвао позивницу за групу.</item>
    <item quantity="few">%1$s опозвао %2$d позивнице за групу.</item>
    <item quantity="other">%1$s опозвао %2$d позивнице за групу.</item>
  </plurals>
  <string name="MessageRecord_someone_declined_an_invitation_to_the_group">Неко одбио позивницу за групу.</string>
  <string name="MessageRecord_you_declined_the_invitation_to_the_group">Одбили сте позивницу за групу.</string>
  <string name="MessageRecord_s_revoked_your_invitation_to_the_group">%1$s је опозвао/ла вашу позивницу за групу.</string>
  <string name="MessageRecord_an_admin_revoked_your_invitation_to_the_group">Администратор опозвао/ла вашу позивницу за групу.</string>
  <plurals name="MessageRecord_d_invitations_were_revoked">
    <item quantity="one">Позивница за групу је опозвана.</item>
    <item quantity="few">%1$d позивнице за групу су опозване.</item>
    <item quantity="other">%1$d позивнице за групу су опозване.</item>
  </plurals>
  <!--GV2 invitation acceptance-->
  <string name="MessageRecord_you_accepted_invite">Прихватили сте позивницу за групу.</string>
  <string name="MessageRecord_s_accepted_invite">%1$s је прихватио/ла позивницу за групу.</string>
  <string name="MessageRecord_you_added_invited_member_s">Додали сте позваног члана %1$s.</string>
  <string name="MessageRecord_s_added_invited_member_s">%1$s је додао позваног члана %2$s.</string>
  <!--GV2 title change-->
  <string name="MessageRecord_you_changed_the_group_name_to_s">Променили сте име групе у „%1$s”.</string>
  <string name="MessageRecord_s_changed_the_group_name_to_s">%1$s је променио/ла име групе у „%2$s”.</string>
  <string name="MessageRecord_the_group_name_has_changed_to_s">Име групе је промењено у „%1$s”.</string>
  <!--GV2 description change-->
  <string name="MessageRecord_you_changed_the_group_description">Променили сте опис групе.</string>
  <string name="MessageRecord_s_changed_the_group_description">%1$s је променио опис групе.</string>
  <string name="MessageRecord_the_group_description_has_changed">Опис групе је промењен.</string>
  <!--GV2 avatar change-->
  <string name="MessageRecord_you_changed_the_group_avatar">Променили сте слику групе.</string>
  <string name="MessageRecord_s_changed_the_group_avatar">%1$s је променио/ла слику групе.</string>
  <string name="MessageRecord_the_group_group_avatar_has_been_changed">Слика групе је промењена.</string>
  <!--GV2 attribute access level change-->
  <string name="MessageRecord_you_changed_who_can_edit_group_info_to_s">Поставили сте да дозволу промене описа групе имају „%1$s”.</string>
  <string name="MessageRecord_s_changed_who_can_edit_group_info_to_s">%1$s је поставио/ла да дозволу промене описа групе имају „%2$s”.</string>
  <string name="MessageRecord_who_can_edit_group_info_has_been_changed_to_s">Ко има дозволу промене описа групе је промењено на „%1$s”.</string>
  <!--GV2 membership access level change-->
  <string name="MessageRecord_you_changed_who_can_edit_group_membership_to_s">Поставили сте да дозволу измене чланова групе имају „%1$s”.</string>
  <string name="MessageRecord_s_changed_who_can_edit_group_membership_to_s">%1$s је поставио/ла да дозволу измене чланова групе имају „%2$s”.</string>
  <string name="MessageRecord_who_can_edit_group_membership_has_been_changed_to_s">Ко има дозволу промене чланова групе је промењено на „%1$s”.</string>
  <!--GV2 announcement group change-->
  <string name="MessageRecord_you_allow_all_members_to_send">Променили сте подешавања групе како би се омогућили свим члановима да шаљу поруке.</string>
  <string name="MessageRecord_you_allow_only_admins_to_send">Променили сте подешавања групе како би се омогућили да само админи шаљу поруке.</string>
  <string name="MessageRecord_s_allow_all_members_to_send">%1$s је изменио/ла како би се омогућили свим члановима да шаљу поруке.</string>
  <string name="MessageRecord_s_allow_only_admins_to_send">%1$s је променио/ла подешавања групе како би се омогућили да само админи шаљу поруке.</string>
  <string name="MessageRecord_allow_all_members_to_send">Подешавања групе су измењена како би се омогућили свим члановима да шаљу поруке.</string>
  <string name="MessageRecord_allow_only_admins_to_send">Подешавања групе су измењена како би се омогућили да само админи шаљу поруке.</string>
  <!--GV2 group link invite access level change-->
  <string name="MessageRecord_you_turned_on_the_group_link_with_admin_approval_off">Укључили сте везу до групе без одобрења администратора.</string>
  <string name="MessageRecord_you_turned_on_the_group_link_with_admin_approval_on">Укључили сте везу до групе са одобрењем администратора.</string>
  <string name="MessageRecord_you_turned_off_the_group_link">Искључили сте везу до групе.</string>
  <string name="MessageRecord_s_turned_on_the_group_link_with_admin_approval_off">%1$s је укључио/ла везу до групе без одобрења администратора.</string>
  <string name="MessageRecord_s_turned_on_the_group_link_with_admin_approval_on">%1$s је укључио/ла везу до групе са одобрењем администратора.</string>
  <string name="MessageRecord_s_turned_off_the_group_link">%1$s је искључио/ла везу до групе.</string>
  <string name="MessageRecord_the_group_link_has_been_turned_on_with_admin_approval_off">Веза до групе је укључена без одобрења админитратора.</string>
  <string name="MessageRecord_the_group_link_has_been_turned_on_with_admin_approval_on">Веза до групе је укључена са одобрењем админитратора.</string>
  <string name="MessageRecord_the_group_link_has_been_turned_off">Веза до групе је искључена.</string>
  <string name="MessageRecord_you_turned_off_admin_approval_for_the_group_link">Искључили сте одобрење администратора за везу до групе.</string>
  <string name="MessageRecord_s_turned_off_admin_approval_for_the_group_link">%1$s је искључио/ла одобрење администратора за везу до групе.</string>
  <string name="MessageRecord_the_admin_approval_for_the_group_link_has_been_turned_off">Одобрење администратора за везу до групе је искључено.</string>
  <string name="MessageRecord_you_turned_on_admin_approval_for_the_group_link">Укључили сте одобрење администратора за везу до групе.</string>
  <string name="MessageRecord_s_turned_on_admin_approval_for_the_group_link">%1$s је укључио/ла одобрење администратора за везу до групе.</string>
  <string name="MessageRecord_the_admin_approval_for_the_group_link_has_been_turned_on">Одобрење администратора за везу до групе је укључено.</string>
  <!--GV2 group link reset-->
  <string name="MessageRecord_you_reset_the_group_link">Ресетовали сте везу до групе.</string>
  <string name="MessageRecord_s_reset_the_group_link">%1$s је ресетовао/ла везу до групе.</string>
  <string name="MessageRecord_the_group_link_has_been_reset">Веза до групе је ресетована.</string>
  <!--GV2 group link joins-->
  <string name="MessageRecord_you_joined_the_group_via_the_group_link">Придружили сте се групи преко везе до групе.</string>
  <string name="MessageRecord_s_joined_the_group_via_the_group_link">%1$s се придружио/ла групи преко везе до групе.</string>
  <!--GV2 group link requests-->
  <string name="MessageRecord_you_sent_a_request_to_join_the_group">Послали сте захтев за придруживање групи.</string>
  <string name="MessageRecord_s_requested_to_join_via_the_group_link">%1$s је затражио/ла да се придружи преко везе до групе.</string>
  <!--GV2 group link approvals-->
  <string name="MessageRecord_s_approved_your_request_to_join_the_group">%1$s је прихватио/ла Ваш захтев за придруживање групи.</string>
  <string name="MessageRecord_s_approved_a_request_to_join_the_group_from_s">%1$s је прихватио/ла захтев од %2$s за придруживање групи.</string>
  <string name="MessageRecord_you_approved_a_request_to_join_the_group_from_s">Одобрили сте захтев од %1$s за придруживање групи.</string>
  <string name="MessageRecord_your_request_to_join_the_group_has_been_approved">Ваш захтев за придруживање групи је одобрен.</string>
  <string name="MessageRecord_a_request_to_join_the_group_from_s_has_been_approved">Захтев за придруживање групи од %1$s је одобрен.</string>
  <!--GV2 group link deny-->
  <string name="MessageRecord_your_request_to_join_the_group_has_been_denied_by_an_admin">Администратор је одбио/ла ваш захтев за придруживање групи.</string>
  <string name="MessageRecord_s_denied_a_request_to_join_the_group_from_s">%1$s је одбио/ла захтев од %2$s за придруживање групи.</string>
  <string name="MessageRecord_a_request_to_join_the_group_from_s_has_been_denied">Захтев за придруживање групи од %1$s је одбијен.</string>
  <string name="MessageRecord_you_canceled_your_request_to_join_the_group">Отказали сте Ваш захтев за придруживање групи.</string>
  <string name="MessageRecord_s_canceled_their_request_to_join_the_group">%1$s је отказао/ла свој захтев за придруживање групи.</string>
  <!--End of GV2 specific update messages-->
  <string name="MessageRecord_your_safety_number_with_s_has_changed">Ваш безбедносни број са %s је промењен.</string>
  <string name="MessageRecord_you_marked_your_safety_number_with_s_verified">Означили сте ваш сигурносни број са %s као проверен.</string>
  <string name="MessageRecord_you_marked_your_safety_number_with_s_verified_from_another_device">Означили сте ваш сигурносни број са %s као проверен на другом уређају.</string>
  <string name="MessageRecord_you_marked_your_safety_number_with_s_unverified">Означили сте ваш сигурносни број са %s као непроверен.</string>
  <string name="MessageRecord_you_marked_your_safety_number_with_s_unverified_from_another_device">Означили сте ваш сигурносни број са %s као непроверен на другом уређају.</string>
  <string name="MessageRecord_a_message_from_s_couldnt_be_delivered">Порука од %s није могла да се испоручи</string>
  <string name="MessageRecord_s_changed_their_number_to_a_new_number">%1$s променио свој број на нови број</string>
  <!--Group Calling update messages-->
  <string name="MessageRecord_s_started_a_group_call_s">%1$s покренуо/ла групни позив · %2$s</string>
  <string name="MessageRecord_s_is_in_the_group_call_s">%1$s је у групном позиву · %2$s</string>
  <string name="MessageRecord_you_are_in_the_group_call_s1">Ви сте у групном пизиву · %1$s</string>
  <string name="MessageRecord_s_and_s_are_in_the_group_call_s1">%1$s и %2$s су у групном позиву · %3$s</string>
  <string name="MessageRecord_group_call_s">Групни позив · %1$s</string>
  <string name="MessageRecord_s_started_a_group_call">%1$s покренуо/ла групни позив</string>
  <string name="MessageRecord_s_is_in_the_group_call">%1$s је у групном позиву</string>
  <string name="MessageRecord_you_are_in_the_group_call">Ви сте у групном пизиву</string>
  <string name="MessageRecord_s_and_s_are_in_the_group_call">%1$s и %2$s су у групном позиву</string>
  <string name="MessageRecord_group_call">Групни позив</string>
  <string name="MessageRecord_you">Ви</string>
  <plurals name="MessageRecord_s_s_and_d_others_are_in_the_group_call_s">
    <item quantity="one">%1$s, %2$s, и још %3$d су у групном позиву · %4$s</item>
    <item quantity="few">%1$s, %2$s, и још %3$d су у групном позиву %4$s</item>
    <item quantity="other">%1$s, %2$s, и још %3$d су у групном позиву · %4$s</item>
  </plurals>
  <plurals name="MessageRecord_s_s_and_d_others_are_in_the_group_call">
    <item quantity="one">%1$s, %2$s, и још %3$d су у групном позиву</item>
    <item quantity="few">%1$s, %2$s, и још %3$d су у групном позиву</item>
    <item quantity="other">%1$s, %2$s, и још %3$d су у групном позиву</item>
  </plurals>
  <!--MessageRequestBottomView-->
  <string name="MessageRequestBottomView_accept">Прихвати</string>
  <string name="MessageRequestBottomView_continue">Настави</string>
  <string name="MessageRequestBottomView_delete">Обриши</string>
  <string name="MessageRequestBottomView_block">Блокирај</string>
  <string name="MessageRequestBottomView_unblock">Одблокирај</string>
  <string name="MessageRequestBottomView_do_you_want_to_let_s_message_you_they_wont_know_youve_seen_their_messages_until_you_accept">Да ли дозвољавате да вам %1$s шаље поруке и да подели ваше име и слику са њима? Неће знати да сте прочитали њихове поруке док не прихватите.</string>
  <string name="MessageRequestBottomView_do_you_want_to_let_s_message_you_wont_receive_any_messages_until_you_unblock_them">Да ли дозвољавате да вам %1$s шаље поруке и да подели ваше име и слику са њима? Нећете примати поруке док их не деблокирате.</string>
  <string name="MessageRequestBottomView_continue_your_conversation_with_this_group_and_share_your_name_and_photo">Наставити разговор са овом групом и поделите своје име и слику са њеним члановима?</string>
  <string name="MessageRequestBottomView_upgrade_this_group_to_activate_new_features">Надоградите ову групу да бисте активирали нове функције попут @помињања и администратора. Чланови који нису поделили своје име или слику у овој групи биће позвани да се придруже.</string>
  <string name="MessageRequestBottomView_this_legacy_group_can_no_longer_be_used">Ова Стара Група не може више да се користи јер је превелика. Максимална величина групе је %1$d.</string>
  <string name="MessageRequestBottomView_continue_your_conversation_with_s_and_share_your_name_and_photo">Наставити разговор са %1$s и поделите своје име и слику са њима?</string>
  <string name="MessageRequestBottomView_do_you_want_to_join_this_group_they_wont_know_youve_seen_their_messages_until_you_accept">Да ли желите да се придружите овој групи и да са њеним члановима поделите ваше име и слику? Неће знати да сте прочитали поруке док не прихватите.</string>
  <string name="MessageRequestBottomView_join_this_group_they_wont_know_youve_seen_their_messages_until_you_accept">Придружите се групи? Неће знати да сте им прочитали поруке док не прихватите.</string>
  <string name="MessageRequestBottomView_unblock_this_group_and_share_your_name_and_photo_with_its_members">Да ли желите да одблокирате ову групу и да са њеним члановима поделите ваше име и слику? Нећете добити ни једну поруку док је не одблокирате.</string>
  <string name="MessageRequestProfileView_view">Приказ</string>
  <string name="MessageRequestProfileView_member_of_one_group">Члан %1$s</string>
  <string name="MessageRequestProfileView_member_of_two_groups">Члан %1$s и %2$s</string>
  <string name="MessageRequestProfileView_member_of_many_groups">Члан %1$s, %2$s, и %3$s</string>
  <plurals name="MessageRequestProfileView_members">
    <item quantity="one">%1$d члан</item>
    <item quantity="few">%1$d члан(ов)а</item>
    <item quantity="other">%1$d члан(ов)а</item>
  </plurals>
  <plurals name="MessageRequestProfileView_members_and_invited">
    <item quantity="one">%1$d члан (+%2$d позван(и))</item>
    <item quantity="few">%1$d члан(ов)а (+%2$d позван(и))</item>
    <item quantity="other">%1$d члан(ов)а (+%2$d позван(и))</item>
  </plurals>
  <plurals name="MessageRequestProfileView_member_of_d_additional_groups">
    <item quantity="one">%d додатна група</item>
    <item quantity="few">%d додатне групе</item>
    <item quantity="other">%d додатне групе</item>
  </plurals>
  <!--PassphraseChangeActivity-->
  <string name="PassphraseChangeActivity_passphrases_dont_match_exclamation">Лозинке се не поклапају!</string>
  <string name="PassphraseChangeActivity_incorrect_old_passphrase_exclamation">Нетачна стара лозинка!</string>
  <string name="PassphraseChangeActivity_enter_new_passphrase_exclamation">Унесите нову лозинку!</string>
  <!--DeviceProvisioningActivity-->
  <string name="DeviceProvisioningActivity_link_this_device">Да повежем овај уређај?</string>
  <string name="DeviceProvisioningActivity_continue">НАСТАВИ</string>
  <string name="DeviceProvisioningActivity_content_intro">Моћи ће да</string>
  <string name="DeviceProvisioningActivity_content_bullets">
        • чита све ваше поруке
        \n• шаље поруке у ваше име
    </string>
  <string name="DeviceProvisioningActivity_content_progress_title">Повезујем уређај</string>
  <string name="DeviceProvisioningActivity_content_progress_content">Повезивање новог уређаја…</string>
  <string name="DeviceProvisioningActivity_content_progress_success">Уређај одобрен!</string>
  <string name="DeviceProvisioningActivity_content_progress_no_device">Није нађен уређај.</string>
  <string name="DeviceProvisioningActivity_content_progress_network_error">Грешка мреже.</string>
  <string name="DeviceProvisioningActivity_content_progress_key_error">Неисправан бар-кôд.</string>
  <string name="DeviceProvisioningActivity_sorry_you_have_too_many_devices_linked_already">Већ имате превише повезаних уређаја, уклоните неке од њих</string>
  <string name="DeviceActivity_sorry_this_is_not_a_valid_device_link_qr_code">Нажалост, ово није исправан бар-кôд везе уређаја.</string>
  <string name="DeviceProvisioningActivity_link_a_signal_device">Повезати Signal уређај?</string>
  <string name="DeviceProvisioningActivity_it_looks_like_youre_trying_to_link_a_signal_device_using_a_3rd_party_scanner">Изгледа да покушавате повезати Signal уређај користећи спољашњи читач бар-кôда. Због сопствене заштите, очитајте кôд поново помоћу Signal-a.</string>
  <string name="DeviceActivity_signal_needs_the_camera_permission_in_order_to_scan_a_qr_code">Molly захтева приступ камери да би скенирао QR кôд, али су му дозволе трајно забрањене. Молимо вас да у апликацији за подешавање телефона Molly-у дозволите пруиступ камери.</string>
  <string name="DeviceActivity_unable_to_scan_a_qr_code_without_the_camera_permission">Није могуће скенирати QR кôд без дозволе камере</string>
  <!--OutdatedBuildReminder-->
  <string name="OutdatedBuildReminder_update_now">Ажурирај сада</string>
  <string name="OutdatedBuildReminder_your_version_of_signal_will_expire_today">Ваша верзија Signal-а истиче данас. Ажурирате на најновију верзију.</string>
  <plurals name="OutdatedBuildReminder_your_version_of_signal_will_expire_in_n_days">
    <item quantity="one">Ваша верзија Signal-а истиче сутра. Ажурирате на најновију верзију.</item>
    <item quantity="few">Ваша верзија Signal-а истиче за %d дана. Ажурирате на најновију верзију.</item>
    <item quantity="other">Ваша верзија Signal-а истиче за %d дана. Ажурирате на најновију верзију.</item>
  </plurals>
  <!--PassphrasePromptActivity-->
  <string name="PassphrasePromptActivity_enter_passphrase">Унесите лозинку</string>
  <string name="PassphrasePromptActivity_watermark_content_description">Икона Molly-a</string>
  <string name="PassphrasePromptActivity_ok_button_content_description">Поднеси лозинку</string>
  <string name="PassphrasePromptActivity_invalid_passphrase_exclamation">Нетачна лозинка!</string>
  <string name="PassphrasePromptActivity_unlock_signal">Откључај Сигнал</string>
  <string name="PassphrasePromptActivity_signal_android_lock_screen">Signal Андроид - Закључани Екран</string>
  <!--PlacePickerActivity-->
  <string name="PlacePickerActivity_title">Мапа</string>
  <string name="PlacePickerActivity_drop_pin">Постави ознаку</string>
  <string name="PlacePickerActivity_accept_address">Прихвати адресу</string>
  <!--PlayServicesProblemFragment-->
  <string name="PlayServicesProblemFragment_the_version_of_google_play_services_you_have_installed_is_not_functioning">Инсталирано издање Гуглових Плеј сервиса не функционише исправно. Реинсталирајте Гуглове Плеј сервисе и покушајте поново.</string>
  <!--PinRestoreEntryFragment-->
  <string name="PinRestoreEntryFragment_incorrect_pin">Нетачан PIN</string>
  <string name="PinRestoreEntryFragment_skip_pin_entry">Прескочите унос PIN-а?</string>
  <string name="PinRestoreEntryFragment_need_help">Потребна вам је помоћ?</string>
  <string name="PinRestoreEntryFragment_your_pin_is_a_d_digit_code">Ваш PIN је кôд од %1$d или више цифре или алфанумеричка карактеракоји сте раније креирали.\n\nАко се не сећате вашег PIN-а, можете направити нови. Регистрација новог налогa је дозвољена, али ћете изгубити нека подешавања као што су личне информације профила.</string>
  <string name="PinRestoreEntryFragment_if_you_cant_remember_your_pin">Ако се не сећате вашег PIN-а, можете направити нови. Регистрација новог налога је дозвољена, али ћете изгубити подешавања и ваше информације.</string>
  <string name="PinRestoreEntryFragment_create_new_pin">Направи нови PIN</string>
  <string name="PinRestoreEntryFragment_contact_support">Контактирајте подршку</string>
  <string name="PinRestoreEntryFragment_cancel">Одустани</string>
  <string name="PinRestoreEntryFragment_skip">Прескочи</string>
  <plurals name="PinRestoreEntryFragment_you_have_d_attempt_remaining">
    <item quantity="one">Преостао вам %1$d покушај. Уколико искористите све покушаје, моћи ћете да направите нови PIN. Регистрација новог налогa је дозвољена, али ћете изгубити нека подешавања као што су личне информације профила.</item>
    <item quantity="few">Преостао вам %1$d покушаја. Уколико искористите све покушаје, моћи ћете да направите нови PIN. Регистрација новог налогa је дозвољена, али ћете изгубити нека подешавања као што су личне информације профила.</item>
    <item quantity="other">Преостао вам %1$d покушаја. Уколико искористите све покушаје, моћи ћете да направите нови PIN. Регистрација новог налогa је дозвољена, али ћете изгубити нека подешавања као што су личне информације профила.</item>
  </plurals>
  <string name="PinRestoreEntryFragment_signal_registration_need_help_with_pin">Signal регистрација - Помоћ за PIN na Android-у</string>
  <string name="PinRestoreEntryFragment_enter_alphanumeric_pin">Унеси алфанумерички PIN</string>
  <string name="PinRestoreEntryFragment_enter_numeric_pin">Унеси нумерички PIN</string>
  <!--PinRestoreLockedFragment-->
  <string name="PinRestoreLockedFragment_create_your_pin">Направите ваш PIN</string>
  <string name="PinRestoreLockedFragment_youve_run_out_of_pin_guesses">Искористили сте све покушаје за унос PIN-а, али још увек можете приступити Signal-у креирањем новог PIN-а. Зарад безбедности и приватности, подешавања налогa и ваше информације неће бити враћене.</string>
  <string name="PinRestoreLockedFragment_create_new_pin">Направи нови PIN</string>
  <!--PinOptOutDialog-->
  <string name="PinOptOutDialog_warning">Упозорење</string>
  <string name="PinOptOutDialog_if_you_disable_the_pin_you_will_lose_all_data">Ако онемогућите PIN, изгубићете све податке када поново региструјете Signal, осим ако ручно направите резервне копије и вратите податке. Не можете укључити закључавање регистрације док је PIN онемогућен.</string>
  <string name="PinOptOutDialog_disable_pin">Искључи PIN</string>
  <!--RatingManager-->
  <string name="RatingManager_rate_this_app">Оцените апликацију</string>
  <string name="RatingManager_if_you_enjoy_using_this_app_please_take_a_moment">Ако уживате у коришћењу ове апликације, помозите нам тако што ћете да је оцените.</string>
  <string name="RatingManager_rate_now">Оцени одмах!</string>
  <string name="RatingManager_no_thanks">Не, хвала</string>
  <string name="RatingManager_later">Касније</string>
  <!--ReactionsBottomSheetDialogFragment-->
  <string name="ReactionsBottomSheetDialogFragment_all">Све · %1$d</string>
  <!--ReactionsConversationView-->
  <string name="ReactionsConversationView_plus">+%1$d</string>
  <!--ReactionsRecipientAdapter-->
  <string name="ReactionsRecipientAdapter_you">Ви</string>
  <!--RecaptchaRequiredBottomSheetFragment-->
  <string name="RecaptchaRequiredBottomSheetFragment_verify_to_continue_messaging">Верификујте да би се наставило преписивање</string>
  <string name="RecaptchaRequiredBottomSheetFragment_to_help_prevent_spam_on_signal">Да бисте спречили спем у Signаl-у, испуните верификацију.</string>
  <string name="RecaptchaRequiredBottomSheetFragment_after_verifying_you_can_continue_messaging">Након верификације, можете наставити са порукама. Било која паузирана порука ће аутоматски бити послана.</string>
  <!--Recipient-->
  <string name="Recipient_you">Ви</string>
  <!--RecipientPreferencesActivity-->
  <string name="RecipientPreferenceActivity_block">Блокирај</string>
  <string name="RecipientPreferenceActivity_unblock">Одблокирај</string>
  <!--RecipientProvider-->
  <string name="RecipientProvider_unnamed_group">Неименована група</string>
  <!--RedPhone-->
  <string name="RedPhone_answering">Јављање…</string>
  <string name="RedPhone_ending_call">Завршавам позив…</string>
  <string name="RedPhone_ringing">Звони…</string>
  <string name="RedPhone_busy">Заузето</string>
  <string name="RedPhone_recipient_unavailable">Прималац није доступан</string>
  <string name="RedPhone_network_failed">Неуспех мреже!</string>
  <string name="RedPhone_number_not_registered">Број није пријављен!</string>
  <string name="RedPhone_the_number_you_dialed_does_not_support_secure_voice">Број који сте бирали не подржава обезбеђене позиве!</string>
  <string name="RedPhone_got_it">Важи</string>
  <!--WebRtcCallActivity-->
  <string name="WebRtcCallActivity__tap_here_to_turn_on_your_video">Кликните овде да укључите вашу камеру</string>
  <string name="WebRtcCallActivity__to_call_s_signal_needs_access_to_your_camera">Да бисте позвали %1$s, апликацији Molly је потребан приступ Вашој камери.</string>
  <string name="WebRtcCallActivity__signal_s">Molly %1$s</string>
  <string name="WebRtcCallActivity__calling">Позивам…</string>
  <string name="WebRtcCallActivity__group_is_too_large_to_ring_the_participants">Група је превелика да би позвала учеснике.</string>
  <!--WebRtcCallView-->
  <string name="WebRtcCallView__signal_call">Signal позив</string>
  <string name="WebRtcCallView__signal_video_call">Signal видео позив</string>
  <string name="WebRtcCallView__start_call">Започети позив</string>
  <string name="WebRtcCallView__join_call">Придружи се позиву</string>
  <string name="WebRtcCallView__call_is_full">Позив је пун</string>
  <string name="WebRtcCallView__the_maximum_number_of_d_participants_has_been_Reached_for_this_call">За овај позив је достигнут максималан број %1$d учесника. Покушајте поново касније.</string>
  <string name="WebRtcCallView__view_participants_list">Погледајте учеснике</string>
  <string name="WebRtcCallView__your_video_is_off">Ваш видео је искључен</string>
  <string name="WebRtcCallView__reconnecting">Обнављање везе…</string>
  <string name="WebRtcCallView__joining">Придружавање…</string>
  <string name="WebRtcCallView__disconnected">Прекинуто</string>
  <string name="WebRtcCallView__signal_will_ring_s">Signal ће звонити %1$s</string>
  <string name="WebRtcCallView__signal_will_ring_s_and_s">Signal ће звонити %1$s и %2$s</string>
  <plurals name="WebRtcCallView__signal_will_ring_s_s_and_d_others">
    <item quantity="one">Signal ће звонити %1$s, %2$s и још %3$d</item>
    <item quantity="few">Signal ће звонити %1$s, %2$s и још %3$d</item>
    <item quantity="other">Signal ће звонити %1$s, %2$s и још %3$d</item>
  </plurals>
  <string name="WebRtcCallView__s_will_be_notified">%1$s биће обавештен/а</string>
  <string name="WebRtcCallView__s_and_s_will_be_notified">%1$s и %2$s ће бити обавештени</string>
  <plurals name="WebRtcCallView__s_s_and_d_others_will_be_notified">
    <item quantity="one">%1$s, %2$s, и још %3$d ће бити обавештен</item>
    <item quantity="few">%1$s, %2$s, и још %3$d ће бити обавештени</item>
    <item quantity="other">%1$s, %2$s, и још %3$d ће бити обавештени</item>
  </plurals>
  <string name="WebRtcCallView__ringing_s">Звоњење %1$s</string>
  <string name="WebRtcCallView__ringing_s_and_s">Звоњење %1$s и %2$s</string>
  <plurals name="WebRtcCallView__ringing_s_s_and_d_others">
    <item quantity="one">Звоњење %1$s, %2$s, и још %3$d</item>
    <item quantity="few">Звоњење %1$s, %2$s, и још %3$d</item>
    <item quantity="other">Звоњење %1$s, %2$s, и још %3$d</item>
  </plurals>
  <string name="WebRtcCallView__s_is_calling_you">%1$s вас зове</string>
  <string name="WebRtcCallView__s_is_calling_you_and_s">%1$s зове вас и %2$s</string>
  <string name="WebRtcCallView__s_is_calling_you_s_and_s">%1$s зове вас, %2$s и %3$s</string>
  <plurals name="WebRtcCallView__s_is_calling_you_s_s_and_d_others">
    <item quantity="one">%1$s зове вас, %2$s, %3$s и још %4$d</item>
    <item quantity="few">%1$s зове вас, %2$s, %3$s и још %4$d</item>
    <item quantity="other">%1$s зове вас, %2$s, %3$s и још %4$d</item>
  </plurals>
  <string name="WebRtcCallView__no_one_else_is_here">Нема никога овде</string>
  <string name="WebRtcCallView__s_is_in_this_call">%1$s је у овом позиву</string>
  <string name="WebRtcCallView__s_are_in_this_call">%1$s је у овом позиву</string>
  <string name="WebRtcCallView__s_and_s_are_in_this_call">%1$s и %2$s су у овом позиву</string>
  <string name="WebRtcCallView__s_is_presenting">%1$s презентира</string>
  <plurals name="WebRtcCallView__s_s_and_d_others_are_in_this_call">
    <item quantity="one">%1$s, %2$s, и још %3$d су у овом позиву</item>
    <item quantity="few">%1$s, %2$s, и још %3$d су у овом позиву</item>
    <item quantity="other">%1$s, %2$s, и још %3$d су у овом позиву</item>
  </plurals>
  <string name="WebRtcCallView__flip">Обрнути</string>
  <string name="WebRtcCallView__speaker">Звучник</string>
  <string name="WebRtcCallView__camera">Камера</string>
  <string name="WebRtcCallView__mute">Утишај</string>
  <string name="WebRtcCallView__ring">Звони</string>
  <string name="WebRtcCallView__end_call">Заврши позив</string>
  <!--CallParticipantsListDialog-->
  <plurals name="CallParticipantsListDialog_in_this_call_d_people">
    <item quantity="one">У овом позиву · %1$d особа</item>
    <item quantity="few">У овом позиву · %1$d људи</item>
    <item quantity="other">У овом позиву · %1$d особа</item>
  </plurals>
  <!--CallParticipantView-->
  <string name="CallParticipantView__s_is_blocked">%1$s је блокиран</string>
  <string name="CallParticipantView__more_info">Више информација</string>
  <string name="CallParticipantView__you_wont_receive_their_audio_or_video">Нећете добити њихов аудио или видео, а ни они ваш.</string>
  <string name="CallParticipantView__cant_receive_audio_video_from_s">Не може да се прими звук &amp; видео од %1$s</string>
  <string name="CallParticipantView__cant_receive_audio_and_video_from_s">Не може да се прими звук и видео од %1$s</string>
  <string name="CallParticipantView__this_may_be_Because_they_have_not_verified_your_safety_number_change">То је можда зато што нису потврдили промену вашег сигурносног броја, постоји проблем са њиховим уређајем или су вас блокирали.</string>
  <!--CallToastPopupWindow-->
  <string name="CallToastPopupWindow__swipe_to_view_screen_share">Превуците да бисте видели дељење екрана</string>
  <!--ProxyBottomSheetFragment-->
  <string name="ProxyBottomSheetFragment_proxy_server">Прокси сервер</string>
  <string name="ProxyBottomSheetFragment_proxy_address">Адреса проксија</string>
  <string name="ProxyBottomSheetFragment_do_you_want_to_use_this_proxy_address">Да ли желите да користите ову прокси адресу?</string>
  <string name="ProxyBottomSheetFragment_use_proxy">Користи проки</string>
  <string name="ProxyBottomSheetFragment_successfully_connected_to_proxy">Успешно повезан са прокси сервером.</string>
  <!--RecaptchaProofActivity-->
  <string name="RecaptchaProofActivity_failed_to_submit">Неуспех слања</string>
  <string name="RecaptchaProofActivity_complete_verification">Довршите верификацију</string>
  <!--RegistrationActivity-->
  <string name="RegistrationActivity_select_your_country">Изаберите вашу државу</string>
  <string name="RegistrationActivity_you_must_specify_your_country_code">Морате навести позивни број
        ваше државе
    </string>
  <string name="RegistrationActivity_you_must_specify_your_phone_number">Морате навести ваш
        број телефона
    </string>
  <string name="RegistrationActivity_invalid_number">Неисправан број</string>
  <string name="RegistrationActivity_the_number_you_specified_s_is_invalid">Број који сте
        навели (%s) није исправан.
    </string>
  <string name="RegistrationActivity_a_verification_code_will_be_sent_to">Верификациони кôд ће бити послат на:</string>
  <string name="RegistrationActivity_you_will_receive_a_call_to_verify_this_number">Примићете позив за потврду овог броја.</string>
  <string name="RegistrationActivity_is_your_phone_number_above_correct">Да ли је тачан ваш број телефона изнад?</string>
  <string name="RegistrationActivity_edit_number">Измени број</string>
  <string name="RegistrationActivity_missing_google_play_services">Недостају Google Play сервиси</string>
  <string name="RegistrationActivity_this_device_is_missing_google_play_services">Овом уређају недостају Google Play сервиси. И даље можете користити Molly, али таква конфигурација може довести до умањене поузданости или перформансе.\n\nАко нисте напредни корисник, не користитие прилагођени Android ROM или верујете да је ово грешка, контактирајте support@molly.im за додатну помоћ.</string>
  <string name="RegistrationActivity_i_understand">Разумем</string>
  <string name="RegistrationActivity_play_services_error">Грешка Play сервиса</string>
  <string name="RegistrationActivity_google_play_services_is_updating_or_unavailable">Google Play сервиси се ажурирају или су привремено недоступни. Покушајте поново касније.</string>
  <string name="RegistrationActivity_terms_and_privacy">Услови и политика приватности</string>
  <string name="RegistrationActivity_signal_needs_access_to_your_contacts_and_media_in_order_to_connect_with_friends">Molly-у је потребан приступ вашем именику и медијима да бисте могли ступити у везу са пријатељима, размењивати поруке и водити сигурне позиве</string>
  <string name="RegistrationActivity_signal_needs_access_to_your_contacts_in_order_to_connect_with_friends">Molly-у је потребан приступ вашем именику да бисте могли ступити у контакт са пријатељима, размењивати поруке и водити сигурне позиве</string>
  <string name="RegistrationActivity_rate_limited_to_service">Превише пута сте покушали да региструјете овај број. Покушајте поново касније.</string>
  <string name="RegistrationActivity_unable_to_connect_to_service">Није могуће успоставити везу са сервисом. Проверите да ли сте повезани на интернет и покушајте поново.</string>
  <string name="RegistrationActivity_call_requested">Затражен позив</string>
  <plurals name="RegistrationActivity_debug_log_hint">
    <item quantity="one">Сада сте на %d корак од слања извештаја грешака.</item>
    <item quantity="few">Сада сте на %d корака од слања извештаја грешака.</item>
    <item quantity="other">Сада сте на %d корака од слања извештаја грешака.</item>
  </plurals>
  <string name="RegistrationActivity_we_need_to_verify_that_youre_human">Морамо проверити да сте човек.</string>
  <string name="RegistrationActivity_next">Даље</string>
  <string name="RegistrationActivity_continue">Настави</string>
  <string name="RegistrationActivity_take_privacy_with_you_be_yourself_in_every_message">Обезбедите приватност где год се налазите.\nБудите својствени у свакој поруци.</string>
  <string name="RegistrationActivity_enter_your_phone_number_to_get_started">За почетак, унесите ваш број телефона</string>
  <string name="RegistrationActivity_enter_your_phone_number">Унесите ваш број телефона</string>
  <string name="RegistrationActivity_you_will_receive_a_verification_code">Примићете верификациони кôд. Могућа је наплата SMS-а.</string>
  <string name="RegistrationActivity_enter_the_code_we_sent_to_s">Унесите кôд послат на %s</string>
  <string name="RegistrationActivity_make_sure_your_phone_has_a_cellular_signal">Проверите да ли је телефонска мрежа доступна и да ли имате могућност примања SMS порука и позива</string>
  <string name="RegistrationActivity_phone_number_description">Број телефона</string>
  <string name="RegistrationActivity_country_code_description">Позивни број државе</string>
  <string name="RegistrationActivity_call">Позови</string>
  <!--RegistrationLockV2Dialog-->
  <string name="RegistrationLockV2Dialog_turn_on_registration_lock">Укључи закључавање регистрације?</string>
  <string name="RegistrationLockV2Dialog_turn_off_registration_lock">Искључи закључавање регистрације?</string>
  <string name="RegistrationLockV2Dialog_if_you_forget_your_signal_pin_when_registering_again">Ако се не сећате вашег Signal PIN-а када се региструјете на Signal, ваш профил ће бити закључан 7 дана.</string>
  <string name="RegistrationLockV2Dialog_turn_on">Укључи</string>
  <string name="RegistrationLockV2Dialog_turn_off">Искључи</string>
  <!--RevealableMessageView-->
  <string name="RevealableMessageView_view_photo">Прикажи фотографију</string>
  <string name="RevealableMessageView_view_video">Прикажи видео запис</string>
  <string name="RevealableMessageView_viewed">Погледано</string>
  <string name="RevealableMessageView_media">Медији</string>
  <!--Search-->
  <string name="SearchFragment_no_results">Нема резултата за \'%s\'</string>
  <string name="SearchFragment_header_conversations">Преписке</string>
  <string name="SearchFragment_header_contacts">Контакти</string>
  <string name="SearchFragment_header_messages">Поруке</string>
  <!--ShakeToReport-->
  <!--SharedContactDetailsActivity-->
  <string name="SharedContactDetailsActivity_add_to_contacts">Додај у контакте</string>
  <string name="SharedContactDetailsActivity_invite_to_signal">Слање позивнице за Molly</string>
  <string name="SharedContactDetailsActivity_signal_message">Порука на Signalу</string>
  <string name="SharedContactDetailsActivity_signal_call">Позив на Signalу</string>
  <!--SharedContactView-->
  <string name="SharedContactView_add_to_contacts">Додај у контакте</string>
  <string name="SharedContactView_invite_to_signal">Слање позивнице за Molly</string>
  <string name="SharedContactView_message">Порука на Signalу</string>
  <!--SignalPinReminders-->
  <string name="SignalPinReminders_well_remind_you_again_later">Подсетићемо вас поново касније.</string>
  <string name="SignalPinReminders_well_remind_you_again_tomorrow">Подсетићемо вас поново сутра.</string>
  <string name="SignalPinReminders_well_remind_you_again_in_a_few_days">Подсетићемо вас поново за пар дана.</string>
  <string name="SignalPinReminders_well_remind_you_again_in_a_week">Подсетићемо вас поново за недељу дана.</string>
  <string name="SignalPinReminders_well_remind_you_again_in_a_couple_weeks">Подсетићемо вас поново за пар недеља.</string>
  <string name="SignalPinReminders_well_remind_you_again_in_a_month">Подсетићемо вас поново за месец дана.</string>
  <!--Slide-->
  <string name="Slide_image">Слика</string>
  <string name="Slide_sticker">Налепница</string>
  <string name="Slide_audio">Звук</string>
  <string name="Slide_video">Видео</string>
  <!--SmsMessageRecord-->
  <string name="SmsMessageRecord_received_corrupted_key_exchange_message">Примљена је оштећена
порука размене кључа!</string>
  <string name="SmsMessageRecord_received_key_exchange_message_for_invalid_protocol_version">
Примљена је порука размене кључа за неисправно издање протокола.</string>
  <string name="SmsMessageRecord_received_message_with_new_safety_number_tap_to_process">Примљена је порука са новим безбедносним бројем. Тапните за обраду и приказ.</string>
  <string name="SmsMessageRecord_secure_session_reset">Ресетовали сте безбедну сесију.</string>
  <string name="SmsMessageRecord_secure_session_reset_s">%s ресетова безбедну сесију.</string>
  <string name="SmsMessageRecord_duplicate_message">Порука дупликат.</string>
  <string name="SmsMessageRecord_this_message_could_not_be_processed_because_it_was_sent_from_a_newer_version">Ову поруку није било могуће обрадити јер је послата из новије верзије Signal-а. Можете затражити од свог контакта да поново пошаље ову поруку након што ажурирате.</string>
  <string name="SmsMessageRecord_error_handling_incoming_message">Грешка у обради поруке.</string>
  <!--StickerManagementActivity-->
  <string name="StickerManagementActivity_stickers">Налепнице</string>
  <!--StickerManagementAdapter-->
  <string name="StickerManagementAdapter_installed_stickers">Моје налепнице</string>
  <string name="StickerManagementAdapter_stickers_you_received">Налепнице које сте добили</string>
  <string name="StickerManagementAdapter_signal_artist_series">Комплети Signal уметника</string>
  <string name="StickerManagementAdapter_no_stickers_installed">Немате инсталиране налепнице</string>
  <string name="StickerManagementAdapter_stickers_from_incoming_messages_will_appear_here">Налепнице из долазних порука ће бити приказани овде</string>
  <string name="StickerManagementAdapter_untitled">Без наслова</string>
  <string name="StickerManagementAdapter_unknown">Непозната</string>
  <!--StickerPackPreviewActivity-->
  <string name="StickerPackPreviewActivity_untitled">Без наслова</string>
  <string name="StickerPackPreviewActivity_unknown">Непозната</string>
  <string name="StickerPackPreviewActivity_install">Инсталирај</string>
  <string name="StickerPackPreviewActivity_remove">Уклони</string>
  <string name="StickerPackPreviewActivity_stickers">Налепнице</string>
  <string name="StickerPackPreviewActivity_failed_to_load_sticker_pack">Грешка при учитавању налепница</string>
  <!--SubmitDebugLogActivity-->
  <string name="SubmitDebugLogActivity_edit">Уреди</string>
  <string name="SubmitDebugLogActivity_done">Готово</string>
  <string name="SubmitDebugLogActivity_tap_a_line_to_delete_it">Додирните линију да је обришете</string>
  <string name="SubmitDebugLogActivity_submit">Пошаљи</string>
  <string name="SubmitDebugLogActivity_failed_to_submit_logs">Неуспех слања извештаја</string>
  <string name="SubmitDebugLogActivity_success">Успех!</string>
  <string name="SubmitDebugLogActivity_copy_this_url_and_add_it_to_your_issue">Копирајте овај УРЛ и додајте га и вашу пријаву или имејл:\n\n<b>%1$s</b></string>
  <string name="SubmitDebugLogActivity_share">Дели</string>
  <string name="SubmitDebugLogActivity_this_log_will_be_posted_publicly_online_for_contributors">Овај извештај ће бити објављен и видљив пројектантима. Можете га прегледати пре преноса.</string>
  <!--SupportEmailUtil-->
  <string name="SupportEmailUtil_filter">Филтер:</string>
  <string name="SupportEmailUtil_device_info">Инфо о уређају:</string>
  <string name="SupportEmailUtil_android_version">Верзија Андроида:</string>
  <string name="SupportEmailUtil_signal_version">Верзија Molly-а:</string>
  <string name="SupportEmailUtil_signal_package">Molly пакет:</string>
  <string name="SupportEmailUtil_registration_lock">Закључавање регистрације:</string>
  <string name="SupportEmailUtil_locale">Локално:</string>
  <!--ThreadRecord-->
  <string name="ThreadRecord_group_updated">Група ажурирана.</string>
  <string name="ThreadRecord_left_the_group">Напусти групу</string>
  <string name="ThreadRecord_secure_session_reset">Безбедна сесија је ресетована.</string>
  <string name="ThreadRecord_draft">Нацрт:</string>
  <string name="ThreadRecord_called">Позвали сте</string>
  <string name="ThreadRecord_called_you">Позвали вас</string>
  <string name="ThreadRecord_missed_audio_call">Пропуштен позив</string>
  <string name="ThreadRecord_missed_video_call">Пропуштен видео позив</string>
  <string name="ThreadRecord_media_message">Мултимедијална порука</string>
  <string name="ThreadRecord_sticker">Налепница</string>
  <string name="ThreadRecord_view_once_photo">Једнократна фотографија</string>
  <string name="ThreadRecord_view_once_video">Једнократни видео запис</string>
  <string name="ThreadRecord_view_once_media">Једнократни медиј</string>
  <string name="ThreadRecord_this_message_was_deleted">Ова порука је избрисана.</string>
  <string name="ThreadRecord_you_deleted_this_message">Избрисали сте ову поруку.</string>
  <string name="ThreadRecord_s_is_on_signal">%s је на Signal-у!</string>
  <string name="ThreadRecord_disappearing_messages_disabled">Нестајуће поруке искључене</string>
  <string name="ThreadRecord_disappearing_message_time_updated_to_s">Време нестајања поруке постављено на %s</string>
  <string name="ThreadRecord_safety_number_changed">Безбедносни број промењен</string>
  <string name="ThreadRecord_your_safety_number_with_s_has_changed">Ваш безбедносни број са %s је промењен.</string>
  <string name="ThreadRecord_you_marked_verified">Означили сте провереним</string>
  <string name="ThreadRecord_you_marked_unverified">Означили сте непровереним</string>
  <string name="ThreadRecord_message_could_not_be_processed">Порука се није могла обрадити</string>
  <string name="ThreadRecord_delivery_issue">Проблем у испоруци</string>
  <string name="ThreadRecord_message_request">Захтев за разговор</string>
  <string name="ThreadRecord_photo">Фотографија</string>
  <string name="ThreadRecord_gif">GIF</string>
  <string name="ThreadRecord_voice_message">Гласовна порука</string>
  <string name="ThreadRecord_file">Датотека</string>
  <string name="ThreadRecord_video">Видео запис</string>
  <string name="ThreadRecord_chat_session_refreshed">Чет сесија је освежена</string>
  <!--UpdateApkReadyListener-->
  <string name="UpdateApkReadyListener_Signal_update">Надоградња Molly-a</string>
  <string name="UpdateApkReadyListener_a_new_version_of_signal_is_available_tap_to_update">Ново издање Molly-a је доступно, тапните за надоградњу</string>
  <!--UntrustedSendDialog-->
  <string name="UntrustedSendDialog_send_message">Да пошаљем поруку?</string>
  <string name="UntrustedSendDialog_send">Пошаљи</string>
  <!--UnverifiedSendDialog-->
  <string name="UnverifiedSendDialog_send_message">Да пошаљем поруку?</string>
  <string name="UnverifiedSendDialog_send">Пошаљи</string>
  <!--UsernameEditFragment-->
  <string name="UsernameEditFragment_username">Корисничко име</string>
  <string name="UsernameEditFragment_delete">Обриши</string>
  <string name="UsernameEditFragment_successfully_set_username">Корисничко име постављено.</string>
  <string name="UsernameEditFragment_successfully_removed_username">Корисничко име уклоњено.</string>
  <string name="UsernameEditFragment_encountered_a_network_error">Дошло је до грешке мреже.</string>
  <string name="UsernameEditFragment_this_username_is_taken">Ово корисничко име је узето.</string>
  <string name="UsernameEditFragment_this_username_is_available">Ово корисничко име је доступно.</string>
  <string name="UsernameEditFragment_usernames_can_only_include">Корисничко име може да садржи a-Z, 0-9 и _</string>
  <string name="UsernameEditFragment_usernames_cannot_begin_with_a_number">Корисничко име не може започети бројем.</string>
  <string name="UsernameEditFragment_username_is_invalid">Корисничко име је неважеће.</string>
  <string name="UsernameEditFragment_usernames_must_be_between_a_and_b_characters">Корисничко име мора садржати између %1$d и %2$d карактера.</string>
  <string name="UsernameEditFragment_usernames_on_signal_are_optional">Корисничка имена на Signal-у нису обавезна. Ако додате ваше корисничко име, други корисници Signal-а ће моћи да вас по њему пронађу и контактирају, без да знају ваш број телефона.</string>
  <plurals name="UserNotificationMigrationJob_d_contacts_are_on_signal">
    <item quantity="one">%d особа је на Сигналу!</item>
    <item quantity="few">%d особе су на Сигналу!</item>
    <item quantity="other">%d особа је на Сигналу!</item>
  </plurals>
  <!--VerifyIdentityActivity-->
  <string name="VerifyIdentityActivity_your_contact_is_running_an_old_version_of_signal">Ваш контакт има старије издање Signal-a. Замолите их да ажурирају пре потврде ваших безбедносних бројева.</string>
  <string name="VerifyIdentityActivity_your_contact_is_running_a_newer_version_of_Signal">Ваш контакт има новије издање Signal-a са некомпатибилним форматом  бар-кôда. Ажурирајте Signal да бисте могли да упоређујете.</string>
  <string name="VerifyIdentityActivity_the_scanned_qr_code_is_not_a_correctly_formatted_safety_number">Очитани бар-кôд није исправно форматиран кôд безбедносног броја. Покушајте поново.</string>
  <string name="VerifyIdentityActivity_share_safety_number_via">Поделите сигурносни број преко…</string>
  <string name="VerifyIdentityActivity_our_signal_safety_number">Наш Signal безбедносни број:</string>
  <string name="VerifyIdentityActivity_no_app_to_share_to">Изгледа да немате ниједну апликацију преко које бисте могли да делите.</string>
  <string name="VerifyIdentityActivity_no_safety_number_to_compare_was_found_in_the_clipboard">У остави нема безбедносног броја за упоређивање.</string>
  <string name="VerifyIdentityActivity_signal_needs_the_camera_permission_in_order_to_scan_a_qr_code_but_it_has_been_permanently_denied">Molly захтева приступ камери да би скенирао QR кôд, али су му дозволе трајно забрањене. Молимо вас да у апликацији за подешавање телефона Molly-у дозволите пруиступ камери.</string>
  <string name="VerifyIdentityActivity_unable_to_scan_qr_code_without_camera_permission">Није могуће скенирати QR кôд без дозволе камере</string>
  <string name="VerifyIdentityActivity_you_must_first_exchange_messages_in_order_to_view">Прво морате разменити поруке са %1$s да бисте видели његов сигурносни број.</string>
  <!--ViewOnceMessageActivity-->
  <!--AudioView-->
  <!--MessageDisplayHelper-->
  <string name="MessageDisplayHelper_message_encrypted_for_non_existing_session">Порука шифрована за непостојећу сесију</string>
  <!--MmsMessageRecord-->
  <string name="MmsMessageRecord_bad_encrypted_mms_message">Лоше шифрована ММС порука</string>
  <string name="MmsMessageRecord_mms_message_encrypted_for_non_existing_session">ММС порука шифрована за непостојећу сесију</string>
  <!--MuteDialog-->
  <string name="MuteDialog_mute_notifications">Утишај обавештења</string>
  <!--ApplicationMigrationService-->
  <string name="ApplicationMigrationService_import_in_progress">Увоз у току</string>
  <string name="ApplicationMigrationService_importing_text_messages">Увозим текстуалне поруке</string>
  <string name="ApplicationMigrationService_import_complete">Увоз завршен</string>
  <string name="ApplicationMigrationService_system_database_import_is_complete">Увоз системске базе података је завршен.</string>
  <!--KeyCachingService-->
  <string name="KeyCachingService_signal_passphrase_cached">Тапните за отварање.</string>
  <string name="KeyCachingService_passphrase_cached">Molly је откључан</string>
  <string name="KeyCachingService_lock">Закључај Molly</string>
  <!--MediaPreviewActivity-->
  <string name="MediaPreviewActivity_you">Ви</string>
  <string name="MediaPreviewActivity_unssuported_media_type">Неподржан тип медијума</string>
  <string name="MediaPreviewActivity_draft">Нацрт</string>
  <string name="MediaPreviewActivity_signal_needs_the_storage_permission_in_order_to_write_to_external_storage_but_it_has_been_permanently_denied">Апликација Molly захтева дозволу меморији да би сачувавала на спољној меморији, али је трајно одбијено. Наставите до подешавања апликације, одаберите „Дозволе“ и омогућите ставку „Меморија“.</string>
  <string name="MediaPreviewActivity_unable_to_write_to_external_storage_without_permission">Није могуће сачувати у спољном меморији без дозвола</string>
  <string name="MediaPreviewActivity_media_delete_confirmation_title">Обрисати поруку?</string>
  <string name="MediaPreviewActivity_media_delete_confirmation_message">Ово ће трајно да обрише ову поруку.</string>
  <string name="MediaPreviewActivity_s_to_s">%1$s за %2$s</string>
  <string name="MediaPreviewActivity_media_no_longer_available">Медијуч више није доступан.</string>
  <string name="MediaPreviewActivity_cant_find_an_app_able_to_share_this_media">Нема апликације која може да подели овај медијум.</string>
  <!--MessageNotifier-->
  <string name="MessageNotifier_d_new_messages_in_d_conversations">%1$d нових порука у %2$d преписки</string>
  <string name="MessageNotifier_most_recent_from_s">Најскорија од: %1$s</string>
  <string name="MessageNotifier_locked_message">Закључана порука</string>
  <string name="MessageNotifier_message_delivery_failed">Испорука поруке није успела.</string>
  <string name="MessageNotifier_failed_to_deliver_message">Не успех да испоручим поруку.</string>
  <string name="MessageNotifier_error_delivering_message">Грешка при испоруци поруке.</string>
  <string name="MessageNotifier_message_delivery_paused">Испорука поруке је паузирана.</string>
  <string name="MessageNotifier_verify_to_continue_messaging_on_signal">Верификујте да би се наставило преписивање на Molly-у.</string>
  <string name="MessageNotifier_mark_all_as_read">Означи све прочитаним</string>
  <string name="MessageNotifier_mark_read">Означи прочитаним</string>
  <string name="MessageNotifier_turn_off_these_notifications">Искључи ова обавештења</string>
  <string name="MessageNotifier_view_once_photo">Једнократна фотографија</string>
  <string name="MessageNotifier_view_once_video">Једнократни видео запис</string>
  <string name="MessageNotifier_reply">Одговори</string>
  <string name="MessageNotifier_signal_message">Порука на Signalу</string>
  <string name="MessageNotifier_unsecured_sms">Необезбеђени СМС</string>
  <string name="MessageNotifier_you_may_have_new_messages">Вероватно имате нове поруке</string>
  <string name="MessageNotifier_open_signal_to_check_for_recent_notifications">Отворите Сигнал како бисте видели нова обавештења</string>
  <string name="MessageNotifier_contact_message">%1$s %2$s</string>
  <string name="MessageNotifier_unknown_contact_message">Контакт</string>
  <string name="MessageNotifier_reacted_s_to_s">Реаговао %1$s на: „%2$s”.</string>
  <string name="MessageNotifier_reacted_s_to_your_video">Реакција %1$s на ваш видео.</string>
  <string name="MessageNotifier_reacted_s_to_your_image">Реакција %1$s на вашу слику.</string>
  <string name="MessageNotifier_reacted_s_to_your_file">Реакција %1$s на вашу датотеку.</string>
  <string name="MessageNotifier_reacted_s_to_your_audio">Реакција %1$s на ваш звучни запис.</string>
  <string name="MessageNotifier_reacted_s_to_your_view_once_media">Реакција %1$s на ваш једнократни медиј.</string>
  <string name="MessageNotifier_reacted_s_to_your_sticker">Реакција %1$s на вашу налепницу.</string>
  <string name="MessageNotifier_this_message_was_deleted">Ова порука је избрисана.</string>
  <string name="TurnOffContactJoinedNotificationsActivity__turn_off_contact_joined_signal">Искључити нотификације контакта који се придружио Signal-у? Можете их поново омогућити у Signal &gt; Подешавања &gt; Нотификације.</string>
  <!--Notification Channels-->
  <string name="NotificationChannel_channel_messages">Поруке</string>
  <string name="NotificationChannel_calls">Позиви</string>
  <string name="NotificationChannel_failures">Грешке</string>
  <string name="NotificationChannel_backups">Резерве</string>
  <string name="NotificationChannel_locked_status">Закључај стање</string>
  <string name="NotificationChannel_app_updates">Листа ажурирања</string>
  <string name="NotificationChannel_other">Остало</string>
  <string name="NotificationChannel_group_chats">Ћаскања</string>
  <string name="NotificationChannel_missing_display_name">Непозната</string>
  <string name="NotificationChannel_voice_notes">Гласовне белешке</string>
  <string name="NotificationChannel_contact_joined_signal">Контакт се придружио Signalу</string>
  <string name="NotificationChannels__no_activity_available_to_open_notification_channel_settings">Није доступна активност да би се отворила подешавања канала нотификације.</string>
  <!--ProfileEditNameFragment-->
  <!--QuickResponseService-->
  <string name="QuickResponseService_quick_response_unavailable_when_Signal_is_locked">Брзи одговор није доступан ако је Molly закључан!</string>
  <string name="QuickResponseService_problem_sending_message">Проблем са слањем поруке!</string>
  <!--SaveAttachmentTask-->
  <string name="SaveAttachmentTask_saved_to">Сачувано у %s</string>
  <string name="SaveAttachmentTask_saved">Сачувано</string>
  <!--SearchToolbar-->
  <string name="SearchToolbar_search">Тражи</string>
  <string name="SearchToolbar_search_for_conversations_contacts_and_messages">Потражите разговоре, контакте и поруке</string>
  <!--ShortcutLauncherActivity-->
  <string name="ShortcutLauncherActivity_invalid_shortcut">Неважећа пречица</string>
  <!--SingleRecipientNotificationBuilder-->
  <string name="SingleRecipientNotificationBuilder_signal">Molly</string>
  <string name="SingleRecipientNotificationBuilder_new_message">Нова порука</string>
  <string name="SingleRecipientNotificationBuilder_message_request">Захтев за разговор</string>
  <string name="SingleRecipientNotificationBuilder_you">Ви</string>
  <!--ThumbnailView-->
  <string name="ThumbnailView_Play_video_description">Пусти видео</string>
  <string name="ThumbnailView_Has_a_caption_description">Има натпис</string>
  <!--TransferControlView-->
  <plurals name="TransferControlView_n_items">
    <item quantity="one">%d ставка</item>
    <item quantity="few">%d ставке</item>
    <item quantity="other">%d ставки</item>
  </plurals>
  <!--UnauthorizedReminder-->
  <string name="UnauthorizedReminder_device_no_longer_registered">Уређај више није регистрован</string>
  <string name="UnauthorizedReminder_this_is_likely_because_you_registered_your_phone_number_with_Signal_on_a_different_device">Могуће је да је ваш број телефона регистрован на Signal на другом уређају. Кликнути овде за понављање регистрације.</string>
  <!--WebRtcCallActivity-->
  <string name="WebRtcCallActivity_to_answer_the_call_from_s_give_signal_access_to_your_microphone">Да бисте одговорили на позив од %s, „Molly“-у је потребан приступ Вашем микрофону.</string>
  <string name="WebRtcCallActivity_signal_requires_microphone_and_camera_permissions_in_order_to_make_or_receive_calls">Molly захтева приступ микрофону и камери да би успоставио или примио позив, али су му дозволе трајно забрањене. Молимо вас да у апликацији за подешавање телефона Molly-у дозволите пруиступ микрофону и камери.</string>
  <string name="WebRtcCallActivity__answered_on_a_linked_device">Одговорено на другом уређају.</string>
  <string name="WebRtcCallActivity__declined_on_a_linked_device">Одбијено на другом уређају.</string>
  <string name="WebRtcCallActivity__busy_on_a_linked_device">У току на другом уређају.</string>
  <string name="GroupCallSafetyNumberChangeNotification__someone_has_joined_this_call_with_a_safety_number_that_has_changed">Неко се придружио овом позиву са сигурноснем бројем који се променио.</string>
  <!--WebRtcCallScreen-->
  <string name="WebRtcCallScreen_swipe_up_to_change_views">Превуците ка горе за промену изгледа</string>
  <!--WebRtcCallScreen V2-->
  <string name="WebRtcCallScreen__decline">Одбиј</string>
  <string name="WebRtcCallScreen__answer">Јави се</string>
  <string name="WebRtcCallScreen__answer_without_video">Одговорити без видеа</string>
  <!--WebRtcAudioOutputToggle-->
  <string name="WebRtcAudioOutputToggle__audio_output">Аудио излаз</string>
  <string name="WebRtcAudioOutputToggle__phone_earpiece">Слушалица за телефон</string>
  <string name="WebRtcAudioOutputToggle__speaker">Звучник</string>
  <string name="WebRtcAudioOutputToggle__bluetooth">Блутут</string>
  <string name="WebRtcCallControls_answer_call_description">Одговори на позив</string>
  <string name="WebRtcCallControls_reject_call_description">Одбиј позив</string>
  <!--change_passphrase_activity-->
  <string name="change_passphrase_activity__old_passphrase">Стара лозинка</string>
  <string name="change_passphrase_activity__new_passphrase">Нова лозинка</string>
  <string name="change_passphrase_activity__repeat_new_passphrase">Поновите нову лозинку</string>
  <!--contact_selection_activity-->
  <string name="contact_selection_activity__enter_name_or_number">Унесите име или број</string>
  <string name="contact_selection_activity__invite_to_signal">Позивница за Molly</string>
  <string name="contact_selection_activity__new_group">Нова група</string>
  <!--contact_filter_toolbar-->
  <string name="contact_filter_toolbar__clear_entered_text_description">Обриши унесен текст</string>
  <string name="contact_filter_toolbar__show_keyboard_description">Прикажи тастатуру</string>
  <string name="contact_filter_toolbar__show_dial_pad_description">Прикажи бројчаник</string>
  <!--contact_selection_group_activity-->
  <string name="contact_selection_group_activity__no_contacts">Нема контаката.</string>
  <string name="contact_selection_group_activity__finding_contacts">Учитавам контакте…</string>
  <!--single_contact_selection_activity-->
  <string name="SingleContactSelectionActivity_contact_photo">Фотографија контакта</string>
  <!--ContactSelectionListFragment-->
  <string name="ContactSelectionListFragment_signal_requires_the_contacts_permission_in_order_to_display_your_contacts">Molly захтева приступ вашим контактима да би их показао, али му је дозвола трајно забрањена. Молимо вас да у апликацији за подешавање телефона Molly-у дозволите пруиступ контактима.</string>
  <string name="ContactSelectionListFragment_error_retrieving_contacts_check_your_network_connection">Грешка при преузимања контакта, проверите вашу везу са мрежом.</string>
  <string name="ContactSelectionListFragment_username_not_found">Корисник није пронађен</string>
  <string name="ContactSelectionListFragment_s_is_not_a_signal_user">„%1$s“ није корисник Signal-а. Проверите корисничко име и поновите.</string>
  <string name="ContactSelectionListFragment_you_do_not_need_to_add_yourself_to_the_group">Не морате да се додајете у групу</string>
  <string name="ContactSelectionListFragment_maximum_group_size_reached">Достигнута максимална величина групе</string>
  <string name="ContactSelectionListFragment_signal_groups_can_have_a_maximum_of_d_members">Групе „Signal“-а могу имати највише %1$d чланова.</string>
  <string name="ContactSelectionListFragment_recommended_member_limit_reached">Достигнуто је препоручено ограничење чланова</string>
  <string name="ContactSelectionListFragment_signal_groups_perform_best_with_d_members_or_fewer">Групе имају најбољи учинак са %1$d чланова или мање. Додавање више чланова проузроковаће кашњења у слању и примању порука.</string>
  <plurals name="ContactSelectionListFragment_d_members">
    <item quantity="one">%1$d члан</item>
    <item quantity="few">%1$d чланова</item>
    <item quantity="other">%1$d чланова</item>
  </plurals>
  <!--contact_selection_list_fragment-->
  <string name="contact_selection_list_fragment__signal_needs_access_to_your_contacts_in_order_to_display_them">Сигналу је потребан приступ вашим контактима како би их приказао.</string>
  <string name="contact_selection_list_fragment__show_contacts">Прикажи контакте</string>
  <!--contact_selection_list_item-->
  <plurals name="contact_selection_list_item__number_of_members">
    <item quantity="one">%1$d члан</item>
    <item quantity="few">%1$d чланова</item>
    <item quantity="other">%1$d чланова</item>
  </plurals>
  <!--conversation_activity-->
  <string name="conversation_activity__type_message_push">Signal порука</string>
  <string name="conversation_activity__type_message_sms_insecure">Необезбеђени СМС</string>
  <string name="conversation_activity__type_message_mms_insecure">Необезбеђени ММС</string>
  <string name="conversation_activity__from_sim_name">Од %1$s</string>
  <string name="conversation_activity__sim_n">СИМ %1$d
</string>
  <string name="conversation_activity__send">Пошаљи</string>
  <string name="conversation_activity__compose_description">Састављање поруке</string>
  <string name="conversation_activity__emoji_toggle_description">Емоџи тастатура</string>
  <string name="conversation_activity__attachment_thumbnail">Сличица прилога</string>
  <string name="conversation_activity__quick_attachment_drawer_toggle_camera_description">Фиока брзог прилога камере</string>
  <string name="conversation_activity__quick_attachment_drawer_record_and_send_audio_description">Сними и пошаљи звук</string>
  <string name="conversation_activity__quick_attachment_drawer_lock_record_description">Закључај снимање аудио прилога</string>
  <string name="conversation_activity__enable_signal_for_sms">Укључите Signal за СМС</string>
  <string name="conversation_activity__message_could_not_be_sent">Порука не може да се пошаље. Проверите да ли сте повезани на интернет и покушајте поново.</string>
  <!--conversation_input_panel-->
  <string name="conversation_input_panel__slide_to_cancel">Превуцте да бисте отказали</string>
  <string name="conversation_input_panel__cancel">Одустани</string>
  <!--conversation_item-->
  <string name="conversation_item__mms_image_description">Мултимедијална порука</string>
  <string name="conversation_item__secure_message_description">Обезбеђена порука</string>
  <!--conversation_item_sent-->
  <string name="conversation_item_sent__send_failed_indicator_description">Слање није успело</string>
  <string name="conversation_item_sent__pending_approval_description">Чекам одобрење</string>
  <string name="conversation_item_sent__delivered_description">Испоручена</string>
  <string name="conversation_item_sent__message_read">Порука прочитана</string>
  <!--conversation_item_received-->
  <string name="conversation_item_received__contact_photo_description">Фотографија контакта</string>
  <!--ConversationUpdateItem-->
  <string name="ConversationUpdateItem_loading">Учитавам</string>
  <string name="ConversationUpdateItem_learn_more">Сазнај више</string>
  <string name="ConversationUpdateItem_join_call">Придружи се позиву</string>
  <string name="ConversationUpdateItem_return_to_call">Врати се на позив</string>
  <string name="ConversationUpdateItem_call_is_full">Позив је пун</string>
  <string name="ConversationUpdateItem_invite_friends">Позивница пријатељима</string>
  <string name="ConversationUpdateItem_enable_call_notifications">Обавештења о позиву</string>
  <string name="ConversationUpdateItem_update_contact">Ажурирај контакт</string>
  <string name="ConversationUpdateItem_no_groups_in_common_review_requests_carefully">Нема заједничких група. Пажљиво прегледајте захтеве.</string>
  <string name="ConversationUpdateItem_no_contacts_in_this_group_review_requests_carefully">Нема контаката у овој групи. Пажљиво прегледајте захтеве.</string>
  <string name="ConversationUpdateItem_view">Приказ</string>
  <string name="ConversationUpdateItem_the_disappearing_message_time_will_be_set_to_s_when_you_message_them">Време нестајања поруке биће постављено на %1$s када их шаљете.</string>
  <!--audio_view-->
  <string name="audio_view__play_pause_accessibility_description">Пусти … Заустави</string>
  <string name="audio_view__download_accessibility_description">Преузми</string>
  <!--QuoteView-->
  <string name="QuoteView_audio">Звук</string>
  <string name="QuoteView_video">Видео</string>
  <string name="QuoteView_photo">Фотографија</string>
  <string name="QuoteView_view_once_media">Једнократни медиј</string>
  <string name="QuoteView_sticker">Налепница</string>
  <string name="QuoteView_you">Ви</string>
  <string name="QuoteView_original_missing">Оригинална порука није нађена</string>
  <!--conversation_fragment-->
  <string name="conversation_fragment__scroll_to_the_bottom_content_description">Клизај на дно</string>
  <!--safety_number_change_dialog-->
  <string name="safety_number_change_dialog__safety_number_changes">Промене сигурносног броја</string>
  <string name="safety_number_change_dialog__accept">Прихвати</string>
  <string name="safety_number_change_dialog__send_anyway">Нема везе, пошаљи</string>
  <string name="safety_number_change_dialog__call_anyway">Нема везе, позови</string>
  <string name="safety_number_change_dialog__join_call">Придружи се позиву</string>
  <string name="safety_number_change_dialog__continue_call">Настави позив</string>
  <string name="safety_number_change_dialog__leave_call">Напусти позив</string>
  <string name="safety_number_change_dialog__the_following_people_may_have_reinstalled_or_changed_devices">Следеће особе су вероватно реинсталирале или промениле уређаје. За гаранцију приватности, оверите сигурносне бројеве са њима.</string>
  <string name="safety_number_change_dialog__view">Више</string>
  <string name="safety_number_change_dialog__previous_verified">Претходно оверено</string>
  <!--EnableCallNotificationSettingsDialog__call_notifications_checklist-->
  <string name="EnableCallNotificationSettingsDialog__call_notifications_enabled">Обавештења о позиву омогућена.</string>
  <string name="EnableCallNotificationSettingsDialog__enable_call_notifications">Обавештења о позиву</string>
  <string name="EnableCallNotificationSettingsDialog__enable_background_activity">Омогући позадинску активност</string>
  <string name="EnableCallNotificationSettingsDialog__everything_looks_good_now">Сада све изгледа добро!</string>
  <string name="EnableCallNotificationSettingsDialog__to_receive_call_notifications_tap_here_and_turn_on_show_notifications">Да бисте примили обавештења о позивима, додирните овде и укључите \"Прикажи обавештења\".</string>
  <string name="EnableCallNotificationSettingsDialog__to_receive_call_notifications_tap_here_and_turn_on_notifications">Да бисте примили обавештења о позивима, додирните овде и укључите обавештења и осигурајте да се упали „звук“ и „скочни прозор“.</string>
  <string name="EnableCallNotificationSettingsDialog__to_receive_call_notifications_tap_here_and_enable_background_activity_in_battery_settings">Да бисте примили обавештења о позивима, додирните овде и омогућите позадинску активност у „батеријским“ подешавањима.</string>
  <string name="EnableCallNotificationSettingsDialog__settings">Подешавања</string>
  <string name="EnableCallNotificationSettingsDialog__to_receive_call_notifications_tap_settings_and_turn_on_show_notifications">Да бисте примили обавештења о позивима, додирните „Подешавање“ и укључите „Прикажи обавештења“.</string>
  <string name="EnableCallNotificationSettingsDialog__to_receive_call_notifications_tap_settings_and_turn_on_notifications">Да бисте примили обавештења о позивима, додирните „Подешавање“ и укључите обавештења и осигурајте да се упали „звук“ и „скочни прозор“.</string>
  <string name="EnableCallNotificationSettingsDialog__to_receive_call_notifications_tap_settings_and_enable_background_activity_in_battery_settings">Да бисте примили обавештења о позивима, додирните „Подешавање“ и омогућите позадинску активност у „батеријским“ подешавањима.</string>
  <!--country_selection_fragment-->
  <string name="country_selection_fragment__loading_countries">Учитавање држава…</string>
  <string name="country_selection_fragment__search">Тражи</string>
  <string name="country_selection_fragment__no_matching_countries">Нема подударних држава</string>
  <!--device_add_fragment-->
  <string name="device_add_fragment__scan_the_qr_code_displayed_on_the_device_to_link">За повезивање очитајте бар-кôд приказан на уређају.</string>
  <!--device_link_fragment-->
  <string name="device_link_fragment__link_device">Повежи уређај</string>
  <!--device_list_fragment-->
  <string name="device_list_fragment__no_devices_linked">Нема повезаних уређаја</string>
  <string name="device_list_fragment__link_new_device">Повежи нови уређај</string>
  <!--expiration-->
  <string name="expiration_off">Искључено</string>
  <plurals name="expiration_seconds">
    <item quantity="one">%d секунда</item>
    <item quantity="few">%d секунде</item>
    <item quantity="other">%d секунди</item>
  </plurals>
  <string name="expiration_seconds_abbreviated">%d s</string>
  <plurals name="expiration_minutes">
    <item quantity="one">%d минута</item>
    <item quantity="few">%d минуте</item>
    <item quantity="other">%d минута</item>
  </plurals>
  <string name="expiration_minutes_abbreviated">%d m</string>
  <plurals name="expiration_hours">
    <item quantity="one">%d сат</item>
    <item quantity="few">%d сата</item>
    <item quantity="other">%d сати</item>
  </plurals>
  <string name="expiration_hours_abbreviated">%d h</string>
  <plurals name="expiration_days">
    <item quantity="one">%d дан</item>
    <item quantity="few">%d дана</item>
    <item quantity="other">%d дана</item>
  </plurals>
  <string name="expiration_days_abbreviated">%d д</string>
  <plurals name="expiration_weeks">
    <item quantity="one">%d седмица</item>
    <item quantity="few">%d седмице</item>
    <item quantity="other">%d седмица</item>
  </plurals>
  <string name="expiration_weeks_abbreviated">%d с</string>
  <string name="expiration_combined">%1$s %2$s</string>
  <!--unverified safety numbers-->
  <string name="IdentityUtil_unverified_banner_one">Ваш сигурносни број са %s се променио и сада је непроверен</string>
  <string name="IdentityUtil_unverified_banner_two">Ваши сигурносни бројеви са %1$s и %2$s су се променили и сада су непроверени</string>
  <string name="IdentityUtil_unverified_banner_many">Ваши сигурносни бројеви са %1$s, %2$s и %3$s су се променили и сада су непроверени</string>
  <string name="IdentityUtil_unverified_dialog_one">Ваш безбедносни број са %1$s је промењен и више није важећи. Ово може да значи или да неко покушава да пресретне вашу комуникацију или да је корисник %1$s једноставно поново инсталирао Signal.</string>
  <string name="IdentityUtil_unverified_dialog_two">Ваши безбедносни бројеви са %1$s и %2$s више нису важећи. Ово може да значи или да неко покушава да пресретне вашу комуникацију или да су корисници једноставно поново инсталирали Signal.</string>
  <string name="IdentityUtil_unverified_dialog_many">Ваши безбедносни бројеви са %1$s, %2$s и %3$s више нису важећи. Ово може да значи или да неко покушава да пресретне вашу комуникацију или да су корисници једноставно поново инсталирали Signal.</string>
  <string name="IdentityUtil_untrusted_dialog_one">Ваш сигурносни број са %s је управо промењен.</string>
  <string name="IdentityUtil_untrusted_dialog_two">Ваши сигурносни бројеви са %1$s и %2$s су управо промењени.</string>
  <string name="IdentityUtil_untrusted_dialog_many">Ваши сигурносни бројеви са %1$s, %2$s и %3$s су управо промењени.</string>
  <plurals name="identity_others">
    <item quantity="one">%d остали</item>
    <item quantity="few">%d остала</item>
    <item quantity="other">%d осталих</item>
  </plurals>
  <!--giphy_activity-->
  <string name="giphy_activity_toolbar__search_gifs">Тражи GIF-ове</string>
  <!--giphy_fragment-->
  <string name="giphy_fragment__nothing_found">Нема резултата</string>
  <!--database_migration_activity-->
  <string name="database_migration_activity__would_you_like_to_import_your_existing_text_messages">Желите ли да увезете постојеће текстуалне поруке у Signalову шифровану базу података?</string>
  <string name="database_migration_activity__the_default_system_database_will_not_be_modified">Подразумевана системска база података неће бити измењена или преуређена на било који начин.</string>
  <string name="database_migration_activity__skip">Прескочи</string>
  <string name="database_migration_activity__import">Увези</string>
  <string name="database_migration_activity__this_could_take_a_moment_please_be_patient">Ово би могло мало да потраје. Будите стрпљиви, обавестићемо вас када се увоз заврши.</string>
  <string name="database_migration_activity__importing">УВОЗИМ</string>
  <!--load_more_header-->
  <string name="load_more_header__see_full_conversation">Погледај читаву преписку</string>
  <string name="load_more_header__loading">Учитавам</string>
  <!--media_overview_activity-->
  <string name="media_overview_activity__no_media">Нема медија</string>
  <!--message_recipients_list_item-->
  <string name="message_recipients_list_item__view">ПРИКАЖИ</string>
  <string name="message_recipients_list_item__resend">ПОШАЉИ ПОНОВО</string>
  <!--GroupUtil-->
  <plurals name="GroupUtil_joined_the_group">
    <item quantity="one">%1$s се придружи групи.</item>
    <item quantity="few">%1$s се придружише групи.</item>
    <item quantity="other">%1$s се придружише групи.</item>
  </plurals>
  <string name="GroupUtil_group_name_is_now">Назив групе је сада „%1$s“.</string>
  <!--prompt_passphrase_activity-->
  <string name="prompt_passphrase_activity__unlock">Откључај</string>
  <!--prompt_mms_activity-->
  <string name="prompt_mms_activity__signal_requires_mms_settings_to_deliver_media_and_group_messages">Signal захтева ММС поставке да би испоручио мултимедијалне и групне поруке преко вашег оператера. Ваш уређај не даје ове податке, што повремено важи за закључане уређаје и друге ограничавајуће конфигурације.</string>
  <string name="prompt_mms_activity__to_send_media_and_group_messages_tap_ok">Да бисте слали мултимедијалне и групне поруке тапните „У реду“ и попуните захтеване поставке. ММС поставке за вашег оператера углавном можете наћи претрагом „мој оператер APN“. Ово треба да урадите само једном.</string>
  <!--BadDecryptLearnMoreDialog-->
  <string name="BadDecryptLearnMoreDialog_delivery_issue">Проблем у испоруци</string>
  <string name="BadDecryptLearnMoreDialog_couldnt_be_delivered_individual">Порука, налепница, реакција, потврда о читању или медиј од %s није могло да се испоручи. Можда су то покушали да вам пошаљу директно или у групи.</string>
  <string name="BadDecryptLearnMoreDialog_couldnt_be_delivered_group">Порука, налепница, реакција или потврда о читању од %s није вам достављена.</string>
  <!--profile_create_activity-->
  <string name="CreateProfileActivity_first_name_required">Име (потребно)</string>
  <string name="CreateProfileActivity_last_name_optional">Презиме (опционо)</string>
  <string name="CreateProfileActivity_next">Даље</string>
  <string name="CreateProfileActivity__username">Корисничко име</string>
  <string name="CreateProfileActivity__create_a_username">Додајте корисничко име</string>
  <string name="CreateProfileActivity_custom_mms_group_names_and_photos_will_only_be_visible_to_you">Имена и фотографије прилагођене ММС групе биће видљиви само Вама.</string>
  <string name="CreateProfileActivity_group_descriptions_will_be_visible_to_members_of_this_group_and_people_who_have_been_invited">Описи групе биће видљиви члановима ове групе и особама које су позване.</string>
  <!--EditAboutFragment-->
  <string name="EditAboutFragment_about">О контакту</string>
  <string name="EditAboutFragment_write_a_few_words_about_yourself">Напишите неколико речи о себи</string>
  <string name="EditAboutFragment_count">%1$d/%2$d</string>
  <string name="EditAboutFragment_speak_freely">Говорите слободно</string>
  <string name="EditAboutFragment_encrypted">Шифровано</string>
  <string name="EditAboutFragment_be_kind">Будите љубазни</string>
  <string name="EditAboutFragment_coffee_lover">Љубитељ кафе</string>
  <string name="EditAboutFragment_free_to_chat">Доступан за ћаскање</string>
  <string name="EditAboutFragment_taking_a_break">Правим паузу</string>
  <string name="EditAboutFragment_working_on_something_new">Радим на нешто ново</string>
  <!--EditProfileFragment-->
  <string name="EditProfileFragment__edit_group">Уређивање групе</string>
  <string name="EditProfileFragment__group_name">Назив групе</string>
  <string name="EditProfileFragment__group_description">Опис групе</string>
  <!--EditProfileNameFragment-->
  <string name="EditProfileNameFragment_your_name">Ваше име</string>
  <string name="EditProfileNameFragment_first_name">Име</string>
  <string name="EditProfileNameFragment_last_name_optional">Презиме (опционо)</string>
  <string name="EditProfileNameFragment_save">Сачувај</string>
  <string name="EditProfileNameFragment_failed_to_save_due_to_network_issues_try_again_later">Чување није успело због мрежних проблема. Покушајте поново касније.</string>
  <!--recipient_preferences_activity-->
  <string name="recipient_preference_activity__shared_media">Дељене датотеке</string>
  <!--recipients_panel-->
  <string name="recipients_panel__to"><small>Унесите име или број</small></string>
  <!--verify_display_fragment-->
  <string name="verify_display_fragment__to_verify_the_security_of_your_end_to_end_encryption_with_s"><![CDATA[Да бисте проверили сигурност ваше шифрирања са %s, упоредите горе наведене бројеве са њиховим уређајем. Такође можете да скенирате код на њихов телефон. <a href="https://signal.org/redirect/safety-numbers">Сазнати више.</a>]]></string>
  <string name="verify_display_fragment__tap_to_scan">Тапните за скенирање</string>
  <string name="verify_display_fragment__successful_match">Успешно подударање</string>
  <string name="verify_display_fragment__failed_to_verify_safety_number">Сигурносни број није оверен</string>
  <string name="verify_display_fragment__loading">Учитавање…</string>
  <string name="verify_display_fragment__mark_as_verified">Означи као проверено</string>
  <string name="verify_display_fragment__clear_verification">Уклони оверу</string>
  <!--verify_identity-->
  <string name="verify_identity__share_safety_number">Подели безбедносни број</string>
  <!--verity_scan_fragment-->
  <string name="verify_scan_fragment__scan_the_qr_code_on_your_contact">Скенирајте QR кôд на уређају вашег контакта.</string>
  <!--webrtc_answer_decline_button-->
  <string name="webrtc_answer_decline_button__swipe_up_to_answer">Превуците ка горе да се јавите</string>
  <string name="webrtc_answer_decline_button__swipe_down_to_reject">Превуците ка доле да одбијете</string>
  <!--message_details_header-->
  <string name="message_details_header__issues_need_your_attention">Неки од проблема захтевају вашу пажњу.</string>
  <string name="message_details_header__sent">Послато:</string>
  <string name="message_details_header__received">Примљено:</string>
  <string name="message_details_header__disappears">Нестаје</string>
  <string name="message_details_header__via">Преко:</string>
  <!--message_details_recipient_header-->
  <string name="message_details_recipient_header__pending_send">На чекању</string>
  <string name="message_details_recipient_header__sent_to">Послато</string>
  <string name="message_details_recipient_header__sent_from">Послао</string>
  <string name="message_details_recipient_header__delivered_to">Достављено</string>
  <string name="message_details_recipient_header__read_by">Прочитао</string>
  <string name="message_details_recipient_header__not_sent">Није послато</string>
  <string name="message_details_recipient_header__viewed">Погледао</string>
  <!--message_Details_recipient-->
  <string name="message_details_recipient__failed_to_send">Неуспех слања</string>
  <string name="message_details_recipient__new_safety_number">Нова шифра преписке</string>
  <!--AndroidManifest.xml-->
  <string name="AndroidManifest__create_passphrase">Направи лозинку</string>
  <string name="AndroidManifest__select_contacts">Изаберите контакте</string>
  <string name="AndroidManifest__change_passphrase">Измена лозинке</string>
  <string name="AndroidManifest__verify_safety_number">Овери безбедносни број</string>
  <string name="AndroidManifest__log_submit">Пошаљи дневник исправљања грешака</string>
  <string name="AndroidManifest__media_preview">Преглед медијума</string>
  <string name="AndroidManifest__message_details">Детаљи поруке</string>
  <string name="AndroidManifest__linked_devices">Повезани уређаји</string>
  <string name="AndroidManifest__invite_friends">Позивница пријатељима</string>
  <string name="AndroidManifest_archived_conversations">Архивиране преписке</string>
  <string name="AndroidManifest_remove_photo">Уклони слику</string>
  <!--Message Requests Megaphone-->
  <string name="MessageRequestsMegaphone__message_requests">Захтеви за разговор</string>
  <string name="MessageRequestsMegaphone__users_can_now_choose_to_accept">Од сада корисници могу да прихвате нове разговоре. Имена профила олакшавају људима да знају ко их је контактирао.</string>
  <string name="MessageRequestsMegaphone__add_profile_name">Додајте име на профил</string>
  <!--HelpFragment-->
  <string name="HelpFragment__have_you_read_our_faq_yet">Јесте ли већ прочитали FAQ?</string>
  <string name="HelpFragment__next">Даље</string>
  <string name="HelpFragment__contact_us">Контактирај нас</string>
  <string name="HelpFragment__tell_us_whats_going_on">Реците нам шта се дешава</string>
  <string name="HelpFragment__include_debug_log">Убаци извештај грешака.</string>
  <string name="HelpFragment__whats_this">Шта је ово?</string>
  <string name="HelpFragment__how_do_you_feel">Како се осећате? (Опционо)</string>
  <string name="HelpFragment__tell_us_why_youre_reaching_out">Кажите нам због чега нас контактирате.</string>
  <string name="HelpFragment__support_info">Инфо о подршци</string>
  <string name="HelpFragment__signal_android_support_request">Signal Андроид захтев за подржку</string>
  <string name="HelpFragment__debug_log">Извештај о грешкама:</string>
  <string name="HelpFragment__could_not_upload_logs">Грешка при отпремању извештаја</string>
  <string name="HelpFragment__please_be_as_descriptive_as_possible">Будите што описнији како бисте нам помогли да разумемо проблем.</string>
  <string-array name="HelpFragment__categories">
    <item>-- Молимо, изаберите опцију --</item>
    <item>Нешто не ради</item>
    <item>Захтев за функцију</item>
    <item>Питање</item>
    <item>Повратне информације</item>
    <item>Друго</item>
    <item>Плаћања</item>
  </string-array>
  <!--ReactWithAnyEmojiBottomSheetDialogFragment-->
  <string name="ReactWithAnyEmojiBottomSheetDialogFragment__this_message">Ова порука</string>
  <string name="ReactWithAnyEmojiBottomSheetDialogFragment__recently_used">Недавно коришћено</string>
  <string name="ReactWithAnyEmojiBottomSheetDialogFragment__smileys_and_people">Емотикони &amp; Особе</string>
  <string name="ReactWithAnyEmojiBottomSheetDialogFragment__nature">Природа</string>
  <string name="ReactWithAnyEmojiBottomSheetDialogFragment__food">Јело</string>
  <string name="ReactWithAnyEmojiBottomSheetDialogFragment__activities">Активности</string>
  <string name="ReactWithAnyEmojiBottomSheetDialogFragment__places">Места</string>
  <string name="ReactWithAnyEmojiBottomSheetDialogFragment__objects">Ствари</string>
  <string name="ReactWithAnyEmojiBottomSheetDialogFragment__symbols">Симболи</string>
  <string name="ReactWithAnyEmojiBottomSheetDialogFragment__flags">Заставе</string>
  <string name="ReactWithAnyEmojiBottomSheetDialogFragment__emoticons">Емотикони</string>
  <string name="ReactWithAnyEmojiBottomSheetDialogFragment__no_results_found">Нема резултата</string>
  <!--arrays.xml-->
  <string name="arrays__use_default">Користи подразумевано</string>
  <string name="arrays__use_custom">Користи посебно</string>
  <string name="arrays__mute_for_one_hour">Утишај 1 сат</string>
  <string name="arrays__mute_for_eight_hours">Утишај 8 сати</string>
  <string name="arrays__mute_for_one_day">Утишај 1 дан</string>
  <string name="arrays__mute_for_seven_days">Утишај 7 сати</string>
  <string name="arrays__always">Увек</string>
  <string name="arrays__settings_default">Подразумевана поставка</string>
  <string name="arrays__enabled">Укључи</string>
  <string name="arrays__disabled">Искључи</string>
  <string name="arrays__name_and_message">Име и поруку</string>
  <string name="arrays__name_only">Само име</string>
  <string name="arrays__no_name_or_message">Ни име ни поруку</string>
  <string name="arrays__images">Слике</string>
  <string name="arrays__audio">Звук</string>
  <string name="arrays__video">Видео</string>
  <string name="arrays__documents">Документи</string>
  <string name="arrays__small">Мали</string>
  <string name="arrays__normal">Нормалан</string>
  <string name="arrays__large">Велики</string>
  <string name="arrays__extra_large">Веома велики</string>
  <string name="arrays__default">Подразумеван</string>
  <string name="arrays__high">Висок</string>
  <string name="arrays__max">Највиши</string>
  <!--plurals.xml-->
  <plurals name="hours_ago">
    <item quantity="one">%dч</item>
    <item quantity="few">%dч</item>
    <item quantity="other">%dч</item>
  </plurals>
  <!--preferences.xml-->
  <string name="preferences_beta">Beta</string>
  <string name="preferences__sms_mms">СМС и ММС</string>
  <string name="preferences__pref_all_sms_title">Примај све СМС</string>
  <string name="preferences__pref_all_mms_title">Примај све ММС</string>
  <string name="preferences__use_signal_for_viewing_and_storing_all_incoming_text_messages">Користи Signal за све долазне текстуалне поруке</string>
  <string name="preferences__use_signal_for_viewing_and_storing_all_incoming_multimedia_messages">Користи Signal за све долазне мултимедијалне поруке</string>
  <string name="preferences__pref_enter_sends_title">Ентер тастер шаље</string>
  <string name="preferences__pressing_the_enter_key_will_send_text_messages">Притисак на Ентер тастер ће послати текстуалне поруке</string>
  <string name="preferences__pref_use_address_book_photos">Користите фотографије из адресара</string>
  <string name="preferences__display_contact_photos_from_your_address_book_if_available">Користите фотографије контакта из Вашег адресара ако је доступна</string>
  <string name="preferences__generate_link_previews">Креирати приказ линка</string>
  <string name="preferences__retrieve_link_previews_from_websites_for_messages">Видите преглед линка са сваког веб сајта у порукама које шаљете.</string>
  <string name="preferences__choose_identity">Изаберите идентитет</string>
  <string name="preferences__choose_your_contact_entry_from_the_contacts_list">Изаберите унос вашег контакта са списка контаката.</string>
  <string name="preferences__change_passphrase">Измени лозинку</string>
  <string name="preferences__change_your_passphrase">Измените вашу лозинку</string>
  <string name="preferences__enable_passphrase">Омогући лозинку за закључавање екрана</string>
  <string name="preferences__lock_signal_and_message_notifications_with_a_passphrase">Закључај екран и обавештења лозинком</string>
  <string name="preferences__screen_security">Безбедност екрана</string>
  <string name="preferences__disable_screen_security_to_allow_screen_shots">Блокирање снимка екрана у списку недавних апликација и унутар апликације</string>
  <string name="preferences__auto_lock_signal_after_a_specified_time_interval_of_inactivity">Аутоматски закључај Signal након одређеног интервала неактивности</string>
  <string name="preferences__inactivity_timeout_passphrase">Интервал истека лозинке</string>
  <string name="preferences__inactivity_timeout_interval">Интервал неактивности</string>
  <string name="preferences__notifications">Обавештавање</string>
  <string name="preferences__led_color">Боја ЛЕД светла</string>
  <string name="preferences__led_color_unknown">Непозната</string>
  <string name="preferences__pref_led_blink_title">Трептање ЛЕД светла</string>
  <string name="preferences__sound">Звук</string>
  <string name="preferences__silent">Без звука</string>
  <string name="preferences__default">Подразумеван</string>
  <string name="preferences__repeat_alerts">Понављај обавештења</string>
  <string name="preferences__never">Никад</string>
  <string name="preferences__one_time">Једном</string>
  <string name="preferences__two_times">Два пута</string>
  <string name="preferences__three_times">Три пута</string>
  <string name="preferences__five_times">Пет пута</string>
  <string name="preferences__ten_times">Десет пута</string>
  <string name="preferences__vibrate">Вибрирање</string>
  <string name="preferences__green">Зелена</string>
  <string name="preferences__red">Црвена</string>
  <string name="preferences__blue">Плава</string>
  <string name="preferences__orange">Наранџаста</string>
  <string name="preferences__cyan">Цијан</string>
  <string name="preferences__magenta">Магента</string>
  <string name="preferences__white">Бела</string>
  <string name="preferences__none">Ништа</string>
  <string name="preferences__fast">Брзо</string>
  <string name="preferences__normal">Нормално</string>
  <string name="preferences__slow">Споро</string>
  <string name="preferences__help">Помоћ</string>
  <string name="preferences__advanced">Напредно</string>
  <string name="preferences__donate_to_signal">Донирајте услузи Molly</string>
  <string name="preferences__privacy">Приватност</string>
  <string name="preferences__mms_user_agent">ММС кориснички агент</string>
  <string name="preferences__advanced_mms_access_point_names">Ручне ММС поставке</string>
  <string name="preferences__mmsc_url">ММСЦ УРЛ</string>
  <string name="preferences__mms_proxy_host">ММС домаћин проксија</string>
  <string name="preferences__mms_proxy_port">ММС порт проксија</string>
  <string name="preferences__mmsc_username">ММСЦ корисничко име</string>
  <string name="preferences__mmsc_password">ММСЦ лозинка</string>
  <string name="preferences__sms_delivery_reports">Извештаји о испоруци СМС-а</string>
  <string name="preferences__request_a_delivery_report_for_each_sms_message_you_send">Захтевај извештај о испоруци за сваку послату СМС поруку</string>
  <string name="preferences__data_and_storage">Подаци и складиште</string>
  <string name="preferences__storage">Складиште</string>
  <string name="preferences__payments">Уплате</string>
  <string name="preferences__payments_beta">Уплате (Beta)</string>
  <string name="preferences__conversation_length_limit">Ограничење дужине преписке</string>
  <string name="preferences__keep_messages">Задржити поруке</string>
  <string name="preferences__clear_message_history">Очисти историју поруке</string>
  <string name="preferences__linked_devices">Повезани уређаји</string>
  <string name="preferences__light_theme">Светла</string>
  <string name="preferences__dark_theme">Тамна</string>
  <string name="preferences__appearance">Изглед</string>
  <string name="preferences__theme">Тема</string>
  <string name="preferences__chat_wallpaper">Позадина за ћаскање</string>
  <string name="preferences__chat_color_and_wallpaper">Боја ћаскања и позадина</string>
  <string name="preferences__disable_pin">Искључи PIN</string>
  <string name="preferences__enable_pin">Укључи PIN</string>
  <string name="preferences__if_you_disable_the_pin_you_will_lose_all_data">Ако онемогућите PIN, изгубићете све податке када поново региструјете Signal, осим ако ручно направите резервне копије и вратите податке. Не можете укључити закључавање регистрације док је PIN онемогућен.</string>
  <string name="preferences__pins_keep_information_stored_with_signal_encrypted_so_only_you_can_access_it">Употребом PIN-а се подаци које Signal складишти енкриптују, тако да им само ви можете приступити. Ваш налог, подешавања и контакти ће бити враћени када реинсталирате Signal. За отварање апликације неће вам требати PIN.</string>
  <string name="preferences__system_default">Подразумевана поставка</string>
  <string name="preferences__language">Језик</string>
  <string name="preferences__signal_messages_and_calls">Поруке и позиви преко Signal-a</string>
  <string name="preferences__advanced_pin_settings">Напредна PIN подешавања</string>
  <string name="preferences__free_private_messages_and_calls">Бесплатне приватне поруке и позиви корисницима Signal-a</string>
  <string name="preferences__submit_debug_log">Пошаљи дневник исправљања грешака</string>
  <string name="preferences__delete_account">Избриши налог</string>
  <string name="preferences__support_wifi_calling">Компатибилност са „бежичним позивањем“</string>
  <string name="preferences__enable_if_your_device_supports_sms_mms_delivery_over_wifi">Омогућите ако ваш уређај доставља СМС/ММС преко бежичне мреже (омогућите само ако је „WiFi Calling“ омогућено на вашем уређају)</string>
  <string name="preferences__incognito_keyboard">Тајна тастатура</string>
  <string name="preferences__read_receipts">Извештаји читања</string>
  <string name="preferences__if_read_receipts_are_disabled_you_wont_be_able_to_see_read_receipts">Уколико су извештаји читања онемогућени, нећете видети када неко прочита ваше поруке.</string>
  <string name="preferences__typing_indicators">Показатељи куцања</string>
  <string name="preferences__if_typing_indicators_are_disabled_you_wont_be_able_to_see_typing_indicators">Уколико су показатељи куцања онемогућени, нећете видети када вам неко пише поруку.</string>
  <string name="preferences__request_keyboard_to_disable">Затражите да тастатура онемогући персонализовано учење.</string>
  <string name="preferences__this_setting_is_not_a_guarantee">Ово подешавање није гаранција и ваша тастатура га може занемарити.</string>
  <string name="preferences_app_protection__blocked_users">Блокирани корисници</string>
  <string name="preferences_chats__when_using_mobile_data">На мобилном интернету</string>
  <string name="preferences_chats__when_using_wifi">На бежичној</string>
  <string name="preferences_chats__when_roaming">У ромингу</string>
  <string name="preferences_chats__media_auto_download">Ауто-преузимање медија</string>
  <string name="preferences_chats__message_history">Историјат поруке</string>
  <string name="preferences_storage__storage_usage">Употреба складиште</string>
  <string name="preferences_storage__photos">Слике</string>
  <string name="preferences_storage__videos">Видео</string>
  <string name="preferences_storage__files">Датотеке</string>
  <string name="preferences_storage__audio">Звук</string>
  <string name="preferences_storage__review_storage">Прегледајте складиште</string>
  <string name="preferences_storage__delete_older_messages">Брисати старе поруке?</string>
  <string name="preferences_storage__clear_message_history">Очистити историју поруке?</string>
  <string name="preferences_storage__this_will_permanently_delete_all_message_history_and_media">Овим ћете трајно избрисати сву историју порука и медије са уређаја старије од %1$s.</string>
  <string name="preferences_storage__this_will_permanently_trim_all_conversations_to_the_d_most_recent_messages">Ово ће трајно да скрати све преписке на %1$s најскоријих порука.</string>
  <string name="preferences_storage__this_will_delete_all_message_history_and_media_from_your_device">Овим ћете трајно избрисати сву историју порука и медије са уређаја.</string>
  <string name="preferences_storage__are_you_sure_you_want_to_delete_all_message_history">Да ли заиста желите да избришете сву историју порука?</string>
  <string name="preferences_storage__all_message_history_will_be_permanently_removed_this_action_cannot_be_undone">Сва историја порука биће трајно уклоњена. Ова радња се не може опозвати.</string>
  <string name="preferences_storage__delete_all_now">Избриши све сада</string>
  <string name="preferences_storage__forever">Заувек</string>
  <string name="preferences_storage__one_year">1 година</string>
  <string name="preferences_storage__six_months">6 месеци</string>
  <string name="preferences_storage__thirty_days">30 дана</string>
  <string name="preferences_storage__none">Нема</string>
  <string name="preferences_storage__s_messages">%1$s поруке</string>
  <string name="preferences_storage__custom">Посебно</string>
  <string name="preferences_advanced__use_system_emoji">Користи системски емоџи</string>
  <string name="preferences_advanced__disable_signal_built_in_emoji_support">Искључи уграђене Signal-ове емоџије</string>
  <string name="preferences_advanced__relay_all_calls_through_the_signal_server_to_avoid_revealing_your_ip_address">Преусмеравање свих позива преко Signal-овог сервера да би се избегло откривање ваше ИП адресе вашем контакту.  Умањује квалитет позива.</string>
  <string name="preferences_advanced__always_relay_calls">Увек преусмеравај позиве</string>
  <string name="preferences_app_protection__who_can">Ко може…</string>
  <string name="preferences_app_protection__app_access">Приступ апликацији</string>
  <string name="preferences_app_protection__communication">Комуникација</string>
  <string name="preferences_chats__chats">Ћаскања</string>
  <string name="preferences_data_and_storage__manage_storage">Управљати складиште</string>
  <string name="preferences_data_and_storage__calls">Позиви</string>
  <string name="preferences_data_and_storage__use_less_data_for_calls">Користите мање података за позиве</string>
  <string name="preferences_data_and_storage__never">Никад</string>
  <string name="preferences_data_and_storage__wifi_and_mobile_data">ВиФи и мобилна мрежа</string>
  <string name="preferences_data_and_storage__mobile_data_only">Само мобилна мрежа</string>
  <string name="preference_data_and_storage__using_less_data_may_improve_calls_on_bad_networks">Коришћење мање података може побољшати позиве на лошим мрежама</string>
  <string name="preferences_notifications__messages">Поруке</string>
  <string name="preferences_notifications__events">Догађаји</string>
  <string name="preferences_notifications__in_chat_sounds">Звуци ћаскања</string>
  <string name="preferences_notifications__show">Прикажи</string>
  <string name="preferences_notifications__calls">Позиви</string>
  <string name="preferences_notifications__ringtone">Звоно</string>
  <string name="preferences_chats__show_invitation_prompts">Упити за слање позивница</string>
  <string name="preferences_chats__display_invitation_prompts_for_contacts_without_signal">Приказ упита за слање позивница контактима који нису на Signalу</string>
  <string name="preferences_chats__message_text_size">Величина фонта поруке</string>
  <string name="preferences_events__contact_joined_signal">Контакт се придружио Signalу</string>
  <string name="preferences_notifications__priority">Приоритет</string>
  <string name="preferences_communication__category_sealed_sender">Запечаћени пошиљалац</string>
  <string name="preferences_communication__sealed_sender_display_indicators">Прикажи индикаторе</string>
  <string name="preferences_communication__sealed_sender_display_indicators_description">Унутар „Детаљи поруке” о изабраној поруци ће бити приказан индикатор да је порука послата са запечаћеним пошиљаоцем.</string>
  <string name="preferences_communication__sealed_sender_allow_from_anyone">Омогући од било кога</string>
  <string name="preferences_communication__sealed_sender_allow_from_anyone_description">Омогућите поруке са запечаћеним пошиљаоцем од особа које нису у вашем именику и са којима нисте поделили ваш профил.</string>
  <string name="preferences_communication__sealed_sender_learn_more">Сазнај више</string>
  <string name="preferences_setup_a_username">Поставите корисничко име</string>
  <string name="preferences_proxy">Прокси</string>
  <string name="preferences_use_proxy">Користи проки</string>
  <string name="preferences_off">Искључено</string>
  <string name="preferences_on">Укључено</string>
  <string name="preferences_proxy_address">Адреса проксија</string>
  <string name="preferences_only_use_a_proxy_if">Прокси користите само ако не можете да се повежете са Signal-ом на мобилној или Ви-Фи мрежи.</string>
  <string name="preferences_share">Поделите</string>
  <string name="preferences_save">Сачувај</string>
  <string name="preferences_connecting_to_proxy">Повезивање са проксијом…</string>
  <string name="preferences_connected_to_proxy">Повезан са проксијом</string>
  <string name="preferences_connection_failed">Веза није успостављена</string>
  <string name="preferences_couldnt_connect_to_the_proxy">Повезивање са проксијом није успело. Проверите адресу проксија и покушајте поново.</string>
  <string name="preferences_you_are_connected_to_the_proxy">Повезани сте са проксијом. Прокси можете у било ком тренутку да искључите у Подешавањима.</string>
  <string name="preferences_success">Успешно</string>
  <string name="preferences_failed_to_connect">Неуспешно повезивање</string>
  <string name="preferences_enter_proxy_address">Унети адресу проксија</string>
  <string name="configurable_single_select__customize_option">Прилагодите опцију</string>
  <!--Internal only preferences-->
  <!--Payments-->
  <string name="PaymentsActivityFragment__all_activity">Сва активност</string>
  <string name="PaymentsAllActivityFragment__all">Сви</string>
  <string name="PaymentsAllActivityFragment__sent">Послато</string>
  <string name="PaymentsAllActivityFragment__received">Примљено</string>
  <string name="PaymentsHomeFragment__introducing_payments">Увођење уплате (Beta)</string>
  <string name="PaymentsHomeFragment__use_signal_to_send_and_receive">Користите Molly за слање и примање MobileCoin, нова дигитална валута фокусирана на приватност. Активирајте за почетак.</string>
  <string name="PaymentsHomeFragment__activate_payments">Активирати уплате</string>
  <string name="PaymentsHomeFragment__activating_payments">Активирање уплате…</string>
  <string name="PaymentsHomeFragment__restore_payments_account">Вратити налог уплате</string>
  <string name="PaymentsHomeFragment__no_recent_activity_yet">Још нема недавне активности</string>
  <string name="PaymentsHomeFragment__pending_requests">Захтеви на чекању</string>
  <string name="PaymentsHomeFragment__recent_activity">Недавне активности</string>
  <string name="PaymentsHomeFragment__see_all">Погледај све</string>
  <string name="PaymentsHomeFragment__add_funds">Додај средства</string>
  <string name="PaymentsHomeFragment__send">Пошаљи</string>
  <string name="PaymentsHomeFragment__sent_s">Пошаљи %1$s</string>
  <string name="PaymentsHomeFragment__received_s">Примљено %1$s</string>
  <string name="PaymentsHomeFragment__transfer_to_exchange">Пренос на размену</string>
  <string name="PaymentsHomeFragment__currency_conversion">Конверзија валута</string>
  <string name="PaymentsHomeFragment__deactivate_payments">Деактивирати уплате</string>
  <string name="PaymentsHomeFragment__recovery_phrase">Фраза опоравка</string>
  <string name="PaymentsHomeFragment__help">Помоћ</string>
  <string name="PaymentsHomeFragment__coin_cleanup_fee">Накнада за чишћење новчића</string>
  <string name="PaymentsHomeFragment__sent_payment">Пошаљи уплату</string>
  <string name="PaymentsHomeFragment__received_payment">Примљена уплата</string>
  <string name="PaymentsHomeFragment__processing_payment">Обрађујем уплату</string>
  <string name="PaymentsHomeFragment__unknown_amount">---</string>
  <string name="PaymentsHomeFragment__currency_conversion_not_available">Конверзија валута није доступно</string>
  <string name="PaymentsHomeFragment__cant_display_currency_conversion">Не може да се приказује конверзија валуте. Проверите везу свог телефона и покушајте поново.</string>
  <string name="PaymentsHomeFragment__payments_is_not_available_in_your_region">Уплате нису доступне у вашем региону.</string>
  <string name="PaymentsHomeFragment__could_not_enable_payments">Не могу да омогућим уплате. Покушајте поново касније.</string>
  <string name="PaymentsHomeFragment__deactivate_payments_question">Деактивирати уплате?</string>
  <string name="PaymentsHomeFragment__you_will_not_be_able_to_send">Нећете моћи да пошаљете или примите MobileCoin у Molly ако деактивирате уплате.</string>
  <string name="PaymentsHomeFragment__deactivate">Деактивирати</string>
  <string name="PaymentsHomeFragment__continue">Настави</string>
  <string name="PaymentsHomeFragment__balance_is_not_currently_available">Салдо није тренутно доступан.</string>
  <string name="PaymentsHomeFragment__payments_deactivated">Уплате деактивиране.</string>
  <string name="PaymentsHomeFragment__payment_failed">Неуспешна уплата</string>
  <string name="PaymentsHomeFragment__details">Опширније</string>
  <string name="PaymentsHomeFragment__you_can_use_signal_to_send">Можете да користите Molly да бисте послали и примили MobileCoin. Сва плаћања подлежу условима коришћења за MobileCoins  и новчаник MobileCoin-а. Ово је бета карактеристика, тако да можете наићи на грешке и плаћања или салто које можете изгубити не можете се вратити.</string>
  <string name="PaymentsHomeFragment__activate">Активирај</string>
  <string name="PaymentsHomeFragment__view_mobile_coin_terms">Погледајте појмове MobileCoin-а</string>
  <string name="PaymentsHomeFragment__payments_not_available">Плаћања у Molly-у више није доступна. И даље можете преносити средства на размену, али више не можете да шаљете и примате уплате или да додате средства.</string>
  <!--PaymentsAddMoneyFragment-->
  <string name="PaymentsAddMoneyFragment__add_funds">Додај средства</string>
  <string name="PaymentsAddMoneyFragment__your_wallet_address">Адреса Вашег новчаника</string>
  <string name="PaymentsAddMoneyFragment__copy">Копирај</string>
  <string name="PaymentsAddMoneyFragment__copied_to_clipboard">Копирано у остави</string>
  <string name="PaymentsAddMoneyFragment__to_add_funds">Да бисте додали средства, пошаљите MobileCoin на адресу вашег новчаника. Покрените трансакцију са свог рачуна на размени која подржава MobileCoin, а затим скенирајте QR кôд или копирајте адресу вашег новчаника.</string>
  <!--PaymentsDetailsFragment-->
  <string name="PaymentsDetailsFragment__details">Опширније</string>
  <string name="PaymentsDetailsFragment__status">Стање</string>
  <string name="PaymentsDetailsFragment__submitting_payment">Слање уплате…</string>
  <string name="PaymentsDetailsFragment__processing_payment">Обрађујем уплату…</string>
  <string name="PaymentsDetailsFragment__payment_complete">Уплата завршена</string>
  <string name="PaymentsDetailsFragment__payment_failed">Неуспешна уплата</string>
  <string name="PaymentsDetailsFragment__network_fee">Мрежна накнада</string>
  <string name="PaymentsDetailsFragment__sent_by">Послао</string>
  <string name="PaymentsDetailsFragment__sent_to_s">Послано %1$s</string>
  <string name="PaymentsDetailsFragment__you_on_s_at_s">Ви на %1$s у %2$s</string>
  <string name="PaymentsDetailsFragment__s_on_s_at_s">%1$s на %2$s у %3$s</string>
  <string name="PaymentsDetailsFragment__to">За</string>
  <string name="PaymentsDetailsFragment__from">Од</string>
  <string name="PaymentsDetailsFragment__information">Детаљи трансакције, укључујући количину плаћања и време трансакције део су књиге MobileCoin-а.</string>
  <string name="PaymentsDetailsFragment__coin_cleanup_fee">Накнада за чишћење новчића</string>
  <string name="PaymentsDetailsFragment__coin_cleanup_information">„Накнада за чишћење новчића“ наплаћује се када се новчићи у вашем власништву не могу комбиновати да заврше трансакцију. Чишћење ће вам омогућити да наставите са слањем плаћања.</string>
  <string name="PaymentsDetailsFragment__no_details_available">Нема додатних детаља за ову трансакцију</string>
  <string name="PaymentsDetailsFragment__sent_payment">Пошаљи уплату</string>
  <string name="PaymentsDetailsFragment__received_payment">Примљена уплата</string>
  <string name="PaymentsDeatilsFragment__payment_completed_s">Уплата завршена %1$s</string>
  <string name="PaymentsDetailsFragment__block_number">Блокирај број</string>
  <!--PaymentsTransferFragment-->
  <string name="PaymentsTransferFragment__transfer">Пренос</string>
  <string name="PaymentsTransferFragment__scan_qr_code">Скенирајте QR кôд</string>
  <string name="PaymentsTransferFragment__to_scan_or_enter_wallet_address">За: Скенирање или унос адресе новчаника</string>
  <string name="PaymentsTransferFragment__you_can_transfer">MobileCoin можете пренети попуњавањем преноса на адресу новчаника која је дала размена. Адреса новчаника је низ бројева и слова најчешће испод QR кôда.</string>
  <string name="PaymentsTransferFragment__next">Даље</string>
  <string name="PaymentsTransferFragment__invalid_address">Погрешна адреса</string>
  <string name="PaymentsTransferFragment__check_the_wallet_address">Проверите адресу новчаника који покушавате да пребаците и покушате поново.</string>
  <string name="PaymentsTransferFragment__you_cant_transfer_to_your_own_signal_wallet_address">Не можете пренети на своју адресу новчаника Molly-а. Унесите адресу новчаника са свог налога на подржаној размени.</string>
  <string name="PaymentsTransferFragment__to_scan_a_qr_code_signal_needs">Да бисте скенирали QR кôд, Molly-у је потребан приступ камери.</string>
  <string name="PaymentsTransferFragment__signal_needs_the_camera_permission_to_capture_qr_code_go_to_settings">Molly захтева приступ камери да би фотографисао QR кôд. Идите на подешавања, изаберите „Дозволе“ и омогућите „Камера“.</string>
  <string name="PaymentsTransferFragment__to_scan_a_qr_code_signal_needs_access_to_the_camera">Да бисте скенирали QR кôд, Molly-у је потребан приступ камери.</string>
  <string name="PaymentsTransferFragment__settings">Подешавања</string>
  <!--PaymentsTransferQrScanFragment-->
  <string name="PaymentsTransferQrScanFragment__scan_address_qr_code">Скенирајте адресу QR кôда</string>
  <string name="PaymentsTransferQrScanFragment__scan_the_address_qr_code_of_the_payee">Скенирајте адресу QR кôда примаоца уплате</string>
  <!--CreatePaymentFragment-->
  <string name="CreatePaymentFragment__request">Захтев</string>
  <string name="CreatePaymentFragment__pay">Платити</string>
  <string name="CreatePaymentFragment__available_balance_s">Доступан салдо: %1$s</string>
  <string name="CreatePaymentFragment__toggle_content_description">Пребаци</string>
  <string name="CreatePaymentFragment__1">1</string>
  <string name="CreatePaymentFragment__2">2</string>
  <string name="CreatePaymentFragment__3">3</string>
  <string name="CreatePaymentFragment__4">4</string>
  <string name="CreatePaymentFragment__5">5</string>
  <string name="CreatePaymentFragment__6">6</string>
  <string name="CreatePaymentFragment__7">7</string>
  <string name="CreatePaymentFragment__8">8</string>
  <string name="CreatePaymentFragment__9">9</string>
  <string name="CreatePaymentFragment__decimal">.</string>
  <string name="CreatePaymentFragment__0">0</string>
  <string name="CreatePaymentFragment__lt">&lt;</string>
  <string name="CreatePaymentFragment__backspace">Backspace</string>
  <string name="CreatePaymentFragment__add_note">Додај белешку</string>
  <string name="CreatePaymentFragment__conversions_are_just_estimates">Конверзије су само процене и можда нису тачне.</string>
  <!--EditNoteFragment-->
  <string name="EditNoteFragment_note">Белешка</string>
  <!--ConfirmPaymentFragment-->
  <string name="ConfirmPayment__confirm_payment">Потврдити уплату</string>
  <string name="ConfirmPayment__network_fee">Мрежна накнада</string>
  <string name="ConfirmPayment__error_getting_fee">Грешка приликом добијања накнаде</string>
  <string name="ConfirmPayment__estimated_s">Процењено %1$s</string>
  <string name="ConfirmPayment__to">За</string>
  <string name="ConfirmPayment__total_amount">Укупан износ</string>
  <string name="ConfirmPayment__balance_s">Салдо: %1$s</string>
  <string name="ConfirmPayment__submitting_payment">Слање уплате…</string>
  <string name="ConfirmPayment__processing_payment">Обрађујем уплату…</string>
  <string name="ConfirmPayment__payment_complete">Уплата завршена</string>
  <string name="ConfirmPayment__payment_failed">Неуспешна уплата</string>
  <string name="ConfirmPayment__payment_will_continue_processing">Уплата ће наставити прераду</string>
  <string name="ConfirmPaymentFragment__invalid_recipient">Неисправан прималац</string>
  <string name="ConfirmPaymentFragment__this_person_has_not_activated_payments">Ова особа није активирала уплате</string>
  <string name="ConfirmPaymentFragment__unable_to_request_a_network_fee">Није могуће затражити мрежну накнаду. Да бисте наставили са овом уплатом додирните „у реду“ да бисте покушали поново.</string>
  <!--CurrencyAmountFormatter_s_at_s-->
  <string name="CurrencyAmountFormatter_s_at_s">%1$s у %2$s</string>
  <!--SetCurrencyFragment-->
  <string name="SetCurrencyFragment__set_currency">Поставити валуту</string>
  <string name="SetCurrencyFragment__all_currencies">Све валуте</string>
  <!--****************************************-->
  <!--menus-->
  <!--****************************************-->
  <!--contact_selection_list-->
  <string name="contact_selection_list__unknown_contact">Нова порука за…</string>
  <string name="contact_selection_list__unknown_contact_block">Блокирати корисника</string>
  <string name="contact_selection_list__unknown_contact_add_to_group">Додај у групу</string>
  <!--conversation_callable_insecure-->
  <string name="conversation_callable_insecure__menu_call">Позови</string>
  <!--conversation_callable_secure-->
  <string name="conversation_callable_secure__menu_call">Позови Signalом</string>
  <string name="conversation_callable_secure__menu_video">Signal видео позив</string>
  <!--conversation_context-->
  <string name="conversation_context__menu_message_details">Детаљи поруке</string>
  <string name="conversation_context__menu_copy_text">Копирај текст</string>
  <string name="conversation_context__menu_delete_message">Обриши поруку</string>
  <string name="conversation_context__menu_forward_message">Проследи поруку</string>
  <string name="conversation_context__menu_resend_message">Понови слање</string>
  <string name="conversation_context__menu_reply_to_message">Одговори на поруку</string>
  <!--conversation_context_reacction-->
  <string name="conversation_context__reaction_multi_select">Изабери више</string>
  <!--conversation_context_image-->
  <string name="conversation_context_image__save_attachment">Сачувај прилог</string>
  <!--conversation_expiring_off-->
  <string name="conversation_expiring_off__disappearing_messages">Нестајуће поруке</string>
  <!--conversation_expiring_on-->
  <!--conversation_insecure-->
  <string name="conversation_insecure__invite">Пошаљи позивницу</string>
  <!--conversation_list_batch-->
  <string name="conversation_list_batch__menu_delete_selected">Обриши изабрано</string>
  <string name="conversation_list_batch__menu_pin_selected">Закачи одабрано</string>
  <string name="conversation_list_batch__menu_unpin_selected">Откачи одабрано</string>
  <string name="conversation_list_batch__menu_select_all">Изабери све</string>
  <string name="conversation_list_batch_archive__menu_archive_selected">Архивирај изабрано</string>
  <string name="conversation_list_batch_unarchive__menu_unarchive_selected">Деархивирај изабрано</string>
  <string name="conversation_list_batch__menu_mark_as_read">Означи као прочитано</string>
  <string name="conversation_list_batch__menu_mark_as_unread">Означи као непрочитано</string>
  <!--conversation_list-->
  <string name="conversation_list_settings_shortcut">Пречица ка подешавањима</string>
  <string name="conversation_list_search_description">Тражи</string>
  <string name="conversation_list__pinned">Закачено</string>
  <string name="conversation_list__chats">Ћаскања</string>
  <string name="conversation_list__you_can_only_pin_up_to_d_chats">Могуће је закачити највише %1$d ћаскања</string>
  <!--conversation_list_item_view-->
  <string name="conversation_list_item_view__contact_photo_image">Фотографија контакта</string>
  <string name="conversation_list_item_view__archived">Архивирано</string>
  <!--conversation_list_fragment-->
  <string name="conversation_list_fragment__fab_content_description">Нова преписка</string>
  <string name="conversation_list_fragment__open_camera_description">Приступи камери</string>
  <string name="conversation_list_fragment__no_chats_yet_get_started_by_messaging_a_friend">Још нема ћаскања.\nЗапочните слањем поруке пријатељу.</string>
  <!--conversation_secure_verified-->
  <string name="conversation_secure_verified__menu_reset_secure_session">Ресетуј безбедну сесију</string>
  <!--conversation_muted-->
  <string name="conversation_muted__unmute">Укључи обавештења</string>
  <!--conversation_unmuted-->
  <string name="conversation_unmuted__mute_notifications">Утишај обавештења</string>
  <!--conversation-->
  <string name="conversation__menu_group_settings">Поставке групе</string>
  <string name="conversation__menu_leave_group">Напусти групу</string>
  <string name="conversation__menu_view_all_media">Сви медији</string>
  <string name="conversation__menu_conversation_settings">Поставке преписке</string>
  <string name="conversation__menu_add_shortcut">Додај на почетни екран</string>
  <string name="conversation__menu_create_bubble">Направи облачић</string>
  <!--conversation_popup-->
  <string name="conversation_popup__menu_expand_popup">Рашири прозорче</string>
  <!--conversation_callable_insecure-->
  <string name="conversation_add_to_contacts__menu_add_to_contacts">Додај у контакте</string>
  <!--conversation_group_options-->
  <string name="convesation_group_options__recipients_list">Списак прималаца</string>
  <string name="conversation_group_options__delivery">Испорука</string>
  <string name="conversation_group_options__conversation">Преписка</string>
  <string name="conversation_group_options__broadcast">Емитовање</string>
  <!--text_secure_normal-->
  <string name="text_secure_normal__menu_new_group">Нова група</string>
  <string name="text_secure_normal__menu_settings">Поставке</string>
  <string name="text_secure_normal__menu_clear_passphrase">Закључај</string>
  <string name="text_secure_normal__mark_all_as_read">Означи све прочитаним</string>
  <string name="text_secure_normal__invite_friends">Позовите пријатеље</string>
  <!--verify_display_fragment-->
  <string name="verify_display_fragment_context_menu__copy_to_clipboard">Копирај на клипборд</string>
  <string name="verify_display_fragment_context_menu__compare_with_clipboard">Упореди са клипбордом</string>
  <!--reminder_header-->
  <string name="reminder_header_sms_import_title">Увези системске СМС</string>
  <string name="reminder_header_sms_import_text">Тапните да копирате СМС поруке са вашег телефона у шифровану базу Signal-a.</string>
  <string name="reminder_header_push_title">Омогућите поруке и позиве преко Signal-a</string>
  <string name="reminder_header_push_text">Побољшајте комуникацију.</string>
  <string name="reminder_header_service_outage_text">Signal тренутно има техничких потешкоћа. Трудимо се да што пре повратимо услугу.</string>
  <string name="reminder_header_progress">%1$d %%</string>
  <!--media_preview-->
  <string name="media_preview__save_title">Сачувај</string>
  <string name="media_preview__forward_title">Проследи</string>
  <string name="media_preview__share_title">Поделите</string>
  <string name="media_preview__all_media_title">Сви медији</string>
  <!--media_preview_activity-->
  <string name="media_preview_activity__media_content_description">Преглед медијума</string>
  <!--new_conversation_activity-->
  <string name="new_conversation_activity__refresh">Освежи</string>
  <!--redphone_audio_popup_menu-->
  <!--Insights-->
  <string name="Insights__percent">%</string>
  <string name="Insights__title">Увиди</string>
  <string name="InsightsDashboardFragment__title">Увиди</string>
  <string name="InsightsDashboardFragment__signal_protocol_automatically_protected">Signal протокол је аутоматски заштитио %1$d%% ваших одлазних порука у последњих %2$d дана. Разговори између корисника Signal-а су увек потпуно енкриптовани.</string>
  <string name="InsightsDashboardFragment__boost_your_signal">Осигурај више разговора</string>
  <string name="InsightsDashboardFragment__not_enough_data">Недовољно података</string>
  <string name="InsightsDashboardFragment__your_insights_percentage_is_calculated_based_on">Ваш проценат увида израчунава се на основу одлазних порука које нису нестале или избрисане у протеклих %1$d дана.</string>
  <string name="InsightsDashboardFragment__start_a_conversation">Започните разговор</string>
  <string name="InsightsDashboardFragment__invite_your_contacts">Почните безбедно да комуницирате и омогућите нове функције које превазилазе ограничења нешифрованих СМС порука тако што ћете позвати још контаката да се придруже Signal-у.</string>
  <string name="InsightsDashboardFragment__this_stat_was_generated_locally">Ове статистике су генерисане локално на вашем уређају и можете их видети само ви. Никада се не преносе нигде.</string>
  <string name="InsightsDashboardFragment__encrypted_messages">Шифроване поруке</string>
  <string name="InsightsDashboardFragment__cancel">Одустани</string>
  <string name="InsightsDashboardFragment__send">Пошаљи</string>
  <string name="InsightsModalFragment__title">Представљамо увид</string>
  <string name="InsightsModalFragment__description">Откријте колико је одлазних порука сигурно послато, а затим брзо позовите нове контакте да повећате проценат Signal-а.</string>
  <string name="InsightsModalFragment__view_insights">Преглед увида</string>
  <string name="FirstInviteReminder__title">Позивница за Signal</string>
  <string name="FirstInviteReminder__description">Можете да повећате број шифрованих порука које шаљете за %1$d%%</string>
  <string name="SecondInviteReminder__title">Осигурај више чета</string>
  <string name="SecondInviteReminder__description">Пошаљите позивницу %1$s</string>
  <string name="InsightsReminder__view_insights">Преглед увида</string>
  <string name="InsightsReminder__invite">Пошаљи позивницу</string>
  <!--Edit KBS Pin-->
  <!--BaseKbsPinFragment-->
  <string name="BaseKbsPinFragment__next">Даље</string>
  <string name="BaseKbsPinFragment__create_alphanumeric_pin">Додај алфанумерички PIN</string>
  <string name="BaseKbsPinFragment__create_numeric_pin">Додај нумерички PIN</string>
  <!--CreateKbsPinFragment-->
  <plurals name="CreateKbsPinFragment__pin_must_be_at_least_characters">
    <item quantity="one">PIN мора садржати бар %1$d карактер</item>
    <item quantity="few">PIN мора садржати бар %1$d карактера</item>
    <item quantity="other">PIN мора садржати бар %1$d карактера</item>
  </plurals>
  <plurals name="CreateKbsPinFragment__pin_must_be_at_least_digits">
    <item quantity="one">PIN мора садржати бар %1$d цифру</item>
    <item quantity="few">PIN мора садржати бар %1$d цифре</item>
    <item quantity="other">PIN мора садржати бар %1$d цифре</item>
  </plurals>
  <string name="CreateKbsPinFragment__create_a_new_pin">Направи нови PIN</string>
  <string name="CreateKbsPinFragment__you_can_choose_a_new_pin_as_long_as_this_device_is_registered">Ваш PIN можете променити док год је овај уређај регистрован.</string>
  <string name="CreateKbsPinFragment__create_your_pin">Направите ваш PIN</string>
  <string name="CreateKbsPinFragment__pins_keep_information_stored_with_signal_encrypted">Употребом PIN-а се подаци које Signal складишти енкриптују, тако да им само ви можете приступити. Ваш налог, подешавања и контакти ће бити враћени када реинсталирате Signal. За отварање апликације неће вам требати PIN.</string>
  <string name="CreateKbsPinFragment__choose_a_stronger_pin">Унесите компликованији PIN</string>
  <!--ConfirmKbsPinFragment-->
  <string name="ConfirmKbsPinFragment__pins_dont_match">PIN-ови се не подударају. Покушајте поново.</string>
  <string name="ConfirmKbsPinFragment__confirm_your_pin">Потврдите ваш PIN.</string>
  <string name="ConfirmKbsPinFragment__pin_creation_failed">Неуспешна креација PIN-а</string>
  <string name="ConfirmKbsPinFragment__your_pin_was_not_saved">Ваш PIN није сачуван. Обавестићемо вас касније да додате PIN.</string>
  <string name="ConfirmKbsPinFragment__pin_created">PIN је креиран</string>
  <string name="ConfirmKbsPinFragment__re_enter_your_pin">Потврдите ваш PIN</string>
  <string name="ConfirmKbsPinFragment__creating_pin">Постављање PIN\'а…</string>
  <!--KbsSplashFragment-->
  <string name="KbsSplashFragment__introducing_pins">Представљамо PIN-ове</string>
  <string name="KbsSplashFragment__pins_keep_information_stored_with_signal_encrypted">Употребом PIN-а се подаци које Signal складишти енкриптују, тако да им само ви можете приступити. Ваш налог, подешавања и контакти ће бити враћени када реинсталирате Signal. За отварање апликације неће вам требати PIN.</string>
  <string name="KbsSplashFragment__learn_more">Сазнај више</string>
  <string name="KbsSplashFragment__registration_lock_equals_pin">Закључавање регистрације = PIN</string>
  <string name="KbsSplashFragment__your_registration_lock_is_now_called_a_pin">Закључавање регистрације се од сада зове PIN и има више примена. Ажурирајте га сада.</string>
  <string name="KbsSplashFragment__update_pin">Ажурирати PIN</string>
  <string name="KbsSplashFragment__create_your_pin">Направите ваш PIN</string>
  <string name="KbsSplashFragment__learn_more_about_pins">Сазнајте више о PIN-овима</string>
  <string name="KbsSplashFragment__disable_pin">Искључи PIN</string>
  <!--KBS Reminder Dialog-->
  <string name="KbsReminderDialog__enter_your_signal_pin">Унесите ваш Signal PIN</string>
  <string name="KbsReminderDialog__to_help_you_memorize_your_pin">Да бисмо вам помогли да запамтите ваш PIN, повремено ћемо тражити од вас да га потврдите. Временом ће то бити све ређе.</string>
  <string name="KbsReminderDialog__skip">Прескочи</string>
  <string name="KbsReminderDialog__submit">Пошаљи</string>
  <string name="KbsReminderDialog__forgot_pin">Заборавили сте ПИН?</string>
  <string name="KbsReminderDialog__incorrect_pin_try_again">Нетачан PIN. Покушајте поново.</string>
  <!--AccountLockedFragment-->
  <string name="AccountLockedFragment__account_locked">Налог је закључан</string>
  <string name="AccountLockedFragment__your_account_has_been_locked_to_protect_your_privacy">Ваш рачун је закључан ради заштите ваше приватности и сигурности. Након %1$d дана неактивности, биће вам омогућена поновна регистрација овог броја телефона без потребе да унесете стари PIN. Сви подаци ће бити избрисани.</string>
  <string name="AccountLockedFragment__next">Даље</string>
  <string name="AccountLockedFragment__learn_more">Сазнај више</string>
  <!--KbsLockFragment-->
  <string name="RegistrationLockFragment__enter_your_pin">Унесите ваш PIN</string>
  <string name="RegistrationLockFragment__enter_the_pin_you_created">Унесите PIN вашег налога. Ово није исто што и ваш SMS верификациони кôд.</string>
  <string name="RegistrationLockFragment__enter_alphanumeric_pin">Унеси алфанумерички PIN</string>
  <string name="RegistrationLockFragment__enter_numeric_pin">Унеси нумерички PIN</string>
  <string name="RegistrationLockFragment__incorrect_pin_try_again">Нетачан PIN. Покушајте поново.</string>
  <string name="RegistrationLockFragment__forgot_pin">Заборавили сте ПИН?</string>
  <string name="RegistrationLockFragment__incorrect_pin">Нетачан PIN</string>
  <string name="RegistrationLockFragment__forgot_your_pin">Заборавили сте ваш PIN?</string>
  <string name="RegistrationLockFragment__not_many_tries_left">Немате много преосталих покушаја!</string>
  <string name="RegistrationLockFragment__signal_registration_need_help_with_pin_for_android_v1_pin">Signal регистрација - Помоћ за PIN na Android-у (v1 PIN)</string>
  <string name="RegistrationLockFragment__signal_registration_need_help_with_pin_for_android_v2_pin">Signal регистрација - Помоћ за PIN na Android-у (v2 PIN)</string>
  <plurals name="RegistrationLockFragment__for_your_privacy_and_security_there_is_no_way_to_recover">
    <item quantity="one">Због приватности и безбедности, не постоји начин да повратите PIN. Ако се не сећате вашег PIN-a, можете се поново регистровати након %1$d дана неактивности. У том случају ће ваш налог и сви подаци бити избрисани.</item>
    <item quantity="few">Због приватности и безбедности, не постоји начин да повратите PIN. Ако се не сећате вашег PIN-a, можете се поново регистровати након %1$d дана неактивности. У том случају ће ваш налог и сви подаци бити избрисани.</item>
    <item quantity="other">Због приватности и безбедности, не постоји начин да повратите PIN. Ако се не сећате вашег PIN-a, можете се поново регистровати након %1$d дана неактивности. У том случају ће ваш налог и сви подаци бити избрисани.</item>
  </plurals>
  <plurals name="RegistrationLockFragment__incorrect_pin_d_attempts_remaining">
    <item quantity="one">Нетачан PIN. Преостао вам је %1$d покушај.</item>
    <item quantity="few">Нетачан PIN. Преостала су вам %1$d покушаја.</item>
    <item quantity="other">Нетачан PIN. Преостаје вам %1$d покушаја.</item>
  </plurals>
  <plurals name="RegistrationLockFragment__if_you_run_out_of_attempts_your_account_will_be_locked_for_d_days">
    <item quantity="one">Уколико искористите све покушаје, ваш налог ће бити закључан %1$d дан. Након %1$d дана неактивности, биће вам омогућена поновна регистрација без потребе да унесете PIN. Ваш налог и сви подаци ће бити избрисани.</item>
    <item quantity="few">Уколико искористите све покушаје, ваш налог ће бити закључан наредна %1$d дана. Након %1$d дана неактивности, биће вам омогућена поновна регистрација без потребе да унесете PIN. Ваш налог и сви подаци ће бити избрисани.</item>
    <item quantity="other">Уколико искористите све покушаје, ваш налог ће бити закључан наредних %1$d дана. Након %1$d дана неактивности, биће вам омогућена поновна регистрација без потребе да унесете PIN. Ваш налог и сви подаци ће бити избрисани.</item>
  </plurals>
  <plurals name="RegistrationLockFragment__you_have_d_attempts_remaining">
    <item quantity="one">Преостаје вам %1$d покушај.</item>
    <item quantity="few">Преостаје вам %1$d покушаја.</item>
    <item quantity="other">Преостаје вам %1$d покушаја.</item>
  </plurals>
  <plurals name="RegistrationLockFragment__d_attempts_remaining">
    <item quantity="one">%1$d преостали покушај.</item>
    <item quantity="few">%1$d преостала покушаја.</item>
    <item quantity="other">%1$d преостала покушаја.</item>
  </plurals>
  <!--CalleeMustAcceptMessageRequestDialogFragment-->
  <string name="CalleeMustAcceptMessageRequestDialogFragment__s_will_get_a_message_request_from_you">%1$s ће добити ваш захтев за разговор. Моћи ћете да позовете након што је ваш захтев одобрен.</string>
  <!--KBS Megaphone-->
  <string name="KbsMegaphone__create_a_pin">Направите PIN</string>
  <string name="KbsMegaphone__pins_keep_information_thats_stored_with_signal_encrytped">Употребом PIN-а се подаци које Signal складишти енкриптују</string>
  <string name="KbsMegaphone__create_pin">Направите PIN</string>
  <!--Research Megaphone-->
  <string name="ResearchMegaphone_tell_signal_what_you_think">Реците Signal-у шта мислите</string>
  <string name="ResearchMegaphone_to_make_signal_the_best_messaging_app_on_the_planet">Да бисмо Signal учинили најбољом апликацијом за размену порука на планети, волели бисмо да чујемо ваше повратне информације.</string>
  <string name="ResearchMegaphone_learn_more">Сазнај више</string>
  <string name="ResearchMegaphone_dismiss">Одбаци</string>
  <string name="ResearchMegaphoneDialog_signal_research">Signal Истраживање</string>
  <string name="ResearchMegaphoneDialog_we_believe_in_privacy"><![CDATA[<p><b>Верујемо у приватност.</b></p><p>Signal вас не прати нити прикупља ваше податке. Да бисмо побољшали Signal за све, ослањамо се на повратне информације корисника, <b>и ми бисмо волели Ваше.</b></p><p>Водимо анкету како бисмо разумели како користите Signal. Наша анкета не прикупља податке који ће вас идентификовати. Ако сте заинтересовани за дељење повратних информација, имаћете могућност да наведете контакт информације.</p><p>Ако имате неколико минута и повратне информације да поделите, желели бисмо да нам пишете.</p>]]></string>
  <string name="ResearchMegaphoneDialog_take_the_survey">Попуните анкету</string>
  <string name="ResearchMegaphoneDialog_no_thanks">Не, хвала</string>
  <string name="ResearchMegaphoneDialog_the_survey_is_hosted_by_alchemer_at_the_secure_domain">Домаћин анкете је Alchemer на сигурносном домену surveys.signalusers.org</string>
  <!--transport_selection_list_item-->
  <string name="transport_selection_list_item__transport_icon">Икона преноса</string>
  <string name="ConversationListFragment_loading">Учитавање…</string>
  <string name="CallNotificationBuilder_connecting">Повезује се…</string>
  <string name="Permissions_permission_required">Дозвола је потребна</string>
  <string name="ConversationActivity_signal_needs_sms_permission_in_order_to_send_an_sms">Signal захтева приступ СМС да би послао СМС, али су му дозволе трајно забрањене. Молимо вас да у апликацији за подешавање телефона Signal-у омогућите СМС.</string>
  <string name="Permissions_continue">Настави</string>
  <string name="Permissions_not_now">Не сада</string>
  <string name="conversation_activity__enable_signal_messages">ОМОГУЋИТЕ ПОРУКЕ ПРЕКО SIGNAL-A</string>
  <string name="SQLCipherMigrationHelper_migrating_signal_database">Мигрирам базу података Signal-a</string>
  <string name="PushDecryptJob_new_locked_message">Нова закључана порука</string>
  <string name="PushDecryptJob_unlock_to_view_pending_messages">Откључајте за преглед порука на чекању</string>
  <string name="enter_backup_passphrase_dialog__backup_passphrase">Лозинка резерве</string>
  <string name="backup_enable_dialog__backups_will_be_saved_to_external_storage_and_encrypted_with_the_passphrase_below_you_must_have_this_passphrase_in_order_to_restore_a_backup">Резервне копије ће бити сачуване у спољној меморији и шифроване доњом лозинком. Морате имати ову лозинку да бисте вратили резервну копију.</string>
  <string name="backup_enable_dialog__you_must_have_this_passphrase">Морате имати ову лозинку да бисте вратили резервну копију.</string>
  <string name="backup_enable_dialog__folder">Фасцикла</string>
  <string name="backup_enable_dialog__i_have_written_down_this_passphrase">Записао сам ову фразу. Без тога нећу моћи да вратим резервну копију.</string>
  <string name="registration_activity__restore_backup">Поврати резерву</string>
  <string name="registration_activity__transfer_or_restore_account">Пренос или враћање налога</string>
  <string name="registration_activity__transfer_account">Пренос налога</string>
  <string name="registration_activity__skip">Прескочи</string>
  <string name="preferences_chats__chat_backups">Резерве ћаскања</string>
  <string name="preferences_chats__backup_chats_to_external_storage">Направи резерве ћаскања у спољашње складиште</string>
  <string name="preferences_chats__transfer_account">Пренос налога</string>
  <string name="preferences_chats__transfer_account_to_a_new_android_device">Пренос налога на новом Android уређају</string>
  <string name="RegistrationActivity_enter_backup_passphrase">Унесите бекап лозинку</string>
  <string name="RegistrationActivity_restore">Врати</string>
  <string name="RegistrationActivity_backup_failure_downgrade">Није могуће увести резервну копију из новије верзије Signal-а.</string>
  <string name="RegistrationActivity_incorrect_backup_passphrase">Нетачна бекап лозинка</string>
  <string name="RegistrationActivity_checking">Провера…</string>
  <string name="RegistrationActivity_d_messages_so_far">%d порука до сад…</string>
  <string name="RegistrationActivity_restore_from_backup">Поврати податке из бекапа?</string>
  <string name="RegistrationActivity_restore_your_messages_and_media_from_a_local_backup">Вратите своје поруке и медије из локалне резервне копије. Ако не вратите сада, нећете моћи да их вратите касније.</string>
  <string name="RegistrationActivity_backup_size_s">Величина резерве: %s</string>
  <string name="RegistrationActivity_backup_timestamp_s">Датум резерве: %s</string>
  <string name="BackupDialog_enable_local_backups">Укључити локалне резерве?</string>
  <string name="BackupDialog_enable_backups">Укључи резерве</string>
  <string name="BackupDialog_please_acknowledge_your_understanding_by_marking_the_confirmation_check_box">Потврдите своје разумевање означавањем поља за потврду.</string>
  <string name="BackupDialog_delete_backups">Обрисати резерве?</string>
  <string name="BackupDialog_disable_and_delete_all_local_backups">Да искључим и обришем све локалне резерве?</string>
  <string name="BackupDialog_delete_backups_statement">Обриши резерве</string>
  <string name="BackupDialog_to_enable_backups_choose_a_folder">Да бисте омогућили резервне копије, изаберите фасциклу. Резервне копије ће бити сачуване на изабраној локацији.</string>
  <string name="BackupDialog_choose_folder">Одаберите фолдер</string>
  <string name="BackupDialog_copied_to_clipboard">Копирано у остави</string>
  <string name="BackupDialog_no_file_picker_available">Није доступан бирач датотека.</string>
  <string name="BackupDialog_enter_backup_passphrase_to_verify">Верификујте фразу за резервну копију</string>
  <string name="BackupDialog_verify">Овери</string>
  <string name="BackupDialog_you_successfully_entered_your_backup_passphrase">Успешно сте унели фразу за резервну копију</string>
  <string name="BackupDialog_passphrase_was_not_correct">Фраза није тачна</string>
  <string name="LocalBackupJob_creating_backup">Прављење бекапа…</string>
  <string name="LocalBackupJobApi29_backup_failed">Резервна копија није успела</string>
  <string name="LocalBackupJobApi29_your_backup_directory_has_been_deleted_or_moved">Ваша фасцикла за резервне копије је избрисана или премештена.</string>
  <string name="LocalBackupJobApi29_your_backup_file_is_too_large">Датотека ваше резервне копије је превелика за чување на овом волумену.</string>
  <string name="LocalBackupJobApi29_there_is_not_enough_space">Нема довољно простора за чување Ваше резервне копије.</string>
  <string name="LocalBackupJobApi29_tap_to_manage_backups">Додирните за управљање резервним копијама.</string>
  <string name="ProgressPreference_d_messages_so_far">%d порука до сад</string>
  <string name="RegistrationActivity_wrong_number">Погрешан број</string>
  <string name="RegistrationActivity_call_me_instead_available_in">Позовите ме (Доступно у %1$02d:%2$02d)</string>
  <string name="RegistrationActivity_contact_signal_support">Контактирајте Signal подршку</string>
  <string name="RegistrationActivity_code_support_subject">Signal регистрација - верификациони кôд за Android</string>
  <string name="RegistrationActivity_incorrect_code">Погрешан кôд</string>
  <string name="BackupUtil_never">Никад</string>
  <string name="BackupUtil_unknown">Непозната</string>
  <string name="preferences_app_protection__see_my_phone_number">Види мој број телефона</string>
  <string name="preferences_app_protection__find_me_by_phone_number">Проналази ме по броју телефона</string>
  <string name="PhoneNumberPrivacy_everyone">Сви</string>
  <string name="PhoneNumberPrivacy_my_contacts">Моји контакти</string>
  <string name="PhoneNumberPrivacy_nobody">никога</string>
  <string name="PhoneNumberPrivacy_everyone_see_description">Ваш телефонски број ће бити видљив свим особама и групама којима пошаљете поруку.</string>
  <string name="PhoneNumberPrivacy_everyone_find_description">Свако ко у контактима има ваш телефонски број видеће вас као контакт на Signal. Други ће вас моћи пронаћи у претрази.</string>
  <string name="preferences_app_protection__screen_lock">Закључавање екрана</string>
  <string name="preferences_app_protection__lock_signal_access_with_android_screen_lock_or_fingerprint">Ограничите приступ Сигналу помоћу Андроид екрана за закључавање или отиском прста</string>
  <string name="preferences_app_protection__screen_lock_inactivity_timeout">Период неактивности за закључавање екрана</string>
  <string name="preferences_app_protection__signal_pin">Signal PIN</string>
  <string name="preferences_app_protection__create_a_pin">Направите PIN</string>
  <string name="preferences_app_protection__change_your_pin">Промените ваш PIN</string>
  <string name="preferences_app_protection__pin_reminders">PIN подсетници</string>
  <string name="preferences_app_protection__pins_keep_information_stored_with_signal_encrypted">Употребом PIN-а се подаци које Signal складишти енкриптују, тако да им само ви можете приступити. Ваш налог, подешавања и контакти ће бити повраћени када реинсталирате Signal.</string>
  <string name="preferences_app_protection__add_extra_security_by_requiring_your_signal_pin_to_register">Додајте додатну безбедност тако да при поновној регистрацији вашег броја телефона на Signal, биће потребно унети ваш Signal PIN.</string>
  <string name="preferences_app_protection__reminders_help_you_remember_your_pin">Подсетници вам помажу да запамтите ваш PIN, јер он ме може бити повраћен. Временом ћемо вас питати све ређе да га проверите.</string>
  <string name="preferences_app_protection__turn_off">Искључи</string>
  <string name="preferences_app_protection__confirm_pin">Потврдите ПИН</string>
  <string name="preferences_app_protection__confirm_your_signal_pin">Потврдите ваш Signal PIN</string>
  <string name="preferences_app_protection__make_sure_you_memorize_or_securely_store_your_pin">Будите сигурни да сте запамтили или безбедно сачували ваш PIN, јер он не може бити повраћен. Уколико заборавите ваш PIN, могућ је губитак података када поново региструјете ваш Signal налог.</string>
  <string name="preferences_app_protection__incorrect_pin_try_again">Нетачан PIN. Покушајте поново.</string>
  <string name="preferences_app_protection__failed_to_enable_registration_lock">Грешка при омогућавању закључавања регистрације.</string>
  <string name="preferences_app_protection__failed_to_disable_registration_lock">Грешка при онемогућавању закључавања регистрације.</string>
  <string name="AppProtectionPreferenceFragment_none">Ништа</string>
  <string name="preferences_app_protection__registration_lock">Закључавање регистрације</string>
  <string name="RegistrationActivity_you_must_enter_your_registration_lock_PIN">Морате унети ваш пријавни код</string>
  <string name="RegistrationActivity_your_pin_has_at_least_d_digits_or_characters">Ваш PIN садржи бар %d цифре или карактера</string>
  <string name="RegistrationActivity_too_many_attempts">Превише покушаја</string>
  <string name="RegistrationActivity_you_have_made_too_many_incorrect_registration_lock_pin_attempts_please_try_again_in_a_day">Унели сте погрешан пријавни код превише пута. Молимо вас да покушате поново сутра.</string>
  <string name="RegistrationActivity_you_have_made_too_many_attempts_please_try_again_later">Начинили сте превише покушаја. Пробајте поново касније.</string>
  <string name="RegistrationActivity_error_connecting_to_service">Грешка повезивања са услугом</string>
  <string name="preferences_chats__backups">Резерве</string>
  <string name="prompt_passphrase_activity__signal_is_locked">Molly је закључан</string>
  <string name="prompt_passphrase_activity__tap_to_unlock">ТАПНИ ЗА ОТКЉУЧАВАЊЕ</string>
  <string name="Recipient_unknown">Непозната</string>
  <!--TransferOrRestoreFragment-->
  <string name="TransferOrRestoreFragment__transfer_or_restore_account">Пренос или враћање налога</string>
  <string name="TransferOrRestoreFragment__if_you_have_previously_registered_a_signal_account">Ако сте претходно регистровали Signal налог, можете пренети или вратити свој налог и поруке</string>
  <string name="TransferOrRestoreFragment__transfer_from_android_device">Пренос са Android уређаја</string>
  <string name="TransferOrRestoreFragment__transfer_your_account_and_messages_from_your_old_android_device">Пренесите свој налог и поруке са старог Android уређаја. Потребан вам је приступ старом уређају.</string>
  <string name="TransferOrRestoreFragment__you_need_access_to_your_old_device">Потребан вам је приступ старом уређају.</string>
  <string name="TransferOrRestoreFragment__restore_from_backup">Поврати податке из бекапа</string>
  <string name="TransferOrRestoreFragment__restore_your_messages_from_a_local_backup">Вратите своје поруке из локалне копије. Ако сада не вратите, нећете моћи да то вратите касније.</string>
  <!--NewDeviceTransferInstructionsFragment-->
  <string name="NewDeviceTransferInstructions__open_signal_on_your_old_android_phone">Отворите Signal на старом Android телефону</string>
  <string name="NewDeviceTransferInstructions__continue">Настави</string>
  <string name="NewDeviceTransferInstructions__first_bullet">1.</string>
  <string name="NewDeviceTransferInstructions__tap_on_your_profile_photo_in_the_top_left_to_open_settings">Додирните фотографију свог профила у горњем левом углу да бисте отворили подешавања</string>
  <string name="NewDeviceTransferInstructions__second_bullet">2.</string>
  <string name="NewDeviceTransferInstructions__tap_on_account">Додирните „налог“</string>
  <string name="NewDeviceTransferInstructions__third_bullet">3.</string>
  <string name="NewDeviceTransferInstructions__tap_transfer_account_and_then_continue_on_both_devices">Додирните „Пренос налога“ и после „Настави“ на оба уређаја</string>
  <!--NewDeviceTransferSetupFragment-->
  <string name="NewDeviceTransferSetup__preparing_to_connect_to_old_android_device">Припрема за повезивање на стари Android уређај…</string>
  <string name="NewDeviceTransferSetup__take_a_moment_should_be_ready_soon">Потребно је мало времена, треба да буде спремно ускоро</string>
  <string name="NewDeviceTransferSetup__waiting_for_old_device_to_connect">Чека се да се стари Android уређај повеже…</string>
  <string name="NewDeviceTransferSetup__signal_needs_the_location_permission_to_discover_and_connect_with_your_old_device">Molly-у је потребна дозвола локације за откривање и повезивање са вашим старим Android уређајем.</string>
  <string name="NewDeviceTransferSetup__signal_needs_location_services_enabled_to_discover_and_connect_with_your_old_device">Molly-у је потребна да локације буде упаљена за откривање и повезивање са вашим старим Android уређајем.</string>
  <string name="NewDeviceTransferSetup__signal_needs_wifi_on_to_discover_and_connect_with_your_old_device">Molly-у је потребно Wi-Fi за откривање и повезивање са својим старим Android уређајем. Wi-Fi мора бити укључен, али не мора бити повезано са Wi-Fi мрежом.</string>
  <string name="NewDeviceTransferSetup__sorry_it_appears_your_device_does_not_support_wifi_direct">Извините, чини се да овај уређај не подржава Wi-Fi Direct. Molly користи Wi-Fi Direct да би открио и повезивао са старим Android уређајем. И даље можете да вратите резервну копију да бисте вратили свој рачун са свог старог Android уређаја.</string>
  <string name="NewDeviceTransferSetup__restore_a_backup">Поврати бекап</string>
  <string name="NewDeviceTransferSetup__an_unexpected_error_occurred_while_attempting_to_connect_to_your_old_device">Дошло је до неочекиване грешке приликом покушаја повезивања са својим старим Android уређајем.</string>
  <!--OldDeviceTransferSetupFragment-->
  <string name="OldDeviceTransferSetup__searching_for_new_android_device">Тражење новог Android уређаја…</string>
  <string name="OldDeviceTransferSetup__signal_needs_the_location_permission_to_discover_and_connect_with_your_new_device">Molly-у је потребна дозвола локације за откривање и повезивање на ваш нови Android уређај.</string>
  <string name="OldDeviceTransferSetup__signal_needs_location_services_enabled_to_discover_and_connect_with_your_new_device">Molly-у је потребно да локација буде упаљена за откривање и повезивање на ваш нови Android уређај.</string>
  <string name="OldDeviceTransferSetup__signal_needs_wifi_on_to_discover_and_connect_with_your_new_device">Molly-у је потребно Wi-Fi за откривање и повезивање са својим новим Android уређајем. Wi-Fi мора бити укључен, али не мора бити повезано са Wi-Fi мрежом.</string>
  <string name="OldDeviceTransferSetup__sorry_it_appears_your_device_does_not_support_wifi_direct">Извините, чини се да овај уређај не подржава Wi-Fi Direct. Molly користи Wi-Fi Direct да би открио и повезивао са новим Android уређајем. И даље можете да креирате резервну копију да бисте вратили свој рачун на свој нови Android уређаја.</string>
  <string name="OldDeviceTransferSetup__create_a_backup">Направи бекап</string>
  <string name="OldDeviceTransferSetup__an_unexpected_error_occurred_while_attempting_to_connect_to_your_old_device">Дошло је до неочекиване грешке приликом покушаја повезивања са својим новим Android уређајем.</string>
  <!--DeviceTransferSetupFragment-->
  <string name="DeviceTransferSetup__unable_to_open_wifi_settings">Не могу да отворим Wi-Fi подешавања. Молимо да ручно упалите Wi-Fi.</string>
  <string name="DeviceTransferSetup__grant_location_permission">Одобри дозвоlу за локацију</string>
  <string name="DeviceTransferSetup__turn_on_location_services">Укључити сервис локације</string>
  <string name="DeviceTransferSetup__unable_to_open_location_settings">Није могуће отворити подешавања локације</string>
  <string name="DeviceTransferSetup__turn_on_wifi">Укључити Wi-Fi</string>
  <string name="DeviceTransferSetup__error_connecting">Грешка повезивања</string>
  <string name="DeviceTransferSetup__retry">Покушај поново</string>
  <string name="DeviceTransferSetup__submit_debug_logs">Пошаљи дневник исправљања грешака</string>
  <string name="DeviceTransferSetup__verify_code">Верификациони код</string>
  <string name="DeviceTransferSetup__verify_that_the_code_below_matches_on_both_of_your_devices">Проверите да ли је код испод исти на оба уређаја. Затим додирните Настави.</string>
  <string name="DeviceTransferSetup__the_numbers_do_not_match">Бројеви се не подударају</string>
  <string name="DeviceTransferSetup__continue">Настави</string>
  <string name="DeviceTransferSetup__number_is_not_the_same">Бројеви нису исти</string>
  <string name="DeviceTransferSetup__if_the_numbers_on_your_devices_do_not_match_its_possible_you_connected_to_the_wrong_device">Ако се бројеви на вашим уређајима не подударају, могуће је да сте повезани на погрешан уређај. Да бисте то поправили, зауставите пренос и покушајте поново и држите оба уређаја близу.</string>
  <string name="DeviceTransferSetup__stop_transfer">Заустави пренос</string>
  <string name="DeviceTransferSetup__unable_to_discover_old_device">Није могуће открити стари уређај</string>
  <string name="DeviceTransferSetup__unable_to_discover_new_device">Није могуће открити нови уређај</string>
  <string name="DeviceTransferSetup__make_sure_the_following_permissions_are_enabled">Проверите да ли су следеће дозволе и услуге омогућене:</string>
  <string name="DeviceTransferSetup__location_permission">Дозвола за локацију</string>
  <string name="DeviceTransferSetup__location_services">Сервиси локације</string>
  <string name="DeviceTransferSetup__wifi">Ви-фи</string>
  <string name="DeviceTransferSetup__on_the_wifi_direct_screen_remove_all_remembered_groups_and_unlink_any_invited_or_connected_devices">На WiFi Direct екрану уклоните све упамћене групе и откачите било које позване или повезане уређаје.</string>
  <string name="DeviceTransferSetup__wifi_direct_screen">WiFi Direct екран</string>
  <string name="DeviceTransferSetup__try_turning_wifi_off_and_on_on_both_devices">Покушајте да угасите/упалите Wi-Fi на оба уређаја.</string>
  <string name="DeviceTransferSetup__make_sure_both_devices_are_in_transfer_mode">Проверите да ли су оба уређаја у режиму преноса.</string>
  <string name="DeviceTransferSetup__go_to_support_page">Идите на страницу за подршку</string>
  <string name="DeviceTransferSetup__try_again">Покушај поново</string>
  <string name="DeviceTransferSetup__waiting_for_other_device">Чека се други уређај</string>
  <string name="DeviceTransferSetup__tap_continue_on_your_other_device_to_start_the_transfer">Додирните „Настави“ на другом уређају да бисте започели пренос.</string>
  <string name="DeviceTransferSetup__tap_continue_on_your_other_device">Додирните „Настави“ на другом уређају…</string>
  <!--NewDeviceTransferFragment-->
  <string name="NewDeviceTransfer__cannot_transfer_from_a_newer_version_of_signal">Није могуће да се пренесе из новије верзије Signal-а.</string>
  <!--DeviceTransferFragment-->
  <string name="DeviceTransfer__transferring_data">Подаци се преносе</string>
  <string name="DeviceTransfer__keep_both_devices_near_each_other">Keep both devices near each other. Do not turn off the devices and keep Signal open. Transfers are end-to-end encrypted.
Држите оба уређаја близу једни другима. Не искључујте уређаје и одржавајте Signal отворен. Преноси су потпуно енкриптовани.</string>
  <string name="DeviceTransfer__d_messages_so_far">%1$d порука до сад…</string>
  <string name="DeviceTransfer__cancel">Поништи</string>
  <string name="DeviceTransfer__try_again">Покушај поново</string>
  <string name="DeviceTransfer__stop_transfer_question">Заустави пренос?</string>
  <string name="DeviceTransfer__stop_transfer">Заустави пренос</string>
  <string name="DeviceTransfer__all_transfer_progress_will_be_lost">Цео напредак преноса ће се изгубити.</string>
  <string name="DeviceTransfer__transfer_failed">Неуспешан пренос</string>
  <string name="DeviceTransfer__unable_to_transfer">Није могуће пренети</string>
  <!--OldDeviceTransferInstructionsFragment-->
  <string name="OldDeviceTransferInstructions__transfer_account">Пренесите налог</string>
  <string name="OldDeviceTransferInstructions__you_can_transfer_your_signal_account_when_setting_up_signal_on_a_new_android_device">Можете да пренете свој Signal рачун приликом подешавања Signal на новом Android уређају. Пре наставка:</string>
  <string name="OldDeviceTransferInstructions__first_bullet">1.</string>
  <string name="OldDeviceTransferInstructions__download_signal_on_your_new_android_device">Преузмите Molly на свом новом Android уређају</string>
  <string name="OldDeviceTransferInstructions__second_bullet">2.</string>
  <string name="OldDeviceTransferInstructions__tap_on_transfer_or_restore_account">Додирните „Пренос или враћање налога“</string>
  <string name="OldDeviceTransferInstructions__third_bullet">3.</string>
  <string name="OldDeviceTransferInstructions__select_transfer_from_android_device_when_prompted_and_then_continue">Када је тражено, додирните „Пренос са  Android уређаја“ и после „Настави“. Држите оба уређаја у близини.</string>
  <string name="OldDeviceTransferInstructions__continue">Настави</string>
  <!--OldDeviceTransferComplete-->
  <string name="OldDeviceTransferComplete__transfer_complete">Пренос завршен</string>
  <string name="OldDeviceTransferComplete__go_to_your_new_device">Идите на свој нови уређај</string>
  <string name="OldDeviceTransferComplete__your_signal_data_has_Been_transferred_to_your_new_device">Подаци о Signal-у су пребачени на ваш нови уређај. Да бисте довршили поступак преноса, морате да наставите са регистрацијом на свом новом уређају.</string>
  <string name="OldDeviceTransferComplete__close">Затвори</string>
  <!--NewDeviceTransferComplete-->
  <string name="NewDeviceTransferComplete__transfer_successful">Пренос успешан</string>
  <string name="NewDeviceTransferComplete__transfer_complete">Пренос завршен</string>
  <string name="NewDeviceTransferComplete__to_complete_the_transfer_process_you_must_continue_registration">Да бисте довршили пренос, морате наставити са регистрацијом.</string>
  <string name="NewDeviceTransferComplete__continue_registration">Настави регистрацију</string>
  <!--DeviceToDeviceTransferService-->
  <string name="DeviceToDeviceTransferService_content_title">Пренос налога</string>
  <string name="DeviceToDeviceTransferService_status_ready">Припрема за повезивање са другим Android уређајем …</string>
  <string name="DeviceToDeviceTransferService_status_starting_up">Припрема за повезивање са другим Android уређајем …</string>
  <string name="DeviceToDeviceTransferService_status_discovery">Тражење вашег другог Android уређаја …</string>
  <string name="DeviceToDeviceTransferService_status_network_connected">Повезивање са вашим другим Android уређајем…</string>
  <string name="DeviceToDeviceTransferService_status_verification_required">Овера је потврда</string>
  <string name="DeviceToDeviceTransferService_status_service_connected">Пренос налога…</string>
  <!--OldDeviceTransferLockedDialog-->
  <string name="OldDeviceTransferLockedDialog__complete_registration_on_your_new_device">Завршите регистрација на свом новом уређају</string>
  <string name="OldDeviceTransferLockedDialog__your_signal_account_has_been_transferred_to_your_new_device">Ваш Signal рачун је пребачен на ваш нови уређај, али морате да завршите регистрацију на њега да бисте наставили. Signal ће бити неактиван на овом уређају.</string>
  <string name="OldDeviceTransferLockedDialog__done">Готово</string>
  <string name="OldDeviceTransferLockedDialog__cancel_and_activate_this_device">Откажите и активирајте овај уређај</string>
  <!--AdvancedPreferenceFragment-->
  <string name="AdvancedPreferenceFragment__transfer_mob_balance">Пренос MOB салда?</string>
  <string name="AdvancedPreferenceFragment__you_have_a_balance_of_s">Имате салдо од %1$s. Ако не пренесете средства на другу адресу новчаника пре брисања налога, изгубит ћете га заувек.</string>
  <string name="AdvancedPreferenceFragment__dont_transfer">Немој да пренесеш</string>
  <string name="AdvancedPreferenceFragment__transfer">Пренос</string>
  <!--RecipientBottomSheet-->
  <string name="RecipientBottomSheet_block">Блокирај</string>
  <string name="RecipientBottomSheet_unblock">Одблокирај</string>
  <string name="RecipientBottomSheet_add_to_contacts">Додај у контакте</string>
  <string name="RecipientBottomSheet_add_to_a_group">Додај у групу</string>
  <string name="RecipientBottomSheet_add_to_another_group">Додај у другу групу</string>
  <string name="RecipientBottomSheet_view_safety_number">Прикажи сигурносни број</string>
  <string name="RecipientBottomSheet_make_admin">Постави за администратора</string>
  <string name="RecipientBottomSheet_remove_as_admin">Одузми администраторске дозволе</string>
  <string name="RecipientBottomSheet_remove_from_group">Уклони из групе</string>
  <string name="RecipientBottomSheet_message_description">Порука</string>
  <string name="RecipientBottomSheet_voice_call_description">Гласовни позив</string>
  <string name="RecipientBottomSheet_insecure_voice_call_description">Несигуран гласовни позив</string>
  <string name="RecipientBottomSheet_video_call_description">Видео позив</string>
  <string name="RecipientBottomSheet_remove_s_as_group_admin">Одузми администраторске дозволе групе од %1$s?</string>
  <string name="RecipientBottomSheet_s_will_be_able_to_edit_group">„%1$s“ моћи ће да уређује ову групу и њене чланове.</string>
  <string name="RecipientBottomSheet_remove_s_from_the_group">Уклонити %1$s из групе?</string>
  <string name="RecipientBottomSheet_remove">Уклони</string>
  <string name="RecipientBottomSheet_copied_to_clipboard">Копирано у остави</string>
  <string name="GroupRecipientListItem_admin">Администратор</string>
  <string name="GroupRecipientListItem_approve_description">Одобри</string>
  <string name="GroupRecipientListItem_deny_description">Одбиј</string>
  <!--GroupsLearnMoreBottomSheetDialogFragment-->
  <string name="GroupsLearnMore_legacy_vs_new_groups">Старе против нових група</string>
  <string name="GroupsLearnMore_what_are_legacy_groups">Шта су старе групе?</string>
  <string name="GroupsLearnMore_paragraph_1">Старе групе су групе које нису компатибилне са функцијама Нове групе, као што су администратори и описнија ажурирања група.</string>
  <string name="GroupsLearnMore_can_i_upgrade_a_legacy_group">Могу ли могу да надоградим стару групу?</string>
  <string name="GroupsLearnMore_paragraph_2">Старе групе још увек не могу да се надограде на Нове групе, али можете да направите нову групу са истим члановима ако су на најновијој верзији Signal-а.</string>
  <string name="GroupsLearnMore_paragraph_3">Signal ће убудуће понудити начин за надоградњу старих група.</string>
  <!--GroupLinkBottomSheetDialogFragment-->
  <string name="GroupLinkBottomSheet_share_hint_requiring_approval">Свако са овом везом може да види име и слику ове групе и да затражи да се придружи. Поделите везу са људима у које имате поверења.</string>
  <string name="GroupLinkBottomSheet_share_hint_not_requiring_approval">Свако са овом везом може да види име и слику ове групе и да се придружи. Поделите везу са људима у које имате поверења.</string>
  <string name="GroupLinkBottomSheet_share_via_signal">Поделите Molly-ом</string>
  <string name="GroupLinkBottomSheet_copy">Копирај</string>
  <string name="GroupLinkBottomSheet_qr_code">QR кôд</string>
  <string name="GroupLinkBottomSheet_share">Поделите</string>
  <string name="GroupLinkBottomSheet_copied_to_clipboard">Копирано у остави</string>
  <string name="GroupLinkBottomSheet_the_link_is_not_currently_active">Веза није тренутно активна</string>
  <!--VoiceNotePlaybackPreparer-->
  <string name="VoiceNotePlaybackPreparer__failed_to_play_voice_message">Гласовна порука није успешно учитана</string>
  <!--VoiceNoteMediaDescriptionCompatFactory-->
  <string name="VoiceNoteMediaItemFactory__voice_message">Гласовна порука · %1$s</string>
  <string name="VoiceNoteMediaItemFactory__s_to_s">%1$s за %2$s</string>
  <!--StorageUtil-->
  <string name="StorageUtil__s_s">%1$s/%2$s</string>
  <string name="BlockedUsersActivity__s_has_been_blocked">„%1$s“ је блокиран/на.</string>
  <string name="BlockedUsersActivity__failed_to_block_s">Неуспешно блокирање „%1$s“</string>
  <string name="BlockedUsersActivity__s_has_been_unblocked">„%1$s“ је деблокиран/на.</string>
  <!--ReviewCardDialogFragment-->
  <string name="ReviewCardDialogFragment__review_members">Прегледајте чланове</string>
  <string name="ReviewCardDialogFragment__review_request">Прегледајте захтев</string>
  <string name="ReviewCardDialogFragment__d_group_members_have_the_same_name">%1$d чланова групе имају исто име, прегледајте чланове у наставку и одаберите акцију.</string>
  <string name="ReviewCardDialogFragment__if_youre_not_sure">Ако нисте сигурни од кога потиче захтев, прегледајте доње контакте и предузмите мере.</string>
  <string name="ReviewCardDialogFragment__no_other_groups_in_common">Нема других заједничких група</string>
  <string name="ReviewCardDialogFragment__no_groups_in_common">Нема заједничких група.</string>
  <plurals name="ReviewCardDialogFragment__d_other_groups_in_common">
    <item quantity="one">%d заједничка група</item>
    <item quantity="few">%d заједничких група</item>
    <item quantity="other">%d заједничких група</item>
  </plurals>
  <plurals name="ReviewCardDialogFragment__d_groups_in_common">
    <item quantity="one">%d заједничка група</item>
    <item quantity="few">%d заједничких група</item>
    <item quantity="other">%d заједничких група</item>
  </plurals>
  <string name="ReviewCardDialogFragment__remove_s_from_group">Уклонити %1$s из групе?</string>
  <string name="ReviewCardDialogFragment__remove">Уклони</string>
  <string name="ReviewCardDialogFragment__failed_to_remove_group_member">Уклањање члана групе није успело.</string>
  <!--ReviewCard-->
  <string name="ReviewCard__member">Члан</string>
  <string name="ReviewCard__request">Захтев</string>
  <string name="ReviewCard__your_contact">Ваш контакт</string>
  <string name="ReviewCard__remove_from_group">Уклони из групе</string>
  <string name="ReviewCard__update_contact">Ажурирај контакт</string>
  <string name="ReviewCard__block">Блокирај</string>
  <string name="ReviewCard__delete">Избриши</string>
  <string name="ReviewCard__recently_changed">Недавно су променили име профила од %1$s на %2$s</string>
  <!--CallParticipantsListUpdatePopupWindow-->
  <string name="CallParticipantsListUpdatePopupWindow__s_joined">%1$s се придружио</string>
  <string name="CallParticipantsListUpdatePopupWindow__s_and_s_joined">%1$s и %2$s су се придружили</string>
  <string name="CallParticipantsListUpdatePopupWindow__s_s_and_s_joined">%1$s, %2$s и %3$s су се придружили</string>
  <string name="CallParticipantsListUpdatePopupWindow__s_s_and_d_others_joined">%1$s, %2$s и још %3$d су се придружили</string>
  <string name="CallParticipantsListUpdatePopupWindow__s_left">%1$s је напустио</string>
  <string name="CallParticipantsListUpdatePopupWindow__s_and_s_left">%1$s и %2$s су напустили</string>
  <string name="CallParticipantsListUpdatePopupWindow__s_s_and_s_left">%1$s, %2$s и %3$s су напустили</string>
  <string name="CallParticipantsListUpdatePopupWindow__s_s_and_d_others_left">%1$s, %2$s и још %3$d су напустили</string>
  <string name="CallParticipant__you">Ви</string>
  <string name="CallParticipant__you_on_another_device">Ви (на другом уређају)</string>
  <string name="CallParticipant__s_on_another_device">%1$s (на другом уређају)</string>
  <!--DeleteAccountFragment-->
  <string name="DeleteAccountFragment__deleting_your_account_will">Брисање налога ће:</string>
  <string name="DeleteAccountFragment__enter_your_phone_number">Унесите ваш број телефона</string>
  <string name="DeleteAccountFragment__delete_account">Избриши налог</string>
  <string name="DeleteAccountFragment__delete_your_account_info_and_profile_photo">Обрисати информације о налогу и слику профила</string>
  <string name="DeleteAccountFragment__delete_all_your_messages">Обрисати све Ваше поруке</string>
  <string name="DeleteAccountFragment__delete_s_in_your_payments_account">Избрисати %1$s на рачуну плаћања</string>
  <string name="DeleteAccountFragment__no_country_code">Није изабран позивни број државе</string>
  <string name="DeleteAccountFragment__no_number">Није наведен број</string>
  <string name="DeleteAccountFragment__the_phone_number">Унет телефонски број се не подудара са вашим налогом.</string>
  <string name="DeleteAccountFragment__are_you_sure">Да ли заиста желите да избришете ваш налог?</string>
  <string name="DeleteAccountFragment__this_will_delete_your_signal_account">Ово ће избрисати ваш Signal налог и ресетовати апликацију. Апликација ће се затворити након завршетка поступка.</string>
  <string name="DeleteAccountFragment__failed_to_delete_account">Брисање налога није успело. Да ли имате мрежну везу?</string>
  <string name="DeleteAccountFragment__failed_to_delete_local_data">Брисање локалних података није успело. Можете их ручно обрисати у поставкама апликације система.</string>
  <string name="DeleteAccountFragment__launch_app_settings">Поставке покретања апликације</string>
  <!--DeleteAccountCountryPickerFragment-->
  <string name="DeleteAccountCountryPickerFragment__search_countries">Претражити државе</string>
  <!--CreateGroupActivity-->
  <string name="CreateGroupActivity__skip">Прескочи</string>
  <plurals name="CreateGroupActivity__d_members">
    <item quantity="one">%1$d члан(ов)а</item>
    <item quantity="few">%1$d члан(ов)а</item>
    <item quantity="other">%1$d члан(ов)а</item>
  </plurals>
  <!--ShareActivity-->
  <string name="ShareActivity__share">Поделите</string>
  <string name="ShareActivity__send">Пошаљи</string>
  <string name="ShareActivity__comma_s">, %1$s</string>
  <string name="ShareActivity__sharing_to_multiple_chats_is">Дељење у више ћаскања је подржано само за Signal поруке</string>
  <!--MultiShareDialogs-->
  <string name="MultiShareDialogs__failed_to_send_to_some_users">Слање неким корисницима није успело</string>
  <string name="MultiShareDialogs__you_can_only_share_with_up_to">Могуће је делити највише %1$d ћаскања</string>
  <!--ShareInterstitialActivity-->
  <string name="ShareInterstitialActivity__forward_message">Проследи поруку</string>
  <!--ChatWallpaperActivity-->
  <string name="ChatWallpaperActivity__chat_wallpaper">Позадина за ћаскање</string>
  <!--ChatWallpaperFragment-->
  <string name="ChatWallpaperFragment__chat_color">Боја ћаскања</string>
  <string name="ChatWallpaperFragment__reset_chat_colors">Рисетовати боје ћаскања</string>
  <string name="ChatWallpaperFragment__reset_chat_color">Рисетовати боје ћаскања</string>
  <string name="ChatWallpaperFragment__reset_chat_color_question">Рисетовати боје ћаскања?</string>
  <string name="ChatWallpaperFragment__set_wallpaper">Поставити позадину</string>
  <string name="ChatWallpaperFragment__dark_mode_dims_wallpaper">Тамни режим затамњује позадину</string>
  <string name="ChatWallpaperFragment__contact_name">Име контакта</string>
  <string name="ChatWallpaperFragment__reset">Ресетуј</string>
  <string name="ChatWallpaperFragment__clear">Очистити</string>
  <string name="ChatWallpaperFragment__wallpaper_preview_description">Преглед позадине</string>
  <string name="ChatWallpaperFragment__would_you_like_to_override_all_chat_colors">Да ли желите да надјачате све боје за ћаскање?</string>
  <string name="ChatWallpaperFragment__would_you_like_to_override_all_wallpapers">Да ли желите да надјачате све позадине?</string>
  <string name="ChatWallpaperFragment__reset_default_colors">Рисетовати подразумеване боје</string>
  <string name="ChatWallpaperFragment__reset_all_colors">Рисетовати све боје</string>
  <string name="ChatWallpaperFragment__reset_default_wallpaper">Рисетовати подразумевану позадину</string>
  <string name="ChatWallpaperFragment__reset_all_wallpapers">Рисетуј све позадине</string>
  <string name="ChatWallpaperFragment__reset_wallpapers">Рисетовати позадине</string>
  <string name="ChatWallpaperFragment__reset_wallpaper">Рисетовати позадину</string>
  <string name="ChatWallpaperFragment__reset_wallpaper_question">Рисетовати позадину?</string>
  <!--ChatWallpaperSelectionFragment-->
  <string name="ChatWallpaperSelectionFragment__choose_from_photos">Одабери из фотографије</string>
  <string name="ChatWallpaperSelectionFragment__presets">Предефинисано</string>
  <!--ChatWallpaperPreviewActivity-->
  <string name="ChatWallpaperPreviewActivity__preview">Преглед</string>
  <string name="ChatWallpaperPreviewActivity__set_wallpaper">Поставити позадину</string>
  <string name="ChatWallpaperPreviewActivity__swipe_to_preview_more_wallpapers">Превуците да бисте прегледали још позадина</string>
  <string name="ChatWallpaperPreviewActivity__set_wallpaper_for_all_chats">Поставити позадину за све четове</string>
  <string name="ChatWallpaperPreviewActivity__set_wallpaper_for_s">Постави позадину за %1$s</string>
  <string name="ChatWallpaperPreviewActivity__viewing_your_gallery_requires_the_storage_permission">За приказивање Ваше галерије потребна је дозвола за меморију.</string>
  <!--WallpaperImageSelectionActivity-->
  <string name="WallpaperImageSelectionActivity__choose_wallpaper_image">Изабрати слику позадине</string>
  <!--WallpaperCropActivity-->
  <string name="WallpaperCropActivity__pinch_to_zoom_drag_to_adjust">Штипнути за зумирање, повуците за подешавање.</string>
  <string name="WallpaperCropActivity__set_wallpaper_for_all_chats">Поставити позадину за све четове.</string>
  <string name="WallpaperCropActivity__set_wallpaper_for_s">поставити позадину за %s.</string>
  <string name="WallpaperCropActivity__error_setting_wallpaper">Грешка постављања позадине.</string>
  <string name="WallpaperCropActivity__blur_photo">Замути фотографију</string>
  <!--InfoCard-->
  <string name="payment_info_card_about_mobilecoin">О MobileCoin-у</string>
  <string name="payment_info_card_mobilecoin_is_a_new_privacy_focused_digital_currency">MobileCoin је нова дигитална валута фокусирана на приватност.</string>
  <string name="payment_info_card_adding_funds">Додавање средства</string>
  <string name="payment_info_card_you_can_add_funds_for_use_in">Средства за употребу можете додати у Molly-у слањем MobileCoin-а на адресу свог новчаника.</string>
  <string name="payment_info_card_cashing_out">Уновчити</string>
  <string name="payment_info_card_you_can_cash_out_mobilecoin">Можете да уновчите MobileCoin у било којем тренутку на размени која подржава MobileCoin. Само пренесите на свој рачун на тој размени.</string>
  <string name="payment_info_card_hide_this_card">Сакрити ову картицу?</string>
  <string name="payment_info_card_hide">Сакриј</string>
  <string name="payment_info_card_record_recovery_phrase">Сними фразу опоравка</string>
  <string name="payment_info_card_your_recovery_phrase_gives_you">Ваша фраза за опоравак вам даје други начин да вратите свој налог за исплату.</string>
  <string name="payment_info_card_record_your_phrase">Снимити Вашу фразу</string>
  <string name="payment_info_card_update_your_pin">Ажурирати PIN</string>
  <string name="payment_info_card_with_a_high_balance">Са високим салдом, можда ћете желети да ажурирате на алфанумерички ПИН да бисте додали више заштите на свој рачун.</string>
  <string name="payment_info_card_update_pin">Ажурирати PIN</string>
  <!--DeactivateWalletFragment-->
  <string name="DeactivateWalletFragment__deactivate_wallet">Деактивирати новчаник</string>
  <string name="DeactivateWalletFragment__your_balance">Ваш салдо</string>
  <string name="DeactivateWalletFragment__its_recommended_that_you">Препоручује се да преносите средства на другу адресу новчаника пре деактивирања плаћања. Ако одлучите да не преносите своја средства сада, они ће остати у вашем новчанику везаном за Molly ако поново активирате уплате.</string>
  <string name="DeactivateWalletFragment__transfer_remaining_balance">Пренос преосталог салда</string>
  <string name="DeactivateWalletFragment__deactivate_without_transferring">Деактивирање без преноса података</string>
  <string name="DeactivateWalletFragment__deactivate">Деактивирати</string>
  <string name="DeactivateWalletFragment__deactivate_without_transferring_question">Деактивирање без преноса података?</string>
  <string name="DeactivateWalletFragment__your_balance_will_remain">Ваш салдо ће остати у вашем новчанику везаном за Molly ако поново активирате уплате.</string>
  <string name="DeactivateWalletFragment__error_deactivating_wallet">Грешка деактивирајући новчаник.</string>
  <!--PaymentsRecoveryStartFragment-->
  <string name="PaymentsRecoveryStartFragment__recovery_phrase">Фраза опоравка</string>
  <string name="PaymentsRecoveryStartFragment__view_recovery_phrase">Прегледати фразу опоравка</string>
  <string name="PaymentsRecoveryStartFragment__enter_recovery_phrase">Унети фразу опоравка</string>
  <string name="PaymentsRecoveryStartFragment__your_balance_will_automatically_restore">Ваш салдо ће се аутоматски вратити када поново инсталирате Signal ако потврдите свој ПИН Signal-а. Такође можете да вратите салдо користећи фразу за опоравак, која је јединствена%1$d-речи фраза. Запишите је и чувајте га на сигурном месту.</string>
  <string name="PaymentsRecoveryStartFragment__your_recovery_phrase_is_a">Ваша фраза опоравка је %1$d-речи фраза јединствена за вас. Користите ову фразу да бисте вратили салто.</string>
  <string name="PaymentsRecoveryStartFragment__start">Започни</string>
  <string name="PaymentsRecoveryStartFragment__enter_manually">Унесите ручно</string>
  <string name="PaymentsRecoveryStartFragment__paste_from_clipboard">Прилепи из оставе</string>
  <!--PaymentsRecoveryPasteFragment-->
  <string name="PaymentsRecoveryPasteFragment__paste_recovery_phrase">Прилепи фразу опоравка</string>
  <string name="PaymentsRecoveryPasteFragment__recovery_phrase">Фраза опоравка</string>
  <string name="PaymentsRecoveryPasteFragment__next">Даље</string>
  <string name="PaymentsRecoveryPasteFragment__invalid_recovery_phrase">Неисправна фраза опоравка</string>
  <string name="PaymentsRecoveryPasteFragment__make_sure">Будите сигурни да сте унели %1$d речи и покушајте поново.</string>
  <!--PaymentsRecoveryPhraseFragment-->
  <string name="PaymentsRecoveryPhraseFragment__next">Даље</string>
  <string name="PaymentsRecoveryPhraseFragment__edit">Уреди</string>
  <string name="PaymentsRecoveryPhraseFragment__previous">Претходно</string>
  <string name="PaymentsRecoveryPhraseFragment__your_recovery_phrase">Ваша фраза опоравка</string>
  <string name="PaymentsRecoveryPhraseFragment__write_down_the_following_d_words">Запишите следеће %1$d речи у редоследу. Чувајте своју листу на сигурном месту.</string>
  <string name="PaymentsRecoveryPhraseFragment__make_sure_youve_entered">Проверите да сте правилно унели своју фразу.</string>
  <string name="PaymentsRecoveryPhraseFragment__do_not_screenshot_or_send_by_email">Не снимате или не шаљите е-поштом.</string>
  <string name="PaymentsRecoveryPhraseFragment__payments_account_restored">Ресторирани плаћања рачуна.</string>
  <string name="PaymentsRecoveryPhraseFragment__invalid_recovery_phrase">Неисправна фраза опоравка</string>
  <string name="PaymentsRecoveryPhraseFragment__make_sure_youve_entered_your_phrase_correctly_and_try_again">Проверите да сте правилно унели своју фразу и поновите.</string>
  <string name="PaymentsRecoveryPhraseFragment__copy_to_clipboard">Копирај у остави</string>
  <string name="PaymentsRecoveryPhraseFragment__if_you_choose_to_store">Ако одлучите да дигитално чувате фразу за опоравак, осигурајте да је сигурносно чува негде где имате поверења.</string>
  <string name="PaymentsRecoveryPhraseFragment__copy">Копирај</string>
  <!--PaymentsRecoveryPhraseConfirmFragment-->
  <string name="PaymentRecoveryPhraseConfirmFragment__confirm_recovery_phrase">Потврдите фразу опоравка</string>
  <string name="PaymentRecoveryPhraseConfirmFragment__enter_the_following_words">Унесите следеће речи из фразе опоравка.</string>
  <string name="PaymentRecoveryPhraseConfirmFragment__word_d">Реч %1$d</string>
  <string name="PaymentRecoveryPhraseConfirmFragment__see_phrase_again">Опет видети фразу</string>
  <string name="PaymentRecoveryPhraseConfirmFragment__done">Готово</string>
  <string name="PaymentRecoveryPhraseConfirmFragment__recovery_phrase_confirmed">Фраза опоравка је потврђена</string>
  <!--PaymentsRecoveryEntryFragment-->
  <string name="PaymentsRecoveryEntryFragment__enter_recovery_phrase">Унети фразу опоравка</string>
  <string name="PaymentsRecoveryEntryFragment__enter_word_d">Унесите реч %1$d</string>
  <string name="PaymentsRecoveryEntryFragment__word_d">Реч %1$d</string>
  <string name="PaymentsRecoveryEntryFragment__next">Даље</string>
  <string name="PaymentsRecoveryEntryFragment__invalid_word">Неисправна реч</string>
  <!--ClearClipboardAlarmReceiver-->
  <string name="ClearClipboardAlarmReceiver__clipboard_cleared">Остава је изпразњена.</string>
  <!--PaymentNotificationsView-->
  <string name="PaymentNotificationsView__view">Приказ</string>
  <!--UnreadPayments-->
  <string name="UnreadPayments__s_sent_you_s">%1$s послао вам %2$s</string>
  <string name="UnreadPayments__d_new_payment_notifications">%1$d нових обавештења о уплати</string>
  <!--CanNotSendPaymentDialog-->
  <string name="CanNotSendPaymentDialog__cant_send_payment">Не може да се пошаље уплата</string>
  <string name="CanNotSendPaymentDialog__to_send_a_payment_to_this_user">Да бисте послали уплате овом кориснику, потребно је да прихвати ваш захтев. Пошаљите чу поруку да бисте креирали захтев за поруке.</string>
  <string name="CanNotSendPaymentDialog__send_a_message">Пошаљи поруку</string>
  <!--GroupsInCommonMessageRequest-->
  <string name="GroupsInCommonMessageRequest__you_have_no_groups_in_common_with_this_person">Немате заједничких група са овом особом. Пажљиво прегледајте захтеве пре него што прихватите тако да бисте избегли нежељене поруке.</string>
  <string name="GroupsInCommonMessageRequest__none_of_your_contacts_or_people_you_chat_with_are_in_this_group">Ниједан од ваших контаката или људи са којима разговарате су у овој групи. Пажљиво прегледајте захтеве пре него што прихватите тако да бисте избегли нежељене поруке.</string>
  <string name="GroupsInCommonMessageRequest__about_message_requests">О захтеву за разговор</string>
  <string name="GroupsInCommonMessageRequest__okay">У реду</string>
  <string name="ChatColorSelectionFragment__heres_a_preview_of_the_chat_color">Ево прегледа боје ћаскања.</string>
  <string name="ChatColorSelectionFragment__the_color_is_visible_to_only_you">Само ви видите боју.</string>
  <!--GroupDescriptionDialog-->
  <string name="GroupDescriptionDialog__group_description">Опис групе</string>
  <!--QualitySelectorBottomSheetDialog-->
  <string name="QualitySelectorBottomSheetDialog__standard">Стандардно</string>
  <string name="QualitySelectorBottomSheetDialog__faster_less_data">Брже, мање података</string>
  <string name="QualitySelectorBottomSheetDialog__high">Висок</string>
  <string name="QualitySelectorBottomSheetDialog__slower_more_data">Спорије, више података</string>
  <string name="QualitySelectorBottomSheetDialog__photo_quality">Квалитет фотографије</string>
  <!--AppSettingsFragment-->
  <string name="AppSettingsFragment__invite_your_friends">Позовите ваше пријатеље</string>
  <!--AccountSettingsFragment-->
  <string name="AccountSettingsFragment__account">Налог</string>
  <string name="AccountSettingsFragment__youll_be_asked_less_frequently">Временом ће бити тражено све ређе</string>
  <string name="AccountSettingsFragment__require_your_signal_pin">Захтева Signal PIN да поново региструјете свој телефонски број Signal-ом</string>
  <string name="AccountSettingsFragment__change_phone_number">Промена броја телефона</string>
  <!--ChangeNumberFragment-->
  <string name="ChangeNumberFragment__use_this_to_change_your_current_phone_number_to_a_new_phone_number">Користите ово да промените свој тренутни телефонски број на нови телефонски број. Не можете поништити ову промену.\n\nПре него што наставите, проверите да ли ваш нови број може да прима СМС или позиве.</string>
  <string name="ChangeNumberFragment__continue">Настави</string>
  <string name="ChangeNumber__your_phone_number_has_been_changed">Ваш телефонски број је промењен.</string>
  <!--ChangeNumberEnterPhoneNumberFragment-->
  <string name="ChangeNumberEnterPhoneNumberFragment__change_number">Променити број</string>
  <string name="ChangeNumberEnterPhoneNumberFragment__your_old_number">Ваш стари број</string>
  <string name="ChangeNumberEnterPhoneNumberFragment__old_phone_number">Стари број</string>
  <string name="ChangeNumberEnterPhoneNumberFragment__your_new_number">Ваш нови број</string>
  <string name="ChangeNumberEnterPhoneNumberFragment__new_phone_number">Нови број</string>
  <string name="ChangeNumberEnterPhoneNumberFragment__the_phone_number_you_entered_doesnt_match_your_accounts">Унет телефонски број се не подудара са вашим налогом.</string>
  <string name="ChangeNumberEnterPhoneNumberFragment__you_must_specify_your_old_number_country_code">Морате навести код државе свог старог броја</string>
  <string name="ChangeNumberEnterPhoneNumberFragment__you_must_specify_your_old_phone_number">Морате навести Ваш стари број</string>
  <string name="ChangeNumberEnterPhoneNumberFragment__you_must_specify_your_new_number_country_code">Морате навести код државе свог новог броја</string>
  <string name="ChangeNumberEnterPhoneNumberFragment__you_must_specify_your_new_phone_number">Морате навести Ваш нови број</string>
  <!--ChangeNumberVerifyFragment-->
  <string name="ChangeNumberVerifyFragment__change_number">Променити број</string>
  <string name="ChangeNumberVerifyFragment__verifying_s">Провера %1$s</string>
  <string name="ChangeNumberVerifyFragment__captcha_required">Потребна провера</string>
  <!--ChangeNumberConfirmFragment-->
  <string name="ChangeNumberConfirmFragment__change_number">Промени број</string>
  <string name="ChangeNumberConfirmFragment__you_are_about_to_change_your_phone_number_from_s_to_s">Ускоро ћете променити свој телефонски број од %1$s на %2$s.\n\nПре него што наставите, проверите да ли је доњи број тачан.</string>
  <string name="ChangeNumberConfirmFragment__edit_number">Измени број</string>
  <!--ChangeNumberRegistrationLockFragment-->
  <string name="ChangeNumberRegistrationLockFragment__signal_change_number_need_help_with_pin_for_android_v2_pin">Signal промена броја - Потребна вам је помоћ са PIN за Android (v2 PIN)</string>
  <!--ChangeNumberPinDiffersFragment-->
  <string name="ChangeNumberPinDiffersFragment__pins_do_not_match">ПИН нису исти</string>
  <string name="ChangeNumberPinDiffersFragment__the_pin_associated_with_your_new_number_is_different_from_the_pin_associated_with_your_old_one">ПИН повезан са вашим новим бројем разликује се од ПИН-а повезан са старим. Да ли бисте желели да задржите стари ПИН или да га ажурирате?</string>
  <string name="ChangeNumberPinDiffersFragment__keep_old_pin">Задржи стари ПИН</string>
  <string name="ChangeNumberPinDiffersFragment__update_pin">Ажурирати PIN</string>
  <string name="ChangeNumberPinDiffersFragment__keep_old_pin_question">Задржати стари ПИН?</string>
  <!--ChangeNumberLockActivity-->
  <string name="ChangeNumberLockActivity__it_looks_like_you_tried_to_change_your_number_but_we_were_unable_to_determine_if_it_was_successful_rechecking_now">Изгледа да сте покушали да промените свој број, али нисмо успели да утврдимо да ли је успео.\n\nПоново проверавам…</string>
  <string name="ChangeNumberLockActivity__change_status_confirmed">Промена статуса промењена</string>
  <string name="ChangeNumberLockActivity__your_number_has_been_confirmed_as_s">Ваш број је потврђен као %1$s. Ако то нијен Ваш нови број, поново покрените процес промена броја.</string>
  <string name="ChangeNumberLockActivity__change_status_unconfirmed">Промена статуса непотврђена</string>
  <string name="ChangeNumberLockActivity__we_could_not_determine_the_status_of_your_change_number_request">Нисмо могли да утврдимо статус вашег захтева за промену броја.\n\n(Грешка: %1$s)</string>
  <string name="ChangeNumberLockActivity__retry">Покушај поново</string>
  <string name="ChangeNumberLockActivity__leave">Напусти</string>
  <string name="ChangeNumberLockActivity__submit_debug_log">Објави програмерски извештај</string>
  <!--ChatsSettingsFragment-->
  <string name="ChatsSettingsFragment__keyboard">Тастатура</string>
  <string name="ChatsSettingsFragment__enter_key_sends">Ентер тастер шаље</string>
  <!--SmsSettingsFragment-->
  <string name="SmsSettingsFragment__use_as_default_sms_app">Користи као подразумевану апл. за СМС</string>
  <!--NotificationsSettingsFragment-->
  <string name="NotificationsSettingsFragment__messages">Поруке</string>
  <string name="NotificationsSettingsFragment__calls">Позиви</string>
  <string name="NotificationsSettingsFragment__notify_when">Обавести када…</string>
  <string name="NotificationsSettingsFragment__contact_joins_signal">Контакт се придружио Signal-у</string>
  <!--PrivacySettingsFragment-->
  <string name="PrivacySettingsFragment__blocked">Блокиран/на</string>
  <string name="PrivacySettingsFragment__d_contacts">%1$d контаката</string>
  <string name="PrivacySettingsFragment__messaging">Поруке</string>
  <string name="PrivacySettingsFragment__disappearing_messages">Самонестајуће поруке</string>
  <string name="PrivacySettingsFragment__app_security">Безбедност апликације</string>
  <string name="PrivacySettingsFragment__block_screenshots_in_the_recents_list_and_inside_the_app">Блокирање снимка екрана у списку недавних апликација и унутар апликације</string>
  <string name="PrivacySettingsFragment__signal_message_and_calls">Поруке и позиви преко Signal-а, увек преузмеравај позиве, запечаћени пошиљалац</string>
  <string name="PrivacySettingsFragment__default_timer_for_new_changes">Подразумевани тајмер за нове преписке</string>
  <string name="PrivacySettingsFragment__set_a_default_disappearing_message_timer_for_all_new_chats_started_by_you">Подесите подразумевани тајмер нестајања поруке за све нове преписке које сте започели.</string>
  <!--AdvancedPrivacySettingsFragment-->
  <string name="AdvancedPrivacySettingsFragment__show_status_icon">Прикажи статусну икону</string>
  <string name="AdvancedPrivacySettingsFragment__show_an_icon">Унутар „Детаљи поруке” ће бити приказан индикатор да је порука послата са запечаћеним пошиљаоцем.</string>
  <!--ExpireTimerSettingsFragment-->
  <string name="ExpireTimerSettingsFragment__when_enabled_new_messages_sent_and_received_in_new_chats_started_by_you_will_disappear_after_they_have_been_seen">Када је омогућено, послате и примљене поруке у нова ћаскања што сте ви започели ће нестати након што буду приказане.</string>
  <string name="ExpireTimerSettingsFragment__when_enabled_new_messages_sent_and_received_in_this_chat_will_disappear_after_they_have_been_seen">Када је омогућено, послате и примљене поруке у овој преписци ће нестати након што буду приказане.</string>
  <string name="ExpireTimerSettingsFragment__off">Искључено</string>
  <string name="ExpireTimerSettingsFragment__4_weeks">4 недеље</string>
  <string name="ExpireTimerSettingsFragment__1_week">1 недеља</string>
  <string name="ExpireTimerSettingsFragment__1_day">1 дан</string>
  <string name="ExpireTimerSettingsFragment__8_hours">8 сати</string>
  <string name="ExpireTimerSettingsFragment__1_hour">1 час</string>
  <string name="ExpireTimerSettingsFragment__5_minutes">5 минута</string>
  <string name="ExpireTimerSettingsFragment__30_seconds">30 секунди</string>
  <string name="ExpireTimerSettingsFragment__custom_time">Прилагодити време</string>
  <string name="ExpireTimerSettingsFragment__set">Поставити</string>
  <string name="ExpireTimerSettingsFragment__save">Сачувај</string>
  <string name="CustomExpireTimerSelectorView__seconds">секунд(и)</string>
  <string name="CustomExpireTimerSelectorView__minutes">минута</string>
  <string name="CustomExpireTimerSelectorView__hours">сати</string>
  <string name="CustomExpireTimerSelectorView__days">дан(а)</string>
  <string name="CustomExpireTimerSelectorView__weeks">недељ(а)</string>
  <!--HelpSettingsFragment-->
  <string name="HelpSettingsFragment__support_center">Центар за подршку</string>
  <string name="HelpSettingsFragment__contact_us">Контактирај нас</string>
  <string name="HelpSettingsFragment__version">Верзија</string>
  <string name="HelpSettingsFragment__debug_log">Извештај о грешкама</string>
  <string name="HelpSettingsFragment__terms_amp_privacy_policy">Услови и политика приватности</string>
  <string name="HelpFragment__copyright_signal_messenger">Ауторска права Molly Messenger</string>
  <string name="HelpFragment__licenced_under_the_gplv3">Лиценцирано под GPLv3</string>
  <!--DataAndStorageSettingsFragment-->
  <string name="DataAndStorageSettingsFragment__calls">Позиви</string>
  <!--ChatColorSelectionFragment-->
  <string name="ChatColorSelectionFragment__auto">Ауто</string>
  <string name="ChatColorSelectionFragment__use_custom_colors">Користити посебне боје</string>
  <string name="ChatColorSelectionFragment__chat_color">Боја ћаскања</string>
  <string name="ChatColorSelectionFragment__edit">Уреди</string>
  <string name="ChatColorSelectionFragment__duplicate">Дупликат</string>
  <string name="ChatColorSelectionFragment__delete">Избриши</string>
  <string name="ChatColorSelectionFragment__delete_color">Обрисати боју</string>
  <plurals name="ChatColorSelectionFragment__this_custom_color_is_used">
    <item quantity="one">Ова прилагођена боја користи се у %1$d ћаскање. Да ли желите да је избришете из ћаскања?</item>
    <item quantity="few">Ова прилагођена боја користи се у %1$d ћаскања. Да ли желите да је избришете из свих ћаскања?</item>
    <item quantity="other">Ова прилагођена боја користи се у %1$d ћаскања. Да ли желите да је избришете из свих ћаскања?</item>
  </plurals>
  <string name="ChatColorSelectionFragment__delete_chat_color">Обрисати боје ћаскања?</string>
  <!--CustomChatColorCreatorFragment-->
  <string name="CustomChatColorCreatorFragment__solid">Солидно</string>
  <string name="CustomChatColorCreatorFragment__gradient">Градијент</string>
  <string name="CustomChatColorCreatorFragment__hue">Нијанса</string>
  <string name="CustomChatColorCreatorFragment__saturation">Засићење боје</string>
  <!--CustomChatColorCreatorFragmentPage-->
  <string name="CustomChatColorCreatorFragmentPage__save">Сачувај</string>
  <string name="CustomChatColorCreatorFragmentPage__edit_color">Променити боју</string>
  <plurals name="CustomChatColorCreatorFragmentPage__this_color_is_used">
    <item quantity="one">Ова боја користи се у %1$d ћаскање. Да ли желите да сачувате промене за ово ћаскање?</item>
    <item quantity="few">Ова боја користи се у %1$d ћаскања. Да ли желите да сачувате промене за свих ћаскања?</item>
    <item quantity="other">Ова боја користи се у %1$d ћаскања. Да ли желите да сачувате промене за свих ћаскања?</item>
  </plurals>
  <!--ChatColorGradientTool-->
  <string name="ChatColorGradientTool_top_edge_selector">Селектор горње ивице</string>
  <string name="ChatColorGradientTool_bottom_edge_selector">Селектор доње ивице</string>
  <!--EditReactionsFragment-->
  <string name="EditReactionsFragment__customize_reactions">Прилагодите реакције</string>
  <string name="EditReactionsFragment__tap_to_replace_an_emoji">Пипните за промену емоџиа</string>
  <string name="EditReactionsFragment__reset">Ресетуј</string>
  <string name="EditReactionsFragment_save">Сачувај</string>
  <string name="ChatColorSelectionFragment__auto_matches_the_color_to_the_wallpaper">Се подудара према бојом позадине</string>
  <string name="CustomChatColorCreatorFragment__drag_to_change_the_direction_of_the_gradient">Превуците да бисте променили смер градијента</string>
  <!--ChatColorsMegaphone-->
  <string name="ChatColorsMegaphone__new_chat_colors">Нове боје ћаскања</string>
  <string name="ChatColorsMegaphone__we_switched_up_chat_colors">Пребацили смо боје ћаскања да вам дају више опција и олакшавају читање ћаскања.</string>
  <string name="ChatColorsMegaphone__appearance">Изглед</string>
  <string name="ChatColorsMegaphone__not_now">Не сада</string>
  <!--AddAProfilePhotoMegaphone-->
  <string name="AddAProfilePhotoMegaphone__add_a_profile_photo">Додајте фотографију за профил</string>
  <string name="AddAProfilePhotoMegaphone__choose_a_look_and_color">Изаберите изглед и боју или прилагодите своје иницијале.</string>
  <string name="AddAProfilePhotoMegaphone__not_now">Не сада</string>
  <string name="AddAProfilePhotoMegaphone__add_photo">Додајте слику</string>
  <!--KeyboardPagerFragment-->
  <string name="KeyboardPagerFragment_emoji">Емоџи</string>
  <string name="KeyboardPagerFragment_open_emoji_search">Отворите претрагу емоџија</string>
  <string name="KeyboardPagerFragment_open_sticker_search">Отворите претрагу налепница</string>
  <string name="KeyboardPagerFragment_open_gif_search">Отворите претрагу Гифа</string>
  <string name="KeyboardPagerFragment_stickers">Налепнице</string>
  <string name="KeyboardPagerFragment_backspace">Backspace</string>
  <string name="KeyboardPagerFragment_gifs">Гифови</string>
  <string name="KeyboardPagerFragment_search_emoji">Претражити емоџи</string>
  <string name="KeyboardPagerfragment_back_to_emoji">Назад на емоџи</string>
  <string name="KeyboardPagerfragment_clear_search_entry">Испразни претрагу</string>
  <string name="KeyboardPagerFragment_search_giphy">Тражити GIPHY</string>
  <!--StickerSearchDialogFragment-->
  <string name="StickerSearchDialogFragment_search_stickers">Тражити налепнице</string>
  <string name="StickerSearchDialogFragment_no_results_found">Нема резултата</string>
  <string name="EmojiSearchFragment__no_results_found">Нема резултата</string>
  <string name="NotificationsSettingsFragment__unknown_ringtone">Непозната мелодија звона</string>
  <!--ConversationSettingsFragment-->
  <string name="ConversationSettingsFragment__send_message">Пошаљите поруку</string>
  <string name="ConversationSettingsFragment__start_video_call">Започните видео позив</string>
  <string name="ConversationSettingsFragment__start_audio_call">Започните гласовни позив</string>
  <string name="ConversationSettingsFragment__message">Порука</string>
  <string name="ConversationSettingsFragment__video">Видео запис</string>
  <string name="ConversationSettingsFragment__audio">Звучни запис</string>
  <string name="ConversationSettingsFragment__call">Позови</string>
  <string name="ConversationSettingsFragment__mute">Утишај</string>
  <string name="ConversationSettingsFragment__muted">Утишано</string>
  <string name="ConversationSettingsFragment__search">Претрага</string>
  <string name="ConversationSettingsFragment__disappearing_messages">Самонестајуће поруке</string>
  <string name="ConversationSettingsFragment__sounds_and_notifications">Звук и обавештења</string>
  <string name="ConversationSettingsFragment__contact_details">Детаљи контакта</string>
  <string name="ConversationSettingsFragment__view_safety_number">Прикажи сигурносни број</string>
  <string name="ConversationSettingsFragment__block">Блокирај</string>
  <string name="ConversationSettingsFragment__block_group">Блокирај групу</string>
  <string name="ConversationSettingsFragment__unblock">Одблокирај</string>
  <string name="ConversationSettingsFragment__unblock_group">Одблокирај групу</string>
  <string name="ConversationSettingsFragment__add_to_a_group">Додај у групу</string>
  <string name="ConversationSettingsFragment__see_all">Погледај све</string>
  <string name="ConversationSettingsFragment__add_members">Додај чланове</string>
  <string name="ConversationSettingsFragment__permissions">Дозволе</string>
  <string name="ConversationSettingsFragment__requests_and_invites">Захтеви и позивнице</string>
  <string name="ConversationSettingsFragment__group_link">Веза до групе</string>
  <string name="ConversationSettingsFragment__add_as_a_contact">Додај у контакте</string>
  <string name="ConversationSettingsFragment__unmute">Укључи обавештења</string>
  <string name="ConversationSettingsFragment__conversation_muted_until_s">Преписка је утишана до %1$s</string>
  <string name="ConversationSettingsFragment__conversation_muted_forever">Преписка је заувек утишана</string>
  <string name="ConversationSettingsFragment__copied_phone_number_to_clipboard">Број телефона је копиран у оставу.</string>
  <string name="ConversationSettingsFragment__phone_number">Број телефона</string>
  <!--PermissionsSettingsFragment-->
  <string name="PermissionsSettingsFragment__add_members">Додај чланове</string>
  <string name="PermissionsSettingsFragment__edit_group_info">Уреди информације о групи</string>
  <string name="PermissionsSettingsFragment__send_messages">Слање поруке</string>
  <string name="PermissionsSettingsFragment__all_members">Сви чланови</string>
  <string name="PermissionsSettingsFragment__only_admins">Само администратори</string>
  <string name="PermissionsSettingsFragment__who_can_add_new_members">Ко може додати нове чланове?</string>
  <string name="PermissionsSettingsFragment__who_can_edit_this_groups_info">Ко може мењати информације о групи?</string>
  <string name="PermissionsSettingsFragment__who_can_send_messages">Ко може да шаље поруке?</string>
  <!--SoundsAndNotificationsSettingsFragment-->
  <string name="SoundsAndNotificationsSettingsFragment__mute_notifications">Утишај обавештења</string>
  <string name="SoundsAndNotificationsSettingsFragment__not_muted">Није утишано</string>
  <string name="SoundsAndNotificationsSettingsFragment__muted_until_s">Утишано до %1$s</string>
  <string name="SoundsAndNotificationsSettingsFragment__mentions">Помињања</string>
  <string name="SoundsAndNotificationsSettingsFragment__always_notify">Увек обавести</string>
  <string name="SoundsAndNotificationsSettingsFragment__do_not_notify">Немој обавештавати</string>
  <string name="SoundsAndNotificationsSettingsFragment__custom_notifications">Прилагођена обавештења</string>
  <!--StickerKeyboard-->
  <string name="StickerKeyboard__recently_used">Недавно коришћено</string>
  <!--PlaybackSpeedToggleTextView-->
  <string name="PlaybackSpeedToggleTextView__p5x">.5x</string>
  <string name="PlaybackSpeedToggleTextView__1x">1x</string>
  <string name="PlaybackSpeedToggleTextView__2x">2x</string>
  <!--PaymentRecipientSelectionFragment-->
  <string name="PaymentRecipientSelectionFragment__new_payment">Нова уплата</string>
  <!--NewConversationActivity-->
  <string name="NewConversationActivity__new_message">Нова порука</string>
  <!--ContactFilterView-->
  <string name="ContactFilterView__search_name_or_number">Претрага имена или броја</string>
  <!--VoiceNotePlayerView-->
  <string name="VoiceNotePlayerView__s_dot_s">%1$s · %2$s</string>
  <string name="VoiceNotePlayerView__stop_voice_message">Заустави гласовну поруку</string>
  <string name="VoiceNotePlayerView__change_voice_message_speed">Промени брзину гласовне поруке</string>
  <string name="VoiceNotePlayerView__pause_voice_message">Паузирај гласовну поруку</string>
  <string name="VoiceNotePlayerView__play_voice_message">Пусти гласовну поруку</string>
  <string name="VoiceNotePlayerView__navigate_to_voice_message">Ићи до гласовне поруке</string>
  <!--AvatarPickerFragment-->
  <string name="AvatarPickerFragment__avatar_preview">Преглед аватара</string>
  <string name="AvatarPickerFragment__camera">Камера</string>
  <string name="AvatarPickerFragment__take_a_picture">Усликајте се</string>
  <string name="AvatarPickerFragment__choose_a_photo">Одаберите слику</string>
  <string name="AvatarPickerFragment__photo">Фотографија</string>
  <string name="AvatarPickerFragment__text">Текст</string>
  <string name="AvatarPickerFragment__save">Сачувај</string>
  <string name="AvatarPickerFragment__select_an_avatar">Одаберите аватар</string>
  <string name="AvatarPickerFragment__clear_avatar">Уклонити слику</string>
  <string name="AvatarPickerFragment__edit">Уреди</string>
  <string name="AvatarPickerRepository__failed_to_save_avatar">Неуспех сачувавања аватара</string>
  <!--TextAvatarCreationFragment-->
  <string name="TextAvatarCreationFragment__preview">Преглед</string>
  <string name="TextAvatarCreationFragment__done">Готово</string>
  <string name="TextAvatarCreationFragment__text">Текст</string>
  <string name="TextAvatarCreationFragment__color">Боја</string>
  <!--VectorAvatarCreationFragment-->
  <string name="VectorAvatarCreationFragment__select_a_color">Одаберите боју</string>
  <!--ContactSelectionListItem-->
  <string name="ContactSelectionListItem__sms">СМС</string>
  <string name="ContactSelectionListItem__dot_s">· %1$s</string>
  <!--DSLSettingsToolbar-->
  <string name="DSLSettingsToolbar__navigate_up">Ићи на горе</string>
  <string name="MultiselectForwardFragment__forward_to">Напред на</string>
  <string name="MultiselectForwardFragment__add_a_message">Додати поруку</string>
  <string name="MultiselectForwardFragment__faster_forwards">Убрзавање прослеђивање</string>
  <string name="MultiselectForwardFragment__forwarded_messages_are_now">Прослеђивање поруке је сада урађено сместа.</string>
  <plurals name="MultiselectForwardFragment_send_d_messages">
    <item quantity="one">Слање %1$d поруке</item>
    <item quantity="few">Слање %1$d поруке/а</item>
    <item quantity="other">Слање %1$d поруке/а</item>
  </plurals>
  <plurals name="MultiselectForwardFragment_messages_sent">
    <item quantity="one">Порука је послата</item>
    <item quantity="few">Поруке су послате</item>
    <item quantity="other">Поруке су послате</item>
  </plurals>
  <plurals name="MultiselectForwardFragment_messages_failed_to_send">
    <item quantity="one">Порука није послата</item>
    <item quantity="few">Поруке нису послате</item>
    <item quantity="other">Поруке нису послате</item>
  </plurals>
  <plurals name="MultiselectForwardFragment__couldnt_forward_messages">
    <item quantity="one">Није могуће да се проследи порука јер више није доступна.</item>
    <item quantity="few">Није могуће да се проследе поруке јер више нису доступне.</item>
    <item quantity="other">Није могуће да се проследе поруке јер више нису доступне.</item>
  </plurals>
  <string name="MultiselectForwardFragment__limit_reached">Достигнут лимит</string>
  <!--Media V2-->
  <string name="MediaReviewFragment__add_a_message">Додати поруку</string>
  <string name="MediaReviewFragment__add_a_reply">Додај одговор</string>
  <string name="MediaReviewFragment__send_to">Пошаљи у</string>
  <string name="ImageEditorHud__cancel">Поништи</string>
  <string name="ImageEditorHud__draw">Нацртај</string>
  <string name="ImageEditorHud__write_text">Пиши текст</string>
  <string name="ImageEditorHud__add_a_sticker">Додај налепницу</string>
  <string name="ImageEditorHud__blur">Замутити</string>
  <string name="ImageEditorHud__done_editing">Крај промене</string>
  <string name="ImageEditorHud__clear_all">Очисти све</string>
  <string name="ImageEditorHud__undo">Опозови</string>
  <string name="ImageEditorHud__toggle_between_marker_and_highlighter">Пребаци маркер/најамнички</string>
  <string name="MediaCountIndicatorButton__send">Пошаљи</string>
  <string name="MediaReviewSelectedItem__tap_to_remove">Пипнути за уклон</string>
  <string name="MediaReviewSelectedItem__tap_to_select">Додирни за избор</string>
  <string name="MediaReviewImagePageFragment__discard">Одбаци</string>
  <string name="MediaReviewImagePageFragment__discard_changes">Одбацити промене?</string>
  <string name="MediaReviewFragment__view_once_message">Порука виђена једном</string>
  <string name="MediaReviewImagePageFragment__youll_lose_any_changes">Изгубићете све промене које сте направили на овој фотографији.</string>
  <string name="ImageEditorHud__delete">Избриши</string>
  <string name="CameraFragment__failed_to_open_camera">Неуспешно отварање камере</string>
  <!--EOF-->
</resources><|MERGE_RESOLUTION|>--- conflicted
+++ resolved
@@ -790,17 +790,8 @@
   <string name="InviteActivity_cancel">Одустани</string>
   <string name="InviteActivity_sending">Шаље се…</string>
   <string name="InviteActivity_invitations_sent">Позивнице послате!</string>
-<<<<<<< HEAD
   <string name="InviteActivity_invite_to_signal">Слање позивнице за Molly</string>
-  <plurals name="InviteActivity_send_sms_to_friends">
-    <item quantity="one">ПОШАЉИ СМС ЗА %d ПРИЈАТЕЉА</item>
-    <item quantity="few">ПОШАЉИ СМС ЗА %d ПРИЈАТЕЉА</item>
-    <item quantity="other">ПОШАЉИ СМС ЗА %d ПРИЈАТЕЉА</item>
-  </plurals>
-=======
-  <string name="InviteActivity_invite_to_signal">Слање позивнице за Signal</string>
   <string name="InviteActivity_send_sms">Пошаљи СМС (%d)</string>
->>>>>>> 520fe481
   <plurals name="InviteActivity_send_sms_invites">
     <item quantity="one">Послати %d СМС позивницу?</item>
     <item quantity="few">Послати %d СМС позивнице?</item>
