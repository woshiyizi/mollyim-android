--- conflicted
+++ resolved
@@ -731,15 +731,7 @@
   <string name="InviteActivity_cancel">Utzi</string>
   <string name="InviteActivity_sending">Bidaltzen…</string>
   <string name="InviteActivity_invitations_sent">Gonbidapenak bidali dira!</string>
-<<<<<<< HEAD
   <string name="InviteActivity_invite_to_signal">Gonbidatu Molly erabiltzera</string>
-  <plurals name="InviteActivity_send_sms_to_friends">
-    <item quantity="one">BIDALI SMS MEZUA LAGUN %dI</item>
-    <item quantity="other">BIDALI SMS MEZUA %d LAGUNI</item>
-  </plurals>
-=======
-  <string name="InviteActivity_invite_to_signal">Gonbidatu Signal erabiltzera</string>
->>>>>>> 520fe481
   <plurals name="InviteActivity_send_sms_invites">
     <item quantity="one">Bidali SMS gonbidapen %d?</item>
     <item quantity="other">Bidali %d SMS gonbidapen?</item>
