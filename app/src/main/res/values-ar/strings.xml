--- conflicted
+++ resolved
@@ -1,22 +1,6 @@
 <?xml version="1.0" encoding="UTF-8"?>
 <!-- smartling.instruction_comments_enabled = on -->
 <resources>
-<<<<<<< HEAD
-    <!-- <string name="app_name" translatable="false">Signal</string> -->
-
-    <string name="install_url" translatable="false">https://signal.org/install</string>
-    <string name="donate_url" translatable="false">https://signal.org/donate</string>
-    <string name="backup_support_url" translatable="false">https://support.signal.org/hc/articles/360007059752</string>
-    <string name="transfer_support_url" translatable="false">https://support.signal.org/hc/articles/360007059752</string>
-    <string name="support_center_url" translatable="false">https://support.signal.org/</string>
-    <string name="terms_and_privacy_policy_url" translatable="false">https://signal.org/legal</string>
-    <string name="sustainer_boost_and_badges" translatable="false">https://support.signal.org/hc/articles/4408365318426</string>
-    <string name="google_pay_url" translatable="false">https://pay.google.com</string>
-    <string name="donation_decline_code_error_url" translatable="false">https://support.signal.org/hc/articles/4408365318426#errors</string>
-    <string name="sms_export_url" translatable="false">https://support.signal.org/hc/articles/360007321171</string>
-    <string name="signal_me_username_url" translatable="false">https://signal.me/#u/%1$s</string>
-    <string name="signal_me_username_url_no_scheme" translatable="false">signal.me/#u/%1$s</string>
-=======
   <!-- Removed by excludeNonTranslatables <string name="app_name" translatable="false">Signal</string> -->
 
   <!-- Removed by excludeNonTranslatables <string name="install_url" translatable="false">https://signal.org/install</string> -->
@@ -30,7 +14,6 @@
   <!-- Removed by excludeNonTranslatables <string name="sms_export_url" translatable="false">https://support.signal.org/hc/articles/360007321171</string> -->
   <!-- Removed by excludeNonTranslatables <string name="signal_me_username_url" translatable="false">https://signal.me/#u/%1$s</string> -->
   <!-- Removed by excludeNonTranslatables <string name="signal_me_username_url_no_scheme" translatable="false">signal.me/#u/%1$s</string> -->
->>>>>>> cb0e7ade
 
     <string name="yes">نعم</string>
     <string name="no">لا</string>
@@ -50,15 +33,8 @@
     <string name="ApplicationPreferencesActivity_disable_passphrase">تعطيل العبارة السرية؟</string>
     <string name="ApplicationPreferencesActivity_this_will_permanently_unlock_signal_and_message_notifications">تفعيل Molly وإشعارات الرسائل بشكل دائم</string>
     <string name="ApplicationPreferencesActivity_disable">تعطيل</string>
-<<<<<<< HEAD
-    <string name="ApplicationPreferencesActivity_unregistering">يجري إلغاء التسجيل</string>
-    <string name="ApplicationPreferencesActivity_unregistering_from_signal_messages_and_calls">يجري إلغاء التسجيل من رسائل ومكالمات Molly…</string>
     <string name="ApplicationPreferencesActivity_disable_signal_messages_and_calls">تعطيل رسائل ومكالمات Molly؟</string>
     <string name="ApplicationPreferencesActivity_disable_signal_messages_and_calls_by_unregistering">سيتم تعطيل رسائل ومكالمات Molly عند إلغاء التسجيل من الخادوم. سيجب عليكم إعادة تسجيل رقم الهاتف لمعاودة استخدام هذه الخدمات في المستقبل.</string>
-=======
-    <string name="ApplicationPreferencesActivity_disable_signal_messages_and_calls">تعطيل رسائل ومكالمات Signal؟</string>
-    <string name="ApplicationPreferencesActivity_disable_signal_messages_and_calls_by_unregistering">سيتم تعطيل رسائل ومكالمات Signal عند إلغاء التسجيل من الخادوم. سيجب عليكم إعادة تسجيل رقم الهاتف لمعاودة استخدام هذه الخدمات في المستقبل.</string>
->>>>>>> cb0e7ade
     <string name="ApplicationPreferencesActivity_error_connecting_to_server">حدث خطأ خلال الاتصال بالخادم !</string>
     <string name="ApplicationPreferencesActivity_pins_are_required_for_registration_lock">إن الرقم التعريفي الشخصي (PIN) مطلوب لحماية التسجيل. لتعطيله، يُرجى أولا تعطيل قفل التسجيل.</string>
     <string name="ApplicationPreferencesActivity_pin_created">لقد تم إنشاء الرقم التعريفي الشخصي.</string>
@@ -1353,24 +1329,6 @@
 
     <!-- MediaSendActivity -->
     <string name="MediaSendActivity_camera_unavailable">الكاميرا غير متاحة.</string>
-<<<<<<< HEAD
-    <string name="MediaSendActivity_message_to_s">رسالة إلى %1$s</string>
-    <string name="MediaSendActivity_message">رسالة</string>
-    <string name="MediaSendActivity_select_recipients">اختر المتلقّيين</string>
-    <string name="MediaSendActivity_signal_needs_access_to_your_contacts">Molly بحاجة إلى الوصول إلى قائمة جهات الاتصال في دليل هاتفك وذلك للتمكن من عرضها.</string>
-    <string name="MediaSendActivity_signal_needs_contacts_permission_in_order_to_show_your_contacts_but_it_has_been_permanently_denied">Molly بحاجة إلى إذن الوصول إلى جهات الاتصال لكي يظهر لك جهات اتصالك، ولكن تم ايقاف الإذن على نحو دائم. الرجاء زيارة إعدادات التطبيق ثم اختيار \"الأذونات\" وتفعيل \"جهات الاتصال\".</string>
-    <plurals name="MediaSendActivity_cant_share_more_than_n_items">
-        <item quantity="zero">لا يمكنك ارسال أكثر من %1$dعناصر.</item>
-        <item quantity="one">لا يمكنك ارسال أكثر من عنصر %1$d.</item>
-        <item quantity="two">لا يمكنك ارسال أكثر من عنصرين %1$d.</item>
-        <item quantity="few">لا يمكنك ارسال أكثر من %1$d عناصر.</item>
-        <item quantity="many">لا يمكنك ارسال أكثر من %1$d عناصر.</item>
-        <item quantity="other">لا يمكنك مشاركة أكثر من %1$d عنصر.</item>
-    </plurals>
-    <string name="MediaSendActivity_select_recipients_description">اختر المتلقّيين</string>
-    <string name="MediaSendActivity_tap_here_to_make_this_message_disappear_after_it_is_viewed">المس هنا لجعل هذه الرسالة تختفي بعد أن تتم مشاهدتها.</string>
-=======
->>>>>>> cb0e7ade
 
     <!-- MediaRepository -->
     <string name="MediaRepository_all_media">جميع الوسائط</string>
@@ -1858,10 +1816,6 @@
     <!-- Valentine\'s Day Megaphone -->
     <!-- Title text for the Valentine\'s Day donation megaphone. The placeholder will always be a heart emoji. Needs to be a placeholder for Android reasons. -->
     <!-- Body text for the Valentine\'s Day donation megaphone. -->
-<<<<<<< HEAD
-    <string name="ValentinesDayMegaphone_show_your_affection">إن أصبحت من الداعمين لـ Molly، فذلك يُظهر تعاطفك معنا.</string>
-=======
->>>>>>> cb0e7ade
 
     <!-- WebRtcCallActivity -->
     <string name="WebRtcCallActivity__tap_here_to_turn_on_your_video">يُرجى اللمس هنا لتشغيل مكالمتك بالصورة.</string>
@@ -2153,11 +2107,7 @@
     <string name="SubmitDebugLogActivity_this_log_will_be_posted_publicly_online_for_contributors">سيتم نشر هذا السّجل علناً حتى يتمكن المساهمون في التطبيق من الاطلاع عليه. يمكنك فحصه أو تعديله قبل رفعه.</string>
 
     <!-- SupportEmailUtil -->
-<<<<<<< HEAD
-    <string name="SupportEmailUtil_support_email" translatable="false">support@molly.im</string>
-=======
-  <!-- Removed by excludeNonTranslatables <string name="SupportEmailUtil_support_email" translatable="false">support@signal.org</string> -->
->>>>>>> cb0e7ade
+  <!-- Removed by excludeNonTranslatables <string name="SupportEmailUtil_support_email" translatable="false">support@molly.im</string> -->
     <string name="SupportEmailUtil_filter">المُرشِّح :</string>
     <string name="SupportEmailUtil_device_info">معلومات الجهاز :</string>
     <string name="SupportEmailUtil_android_version">إصدار اﻷندرويد</string>
@@ -2347,11 +2297,6 @@
     <string name="MessageNotifier_reply">رَدّ</string>
     <string name="MessageNotifier_signal_message">‫رسالة Signal‬</string>
     <string name="MessageNotifier_unsecured_sms">رسائل SMS غير مُؤمَّنة</string>
-<<<<<<< HEAD
-    <string name="MessageNotifier_you_may_have_new_messages">قد تكون لديك رسائل جديدة</string>
-    <string name="MessageNotifier_open_signal_to_check_for_recent_notifications">افتح Molly للتحقق من الإشعارات الأخيرة.</string>
-=======
->>>>>>> cb0e7ade
     <string name="MessageNotifier_contact_message">%1$s%2$s</string>
     <string name="MessageNotifier_unknown_contact_message">جهة اتصال</string>
     <string name="MessageNotifier_reacted_s_to_s">تفاعل %1$s مع: \"%2$s\".</string>
@@ -2474,12 +2419,7 @@
     <string name="change_passphrase_activity__repeat_new_passphrase">إعادة العبارة السرية الجديدة</string>
 
     <!-- contact_selection_activity -->
-<<<<<<< HEAD
-    <string name="contact_selection_activity__enter_name_or_number">أدخل أسم أو رقم</string>
     <string name="contact_selection_activity__invite_to_signal">ادعُ إلى Molly</string>
-=======
-    <string name="contact_selection_activity__invite_to_signal">ادعُ إلى Signal</string>
->>>>>>> cb0e7ade
     <string name="contact_selection_activity__new_group">مجموعة جديدة</string>
 
     <!-- contact_filter_toolbar -->
@@ -3209,15 +3149,9 @@
     <string name="PaymentsHomeFragment__payments_deactivated">عُطلَت الدفوعات</string>
     <string name="PaymentsHomeFragment__payment_failed">فشلت الدفوعات</string>
     <string name="PaymentsHomeFragment__details">التفاصيل</string>
-<<<<<<< HEAD
-    <string name="PaymentsHomeFragment__learn_more__activate_payments" translatable="false">https://support.signal.org/hc/articles/360057625692#payments_activate -</string>
-    <string name="PaymentsHomeFragment__you_can_use_signal_to_send">يمكنك استخدام Molly لإرسال وتلقي MobileCoin. إن كل الدفوعات تخضع لشروط استخدام MobileCoin بما في ذلك محفظة MobileCoin. إن هذه الميزة تجريبية حاليا، لذا قد تحدث لك بعض المشاكل. كما أن الدفوعات وحسابك قد يكون عرضة للضياع، ولن يكون بالإمكان حينها استرجاعه. </string>
-=======
   <!-- Removed by excludeNonTranslatables <string name="PaymentsHomeFragment__learn_more__activate_payments" translatable="false">https://support.signal.org/hc/articles/360057625692#payments_activate  </string>
-    <string name="PaymentsHomeFragment__you_can_use_signal_to_send">يمكنك استخدام Signal لإرسال وتلقي MobileCoin. إن كل الدفوعات تخضع لشروط استخدام MobileCoin بما في ذلك محفظة MobileCoin. إن هذه الميزة تجريبية حاليا، لذا قد تحدث لك بعض المشاكل. كما أن الدفوعات وحسابك قد يكون عرضة للضياع، ولن يكون بالإمكان حينها استرجاعه. </string> -->
->>>>>>> cb0e7ade
+    <string name="PaymentsHomeFragment__you_can_use_signal_to_send">يمكنك استخدام Molly لإرسال وتلقي MobileCoin. إن كل الدفوعات تخضع لشروط استخدام MobileCoin بما في ذلك محفظة MobileCoin. إن هذه الميزة تجريبية حاليا، لذا قد تحدث لك بعض المشاكل. كما أن الدفوعات وحسابك قد يكون عرضة للضياع، ولن يكون بالإمكان حينها استرجاعه. </string> -->
     <string name="PaymentsHomeFragment__activate">تفعيل</string>
     <string name="PaymentsHomeFragment__view_mobile_coin_terms">إظهار شروط التعامل بـ MobileCoin</string>
     <string name="PaymentsHomeFragment__payments_not_available">لم تعد الدفوعات متاحة في Molly. يمكنك دوما إرسال المبالغ إلى منصة للتداول لكن لم يعد بإمكانك إرسال أو استلام المبالغ أو إضافة مبالغ.</string>
