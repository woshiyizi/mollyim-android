--- conflicted
+++ resolved
@@ -1704,13 +1704,9 @@
     <!-- In-conversation update message to indicate that the current contact is sms only and will need to migrate to signal to continue the conversation in signal. -->
     <string name="MessageRecord__you_will_no_longer_be_able_to_send_sms_messages_from_signal_soon">لن تتمكن من إرسال رسائل SMS من Signal قريبًا. قم بدعوة %1$s إلى Signal لإبقاء المحادثة هنا.</string>
     <!-- In-conversation update message to indicate that the current contact is sms only and will need to migrate to signal to continue the conversation in signal. -->
-<<<<<<< HEAD
     <string name="MessageRecord__you_can_no_longer_send_sms_messages_in_signal">لن تتمكن من إرسال رسائل SMS من Molly بعد الآن. قم بدعوة %1$s إلى Molly لإبقاء المحادثة هنا.</string>
-=======
-    <string name="MessageRecord__you_can_no_longer_send_sms_messages_in_signal">لن تتمكن من إرسال رسائل SMS من Signal بعد الآن. قم بدعوة %1$s إلى Signal لإبقاء المحادثة هنا.</string>
     <!-- Body for quote when message being quoted is an in-app payment message -->
     <string name="MessageRecord__payment_s">Payment: %1$s</string>
->>>>>>> 09afb1be
 
     <!-- MessageRequestBottomView -->
     <string name="MessageRequestBottomView_accept">موافقة</string>
@@ -3232,11 +3228,7 @@
     <string name="PaymentsAllActivityFragment__received">تمَّ الاستلام</string>
 
     <string name="PaymentsHomeFragment__introducing_payments">مقدمة حول الدفوعات (الإصدار التجريبي)</string>
-<<<<<<< HEAD
-    <string name="PaymentsHomeFragment__use_signal_to_send_and_receive">استخدم Molly لإرسال واستلام MobileCoin، العملة الرقمية الجديدة التي تركز على الخصوصي. عليك بتفعيلها للبدء بالاستخدام.</string>
-=======
-    <string name="PaymentsHomeFragment__use_signal_to_send_and_receive">استخدم Signal لإرسال واستلام MobileCoin، عُملة رقمية جديدة ترتكز على الخصوصية. يُرجى تفعيلها للبدء بالاستخدام.</string>
->>>>>>> 09afb1be
+    <string name="PaymentsHomeFragment__use_signal_to_send_and_receive">استخدم Molly لإرسال واستلام MobileCoin، عُملة رقمية جديدة ترتكز على الخصوصية. يُرجى تفعيلها للبدء بالاستخدام.</string>
     <string name="PaymentsHomeFragment__activate_payments">تفعيل الدفوعات</string>
     <string name="PaymentsHomeFragment__activating_payments">يجري تفعيل الدفوعات…</string>
     <string name="PaymentsHomeFragment__restore_payments_account">استعادة حساب الدفوعات</string>
