--- conflicted
+++ resolved
@@ -1804,12 +1804,8 @@
     <string name="RegistrationActivity_unable_to_connect_to_service">Imeshindwa kuunganisha kwenye huduma. Tafadhali angalia muunganisho wako wa mtandao na ujaribu tena.</string>
     <string name="RegistrationActivity_non_standard_number_format">Mfumo wa nambari usio wa kiwango</string>
     <string name="RegistrationActivity_the_number_you_entered_appears_to_be_a_non_standard">Nambari uliyoingiza (%1$s) inaonekana kuwa isiyo ya mfumo wa nambari usio wa kiwango.\n\nUlimaanisha %2$s?</string>
-<<<<<<< HEAD
     <string name="RegistrationActivity_signal_android_phone_number_format">Molly Android - Mfumo wa Nambari ya Simu</string>
-=======
-    <string name="RegistrationActivity_signal_android_phone_number_format">Signal Android - Mfumo wa Nambari ya Simu</string>
     <!--    Small "toast" notification to the user confirming that they have requested a new code via voice call.-->
->>>>>>> f3c6f2e3
     <string name="RegistrationActivity_call_requested">Ombi la kupiga simu</string>
     <!--    Small "toast" notification to the user confirming that they have requested a new code via SMS.-->
     <string name="RegistrationActivity_sms_requested">SMS imeombwa</string>
@@ -3473,15 +3469,15 @@
     <!-- Phone number heading displayed as a screen title -->
     <string name="preferences_app_protection__phone_number">Nambari ya simu</string>
     <!-- Subtext below option to launch into phone number privacy settings screen -->
-    <string name="preferences_app_protection__choose_who_can_see">Chagua nani anayeweza kuona nambari yako ya simu na kuwasiliana nawe kwenye Signal kwa kuitumia.</string>
+    <string name="preferences_app_protection__choose_who_can_see">Chagua nani anayeweza kuona nambari yako ya simu na kuwasiliana nawe kwenye Molly kwa kuitumia.</string>
     <!-- Section title above two radio buttons for enabling and disabling phone number display -->
     <string name="PhoneNumberPrivacySettingsFragment__who_can_see_my_number">Anayeweza kuona nambari yangu</string>
     <!-- Subtext below radio buttons when who can see my number is set to nobody -->
-    <string name="PhoneNumberPrivacySettingsFragment__nobody_will_see">Hakuna atakayeona nambari yako ya simu kwenye Signal</string>
+    <string name="PhoneNumberPrivacySettingsFragment__nobody_will_see">Hakuna atakayeona nambari yako ya simu kwenye Molly</string>
     <!-- Section title above two radio buttons for enabling and disabling whether users can find me by my phone number  -->
     <string name="PhoneNumberPrivacySettingsFragment__who_can_find_me_by_number">Yule anayeweza kunipata kupitia nambari yangu</string>
     <!-- Subtext below radio buttons when who can see my number is set to everyone -->
-    <string name="PhoneNumberPrivacySettingsFragment__your_phone_number">Nambari yako ya simu itaonekana na watu na vikundi unavyovitumia ujumbe. Watu ambao wamehifadhi nambari yako ya simu pia wataiona kwenye Signal.</string>
+    <string name="PhoneNumberPrivacySettingsFragment__your_phone_number">Nambari yako ya simu itaonekana na watu na vikundi unavyovitumia ujumbe. Watu ambao wamehifadhi nambari yako ya simu pia wataiona kwenye Molly.</string>
     <string name="PhoneNumberPrivacy_everyone">Kila mtu</string>
     <string name="PhoneNumberPrivacy_my_contacts">Waasiliani wangu</string>
     <string name="PhoneNumberPrivacy_nobody">Hakuna mtu</string>
@@ -3860,20 +3856,12 @@
     <!-- DeactivateWalletFragment -->
     <string name="DeactivateWalletFragment__deactivate_wallet">Zima Mkoba</string>
     <string name="DeactivateWalletFragment__your_balance">Salio lako</string>
-<<<<<<< HEAD
-    <string name="DeactivateWalletFragment__its_recommended_that_you">Inashauriwa uhamishie fedha zako kwa anwani nyingine ya mkoba kabla ya kuzima malipo. Ukichagua kutohamisha pesa zako sasa, zitabaki kwenye mkoba wako uliounganishwa na Molly ikiwa utawezasha malipo tena.</string>
-=======
-    <string name="DeactivateWalletFragment__its_recommended_that_you">Inashauriwa uhamishie fedha zako kwa anwani nyingine ya mkoba kabla ya kuzima malipo. Ukichagua kutohamisha pesa zako sasa, zitabakia kwenye mkoba wako uliounganishwa na Signal ikiwa utawezesha malipo tena.</string>
->>>>>>> f3c6f2e3
+    <string name="DeactivateWalletFragment__its_recommended_that_you">Inashauriwa uhamishie fedha zako kwa anwani nyingine ya mkoba kabla ya kuzima malipo. Ukichagua kutohamisha pesa zako sasa, zitabakia kwenye mkoba wako uliounganishwa na Molly ikiwa utawezesha malipo tena.</string>
     <string name="DeactivateWalletFragment__transfer_remaining_balance">Hamisha salio lililobakia</string>
     <string name="DeactivateWalletFragment__deactivate_without_transferring">Zima bila kuhamisha</string>
     <string name="DeactivateWalletFragment__deactivate">Zima</string>
     <string name="DeactivateWalletFragment__deactivate_without_transferring_question">Ungependa kuzima bila kuhamisha?</string>
-<<<<<<< HEAD
-    <string name="DeactivateWalletFragment__your_balance_will_remain">Salio lako litabaki kwenye mkoba wako uliounganishwa kwenye Molly ukichagua kuwezesha tena malipo.</string>
-=======
-    <string name="DeactivateWalletFragment__your_balance_will_remain">Salio lako litabakia kwenye mkoba wako uliounganishwa na Signal ukichagua kuwezesha malipo tena.</string>
->>>>>>> f3c6f2e3
+    <string name="DeactivateWalletFragment__your_balance_will_remain">Salio lako litabakia kwenye mkoba wako uliounganishwa na Molly ukichagua kuwezesha malipo tena.</string>
     <string name="DeactivateWalletFragment__error_deactivating_wallet">Hitilafu imetokea wakati wa kuzima mkoba.</string>
   <!-- Removed by excludeNonTranslatables <string name="DeactivateWalletFragment__learn_more__we_recommend_transferring_your_funds" translatable="false">https://support.signal.org/hc/articles/360057625692#payments_deactivate</string> -->
 
