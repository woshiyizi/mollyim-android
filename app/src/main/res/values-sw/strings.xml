--- conflicted
+++ resolved
@@ -1464,13 +1464,9 @@
     <!-- In-conversation update message to indicate that the current contact is sms only and will need to migrate to signal to continue the conversation in signal. -->
     <string name="MessageRecord__you_will_no_longer_be_able_to_send_sms_messages_from_signal_soon">Hutoweza tena kutuma jumbe za SMS kupitia Signal. Mkaribishe %1$s Signal ili kuendeleza mazungumzo hapa.</string>
     <!-- In-conversation update message to indicate that the current contact is sms only and will need to migrate to signal to continue the conversation in signal. -->
-<<<<<<< HEAD
     <string name="MessageRecord__you_can_no_longer_send_sms_messages_in_signal">Huwezi tena kutuma jumbe za SMS kupitia Molly. Mkaribishe %1$s Molly ili kuendeleza mazungumzo hapa.</string>
-=======
-    <string name="MessageRecord__you_can_no_longer_send_sms_messages_in_signal">Huwezi tena kutuma jumbe za SMS kupitia Signal. Mkaribishe %1$s Signal ili kuendeleza mazungumzo hapa.</string>
     <!-- Body for quote when message being quoted is an in-app payment message -->
     <string name="MessageRecord__payment_s">Payment: %1$s</string>
->>>>>>> 09afb1be
 
     <!-- MessageRequestBottomView -->
     <string name="MessageRequestBottomView_accept">Kubali</string>
@@ -2888,11 +2884,7 @@
     <string name="PaymentsAllActivityFragment__received">Umepokewa</string>
 
     <string name="PaymentsHomeFragment__introducing_payments">Tunakuletea malipo (Beta)</string>
-<<<<<<< HEAD
-    <string name="PaymentsHomeFragment__use_signal_to_send_and_receive">Tumia Molly kutuma na kupokea MobileCoin, sarafu mpya dijitali inayozingatia faragha. Wezesha ili uanze.</string>
-=======
-    <string name="PaymentsHomeFragment__use_signal_to_send_and_receive">Tumia Signal kutuma na kupokea MobileCoin, sarafu mpya ya kidijitali inayozingatia faragha. Wezesha ili uanze.</string>
->>>>>>> 09afb1be
+    <string name="PaymentsHomeFragment__use_signal_to_send_and_receive">Tumia Molly kutuma na kupokea MobileCoin, sarafu mpya ya kidijitali inayozingatia faragha. Wezesha ili uanze.</string>
     <string name="PaymentsHomeFragment__activate_payments">Wezesha Malipo</string>
     <string name="PaymentsHomeFragment__activating_payments">Unawezesha malipo…</string>
     <string name="PaymentsHomeFragment__restore_payments_account">Rejesha akaunti ya malipo</string>
