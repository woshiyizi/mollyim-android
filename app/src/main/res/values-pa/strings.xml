--- conflicted
+++ resolved
@@ -2077,12 +2077,8 @@
   <string name="preferences__slow">ਹੌਲੀ</string>
   <string name="preferences__help">ਮਦਦ</string>
   <string name="preferences__advanced">ਤਕਨੀਕੀ</string>
-<<<<<<< HEAD
   <string name="preferences__donate_to_signal">Molly ਨੂੰ ਦਾਨ ਕਰੋ</string>
-=======
-  <string name="preferences__donate_to_signal">Signal ਨੂੰ ਦਾਨ ਕਰੋ</string>
   <!--Preference label when someone is already a subscriber-->
->>>>>>> c4bc2162
   <string name="preferences__subscription">ਮੈਂਬਰੀ</string>
   <!--Preference label for making a monthly donation to Signal-->
   <!--Preference label for making one-time donations to Signal-->
