<?xml version="1.0" encoding="UTF-8"?>
<!-- smartling.instruction_comments_enabled = on -->
<resources>
    <!-- <string name="app_name" translatable="false">Signal</string> -->

    <string name="install_url" translatable="false">https://signal.org/install</string>
    <string name="donate_url" translatable="false">https://signal.org/donate</string>
    <string name="backup_support_url" translatable="false">https://support.signal.org/hc/articles/360007059752</string>
    <string name="transfer_support_url" translatable="false">https://support.signal.org/hc/articles/360007059752</string>
    <string name="support_center_url" translatable="false">https://support.signal.org/</string>
    <string name="terms_and_privacy_policy_url" translatable="false">https://signal.org/legal</string>
    <string name="sustainer_boost_and_badges" translatable="false">https://support.signal.org/hc/articles/4408365318426</string>
    <string name="google_pay_url" translatable="false">https://pay.google.com</string>
    <string name="donation_decline_code_error_url" translatable="false">https://support.signal.org/hc/articles/4408365318426#errors</string>
    <string name="sms_export_url" translatable="false">https://support.signal.org/hc/articles/360007321171</string>
    <string name="signal_me_username_url" translatable="false">https://signal.me/#u/%1$s</string>
    <string name="signal_me_username_url_no_scheme" translatable="false">signal.me/#u/%1$s</string>

    <string name="yes">ਹਾਂ</string>
    <string name="no">ਨਹੀਂ</string>
    <string name="delete">ਹਟਾਓ</string>
    <string name="please_wait">ਉਡੀਕੋ…</string>
    <string name="save">ਸੰਭਾਲੋ</string>
    <string name="note_to_self">ਖੁਦ ਲਈ ਨੋਟ ਕਰੋ</string>

    <!-- AbstractNotificationBuilder -->
    <string name="AbstractNotificationBuilder_new_message">ਨਵਾਂ ਸੁਨੇਹਾ</string>

    <!-- AlbumThumbnailView -->
    <string name="AlbumThumbnailView_plus" translatable="false">\+%d</string>

    <!-- ApplicationMigrationActivity -->
    <string name="ApplicationMigrationActivity__signal_is_updating">Molly ਅੱਪਡੇਟ ਹੋ ਰਿਹਾ ਹੈ…</string>

    <!-- ApplicationPreferencesActivity -->
    <string name="ApplicationPreferencesActivity_currently_s">ਇਸ ਵੇਲੇ: %1$s</string>
    <string name="ApplicationPreferenceActivity_you_havent_set_a_passphrase_yet">ਤੁਸੀਂ ਅਜੇ ਆਪਣਾ ਵਾਕ ਨਹੀਂ ਸੈੱਟ ਕੀਤਾ ਹੈ!</string>
    <string name="ApplicationPreferencesActivity_disable_passphrase">ਵਾਕ ਨੂੰ ਅਸਮਰੱਥ ਕਰਨਾ ਹੈ?</string>
    <string name="ApplicationPreferencesActivity_this_will_permanently_unlock_signal_and_message_notifications">ਇਹ ਹਮੇਸ਼ਾ ਲਈ Molly ਅਤੇ ਸੁਨੇਹਾ ਨੋਟੀਫਿਕੇਸ਼ਨ ਨੂੰ ਅਣ-ਲਾਕ ਕਰ ਦੇਵੇਗਾ।</string>
    <string name="ApplicationPreferencesActivity_disable">ਅਸਮਰੱਥ ਕਰੋ</string>
    <string name="ApplicationPreferencesActivity_unregistering">ਅਣ-ਰਜਿਸਟਰ ਹੋ ਰਿਹਾ ਹੈ</string>
    <string name="ApplicationPreferencesActivity_unregistering_from_signal_messages_and_calls">Molly ਸੁਨੇਹਿਆਂ ਅਤੇ ਕਾਲਾਂ ਤੋਂ ਅਣ-ਰਜਿਸਟਰ ਹੋ ਰਿਹਾ ਹੈ…</string>
    <string name="ApplicationPreferencesActivity_disable_signal_messages_and_calls">ਕੀ Molly ਦੇ ਸੁਨੇਹਿਆਂ ਅਤੇ ਕਾਲਾਂ ਨੂੰ ਅਸਮਰੱਥ ਕਰਨਾ ਹੈ?</string>
    <string name="ApplicationPreferencesActivity_disable_signal_messages_and_calls_by_unregistering">Molly ਦੇ ਸੁਨੇਹਿਆਂ ਅਤੇ ਕਾਲਾਂ ਨੂੰ ਬੰਦ ਕਰਨ ਲਈ ਸਰਵਰ ਤੋਂ ਅਣ-ਰਜਿਸਟਰ ਕਰੋ। ਭਵਿੱਖ ਵਿੱਚ ਦੁਬਾਰਾ ਵਰਤਣ ਲਈ ਤੁਹਾਨੂੰ ਆਪਣੇ ਫ਼ੋਨ ਨੰਬਰ ਨਾਲ ਦੁਬਾਰਾ ਰਜਿਸਟਰ ਕਰਨਾ ਪਵੇਗਾ।</string>
    <string name="ApplicationPreferencesActivity_error_connecting_to_server">ਸਰਵਰ ਨਾਲ ਜੁੜਨ ਵਿਚ ਗਲਤੀ!</string>
    <string name="ApplicationPreferencesActivity_sms_enabled">SMS ਸਮਰੱਥ ਹਨ</string>
    <string name="ApplicationPreferencesActivity_touch_to_change_your_default_sms_app">ਆਪਣੀ ਡਿਫ਼ਾਲਟ SMS ਐਪ ਨੂੰ ਬਦਲਣ ਲਈ ਛੂਹੋ</string>
    <string name="ApplicationPreferencesActivity_sms_disabled">SMS ਅਸਮਰੱਥ</string>
    <string name="ApplicationPreferencesActivity_touch_to_make_signal_your_default_sms_app">Signal ਨੂੰ ਆਪਣਾ ਡਿਫ਼ਾਲਟ ਐਪ ਬਣਾਉਣ ਲਈ ਛੂਹੋ।</string>
    <string name="ApplicationPreferencesActivity_on">ਚਾਲੂ</string>
    <string name="ApplicationPreferencesActivity_On">ਚਾਲੂ</string>
    <string name="ApplicationPreferencesActivity_off">ਬੰਦ</string>
    <string name="ApplicationPreferencesActivity_Off">ਬੰਦ</string>
    <string name="ApplicationPreferencesActivity_sms_mms_summary">SMS %1$s, MMS %2$s</string>
    <string name="ApplicationPreferencesActivity_privacy_summary">ਸਕਰੀਨ ਲੌਕ %1$s, ਰਜਿਟਰੇਸ਼ਨ ਲੌਕ %2$s</string>
    <string name="ApplicationPreferencesActivity_appearance_summary">ਥੀਮ %1$s, ਭਾਸ਼ਾ %2$s</string>
    <string name="ApplicationPreferencesActivity_pins_are_required_for_registration_lock">ਰਜਿਸਟਰੇਸ਼ਨ ਲਾਕ ਲਈ PIN ਜ਼ਰੂਰੀ ਹਨ। PIN ਅਸਮਰੱਥ ਕਰਨ ਲਈ ਪਹਿਲਾਂ ਰਜਿਸਟਰੇਸ਼ਨ ਲਾਕ ਨੂੰ ਅਸਮਰੱਥ ਕਰੋ।</string>
    <string name="ApplicationPreferencesActivity_pin_created">ਪਿੰਨ ਬਣਾਇਆ।</string>
    <string name="ApplicationPreferencesActivity_pin_disabled">PIN ਅਸਮਰੱਥ ਹੈ।</string>
    <string name="ApplicationPreferencesActivity_hide">ਲੁਕਾਓ</string>
    <string name="ApplicationPreferencesActivity_hide_reminder">ਰੀਮਾਈਂਡਰ ਲੁਕਾਉਣਾ ਹੈ?</string>
    <string name="ApplicationPreferencesActivity_record_payments_recovery_phrase">ਭੁਗਤਾਨ ਰਿਕਵਰੀ ਸ਼ਬਦ-ਸਮੂਹ ਰਿਕਾਰਡ ਕਰੋ</string>
    <string name="ApplicationPreferencesActivity_record_phrase">ਸ਼ਬਦ-ਸਮੂਹ ਰਿਕਾਰਡ ਕਰੋ</string>
    <string name="ApplicationPreferencesActivity_before_you_can_disable_your_pin">ਇਸ ਤੋਂ ਪਹਿਲਾਂ ਕਿ ਤੁਸੀਂ ਆਪਣਾ PIN ਅਸਮਰੱਥ ਕਰ ਸਕੋ, ਤੁਹਾਨੂੰ ਆਪਣੇ ਭੁਗਤਾਨ ਰਿਕਵਰੀ ਸ਼ਬਦ-ਸਮੂਹ ਨੂੰ ਜ਼ਰੂਰ ਰਿਕਾਰਡ ਕਰਨਾ ਚਾਹੀਦਾ ਹੈ ਤਾਂ ਜੋ ਇਹ ਯਕੀਨੀ ਬਣਾਇਆ ਜਾ ਸਕੇ ਕਿ ਤੁਸੀਂ ਆਪਣਾ ਭੁਗਤਾਨ ਖਾਤਾ ਮੁੜ ਪ੍ਰਾਪਤ ਕਰ ਸਕੋ।</string>

    <!-- NumericKeyboardView -->
    <string name="NumericKeyboardView__1" translatable="false">1</string>
    <string name="NumericKeyboardView__2" translatable="false">2</string>
    <string name="NumericKeyboardView__3" translatable="false">3</string>
    <string name="NumericKeyboardView__4" translatable="false">4</string>
    <string name="NumericKeyboardView__5" translatable="false">5</string>
    <string name="NumericKeyboardView__6" translatable="false">6</string>
    <string name="NumericKeyboardView__7" translatable="false">7</string>
    <string name="NumericKeyboardView__8" translatable="false">8</string>
    <string name="NumericKeyboardView__9" translatable="false">9</string>
    <string name="NumericKeyboardView__0" translatable="false">0</string>
    <!-- Back button on numeric keyboard -->
    <string name="NumericKeyboardView__backspace">ਬੈਕਸਪੇਸ</string>

    <!-- AppProtectionPreferenceFragment -->
    <plurals name="AppProtectionPreferenceFragment_minutes">
        <item quantity="one">%1$d ਮਿੰਟ</item>
        <item quantity="other">%1$d ਮਿੰਟ</item>
    </plurals>

    <!-- DraftDatabase -->
    <string name="DraftDatabase_Draft_image_snippet">(ਤਸਵੀਰ)</string>
    <string name="DraftDatabase_Draft_audio_snippet">(ਆਡੀਓ)</string>
    <string name="DraftDatabase_Draft_video_snippet">(ਵੀਡੀਓ)</string>
    <string name="DraftDatabase_Draft_location_snippet">(ਟਿਕਾਣਾ)</string>
    <string name="DraftDatabase_Draft_quote_snippet">(ਜਵਾਬ)</string>
    <string name="DraftDatabase_Draft_voice_note">(ਆਵਾਜ਼ ਵਾਲਾ ਸੁਨੇਹਾ)</string>

    <!-- AttachmentKeyboard -->
    <string name="AttachmentKeyboard_gallery">ਗੈਲਰੀ</string>
    <string name="AttachmentKeyboard_file">ਫ਼ਾਈਲ</string>
    <string name="AttachmentKeyboard_contact">ਸੰਪਰਕ</string>
    <string name="AttachmentKeyboard_location">ਟਿਕਾਣਾ</string>
    <string name="AttachmentKeyboard_Signal_needs_permission_to_show_your_photos_and_videos">ਤੁਹਾਡੀਆਂ ਫੋਟੋਆਂ ਅਤੇ ਵੀਡੀਓ ਦਿਖਾਉਣ ਲਈ Molly ਨੂੰ ਇਜਾਜ਼ਤ ਚਾਹੀਦੀ ਹੈ।</string>
    <string name="AttachmentKeyboard_give_access">ਪਹੁੰਚ ਦਿਓ</string>
    <string name="AttachmentKeyboard_payment">ਭੁਗਤਾਨ</string>

    <!-- AttachmentManager -->
    <string name="AttachmentManager_cant_open_media_selection">ਮੀਡੀਆ ਨੂੰ ਚੁਣਨ ਲਈ ਕੋਈ ਐਪ ਨਹੀਂ ਲੱਭੀ।</string>
    <string name="AttachmentManager_signal_requires_the_external_storage_permission_in_order_to_attach_photos_videos_or_audio">Molly ਨੂੰ ਫ਼ੋਟੋਆਂ, ਵੀਡੀਓ ਜਾਂ ਆਡੀਓ ਜੋੜਨ ਲਈ ਸਟੋਰੇਜ ਦੀ ਇਜਾਜ਼ਤ ਦੀ ਲੋੜ ਹੈ, ਪਰ ਇਸਨੂੰ ਸਥਾਈ ਤੌਰ ’ਤੇ ਇਨਕਾਰ ਕਰ ਦਿੱਤਾ ਗਿਆ ਹੈ। ਕਿਰਪਾ ਕਰਕੇ ਐਪ ਸੈਟਿੰਗਾਂ ਮੇਨੂ ’ਤੇ ਜਾਰੀ ਰੱਖੋ, \"ਇਜਾਜ਼ਤਾਂ\" ਚੁਣੋ ਅਤੇ \"ਸਟੋਰੇਜ\" ਨੂੰ ਸਮਰੱਥ ਕਰੋ।</string>
    <string name="AttachmentManager_signal_requires_contacts_permission_in_order_to_attach_contact_information">Molly ਨੂੰ ਸੰਪਰਕ ਜਾਣਕਾਰੀ ਜੋੜਨ ਲਈ ਸੰਪਰਕਾਂ ਲਈ ਇਜਾਜ਼ਤ ਦੀ ਲੋੜ ਹੈ, ਪਰ ਇਸਨੂੰ ਸਥਾਈ ਤੌਰ ’ਤੇ ਇਨਕਾਰ ਕਰ ਦਿੱਤਾ ਗਿਆ ਹੈ। ਕਿਰਪਾ ਕਰਕੇ ਐਪ ਸੈਟਿੰਗਾਂ ਮੇਨੂ ’ਤੇ ਜਾਰੀ ਰੱਖੋ, \"ਇਜਾਜ਼ਤਾਂ\" ਚੁਣੋ ਅਤੇ \"ਸੰਪਰਕ\" ਨੂੰ ਸਮਰੱਥ ਕਰੋ।</string>
    <string name="AttachmentManager_signal_requires_location_information_in_order_to_attach_a_location">Molly ਨੂੰ ਕੋਈ ਟਿਕਾਣਾ ਜੋੜਨ ਲਈ ਟਿਕਾਣੇ ਲਈ ਇਜਾਜ਼ਤ ਦੀ ਲੋੜ ਹੈ, ਪਰ ਇਸਨੂੰ ਸਥਾਈ ਤੌਰ ’ਤੇ ਇਨਕਾਰ ਕਰ ਦਿੱਤਾ ਗਿਆ ਹੈ। ਕਿਰਪਾ ਕਰਕੇ ਐਪ ਸੈਟਿੰਗਾਂ ਮੇਨੂ ’ਤੇ ਜਾਰੀ ਰੱਖੋ, \"ਇਜਾਜ਼ਤਾਂ\" ਚੁਣੋ ਅਤੇ \"ਟਿਕਾਣਾ\" ਸਮਰੱਥ ਕਰੋ।</string>
    <!-- Alert dialog title to show the recipient has not activated payments -->
    <string name="AttachmentManager__not_activated_payments">%1$s ਨੇ ਭੁਗਤਾਨ ਫੀਚਰ ਨੂੰ ਐਕਟੀਵੇਟ ਨਹੀਂ ਕੀਤਾ ਹੈ </string>
    <!-- Alert dialog description to send the recipient a request to activate payments -->
    <string name="AttachmentManager__request_to_activate_payments">ਕੀ ਤੁਸੀਂ ਉਹਨਾਂ ਨੂੰ ਭੁਗਤਾਨ ਫੀਚਰ ਐਕਟੀਵੇਟ ਕਰਨ ਲਈ ਬੇਨਤੀ ਭੇਜਣਾ ਚਾਹੁੰਦੇ ਹੋ?</string>
    <!-- Alert dialog button to send request -->
    <string name="AttachmentManager__send_request">ਬੇਨਤੀ ਭੇਜੋ</string>
    <!-- Alert dialog button to cancel dialog -->
    <string name="AttachmentManager__cancel">ਰੱਦ ਕਰੋ</string>

    <!-- AttachmentUploadJob -->
    <string name="AttachmentUploadJob_uploading_media">ਮੀਡੀਆ ਅਪਲੋਡ ਹੋ ਰਿਹਾ ਹੈ…</string>
    <string name="AttachmentUploadJob_compressing_video_start">ਵੀਡੀਓ ਕੰਪਰੈਸ ਕੀਤੀ ਜਾ ਰਹੀ ਹੈ…</string>

    <!-- BackgroundMessageRetriever -->
    <string name="BackgroundMessageRetriever_checking_for_messages">ਸੁਨੇਹਿਆਂ ਦੀ ਜਾਂਚ ਕੀਤੀ ਜਾ ਰਹੀ ਹੈ…</string>

    <!-- BlockedUsersActivity -->
    <string name="BlockedUsersActivity__blocked_users">ਪਾਬੰਦੀ ਲਾਏ ਵਰਤੋਂਕਾਰ</string>
    <string name="BlockedUsersActivity__add_blocked_user">ਪਾਬੰਦੀ ਲਾਇਆ ਵਰਤੋਂਕਾਰ ਜੋੜੋ</string>
    <string name="BlockedUsersActivity__blocked_users_will">ਪਾਬੰਦੀਸ਼ੁਦਾ ਵਰਤੋਂਕਾਰ ਤੁਹਾਨੂੰ ਕਾਲ ਨਹੀਂ ਕਰ ਸਕਣਗੇ ਜਾਂ ਸੁਨੇਹੇ ਨਹੀਂ ਭੇਜ ਸਕਣਗੇ।</string>
    <string name="BlockedUsersActivity__no_blocked_users">ਕੋਈ ਪਾਬੰਦੀਸ਼ੁਦਾ ਵਰਤੋਂਕਾਰ ਨਹੀਂ</string>
    <string name="BlockedUsersActivity__block_user">ਵਰਤੋਂਕਾਰ ਉੱਤੇ ਪਾਬੰਦੀ ਲਾਉਣੀ ਹੈ?</string>
    <string name="BlockedUserActivity__s_will_not_be_able_to">\"%1$s\" ਤੁਹਾਨੂੰ ਕਾਲ ਨਹੀਂ ਕਰ ਸਕਣਗੇ ਜਾਂ ਸੁਨੇਹੇ ਨਹੀਂ ਭੇਜ ਸਕਣਗੇ।</string>
    <string name="BlockedUsersActivity__block">ਪਾਬੰਦੀ ਲਾਓ</string>
    <string name="BlockedUsersActivity__unblock_user">ਵਰਤੋਂਕਾਰ ਤੋਂ ਪਾਬੰਦੀ ਹਟਾਉਣੀ ਹੈ?</string>
    <string name="BlockedUsersActivity__do_you_want_to_unblock_s">ਕੀ ਤੁਸੀਂ \"%1$s\" ਤੋਂ ਪਾਬੰਦੀ ਹਟਾਉਣੀ ਚਾਹੁੰਦੇ ਹੋ?</string>
    <string name="BlockedUsersActivity__unblock">ਪਾਬੰਦੀ ਹਟਾਓ</string>

    <!-- CreditCardFragment -->
    <!-- Title of fragment detailing the donation amount for one-time donation, displayed above the credit card text fields -->
    <string name="CreditCardFragment__donation_amount_s">ਦਾਨ ਦੀ ਰਕਮ: %1$s</string>
    <!-- Title of fragment detailing the donation amount for monthly donation, displayed above the credit card text fields -->
    <string name="CreditCardFragment__donation_amount_s_per_month">ਦਾਨ ਦੀ ਰਕਮ: %1$s/ਮਹੀਨਾ</string>
    <!-- Explanation of how to fill in the form, displayed above the credit card text fields -->
    <string name="CreditCardFragment__enter_your_card_information_below">ਹੇਠਾਂ ਆਪਣੇ ਕਾਰਡ ਜਾਣਕਾਰੀ ਦਰਜ ਕਰੋ</string>
    <!-- Explanation of how to fill in the form and a note about pii, displayed above the credit card text fields -->
    <string name="CreditCardFragment__enter_your_card_details">ਆਪਣੇ ਕਾਰਡ ਦੀ ਜਾਣਕਾਰੀ ਦਰਜ ਕਰੋ। Signal ਤੁਹਾਡੀ ਨਿੱਜੀ ਜਾਣਕਾਰੀ ਨੂੰ ਇਕੱਠਾ ਜਾਂ ਸਟੋਰ ਨਹੀਂ ਕਰਦਾ ਹੈ।</string>
    <!-- Displayed as a hint in the card number text field -->
    <string name="CreditCardFragment__card_number">ਕਾਰਡ ਨੰਬਰ</string>
    <!-- Displayed as a hint in the card expiry text field -->
    <string name="CreditCardFragment__mm_yy">MM/YY</string>
    <!-- Displayed as a hint in the card cvv text field -->
    <string name="CreditCardFragment__cvv">CVV</string>
    <!-- Error displayed under the card number text field when there is an invalid card number entered -->
    <string name="CreditCardFragment__invalid_card_number">ਅਵੈਧ ਕਾਰਡ ਨੰਬਰ</string>
    <!-- Error displayed under the card expiry text field when the card is expired -->
    <string name="CreditCardFragment__card_has_expired">ਕਾਰਡ ਦੀ ਮਿਆਦ ਪੁੱਗ ਗਈ ਹੈ</string>
    <!-- Error displayed under the card cvv text field when the cvv is too short -->
    <string name="CreditCardFragment__code_is_too_short">ਕੋਡ ਬਹੁਤ ਛੋਟਾ ਹੈ</string>
    <!-- Error displayed under the card cvv text field when the cvv is too long -->
    <string name="CreditCardFragment__code_is_too_long">ਕੋਡ ਬਹੁਤ ਲੰਮਾ ਹੈ</string>
    <!-- Error displayed under the card cvv text field when the cvv is invalid -->
    <string name="CreditCardFragment__invalid_code">ਅਵੈਧ ਕੋਡ</string>
    <!-- Error displayed under the card expiry text field when the expiry month is invalid -->
    <string name="CreditCardFragment__invalid_month">ਅਵੈਧ ਮਹੀਨਾ</string>
    <!-- Error displayed under the card expiry text field when the expiry is missing the year -->
    <string name="CreditCardFragment__year_required">ਸਾਲ ਲੋੜੀਂਦਾ ਹੈ</string>
    <!-- Error displayed under the card expiry text field when the expiry year is invalid -->
    <string name="CreditCardFragment__invalid_year">ਅਵੈਧ ਸਾਲ</string>
    <!-- Button label to confirm credit card input and proceed with payment -->
    <string name="CreditCardFragment__continue">ਜਾਰੀ ਰੱਖੋ</string>

    <!-- BlockUnblockDialog -->
    <string name="BlockUnblockDialog_block_and_leave_s">%1$s ਉੱਤੇ ਪਾਬੰਦੀ ਲਾਉਣੀ ਅਤੇ ਛੱਡਣਾ ਹੈ?</string>
    <string name="BlockUnblockDialog_block_s">%1$s ਉੱਤੇ ਪਾਬੰਦੀ ਲਾਉਣੀ ਹੈ?</string>
    <string name="BlockUnblockDialog_you_will_no_longer_receive_messages_or_updates">ਤੁਹਾਨੂੰ ਇਸ ਗਰੁੱਪ ਤੋਂ ਹੁਣ ਕੋਈ ਸੁਨੇਹੇ ਜਾਂ ਅੱਪਡੇਟ ਨਹੀਂ ਆਉਣਗੇ, ਅਤੇ ਗਰੁੱਪ ਮੈਂਬਰ ਤੁਹਾਨੂੰ ਦੁਬਾਰਾ ਇਸ ਗਰੁੱਪ ਵਿੱਚ ਸ਼ਾਮਲ ਨਹੀਂ ਕਰ ਸਕਣਗੇ।</string>
    <string name="BlockUnblockDialog_group_members_wont_be_able_to_add_you">ਗਰੁੱਪ ਦੇ ਮੈਂਬਰ ਤੁਹਾਨੂੰ ਦੁਬਾਰਾ ਇਸ ਗਰੁੱਪ ਵਿੱਚ ਸ਼ਾਮਲ ਨਹੀਂ ਕਰ ਸਕਣਗੇ।</string>
    <string name="BlockUnblockDialog_group_members_will_be_able_to_add_you">ਗਰੁੱਪ ਦੇ ਮੈਂਬਰ ਤੁਹਾਨੂੰ ਇਸ ਗਰੁੱਪ ਵਿੱਚ ਦੁਬਾਰਾ ਸ਼ਾਮਲ ਕਰਨ ਦੇ ਸਮਰੱਥ ਹੋਣਗੇ।</string>
    <!-- Text that is shown when unblocking a Signal contact -->
    <string name="BlockUnblockDialog_you_will_be_able_to_call_and_message_each_other">ਤੁਸੀਂ ਇਕ ਦੂਜੇ ਨੂੰ ਸੁਨੇਹਾ ਭੇਜਣ ਅਤੇ ਕਾਲ ਕਰਨ ਦੇ ਯੋਗ ਹੋਵੋਗੇ ਅਤੇ ਤੁਹਾਡਾ ਨਾਂ ਅਤੇ ਫੋਟੋ ਉਨ੍ਹਾਂ ਨਾਲ ਸਾਂਝੀ ਕੀਤੀ ਜਾਏਗੀ।</string>
    <!-- Text that is shown when unblocking an SMS contact -->
    <string name="BlockUnblockDialog_you_will_be_able_to_message_each_other">ਤੁਸੀਂ ਇੱਕ ਦੂਜੇ ਨੂੰ ਸੁਨੇਹਾ ਭੇਜ ਸਕੋਗੇ।</string>
    <string name="BlockUnblockDialog_blocked_people_wont_be_able_to_call_you_or_send_you_messages">ਪਾਬੰਦੀਸ਼ੁਦਾ ਲੋਕ ਤੁਹਾਨੂੰ ਕਾਲ ਨਹੀਂ ਕਰ ਸਕਣਗੇ ਜਾਂ ਸੁਨੇਹੇ ਨਹੀਂ ਭੇਜ ਸਕਣਗੇ।</string>
    <string name="BlockUnblockDialog_blocked_people_wont_be_able_to_send_you_messages">ਪਾਬੰਦੀ ਲਗਾਏ ਲੋਕ ਤੁਹਾਨੂੰ ਸੁਨੇਹੇ ਨਹੀਂ ਭੇਜ ਸਕਣਗੇ।</string>
    <!-- Message shown on block dialog when blocking the Signal release notes recipient -->
    <string name="BlockUnblockDialog_block_getting_signal_updates_and_news">Signal ਅੱਪਡੇਟ ਤੇ ਖ਼ਬਰਾਂ ਲੈਣ ਤੋਂ ਪਾਬੰਦੀ ਲਾਓ।</string>
    <!-- Message shown on unblock dialog when unblocking the Signal release notes recipient -->
    <string name="BlockUnblockDialog_resume_getting_signal_updates_and_news">Signal ਅੱਪਡੇਟ ਤੇ ਖ਼ਬਰਾਂ ਲੈਣਾ ਮੁੜ-ਸ਼ੁਰੂ ਕਰੋ।</string>
    <string name="BlockUnblockDialog_unblock_s">%1$s ਤੋਂ ਪਾਬੰਦੀ ਹਟਾਉਣੀ ਹੈ?</string>
    <string name="BlockUnblockDialog_block">ਪਾਬੰਦੀ ਲਾਓ</string>
    <string name="BlockUnblockDialog_block_and_leave">ਪਾਬੰਦੀ ਲਾਓ ਤੇ ਛੱਡੋ</string>
    <string name="BlockUnblockDialog_report_spam_and_block">ਸਪੈਮ ਵਜੋਂ ਰਿਪੋਰਟ ਕਰੋ ਤੇ ਪਾਬੰਦੀ ਲਾਓ</string>

    <!-- BucketedThreadMedia -->
    <string name="BucketedThreadMedia_Today">ਅੱਜ</string>
    <string name="BucketedThreadMedia_Yesterday">ਕੱਲ੍ਹ</string>
    <string name="BucketedThreadMedia_This_week">ਇਸ ਹਫਤੇ</string>
    <string name="BucketedThreadMedia_This_month">ਇਸ ਮਹੀਨੇ</string>
    <string name="BucketedThreadMedia_Large">ਵੱਡਾ</string>
    <string name="BucketedThreadMedia_Medium">ਦਰਮਿਆਨਾ</string>
    <string name="BucketedThreadMedia_Small">ਛੋਟਾ</string>

    <!-- CameraXFragment -->
    <string name="CameraXFragment_tap_for_photo_hold_for_video">ਫੋਟੋ ਲਈ ਛੂਹੋ, ਵੀਡੀਓ ਲਈ ਦਬਾ ਕੇ ਰੱਖੋ</string>
    <string name="CameraXFragment_capture_description">ਤਸਵੀਰ ਖਿੱਚੋ</string>
    <string name="CameraXFragment_change_camera_description">ਕੈਮਰਾ ਬਦਲੋ</string>
    <string name="CameraXFragment_open_gallery_description">ਗੈਲਰੀ ਖੋਲ੍ਹੋ</string>

    <!-- CameraContacts -->
    <string name="CameraContacts_recent_contacts">ਤਾਜ਼ਾ ਸੰਪਰਕ</string>
    <string name="CameraContacts_signal_contacts">Signal ਸੰਪਰਕ</string>
    <string name="CameraContacts_signal_groups">Signal ਗਰੁੱਪ</string>
    <string name="CameraContacts_you_can_share_with_a_maximum_of_n_conversations">ਤੁਸੀਂ ਵੱਧ ਤੋਂ ਵੱਧ %1$d ਗੱਲਬਾਤਾਂ ਨਾਲ ਸਾਂਝਾ ਕਰ ਸਕਦੇ ਹੋ।</string>
    <string name="CameraContacts_select_signal_recipients">Signal ਪ੍ਰਾਪਤਕਰਤਾਵਾਂ ਨੂੰ ਚੁਣੋ</string>
    <string name="CameraContacts_no_signal_contacts">ਕੋਈ Signal ਸੰਪਰਕ ਨਹੀਂ</string>
    <string name="CameraContacts_you_can_only_use_the_camera_button">ਤੁਸੀਂ ਸਿਰਫ਼ Signal ਸੰਪਰਕਾਂ ਨੂੰ ਫੋਟੋਆਂ ਭੇਜਣ ਲਈ ਕੈਮਰਾ ਬਟਨ ਦੀ ਵਰਤੋਂ ਕਰ ਸਕਦੇ ਹੋ। </string>
    <string name="CameraContacts_cant_find_who_youre_looking_for">ਨਹੀਂ ਲੱਭ ਰਿਹਾ ਕਿ ਤੁਸੀਂ ਕਿਸ ਦੀ ਭਾਲ ਕਰ ਰਹੇ ਹੋ?</string>
    <string name="CameraContacts_invite_a_contact_to_join_signal">ਸੰਪਰਕ ਨੂੰ Molly ਵਿੱਚ ਸ਼ਾਮਲ ਹੋਣ ਲਈ ਸੱਦਾ ਦਿਓ</string>
    <string name="CameraContacts__menu_search">ਖੋਜੋ</string>

    <!-- Censorship Circumvention Megaphone -->
    <!-- Title for an alert that shows at the bottom of the chat list letting people know that circumvention is no longer needed -->
    <string name="CensorshipCircumventionMegaphone_turn_off_censorship_circumvention">ਕੀ ਸੈਂਸਰਸ਼ਿਪ ਦਾ ਹੱਲ ਬੰਦ ਕਰਨਾ ਹੈ?</string>
    <!-- Body for an alert that shows at the bottom of the chat list letting people know that circumvention is no longer needed -->
    <string name="CensorshipCircumventionMegaphone_you_can_now_connect_to_the_signal_service">ਤੁਸੀਂ ਹੁਣ ਵਧੀਆ ਤਜਰਬੇ ਵਾਸਤੇ Signal ਸੇਵਾ ਨਾਲ ਸਿੱਧਾ ਕਨੈਕਟ ਕਰ ਸਕਦੇ ਹੋ।</string>
    <!-- Action to prompt the user to disable circumvention since it is no longer needed -->
    <string name="CensorshipCircumventionMegaphone_turn_off">ਬੰਦ ਕਰੋ</string>
    <!-- Action to prompt the user to dismiss the alert at the bottom of the chat list -->
    <string name="CensorshipCircumventionMegaphone_no_thanks">ਨਹੀਂ ਧੰਨਵਾਦ</string>

    <!-- ClearProfileActivity -->
    <string name="ClearProfileActivity_remove">ਹਟਾਓ</string>
    <string name="ClearProfileActivity_remove_profile_photo">ਪ੍ਰੋਫ਼ਾਈਲ ਫੋਟੋ ਨੂੰ ਹਟਾਉਣਾ ਹੈ?</string>
    <string name="ClearProfileActivity_remove_group_photo">ਗਰੁੱਪ ਫੋਟੋ ਨੂੰ ਹਟਾਉਣਾ ਹੈ?</string>

    <!-- ClientDeprecatedActivity -->
    <string name="ClientDeprecatedActivity_update_signal">Molly ਨੂੰ ਅੱਪਡੇਟ ਕਰੋ</string>
    <string name="ClientDeprecatedActivity_this_version_of_the_app_is_no_longer_supported">ਐਪ ਦਾ ਇਹ ਸੰਸਕਰਣ ਹੁਣ ਕੰਮ ਨਹੀਂ ਕਰਦਾ ਹੈ। ਸੁਨੇਹੇ ਭੇਜਣੇ ਅਤੇ ਪ੍ਰਾਪਤ ਕਰਨੇ ਜਾਰੀ ਰੱਖਣ ਲਈ ਐਪ ਨੂੰ ਨਵੀਨਤਮ ਸੰਸਕਰਣ ਲਈ ਅੱਪਡੇਟ ਕਰੋ।</string>
    <string name="ClientDeprecatedActivity_update">ਅੱਪਡੇਟ ਕਰੋ</string>
    <string name="ClientDeprecatedActivity_dont_update">ਅੱਪਡੇਟ ਨਾ ਕਰੋ</string>
    <string name="ClientDeprecatedActivity_warning">ਚੇਤਾਵਨੀ</string>
    <string name="ClientDeprecatedActivity_your_version_of_signal_has_expired_you_can_view_your_message_history">ਤੁਹਾਡੇ Signal ਦੇ ਵਰਜ਼ਨ ਦੀ ਮਿਆਦ ਪੁੱਗ ਗਈ ਹੈ। ਤੁਸੀਂ ਆਪਣੇ ਪੁਰਾਣੇ ਸੁਨੇਹੇ ਦੇਖ ਸਕਦੇ ਹੋ ਪਰ ਜਦੋਂ ਤੱਕ ਤੁਸੀਂ ਆਪਣਾ ਵਰਜ਼ਨ ਅੱਪਡੇਟ ਨਹੀਂ ਕਰਦੇ ਉਦੋਂ ਤੱਕ ਤੁਸੀਂ ਨਾ ਹੀ ਸੁਨੇਹੇ ਭੇਜ ਸਕੋਗੇ ਅਤੇ ਨਾ ਹੀ ਪ੍ਰਾਪਤ ਕਰ ਸਕੋਗੇ।</string>

    <!-- CommunicationActions -->
    <string name="CommunicationActions_no_browser_found">ਕੋਈ ਵੈੱਬ ਬਰਾਊਜ਼ਰ ਨਹੀਂ ਲੱਭਿਆ।</string>
    <string name="CommunicationActions_send_email">ਈਮੇਲ ਭੇਜੋ</string>
    <string name="CommunicationActions_a_cellular_call_is_already_in_progress">ਕੋਈ ਸੈਲੂਲਰ ਕਾਲ ਪਹਿਲਾਂ ਹੀ ਜਾਰੀ ਹੈ।</string>
    <string name="CommunicationActions_start_voice_call">ਆਵਾਜ਼ ਵਾਲੀ ਕਾਲ ਸ਼ੁਰੂ ਕਰਨੀ ਹੈ?</string>
    <string name="CommunicationActions_cancel">ਰੱਦ ਕਰੋ</string>
    <string name="CommunicationActions_call">ਕਾਲ</string>
    <string name="CommunicationActions_insecure_call">ਅਸੁਰੱਖਿਅਤ ਕਾਲ</string>
    <string name="CommunicationActions_carrier_charges_may_apply">ਸ਼ਾਇਦ ਕੈਰੀਅਰ ਖ਼ਰਚੇ ਲੱਗ ਸਕਦੇ ਹਨ। ਜਿਸ ਨੰਬਰ ਉੱਤੇ ਤੁਸੀਂ ਕਾਲ ਕਰ ਰਹੇ ਹੋ, ਉਹ Signal ਨਾਲ ਰਜਿਸਟਰਡ ਨਹੀਂ ਹੈ। ਇਹ ਕਾਲ ਇੰਟਰਨੈਟ ਰਾਹੀਂ ਨਹੀਂ, ਤੁਹਾਡੇ ਮੋਬਾਈਲ ਕੈਰੀਅਰ ਦੁਆਰਾ ਕੀਤੀ ਜਾਏਗੀ।</string>

    <!-- ConfirmIdentityDialog -->
    <string name="ConfirmIdentityDialog_your_safety_number_with_s_has_changed">%1$s ਨਾਲ ਤੁਹਾਡਾ ਸੁਰੱਖਿਆ ਨੰਬਰ ਬਦਲ ਗਿਆ ਹੈ | ਇਸ ਦਾ ਮਤਲਬ ਇਹ ਹੋ ਸਕਦਾ ਹੈ ਕਿ ਜਾਂ ਤਾਂ ਤੁਹਾਡੀ ਗੱਲਬਾਤ ਨੂੰ ਕੋਈ ਸੁਣ ਰਿਹਾ ਹੈ ਜਾਂ ਫੇਰ %2$s ਨੇ Signal ਨੂੰ ਮਹਿਜ਼ ਦੁਬਾਰਾ ਸਥਾਪਤ ਕੀਤਾ ਹੈ।</string>
    <string name="ConfirmIdentityDialog_you_may_wish_to_verify_your_safety_number_with_this_contact">ਹੋ ਸਕਦਾ ਹੈ ਕਿ ਤੁਸੀਂ ਇਸ ਸੰਪਰਕ ਨਾਲ ਆਪਣਾ ਸੁਰੱਖਿਆ ਨੰਬਰ ਤਸਦੀਕ ਕਰਨਾ ਚਾਹੋ।</string>
    <string name="ConfirmIdentityDialog_accept">ਮਨਜ਼ੂਰ ਕਰੋ</string>

    <!-- ContactsCursorLoader -->
    <string name="ContactsCursorLoader_recent_chats">ਹਾਲ ਦੀਆਂ ਚੈਟਾਂ</string>
    <string name="ContactsCursorLoader_contacts">ਸੰਪਰਕ</string>
    <string name="ContactsCursorLoader_groups">ਗਰੁੱਪ</string>
    <string name="ContactsCursorLoader_phone_number_search">ਫੋਨ ਨੰਬਰ ਖੋਜੋ</string>
    <!-- Header for username search -->
    <string name="ContactsCursorLoader_find_by_username">ਵਰਤੋਂਕਾਰ-ਨਾਂ ਨਾਲ ਲੱਭੋ</string>
    <!-- Label for my stories when selecting who to send media to -->
    <string name="ContactsCursorLoader_my_stories">ਮੇਰੀਆਂ ਸਟੋਰੀਆਂ</string>
    <!-- Text for a button that brings up a bottom sheet to create a new story. -->
    <string name="ContactsCursorLoader_new">ਨਵੀਂ</string>

    <!-- ContactsDatabase -->
    <string name="ContactsDatabase_message_s">ਸੁਨੇਹਾ %1$s</string>
    <string name="ContactsDatabase_signal_call_s">Signal ਕਾਲ %1$s</string>

    <!-- ContactNameEditActivity -->
    <!-- Toolbar title for contact name edit activity -->
    <string name="ContactNameEditActivity__edit_name">ਨਾਂ ਨੂੰ ਸੋਧੋ</string>
    <string name="ContactNameEditActivity_given_name">ਨਾਂ</string>
    <string name="ContactNameEditActivity_family_name">ਖਾਨਦਾਨੀ ਨਾਂ</string>
    <string name="ContactNameEditActivity_prefix">ਅਗੇਤਰ</string>
    <string name="ContactNameEditActivity_suffix">ਪਿਛੇਤਰ</string>
    <string name="ContactNameEditActivity_middle_name">ਵਿਚਕਾਰਲਾ ਨਾਂ</string>

    <!-- ContactShareEditActivity -->
    <!-- ContactShareEditActivity toolbar title -->
    <string name="ContactShareEditActivity__send_contact">ਸੰਪਰਕ ਭੇਜੋ</string>
    <string name="ContactShareEditActivity_type_home">ਘਰ</string>
    <string name="ContactShareEditActivity_type_mobile">ਮੋਬਾਈਲ</string>
    <string name="ContactShareEditActivity_type_work">ਕੰਮ</string>
    <string name="ContactShareEditActivity_type_missing">ਹੋਰ</string>
    <string name="ContactShareEditActivity_invalid_contact">ਚੁਣਿਆ ਹੋਇਆ ਸੰਪਰਕ ਅਵੈਧ ਸੀ</string>
    <!-- Content descrption for name edit button on contact share edit activity -->
    <string name="ContactShareEditActivity__edit_name">ਨਾਂ ਨੂੰ ਸੋਧੋ</string>
    <!-- Content description for user avatar in edit activity -->
    <string name="ContactShareEditActivity__avatar">ਅਵਤਾਰ</string>

    <!-- ConversationItem -->
    <string name="ConversationItem_error_not_sent_tap_for_details">ਨਹੀਂ ਭੇਜਿਆ, ਵੇਰਵਿਆਂ ਲਈ ਟੈਪ ਕਰੋ</string>
    <string name="ConversationItem_error_partially_not_delivered">ਅਧੂਰਾ ਭੇਜਿਆ, ਵੇਰਵਿਆਂ ਲਈ ਟੈਪ ਕਰੋ</string>
    <string name="ConversationItem_error_network_not_delivered">ਭੇਜਣ ਵਿੱਚ ਅਸਫ਼ਲ</string>
    <string name="ConversationItem_received_key_exchange_message_tap_to_process">ਮੁੱਖ ਐਕਸਚੇਂਜ ਸੁਨੇਹਾ ਪ੍ਰਾਪਤ ਕੀਤਾ, ਕਾਰਵਾਈ ਲਈ ਟੈਪ ਕਰੋ।</string>
    <string name="ConversationItem_group_action_left">%1$s ਨੇ ਗਰੁੱਪ ਛੱਡਿਆ।</string>
    <string name="ConversationItem_send_paused">ਭੇਜਣ ਨੂੰ ਰੋਕਿਆ</string>
    <string name="ConversationItem_click_to_approve_unencrypted">ਭੇਜਣਾ ਅਸਫਲ, ਅਸੁਰੱਖਿਅਤ ਵਾਪਸੀ ਲਈ ਟੈਪ ਕਰੋ</string>
    <string name="ConversationItem_click_to_approve_unencrypted_sms_dialog_title">ਇਨਕ੍ਰਿਪਟ ਨਹੀਂ ਕੀਤੇ SMS ਵੱਲ ਵਾਪਸੀ?</string>
    <string name="ConversationItem_click_to_approve_unencrypted_mms_dialog_title">ਇਨਕ੍ਰਿਪਟ ਨਹੀਂ ਕੀਤੇ MMS ਵੱਲ ਵਾਪਸੀ?</string>
    <string name="ConversationItem_click_to_approve_unencrypted_dialog_message">ਇਹ ਸੁਨੇਹਾ ਇਨਕ੍ਰਿਪਟ <b>ਨਹੀਂ </b> ਕੀਤਾ ਜਾਵੇਗਾ, ਕਿਉਂਕਿ ਪ੍ਰਾਪਤਕਰਤਾ ਹੁਣ Signal ਵਰਤੋਂਕਾਰ ਨਹੀਂ ਰਿਹਾ।\n\n ਅਸੁਰੱਖਿਅਤ ਸੁਨੇਹਾ ਭੇਜਣਾ ਹੈ?</string>
    <string name="ConversationItem_unable_to_open_media">ਇਸ ਮੀਡੀਆ ਨੂੰ ਖੋਲ੍ਹਣ ਲਈ ਕੋਈ ਐਪ ਨਹੀਂ ਮਿਲ ਸਕੀ।</string>
    <string name="ConversationItem_copied_text">%1$s ਕਾਪੀ ਕੀਤਾ</string>
    <string name="ConversationItem_from_s">%1$s ਵੱਲੋਂ</string>
    <string name="ConversationItem_to_s">%1$s ਨੂੰ</string>
    <string name="ConversationItem_read_more"> ਹੋਰ ਪੜ੍ਹੋ</string>
    <string name="ConversationItem_download_more"> ਹੋਰ ਡਾਊਨਲੋਡ ਕਰੋ</string>
    <string name="ConversationItem_pending"> ਬਕਾਇਆ</string>
    <string name="ConversationItem_this_message_was_deleted">ਇਹ ਸੁਨੇਹਾ ਹਟਾਇਆ ਸੀ।</string>
    <string name="ConversationItem_you_deleted_this_message">ਤੁਸੀਂ ਇਸ ਸੁਨੇਹੇ ਨੂੰ ਹਟਾਇਆ ਹੈ।</string>
    <!-- Dialog error message shown when user can't download a message from someone else due to a permanent failure (e.g., unable to decrypt), placeholder is other's name -->
    <string name="ConversationItem_cant_download_message_s_will_need_to_send_it_again">ਸੁਨੇਹਾ ਡਾਊਨਲੋਡ ਨਹੀਂ ਕੀਤਾ ਜਾ ਸਕਦਾ। %1$s ਨੂੰ ਇਹ ਦੁਬਾਰਾ ਭੇਜਣਾ ਪਵੇਗਾ।</string>
    <!-- Dialog error message shown when user can't download an image message from someone else due to a permanent failure (e.g., unable to decrypt), placeholder is other's name -->
    <string name="ConversationItem_cant_download_image_s_will_need_to_send_it_again">ਤਸਵੀਰ ਨੂੰ ਡਾਊਨਲੋਡ ਨਹੀਂ ਕੀਤਾ ਜਾ ਸਕਦਾ। %1$s ਨੂੰ ਇਹ ਦੁਬਾਰਾ ਭੇਜਣੀ ਪਵੇਗੀ।</string>
    <!-- Dialog error message shown when user can't download a video message from someone else due to a permanent failure (e.g., unable to decrypt), placeholder is other's name -->
    <string name="ConversationItem_cant_download_video_s_will_need_to_send_it_again">ਵੀਡੀਓ ਨੂੰ ਡਾਊਨਲੋਡ ਨਹੀਂ ਕੀਤਾ ਜਾ ਸਕਦਾ। %1$s ਨੂੰ ਇਹ ਦੁਬਾਰਾ ਭੇਜਣੀ ਪਵੇਗੀ।</string>
    <!-- Dialog error message shown when user can't download a their own message via a linked device due to a permanent failure (e.g., unable to decrypt) -->
    <string name="ConversationItem_cant_download_message_you_will_need_to_send_it_again">ਸੁਨੇਹਾ ਡਾਊਨਲੋਡ ਨਹੀਂ ਕੀਤਾ ਜਾ ਸਕਦਾ। ਤੁਹਾਨੂੰ ਇਹ ਦੁਬਾਰਾ ਭੇਜਣਾ ਪਵੇਗਾ।</string>
    <!-- Dialog error message shown when user can't download a their own image message via a linked device due to a permanent failure (e.g., unable to decrypt) -->
    <string name="ConversationItem_cant_download_image_you_will_need_to_send_it_again">ਤਸਵੀਰ ਨੂੰ ਡਾਊਨਲੋਡ ਨਹੀਂ ਕੀਤਾ ਜਾ ਸਕਦਾ। ਤੁਹਾਨੂੰ ਇਹ ਦੁਬਾਰਾ ਭੇਜਣੀ ਪਵੇਗੀ।</string>
    <!-- Dialog error message shown when user can't download a their own video message via a linked device due to a permanent failure (e.g., unable to decrypt) -->
    <string name="ConversationItem_cant_download_video_you_will_need_to_send_it_again">ਵੀਡੀਓ ਨੂੰ ਡਾਊਨਲੋਡ ਨਹੀਂ ਕੀਤਾ ਜਾ ਸਕਦਾ। ਤੁਹਾਨੂੰ ਇਹ ਦੁਬਾਰਾ ਭੇਜਣੀ ਪਵੇਗੀ।</string>

    <!-- ConversationActivity -->
    <string name="ConversationActivity_add_attachment">ਅਟੈਚਮੈਂਟ ਨੂੰ ਜੋੜੋ</string>
    <string name="ConversationActivity_select_contact_info">ਸੰਪਰਕ ਜਾਣਕਾਰੀ ਨੂੰ ਚੁਣੋ</string>
    <string name="ConversationActivity_compose_message">ਸੁਨੇਹਾ ਲਿਖੋ</string>
    <string name="ConversationActivity_sorry_there_was_an_error_setting_your_attachment">ਮਾਫ਼ ਕਰਨਾ, ਤੁਹਾਡੀ ਅਟੈਚਮੈਂਟ ਨੂੰ ਜੋੜਨ ਵਿੱਚ ਕੋਈ ਤਰੁੱਟੀ ਹੋਈ ਸੀ।</string>
    <string name="ConversationActivity_recipient_is_not_a_valid_sms_or_email_address_exclamation">ਪ੍ਰਾਪਤਕਰਤਾ ਇੱਕ ਪ੍ਰਮਾਣਿਤ SMS ਜਾਂ ਈਮੇਲ ਪਤਾ ਨਹੀਂ ਹੈ!</string>
    <string name="ConversationActivity_message_is_empty_exclamation">ਸੁਨੇਹਾ ਖਾਲੀ ਹੈ!</string>
    <string name="ConversationActivity_group_members">ਗਰੁੱਪ ਦੇ ਮੈਂਬਰ</string>
    <string name="ConversationActivity__tap_here_to_start_a_group_call">ਗਰੁੱਪ ਕਾਲ ਸ਼ੁਰੂ ਕਰਨ ਲਈ ਇੱਥੇ ਟੈਪ ਕਰੋ</string>

    <string name="ConversationActivity_invalid_recipient">ਅਵੈਧ ਪ੍ਰਾਪਤਕਰਤਾ!</string>
    <string name="ConversationActivity_added_to_home_screen">ਮੁੱਖ ਸਕਰੀਨ ਦੇ ਨਾਲ ਜੋੜ ਦਿੱਤਾ ਗਿਆ ਹੈ</string>
    <string name="ConversationActivity_calls_not_supported">ਕਾਲਾਂ ਸਮਰਥਿਤ ਨਹੀਂ</string>
    <string name="ConversationActivity_this_device_does_not_appear_to_support_dial_actions">ਇਹ ਡਿਵਾਈਸ ਡਾਇਲ ਕਾਰਜਾਂ ਨੂੰ ਸਮਰਥਿਤ ਕਰਦੀ ਨਹੀਂ ਜਾਪਦੀ।</string>
    <string name="ConversationActivity_transport_insecure_sms">ਅਸੁਰੱਖਿਅਤ SMS</string>
    <!-- A title for the option to send an SMS with a placeholder to put the name of their SIM card -->
    <string name="ConversationActivity_transport_insecure_sms_with_sim">ਅਸੁਰੱਖਿਅਤ SMS (%1$s)</string>
    <string name="ConversationActivity_transport_insecure_mms">ਅਸੁਰੱਖਿਅਤ MMS</string>
    <!-- A title for the option to send an SMS with a placeholder to put the name of their SIM card -->
    <string name="ConversationActivity_transport_insecure_mms_with_sim">ਅਸੁਰੱਖਿਅਤ MMS (%1$s)</string>
    <string name="ConversationActivity_transport_signal">Signal ਸੁਨੇਹਾ</string>
    <string name="ConversationActivity_lets_switch_to_signal">ਆਓ Molly %1$s ਨੂੰ ਅਪਣਾਈਏ</string>
    <string name="ConversationActivity_specify_recipient">ਕਿਰਪਾ ਕਰਕੇ ਕੋਈ ਸੰਪਰਕ ਚੁਣੋ</string>
    <string name="ConversationActivity_unblock">ਪਾਬੰਦੀ ਹਟਾਓ</string>
    <string name="ConversationActivity_attachment_exceeds_size_limits">ਅਟੈਚਮੈਂਟ ਦਾ ਅਕਾਰ ਤੁਹਾਡੇ ਦੁਆਰਾ ਭੇਜੇ ਜਾ ਰਹੇ ਸੁਨੇਹੇ ਦੀ ਕਿਸਮ ਲਈ ਅਕਾਰ ਦੀ ਸੀਮਾ ਤੋਂ ਵੱਧ ਗਿਆ ਹੈ।</string>
    <string name="ConversationActivity_unable_to_record_audio">ਆਡੀਓ ਰਿਕਾਰਡ ਕਰਨ ਵਿੱਚ ਅਸਮਰੱਥ!</string>
    <string name="ConversationActivity_you_cant_send_messages_to_this_group">ਤੁਸੀਂ ਇਸ ਗਰੁੱਪ ਨੂੰ ਸੁਨੇਹੇ ਨਹੀਂ ਭੇਜ ਸਕਦੇ ਕਿਉਂਕਿ ਤੁਸੀਂ ਹੁਣ ਮੈਂਬਰ ਨਹੀਂ ਰਹੇ।</string>
    <string name="ConversationActivity_only_s_can_send_messages">ਸਿਰਫ਼ %1$s ਸੁਨੇਹੇ ਭੇਜ ਸਕਦੇ ਹਨ।</string>
    <string name="ConversationActivity_admins">ਐਡਮਿਨ</string>
    <string name="ConversationActivity_message_an_admin">ਕਿਸੇ ਐਡਮਿਨ ਨੂੰ ਸੁਨੇਹਾ ਭੇਜੋ</string>
    <string name="ConversationActivity_cant_start_group_call">ਗਰੁੱਪ ਕਾਲ ਸ਼ੁਰੂ ਨਹੀਂ ਕੀਤੀ ਜਾ ਸਕਦੀ</string>
    <string name="ConversationActivity_only_admins_of_this_group_can_start_a_call">ਸਿਰਫ਼ ਇਸ ਗਰੁੱਪ ਦੇ ਐਡਮਿਨ ਹੀ ਕਾਲ ਸ਼ੁਰੂ ਕਰ ਸਕਦੇ ਹਨ।</string>
    <string name="ConversationActivity_there_is_no_app_available_to_handle_this_link_on_your_device">ਤੁਹਾਡੀ ਡਿਵਾਈਸ ’ਤੇ ਇਸ ਲਿੰਕ ਨੂੰ ਚਲਾਉਣ ਲਈ ਕੋਈ ਐਪ ਉਪਲਬਧ ਨਹੀਂ ਹੈ।</string>
    <string name="ConversationActivity_your_request_to_join_has_been_sent_to_the_group_admin">ਤੁਹਾਡੀ ਸ਼ਾਮਲ ਹੋਣ ਦੀ ਬੇਨਤੀ ਗਰੁੱਪ ਪਰਸ਼ਾਸ਼ਕ ਨੂੰ ਭੇਜ ਦਿੱਤੀ ਗਈ ਹੈ। ਜਦੋਂ ਉਹ ਕਾਰਵਾਈ ਕਰਨਗੇ ਤਾਂ ਤੂਹਾਨੂੰ ਸੂਚਿਤ ਕੀਤਾ ਜਾਵੇਗਾ।</string>
    <string name="ConversationActivity_cancel_request">ਬੇਨਤੀ ਨੂੰ ਰੱਦ ਕਰੋ</string>

    <string name="ConversationActivity_to_send_audio_messages_allow_signal_access_to_your_microphone">ਆਡੀਓ ਸੁਨੇਹੇ ਭੇਜਣ ਲਈ, Molly ਨੂੰ ਆਪਣੇ ਮਾਈਕ੍ਰੋਫ਼ੋਨ ਤਕ ਪਹੁੰਚ ਦਿਓ।</string>
    <string name="ConversationActivity_signal_requires_the_microphone_permission_in_order_to_send_audio_messages">ਆਡੀਓ ਸੁਨੇਹੇ ਭੇਜਣ ਲਈ Molly ਨੂੰ ਮਾਈਕ੍ਰੋਫ਼ੋਨ ਇਜਾਜ਼ਤ ਦੀ ਲੋੜ ਹੈ, ਪਰ ਇਸਨੂੰ ਸਥਾਈ ਤੌਰ ’ਤੇ ਇਨਕਾਰ ਕਰ ਦਿੱਤਾ ਗਿਆ ਹੈ| ਕਿਰਪਾ ਕਰਕੇ ਐਪ ਸੈਟਿੰਗਾਂ ’ਤੇ ਜਾਰੀ ਰੱਖੋ, \"ਇਜਾਜ਼ਤਾਂ\" ਚੁਣੋ, ਅਤੇ \"ਮਾਈਕ੍ਰੋਫ਼ੋਨ\" ਨੂੰ ਸਮਰੱਥ ਕਰੋ।</string>
    <string name="ConversationActivity_signal_needs_the_microphone_and_camera_permissions_in_order_to_call_s">%1$s ਨੂੰ ਕਾਲ ਕਰਨ ਲਈ Molly ਨੂੰ ਮਾਈਕ੍ਰੋਫ਼ੋਨ ਅਤੇ ਕੈਮਰਾ ਇਜਾਜ਼ਤਾਂ ਦੀ ਲੋੜ ਹੈ, ਪਰ ਇਹਨਾਂ ਲਈ ਸਥਾਈ ਤੌਰ ’ਤੇ ਇਨਕਾਰ ਕਰ ਦਿੱਤਾ ਗਿਆ ਹੈ | ਕਿਰਪਾ ਕਰਕੇ ਐਪ ਸੈਟਿੰਗਾਂ ’ਤੇ ਜਾਰੀ ਰੱਖੋ, \"ਇਜਾਜ਼ਤਾਂ\" ਚੁਣੋ, ਅਤੇ \"ਮਾਈਕ੍ਰੋਫ਼ੋਨ\" ਅਤੇ \"ਕੈਮਰਾ\" ਨੂੰ ਸਮਰੱਥ ਕਰੋ।</string>
    <string name="ConversationActivity_to_capture_photos_and_video_allow_signal_access_to_the_camera">ਵੀਡੀਓ ਅਤੇ ਫ਼ੋਟੋਆਂ ਖਿੱਚਣ ਲਈ Molly ਨੂੰ ਕੈਮਰੇ ਦੀ ਇਜਾਜ਼ਤ ਦਿਓ।</string>
    <string name="ConversationActivity_signal_needs_the_camera_permission_to_take_photos_or_video">ਵੀਡੀਓ ਅਤੇ ਫੋਟੋਆਂ ਖਿੱਚਣ ਲਈ Molly ਨੂੰ ਕੈਮਰੇ ਦੀ ਇਜਾਜ਼ਤ ਦੀ ਲੋੜ ਹੈ, ਪਰ ਇਸ ਨੂੰ ਸਥਾਈ ਤੌਰ ’ਤੇ ਇਨਕਾਰ ਕਰ ਦਿੱਤਾ ਗਿਆ ਹੈ। ਕਿਰਪਾ ਕਰਕੇ ਐਪ ਸੈਟਿੰਗਾਂ ’ਤੇ ਜਾਰੀ ਰੱਖੋ, \"ਇਜਾਜ਼ਤਾਂ\" ਚੁਣੋ, ਅਤੇ \"ਕੈਮਰਾ\" ਨੂੰ ਸਮਰੱਥ ਕਰੋ।</string>
    <string name="ConversationActivity_signal_needs_camera_permissions_to_take_photos_or_video">Molly ਨੂੰ ਫ਼ੋਟੋਆਂ ਜਾਂ ਵੀਡੀਓ ਲੈਣ ਲਈ ਕੈਮਰਾ ਇਜਾਜ਼ਤਾਂ ਦੀ ਲੋੜ ਹੈ</string>
    <string name="ConversationActivity_enable_the_microphone_permission_to_capture_videos_with_sound">ਆਵਾਜ਼ ਦੇ ਨਾਲ ਵੀਡੀਓ ਬਣਾਉਣ ਲਈ ਮਾਈਕ੍ਰੋਫ਼ੋਨ ਇਜਾਜ਼ਤ ਨੂੰ ਸਮਰੱਥ ਕਰੋ।</string>
    <string name="ConversationActivity_signal_needs_the_recording_permissions_to_capture_video">ਵੀਡੀਓ ਨੂੰ ਰਿਕਾਰਡ ਕਰਨ ਲਈ Molly ਨੂੰ ਮਾਈਕ੍ਰੋਫ਼ੋਨ ਇਜਾਜ਼ਤਾਂ ਦੀ ਲੋੜ ਹੈ, ਪਰ ਇਹਨਾਂ ਲਈ ਇਨਕਾਰ ਕਰ ਦਿੱਤਾ ਗਿਆ ਹੈ। ਕਿਰਪਾ ਕਰਕੇ ਐਪ ਸੈਟਿੰਗਾਂ ’ਤੇ ਜਾਰੀ ਰੱਖੋ, \"ਇਜਾਜ਼ਤਾਂ\" ਚੁਣੋ, ਅਤੇ \"ਮਾਈਕ੍ਰੋਫ਼ੋਨ\" ਅਤੇ \"ਕੈਮਰਾ\" ਨੂੰ ਸਮਰੱਥ ਕਰੋ।</string>
    <string name="ConversationActivity_signal_needs_recording_permissions_to_capture_video">ਵੀਡੀਓ ਰਿਕਾਰਡ ਕਰਨ ਲਈ Molly ਨੂੰ ਮਾਈਕ੍ਰੋਫੋਨ ਇਜਾਜ਼ਤਾਂ ਚਾਹੀਦੀਆਂ ਹਨ।</string>

    <string name="ConversationActivity_quoted_contact_message">%1$s %2$s</string>
    <string name="ConversationActivity_signal_cannot_sent_sms_mms_messages_because_it_is_not_your_default_sms_app">Signal SMS/MMS ਸੁਨੇਹੇ ਨਹੀਂ ਭੇਜ ਸਕਦਾ ਹੈ ਕਿਉਂਕਿ ਇਹ ਤੁਹਾਡੀ ਡਿਫ਼ਾਲਟ SMS ਐਪ ਨਹੀਂ ਹੈ | ਕੀ ਤੁਸੀਂ ਇਸਨੂੰ ਆਪਣੀਆਂ Android ਸੈਟਿੰਗਾਂ ਵਿੱਚ ਬਦਲਣਾ ਚਾਹੁੰਦੇ ਹੋ?</string>
    <string name="ConversationActivity_yes">ਹਾਂ</string>
    <string name="ConversationActivity_no">ਨਹੀਂ</string>
    <string name="ConversationActivity_search_position">%2$d ਚੋਂ %1$d</string>
    <string name="ConversationActivity_no_results">ਕੋਈ ਨਤੀਜੇ ਨਹੀਂ</string>

    <string name="ConversationActivity_sticker_pack_installed">ਸਟਿੱਕਰ ਪੈਕ ਸਥਾਪਤ ਕੀਤਾ ਗਿਆ</string>
    <string name="ConversationActivity_new_say_it_with_stickers">ਨਵਾਂ! ਸਟਿੱਕਰਾਂ ਦੇ ਨਾਲ ਕਰੋ ਗੱਲਬਾਤ</string>

    <string name="ConversationActivity_cancel">ਰੱਦ ਕਰੋ</string>
    <string name="ConversationActivity_delete_conversation">ਗੱਲਬਾਤ ਨੂੰ ਹਟਾਉਣਾ ਹੈ?</string>
    <string name="ConversationActivity_delete_and_leave_group">ਗਰੁੱਪ ਹਟਾਉਣਾ ਅਤੇ ਛੱਡਣਾ ਹੈ?</string>
    <string name="ConversationActivity_this_conversation_will_be_deleted_from_all_of_your_devices">ਇਹ ਗੱਲਬਾਤ ਤੁਹਾਡੀਆਂ ਸਾਰੀਆਂ ਡਿਵਾਈਸਾਂ ਵਿੱਚੋਂ ਮਿਟਾ ਦਿੱਤੀ ਜਾਵੇਗੀ।</string>
    <string name="ConversationActivity_you_will_leave_this_group_and_it_will_be_deleted_from_all_of_your_devices">ਤੁਸੀਂ ਇਸ ਗਰੁੱਪ ਨੂੰ ਛੱਡ ਦਿਓਗੇ, ਅਤੇ ਇਹ ਤੁਹਾਡੀਆਂ ਸਾਰੀਆਂ ਡਿਵਾਈਸਾਂ ਵਿੱਚੋਂ ਮਿਟਾ ਦਿੱਤੀ ਜਾਵੇਗੀ।</string>
    <string name="ConversationActivity_delete">ਮਿਟਾਓ</string>
    <string name="ConversationActivity_delete_and_leave">ਹਟਾਓ ਅਤੇ ਛੱਡੋ</string>
    <string name="ConversationActivity__to_call_s_signal_needs_access_to_your_microphone">%1$s ਨੂੰ ਕਾਲ ਕਰਨ ਲਈ, Molly ਨੂੰ ਤੁਹਾਡੇ ਮਾਈਕ੍ਰੋਫ਼ੋਨ ਤੱਕ ਪਹੁੰਚ ਦੀ ਲੋੜ ਹੈ</string>

    <string name="ConversationActivity__more_options_now_in_group_settings">ਹੁਣ \"ਗਰੁੱਪ ਸੈਟਿੰਗਾਂ\" ਵਿੱਚ ਹੋਰ ਵਿਕਲਪ</string>

    <string name="ConversationActivity_join">ਸ਼ਾਮਲ ਹੋਵੋ</string>
    <string name="ConversationActivity_full">ਪੂਰਾ</string>

    <string name="ConversationActivity_error_sending_media">ਮੀਡੀਆ ਭੇਜਣ ਦੌਰਾਨ ਤਰੁੱਟੀ</string>

    <string name="ConversationActivity__reported_as_spam_and_blocked">ਸਪੈਮ ਵਜੋਂ ਰਿਪੋਰਟ ਕੀਤਾ ਤੇ ਪਾਬੰਦੀ ਲਾਈ।</string>

    <!-- Message shown when opening an SMS conversation with SMS disabled and they have unexported sms messages -->
    <string name="ConversationActivity__sms_messaging_is_currently_disabled_you_can_export_your_messages_to_another_app_on_your_phone">SMS ਮੈਸੇਜਿੰਗ ਫ਼ਿਲਹਾਲ ਅਸਮਰੱਥ ਹੈ। ਤੁਸੀਂ ਆਪਣੇ ਸੁਨੇਹਿਆਂ ਨੂੰ ਆਪਣੇ ਫ਼ੋਨ ਵਿੱਚ ਕਿਸੇ ਹੋਰ ਐਪ \'ਤੇ ਐਕਸਪੋਰਟ ਕਰ ਸਕਦੇ ਹੋ।</string>
    <!-- Message shown when opening an SMS conversation with SMS disabled and they have unexported sms messages -->
    <string name="ConversationActivity__sms_messaging_is_no_longer_supported_in_signal_you_can_export_your_messages_to_another_app_on_your_phone">ਹੁਣ Signal ਰਾਹੀਂ SMS ਸੁਨੇਹੇ ਭੇਜਣਾ ਸਮਰਥਿਤ ਨਹੀਂ ਹੈ। ਤੁਸੀਂ ਆਪਣੇ ਸੁਨੇਹਿਆਂ ਨੂੰ ਆਪਣੇ ਫ਼ੋਨ ਵਿੱਚ ਕਿਸੇ ਹੋਰ ਐਪ \'ਤੇ ਐਕਸਪੋਰਟ ਕਰ ਸਕਦੇ ਹੋ।</string>
    <!-- Action button shown when in sms conversation, sms is disabled, and unexported sms messages are present -->
    <string name="ConversationActivity__export_sms_messages">SMS ਸੁਨੇਹੇ ਐਕਸਪੋਰਟ ਕਰੋ</string>
    <!-- Message shown when opening an SMS conversation with SMS disabled and there are no exported messages -->
    <string name="ConversationActivity__sms_messaging_is_currently_disabled_invite_s_to_to_signal_to_keep_the_conversation_here">SMS ਮੈਸੇਜਿੰਗ ਫ਼ਿਲਹਾਲ ਅਸਮਰੱਥ ਹੈ। ਗੱਲਬਾਤ ਨੂੰ ਇੱਥੇ ਜਾਰੀ ਰੱਖਣ ਲਈ %1$s ਨੂੰ Signal \'ਤੇ ਆਉਣ ਦਾ ਸੱਦਾ ਦਿਓ।</string>
    <!-- Message shown when opening an SMS conversation with SMS disabled and there are no exported messages -->
    <string name="ConversationActivity__sms_messaging_is_no_longer_supported_in_signal_invite_s_to_to_signal_to_keep_the_conversation_here">ਹੁਣ Signal ਰਾਹੀਂ SMS ਸੁਨੇਹੇ ਭੇਜਣਾ ਸਮਰਥਿਤ ਨਹੀਂ ਹੈ। ਗੱਲਬਾਤ ਨੂੰ ਇੱਥੇ ਜਾਰੀ ਰੱਖਣ ਲਈ %1$s ਨੂੰ Signal \'ਤੇ ਆਉਣ ਦਾ ਸੱਦਾ ਦਿਓ।</string>
    <!-- Action button shown when opening an SMS conversation with SMS disabled and there are no exported messages -->
    <string name="ConversationActivity__invite_to_signal">Signal ਲਈ ਸੱਦਾ ਦਿਓ</string>
    <!-- Snackbar message shown after dismissing the full screen sms export megaphone indicating we'll do it again soon -->
    <string name="ConversationActivity__you_will_be_reminded_again_soon">ਤੁਹਾਨੂੰ ਜਲਦੀ ਹੀ ਦੁਬਾਰਾ ਯਾਦ ਕਰਵਾਇਆ ਜਾਵੇਗਾ।</string>

    <!-- ConversationAdapter -->
    <plurals name="ConversationAdapter_n_unread_messages">
        <item quantity="one">%1$d ਨਾ ਪੜੇ ਸੁਨੇਹੇ</item>
        <item quantity="other">%1$d ਨਾ-ਪੜ੍ਹੇ ਸੁਨੇਹੇ</item>
    </plurals>

    <!-- ConversationFragment -->
    <!-- Toast text when contacts activity is not found -->
    <string name="ConversationFragment__contacts_app_not_found">ਸੰਪਰਕ ਐਪ ਨਹੀਂ ਲੱਭਾ।</string>
    <plurals name="ConversationFragment_delete_selected_messages">
        <item quantity="one">ਚੁਣੇ ਹੋਏ ਸੁਨੇਹੇ ਨੂੰ ਮਿਟਾਉਣਾ ਹੈ?</item>
        <item quantity="other">ਚੁਣੇ ਹੋੲੈ ਸੁਨੇਹਿਆਂ ਨੂੰ ਮਿਟਾਉਣਾ ਹੈ?</item>
    </plurals>
    <string name="ConversationFragment_save_to_sd_card">ਸਟੋਰੇਜ ਵਿੱਚ ਸੰਭਾਲਣਾ ਹੈ?</string>
    <plurals name="ConversationFragment_saving_n_media_to_storage_warning">
        <item quantity="one">ਸਾਰੇ %1$d ਮੀਡੀਆ ਨੂੰ ਸਟੋਰੇਜ ਵਿੱਚ ਸੰਭਾਲਣ ਨਾਲ ਤੁਹਾਡੀ ਡਿਵਾਈਸ ’ਤੇ ਮੌਜੂਦ ਕਿਸੇ ਵੀ ਹੋਰ ਐਪ ਨੂੰ ਉਹਨਾਂ ਤੱਕ ਪਹੁੰਚ ਦੀ ਇਜਾਜ਼ਤ ਮਿਲ ਜਾਵੇਗੀ।\n\n ਜਾਰੀ ਰੱਖਣਾ ਹੈ?</item>
        <item quantity="other">ਸਾਰੇ %1$d ਮੀਡੀਆ ਨੂੰ ਸਟੋਰੇਜ ਵਿੱਚ ਸੰਭਾਲਣ ਨਾਲ ਤੁਹਾਡੀ ਡਿਵਾਈਸ ’ਤੇ ਮੌਜੂਦ ਕਿਸੇ ਵੀ ਹੋਰ ਐਪ ਨੂੰ ਉਹਨਾਂ ਤੱਕ ਪਹੁੰਚ ਦੀ ਇਜਾਜ਼ਤ ਮਿਲ ਜਾਵੇਗੀ।\n\n ਜਾਰੀ ਰੱਖਣਾ ਹੈ?</item>
    </plurals>
    <plurals name="ConversationFragment_error_while_saving_attachments_to_sd_card">
        <item quantity="one">ਸਟੋਰੇਜ਼ ਵਿੱਚ ਅਟੈਚਮੈਂਟਾਂ ਨੂੰ ਦਰਜ ਕਰਨ ਦੌਰਾਨ ਗਲਤੀ !</item>
        <item quantity="other">ਸਟੋਰੇਜ ਵਿੱਚ ਅਟੈਚਮੈਂਟਾਂ ਨੂੰ ਸੰਭਾਲਣ ਦੌਰਾਨ ਤਰੁੱਟੀ!</item>
    </plurals>
    <string name="ConversationFragment_unable_to_write_to_sd_card_exclamation">ਸਟੋਰੇਜ ਵਿੱਚ ਲਿਖਣ ਵਿੱਚ ਅਯੋਗ!</string>
    <plurals name="ConversationFragment_saving_n_attachments">
        <item quantity="one">ਅਟੈਚਮੈਂਟ ਨੂੰ ਸੇਵ ਕੀਤਾ ਜਾ ਰਿਹਾ ਹੈ</item>
        <item quantity="other">%1$d ਅਟੈਚਮੈਂਟਾਂ ਨੂੰ ਸੇਵ ਕੀਤਾ ਜਾ ਰਿਹਾ ਹੈ</item>
    </plurals>
    <plurals name="ConversationFragment_saving_n_attachments_to_sd_card">
        <item quantity="one">ਅਟੈਚਮੈਂਟ ਨੂੰ ਸਟੋਰੇਜ ਵਿੱਚ ਸੇਵ ਕੀਤਾ ਜਾ ਰਿਹਾ ਹੈ…</item>
        <item quantity="other">%1$d ਅਟੈਚਮੈਂਟਾਂ ਨੂੰ ਸਟੋਰੇਜ ਵਿੱਚ ਸੇਵ ਕੀਤਾ ਜਾ ਰਿਹਾ ਹੈ…</item>
    </plurals>
    <string name="ConversationFragment_pending">ਬਾਕੀ…</string>
    <string name="ConversationFragment_push">ਡੇਟਾ (Signal)</string>
    <string name="ConversationFragment_mms">MMS</string>
    <string name="ConversationFragment_sms">SMS</string>
    <string name="ConversationFragment_deleting">ਹਟਾਇਆ ਜਾ ਰਿਹਾ ਹੈ</string>
    <string name="ConversationFragment_deleting_messages">ਸੁਨੇਹੇ ਹਟਾਏ ਜਾ ਰਹੇ ਹਨ…</string>
    <string name="ConversationFragment_delete_for_me">ਮੇਰੇ ਲਈ ਹਟਾਓ</string>
    <string name="ConversationFragment_delete_for_everyone">ਹਰੇਕ ਲਈ ਹਟਾਓ</string>
    <!-- Dialog button for deleting one or more note-to-self messages only on this device, leaving that same message intact on other devices. -->
    <string name="ConversationFragment_delete_on_this_device">ਇਸ ਡਿਵਾਈਸ ਤੋਂ ਮਿਟਾਓ</string>
    <!-- Dialog button for deleting one or more note-to-self messages on all linked devices. -->
    <string name="ConversationFragment_delete_everywhere">ਹਰ ਡਿਵਾਈਸ ਤੋਂ ਮਿਟਾਓ</string>
    <string name="ConversationFragment_this_message_will_be_deleted_for_everyone_in_the_conversation">ਗੱਲਬਾਤ ਵਿੱਚ ਸ਼ਾਮਲ ਸਾਰੇ ਵਿਅਕਤੀਆਂ ਲਈ ਇਹ ਸੁਨੇਹਾ ਹਟਾਇਆ ਜਾਵੇਗਾ ਜੇ ਉਹ Signal ਦੇ ਤਾਜ਼ਾ ਸੰਸਕਰਣ ’ਤੇ ਹਨ। ਉਹ ਇਹ ਦੇਖ ਸਕਣਗੇ ਕਿ ਤੁਸੀਂ ਸੁਨੇਹਾ ਹਟਾਇਆ ਸੀ।</string>
    <string name="ConversationFragment_quoted_message_not_found">ਅਸਲੀ ਸੁਨੇਹਾ ਨਹੀਂ ਲੱਭਿਆ</string>
    <string name="ConversationFragment_quoted_message_no_longer_available">ਅਸਲ ਸੁਨੇਹਾ ਹੁਣ ਉਪਲਬਧ ਨਹੀਂ ਹੈ</string>
    <string name="ConversationFragment_failed_to_open_message">ਸੁਨੇਹਾ ਖੋਲ੍ਹਣ ਵਿੱਚ ਅਸਫ਼ਲ</string>
    <string name="ConversationFragment_you_can_swipe_to_the_right_reply">ਤੁਰੰਤ ਜਵਾਬ ਦੇਣ ਲਈ ਤੁਸੀਂ ਕਿਸੇ ਵੀ ਸੁਨੇਹੇ ’ਤੇ ਸੱਜੇ ਪਾਸੇ ਸਵਾਈਪ ਕਰ ਸਕਦੇ ਹੋ</string>
    <string name="ConversationFragment_you_can_swipe_to_the_left_reply">ਤੁਰੰਤ ਜਵਾਬ ਦੇਣ ਲਈ ਤੁਸੀਂ ਕਿਸੇ ਵੀ ਸੁਨੇਹੇ ’ਤੇ ਖੱਬੇ ਪਾਸੇ ਸਵਾਈਪ ਕਰ ਸਕਦੇ ਹੋ</string>
    <string name="ConversationFragment_outgoing_view_once_media_files_are_automatically_removed">ਭੇਜੇ ਜਾਣ ਵਾਲੀਆਂ ਇੱਕ ਵਾਰ ਦੇਖਣਯੋਗ ਮੀਡੀਆ ਫਾਈਲਾਂ ਭੇਜੇ ਜਾਣ ਤੋਂ ਬਾਅਦ ਆਪਣੇ ਆਪ ਹਟਾ ਦਿੱਤੀਆਂ ਜਾਂਦੀਆਂ ਹਨ</string>
    <string name="ConversationFragment_you_already_viewed_this_message">ਤੁਸੀਂ ਪਹਿਲਾਂ ਤੋਂ ਹੀ ਇਹ ਸੁਨੇਹਾ ਦੇਖ ਲਿਆ ਹੈ</string>
    <string name="ConversationFragment__you_can_add_notes_for_yourself_in_this_conversation">ਤੁਸੀਂ ਇਸ ਗੱਲਬਾਤ ਵਿੱਚ ਖੁਦ ਲਈ ਨੋਟ ਸ਼ਾਮਲ ਕਰ ਸਕਦੇ ਹੋ।\nਜੇਕਰ ਤੁਹਾਡੇ ਖਾਤੇ ਦੇ ਨਾਲ ਲਿੰਕ ਕੀਤੀਆਂ ਹੋਈਆਂ ਕੋਈ ਡਿਵਾਈਸਾਂ ਹਨ, ਤਾਂ ਨਵੇਂ ਨੋਟ ਸਿੰਕ ਕੀਤੇ ਜਾਣਗੇ।</string>
    <string name="ConversationFragment__d_group_members_have_the_same_name">ਗਰੁੱਪ ਦੇ %1$d ਮੈਂਬਰਾਂ ਦਾ ਇੱਕੋ ਨਾਮ ਹੈ।</string>
    <string name="ConversationFragment__tap_to_review">ਸਮੀਖਿਆ ਕਰਨ ਲਈ ਟੈਪ ਕਰੋ</string>
    <string name="ConversationFragment__review_requests_carefully">ਬੇਨਤੀਆਂ ਦੀ ਧਿਆਨ ਨਾਲ ਸਮੀਖਿਆ ਕਰੋ</string>
    <string name="ConversationFragment__signal_found_another_contact_with_the_same_name">Molly ਨੂੰ ਇਸੇ ਨਾਮ ਨਾਲ ਇੱਕ ਹੋਰ ਸੰਪਰਕ ਮਿਲਿਆ।</string>
    <string name="ConversationFragment_contact_us">ਸਾਡੇ ਨਾਲ ਸੰਪਰਕ ਕਰੋ</string>
    <string name="ConversationFragment_verify">ਤਸਦੀਕ ਕਰੋ</string>
    <string name="ConversationFragment_not_now">ਹੁਣੇ ਨਹੀਂ</string>
    <string name="ConversationFragment_your_safety_number_with_s_changed">%1$s ਦੇ ਨਾਲ ਤੁਹਾਡਾ ਸੁਰੱਖਿਆ ਨੰਬਰ ਬਦਲ ਗਿਆ ਹੈ</string>
    <string name="ConversationFragment_your_safety_number_with_s_changed_likey_because_they_reinstalled_signal">%1$s ਦੇ ਨਾਲ ਤੁਹਾਡਾ ਸੁਰੱਖਿਆ ਨੰਬਰ ਸੰਭਵ ਤੌਰ ’ਤੇ ਇਸ ਲਈ ਬਦਲਿਆ, ਕਿ ਉਹਨਾਂ ਨੇ Signal ਨੂੰ ਮੁੜ ਸਥਾਪਤ ਕੀਤਾ ਜਾਂ ਡਿਵਾਈਸਾਂ ਨੂੰ ਬਦਲਿਆ ਹੋ ਸਕਦਾ ਹੈ। ਨਵੇਂ ਸੁਰੱਖਿਆ ਨੰਬਰ ਦੀ ਪੁਸ਼ਟੀ ਕਰਨ ਲਈ ਤਸਦੀਕ ਕਰੋ ਨੂੰ ਟੈਪ ਕਰੋ। ਇਹ ਚੋਣਵਾਂ ਹੈ।</string>
    <!-- Message shown to indicate which notification profile is on/active -->
    <string name="ConversationFragment__s_on">%1$s ਚਾਲੂ</string>
    <!-- Dialog title for block group link join requests -->
    <string name="ConversationFragment__block_request">ਕੀ ਬੇਨਤੀ ਉੱਤੇ ਪਾਬੰਦੀ ਲਗਾਉਣੀ ਹੈ?</string>
    <!-- Dialog message for block group link join requests -->
    <string name="ConversationFragment__s_will_not_be_able_to_join_or_request_to_join_this_group_via_the_group_link">%1$s ਗਰੁੱਪ ਲਿੰਕ ਰਾਹੀਂ ਇਸ ਗਰੁੱਪ ਵਿੱਚ ਸ਼ਾਮਲ ਨਹੀਂ ਹੋ ਸਕਣਗੇ ਜਾਂ ਗਰੁੱਪ ਵਿੱਚ ਸ਼ਾਮਲ ਹੋਣ ਦੀ ਬੇਨਤੀ ਨਹੀਂ ਕਰ ਸਕਣਗੇ। ਉਹਨਾਂ ਨੂੰ ਅਜੇ ਵੀ ਖੁਦ ਗਰੁੱਪ ਵਿੱਚ ਸ਼ਾਮਲ ਕੀਤਾ ਜਾ ਸਕਦਾ ਹੈ।</string>
    <!-- Dialog confirm block request button -->
    <string name="ConversationFragment__block_request_button">ਬੇਨਤੀ ਉੱਤੇ ਪਾਬੰਦੀ</string>
    <!-- Dialog cancel block request button -->
    <string name="ConversationFragment__cancel">ਰੱਦ ਕਰੋ</string>
    <!-- Message shown after successfully blocking join requests for a user -->
    <string name="ConversationFragment__blocked">ਪਾਬੰਦੀ ਲੱਗਾ</string>

    <plurals name="ConversationListFragment_delete_selected_conversations">
        <item quantity="one">ਕੀ ਚੁਣੀ ਗਈਆਂ ਗੱਲਾਬਾਤਾਂ ਨੂੰ ਮਿਟੌਣਾ ਹੈ ?</item>
        <item quantity="other">ਕੀ ਚੁਣੀ ਗਈਆਂ ਗੱਲਬਾਤਾਂ ਨੂੰ ਮਿਟਾਉਣਾ ਹੈ?</item>
    </plurals>
    <plurals name="ConversationListFragment_this_will_permanently_delete_all_n_selected_conversations">
        <item quantity="one">ਅਜਿਹਾ ਕਰਨ \'ਤੇ ਚੁਣੀ ਗਈ ਗੱਲਬਾਤ ਨੂੰ ਸਥਾਈ ਤੌਰ ’ਤੇ ਮਿਟਾ ਦਿੱਤਾ ਜਾਵੇਗਾ।</item>
        <item quantity="other">ਅਜਿਹਾ ਕਰਨ \'ਤੇ ਚੁਣੀਆਂ ਗਈਆਂ %1$d ਗੱਲਬਾਤਾਂ ਨੂੰ ਸਥਾਈ ਤੌਰ ’ਤੇ ਮਿਟਾ ਦਿੱਤਾ ਜਾਵੇਗਾ।</item>
    </plurals>
    <string name="ConversationListFragment_deleting">ਮਿਟਾਈਆਂ ਜਾ ਰਹੀਆਂ ਹਨ</string>
    <string name="ConversationListFragment_deleting_selected_conversations">ਚੁਣੀਆਂ ਹੋਈਆਂ ਗੱਲਬਾਤਾਂ ਮਿਟਾਈਆਂ ਜਾ ਰਹੀਆਂ ਹਨ…</string>
    <plurals name="ConversationListFragment_conversations_archived">
        <item quantity="one">ਗੱਲਬਾਤ ਆਰਕਾਈਵ ਕੀਤੀ ਗਈ</item>
        <item quantity="other">%1$d ਗੱਲਬਾਤਾਂ ਆਰਕਾਈਵ ਕੀਤੀਆਂ ਗਈਆਂ</item>
    </plurals>
    <string name="ConversationListFragment_undo">ਵਾਪਸ</string>
    <plurals name="ConversationListFragment_moved_conversations_to_inbox">
        <item quantity="one">ਗੱਲਬਾਤ ਨੂੰ ਇਨਬਾਕਸ ਵਿੱਚ ਭੇਜਿਆ ਗਿਆ</item>
        <item quantity="other">%1$d ਗੱਲਬਾਤਾਂ ਨੂੰ ਇਨਬਾਕਸ ਵਿੱਚ ਭੇਜਿਆ ਗਿਆ</item>
    </plurals>
    <plurals name="ConversationListFragment_read_plural">
        <item quantity="one">ਪੜ੍ਹੇ</item>
        <item quantity="other">ਪੜ੍ਹੇ</item>
    </plurals>
    <plurals name="ConversationListFragment_unread_plural">
        <item quantity="one">ਨਾ-ਪੜ੍ਹੇ</item>
        <item quantity="other">ਨਾ-ਪੜ੍ਹੇ</item>
    </plurals>
    <plurals name="ConversationListFragment_pin_plural">
        <item quantity="one">ਟੰਗੋ</item>
        <item quantity="other">ਟੰਗੋ</item>
    </plurals>
    <plurals name="ConversationListFragment_unpin_plural">
        <item quantity="one">ਲਾਹੋ</item>
        <item quantity="other">ਲਾਹੋ</item>
    </plurals>
    <plurals name="ConversationListFragment_mute_plural">
        <item quantity="one">ਚੁੱਪ</item>
        <item quantity="other">ਚੁੱਪ</item>
    </plurals>
    <plurals name="ConversationListFragment_unmute_plural">
        <item quantity="one">ਅਣ-ਮਿਊਟ ਕਰੋ</item>
        <item quantity="other">ਅਣ-ਮਿਊਟ ਕਰੋ</item>
    </plurals>
    <string name="ConversationListFragment_select">ਚੁਣੋ</string>
    <plurals name="ConversationListFragment_archive_plural">
        <item quantity="one">ਆਰਕਾਈਵ ਕਰੋ</item>
        <item quantity="other">ਆਰਕਾਈਵ ਕਰੋ</item>
    </plurals>
    <plurals name="ConversationListFragment_unarchive_plural">
        <item quantity="one">ਆਰਕਾਈਵ ਤੋਂ ਹਟਾਓ</item>
        <item quantity="other">ਆਰਕਾਈਵ ਤੋਂ ਹਟਾਓ</item>
    </plurals>
    <plurals name="ConversationListFragment_delete_plural">
        <item quantity="one">ਹਟਾਓ</item>
        <item quantity="other">ਹਟਾਓ</item>
    </plurals>
    <string name="ConversationListFragment_select_all">ਸਾਰਿਆ ਨੂੰ ਚੁਣੋ</string>
    <plurals name="ConversationListFragment_s_selected">
        <item quantity="one">%1$dਚੁਣਿਆ</item>
        <item quantity="other">%1$dਚੁਣੇ</item>
    </plurals>

    <!-- Show in conversation list overflow menu to open selection bottom sheet -->
    <string name="ConversationListFragment__notification_profile">ਨੋਟੀਫਿਕੇਸ਼ਨ ਪ੍ਰੋਫ਼ਾਈਲ</string>
    <!-- Tooltip shown after you have created your first notification profile -->
    <string name="ConversationListFragment__turn_your_notification_profile_on_or_off_here">ਆਪਣੇ ਨੋਟੀਫਿਕੇਸ਼ਨ ਪ੍ਰੋਫ਼ਾਈਲ ਨੂੰ ਇੱਥੇ ਚਾਲੂ ਜਾਂ ਬੰਦ ਕਰੋ।</string>
    <!-- Message shown in top toast to indicate the named profile is on -->
    <string name="ConversationListFragment__s_on">%1$s ਚਾਲੂ</string>

    <!-- ConversationListItem -->
    <string name="ConversationListItem_key_exchange_message">ਮੁੱਖ ਐਕਸਚੇਂਜ ਸੁਨੇਹਾ</string>

    <!-- ConversationListItemAction -->
    <string name="ConversationListItemAction_archived_conversations_d">ਆਰਕਾਈਵ ਕੀਤੀਆਂ ਗੱਲਬਾਤਾਂ (%1$d)</string>

    <!-- ConversationTitleView -->
    <string name="ConversationTitleView_verified">ਪ੍ਰਮਾਣਿਤ</string>
    <string name="ConversationTitleView_you">ਤੁਸੀਂ</string>

    <!-- ConversationTypingView -->
    <string name="ConversationTypingView__plus_d">+%1$d</string>

    <!-- CreateGroupActivity -->
    <string name="CreateGroupActivity__select_members">ਮੈਂਬਰ ਚੁਣੋ</string>

    <!-- CreateProfileActivity -->
    <string name="CreateProfileActivity__profile">ਪ੍ਰੋਫ਼ਾਈਲ</string>
    <string name="CreateProfileActivity_error_setting_profile_photo">ਪ੍ਰੋਫ਼ਾਈਲ ਫੋਟੋ ਨੂੰ ਸੈੱਟ ਕਰਨ ਵਿੱਚ ਗਲਤੀ</string>
    <string name="CreateProfileActivity_problem_setting_profile">ਪ੍ਰੋਫ਼ਾਈਲ ਬਣਾਉਣ ਵਿੱਚ ਸਮੱਸਿਆ</string>
    <string name="CreateProfileActivity_set_up_your_profile">ਆਪਣੀ ਪ੍ਰੋਫ਼ਾਈਲ ਬਣਾਓ</string>
    <string name="CreateProfileActivity_signal_profiles_are_end_to_end_encrypted">ਤੁਹਾਡੀ ਪ੍ਰੋਫਾਈਲ ਅਤੇ ਇਸ ਵਿੱਚ ਕੀਤੀਆਂ ਤਬਦੀਲੀਆਂ ਨੂੰ ਤੁਹਾਡੇ ਸੰਪਰਕ, ਗਰੁੱਪ ਅਤੇ ਉਹ ਲੋਕ ਦੇਖ ਸਕਣਗੇ ਜਿਹਨਾਂ ਨੂੰ ਤੁਸੀਂ ਸੁਨੇਹੇ ਭੇਜਦੇ ਹੋ।</string>
    <string name="CreateProfileActivity_set_avatar_description">ਅਵਤਾਰ ਤਿਆਰ ਕਰੋ</string>

    <!-- ProfileCreateFragment -->
    <!-- Displayed at the top of the screen and explains how profiles can be viewed. -->
    <string name="ProfileCreateFragment__profiles_are_visible_to_contacts_and_people_you_message">ਪ੍ਰੋਫਾਈਲਾਂ ਤੁਹਾਡੇ ਸੰਪਰਕਾਂ, ਗਰੁੱਪਾਂ ਅਤੇ ਉਹਨਾਂ ਲੋਕਾਂ ਨੂੰ ਦਿਖਾਈ ਦਿੰਦੀਆਂ ਹਨ ਜਿਹਨਾਂ ਨੂੰ ਤੁਸੀਂ ਸੁਨੇਹੇ ਭੇਜਦੇ ਹੋ।</string>
    <!-- Title of clickable row to select phone number privacy settings -->
    <string name="ProfileCreateFragment__who_can_find_me">ਮੈਨੂੰ ਮੇਰੇ ਨੰਬਰ ਨਾਲ ਕੌਣ ਲੱਭ ਸਕਦਾ ਹੈ?</string>

    <!-- WhoCanSeeMyPhoneNumberFragment -->
    <!-- Toolbar title for this screen -->
    <string name="WhoCanSeeMyPhoneNumberFragment__who_can_find_me_by_number">ਮੈਨੂੰ ਮੇਰੇ ਨੰਬਰ ਨਾਲ ਕੌਣ ਲੱਭ ਸਕਦਾ ਹੈ?</string>
    <!-- Description for radio item stating anyone can see your phone number -->
    <string name="WhoCanSeeMyPhoneNumberFragment__anyone_who_has">ਜਿਸ ਵਿਅਕਤੀ ਦੇ ਸੰਪਰਕਾਂ ਵਿੱਚ ਤੁਹਾਡਾ ਫ਼ੋਨ ਨੰਬਰ ਮੌਜੂਦ ਹੈ, ਉਹ ਤੁਹਾਨੂੰ Signal ਉੱਤੇ ਆਪਣੇ ਸੰਪਰਕ ਵਜੋਂ ਦੇਖ ਸਕਦਾ ਹੈ। ਹੋਰ ਲੋਕ ਤੁਹਾਡੇ ਨੰਬਰ ਦੀ ਵਰਤੋਂ ਕਰਕੇ ਤੁਹਾਨੂੰ ਲੱਭ ਸਕਦੇ ਹਨ।</string>
    <!-- Description for radio item stating no one will be able to see your phone number -->
    <string name="WhoCanSeeMyPhoneNumberFragment__nobody_on_signal">Signal ਉੱਤੇ ਕੋਈ ਵੀ ਤੁਹਾਨੂੰ ਤੁਹਾਡੇ ਨੰਬਰ ਰਾਹੀਂ ਲੱਭ ਨਹੀਂ ਸਕੇਗਾ।</string>

    <!-- ChooseBackupFragment -->
    <string name="ChooseBackupFragment__restore_from_backup">ਬੈਕਅਪ ਤੋਂ ਬਹਾਲ ਕਰਨਾ ਹੈ?</string>
    <string name="ChooseBackupFragment__restore_your_messages_and_media">ਲੋਕਲ ਬੈਕਅੱਪ ਤੋਂ ਆਪਣੇ ਸੁਨੇਹਿਆਂ ਅਤੇ ਮੀਡੀਆ ਨੂੰ ਬਹਾਲ ਕਰੋ | ਜੇਕਰ ਤੁਸੀਂ ਹੁਣ ਬਹਾਲ ਨਹੀਂ ਕਰਦੇ ਹੋ, ਤਾਂ ਤੁਸੀਂ ਬਾਅਦ ਵਿੱਚ ਬਹਾਲ ਨਹੀਂ ਕਰ ਸਕੋਗੇ।</string>
    <string name="ChooseBackupFragment__icon_content_description">ਬੈਕਅੱਪ ਆਈਕੋਨ ਤੋਂ ਬਹਾਲ ਕਰੋ</string>
    <string name="ChooseBackupFragment__choose_backup">ਬੈਕਅੱਪ ਚੁਣੋ</string>
    <string name="ChooseBackupFragment__learn_more">ਹੋਰ ਜਾਣੋ</string>
    <string name="ChooseBackupFragment__no_file_browser_available">ਕੋਈ ਫ਼ਾਈਲ ਬ੍ਰਾਊਜ਼ਰ ਉਪਲਬਧ ਨਹੀਂ</string>

    <!-- RestoreBackupFragment -->
    <string name="RestoreBackupFragment__restore_complete">ਬਹਾਲ ਕਰਨ ਦਾ ਕਾਰਜ ਪੂਰਾ ਹੋਇਆ</string>
    <string name="RestoreBackupFragment__to_continue_using_backups_please_choose_a_folder">ਬੈਕਅੱਪ ਵਰਤਣੇ ਜਾਰੀ ਰੱਖਣ ਲਈ, ਕਿਰਪਾ ਕਰਕੇ ਕੋਈ ਫੋਲਡਰ ਚੁਣੋ। ਨਵੇਂ ਬੈਕਅੱਪਾਂ ਨੂੰ ਇਸ ਟਿਕਾਣੇ ਉੱਤੇ ਸੰਭਾਲਿਆ ਜਾਵੇਗਾ।</string>
    <string name="RestoreBackupFragment__choose_folder">ਫੋਲਡਰ ਚੁਣੋ</string>
    <string name="RestoreBackupFragment__not_now">ਹੁਣੇ ਨਹੀਂ</string>
    <!-- Couldn\'t find the selected backup -->
    <string name="RestoreBackupFragment__backup_not_found">ਬੈਕਅੱਪ ਨਹੀਂ ਲੱਭਿਆ।</string>
    <!-- Couldn\'t read the selected backup -->
    <string name="RestoreBackupFragment__backup_could_not_be_read">ਬੈਕਅੱਪ ਪੜ੍ਹਿਆ ਨਹੀਂ ਜਾ ਸਕਿਆ।</string>
    <!-- Backup has an unsupported file extension -->
    <string name="RestoreBackupFragment__backup_has_a_bad_extension">ਬੈਕਅੱਪ ਦੀ ਐਕਸਟੈਂਸ਼ਨ ਖ਼ਰਾਬ ਹੈ।</string>

    <!-- BackupsPreferenceFragment -->
    <string name="BackupsPreferenceFragment__chat_backups">ਚੈਟ ਬੈਕਅੱਪ</string>
    <string name="BackupsPreferenceFragment__backups_are_encrypted_with_a_passphrase">ਬੈਕਅੱਪ ਇੱਕ ਪਾਸਫ਼੍ਰੇਜ਼ ਨਾਲ ਇਨਕ੍ਰਿਪਟ ਕੀਤੇ ਅਤੇ ਤੁਹਾਡੀ ਡਿਵਾਈਸ \'ਤੇ ਸਟੋਰ ਕੀਤੇ ਜਾਂਦੇ ਹਨ।</string>
    <string name="BackupsPreferenceFragment__create_backup">ਬੈਕਅੱਪ ਬਣਾਓ</string>
    <string name="BackupsPreferenceFragment__last_backup">ਆਖਰੀ ਬੈਕਅੱਪ: %1$s</string>
    <string name="BackupsPreferenceFragment__backup_folder">ਬੈਕਅੱਪ ਫੋਲਡਰ</string>
    <string name="BackupsPreferenceFragment__verify_backup_passphrase">ਬੈਕਅੱਪ ਦੇ ਪਾਸਫ਼੍ਰੇਜ਼ ਨੂੰ ਤਸਦੀਕ ਕਰੋ</string>
    <string name="BackupsPreferenceFragment__test_your_backup_passphrase">ਆਪਣੇ ਬੈਕਅੱਪ ਦੇ ਪਾਸਫ਼੍ਰੇਜ਼ ਨੂੰ ਜਾਂਚੋ ਅਤੇ ਤਸਦੀਕ ਕਰੋ ਕਿ ਇਹ ਮੇਲ ਖਾਂਦਾ ਹੈ</string>
    <string name="BackupsPreferenceFragment__turn_on">ਚਾਲੂ ਕਰੋ</string>
    <string name="BackupsPreferenceFragment__turn_off">ਬੰਦ ਕਰੋ</string>
    <string name="BackupsPreferenceFragment__to_restore_a_backup">"ਬੈਕਅੱਪ ਬਹਾਲ ਕਰਨ ਲਈ, Molly ਦੀ ਨਵੀਂ ਕਾਪੀ ਸਥਾਪਤ ਕਰੋ, ਐਪ ਨੂੰ ਖੋਲ੍ਹੋ ਅਤੇ \"ਬੈਕਅੱਪ ਬਹਾਲ ਕਰੋ\" ਨੂੰ ਟੈਪ ਕਰੋ, ਫਿਰ ਬੈਕਅੱਪ ਫ਼ਾਈਲ ਦਾ ਟਿਕਾਣਾ ਲੱਭੋ। %1$s"</string>
    <string name="BackupsPreferenceFragment__learn_more">ਹੋਰ ਜਾਣੋ</string>
    <string name="BackupsPreferenceFragment__in_progress">ਜਾਰੀ ਹੈ…</string>
    <!-- Status text shown in backup preferences when verifying a backup -->
    <string name="BackupsPreferenceFragment__verifying_backup">ਬੈਕਅੱਪ ਦੀ ਤਸਦੀਕ ਕੀਤੀ ਜਾ ਰਹੀ ਹੈ…</string>
    <string name="BackupsPreferenceFragment__d_so_far">%1$d ਹੁਣ ਤੱਕ…</string>
    <!-- Show percentage of completion of backup -->
    <string name="BackupsPreferenceFragment__s_so_far">ਹੁਣ ਤੱਕ %1$s %%…</string>
    <string name="BackupsPreferenceFragment_signal_requires_external_storage_permission_in_order_to_create_backups">ਬੈਕਅੱਪ ਬਣਾਉਣ ਲਈ Molly ਨੂੰ ਬਾਹਰੀ ਸਟੋਰੇਜ ਦੀ ਇਜਾਜ਼ਤ ਦੀ ਲੋੜ ਹੁੰਦੀ ਹੈ, ਪਰ ਇਸਨੂੰ ਸਥਾਈ ਤੌਰ ’ਤੇ ਇਨਕਾਰ ਕਰ ਦਿੱਤਾ ਗਿਆ ਹੈ। ਕਿਰਪਾ ਕਰਕੇ ਐਪ ਸੈਟਿੰਗਾਂ ’ਤੇ ਜਾਰੀ ਰੱਖੋ, \"ਇਜਾਜ਼ਤਾਂ\" ਚੁਣੋ ਅਤੇ \"ਸਟੋਰੇਜ\" ਨੂੰ ਸਮਰੱਥ ਕਰੋ।</string>


    <!-- CustomDefaultPreference -->
    <string name="CustomDefaultPreference_using_custom">ਪਸੰਦੀਦਾ ਨੂੰ ਵਰਤਣਾ: %1$s</string>
    <string name="CustomDefaultPreference_using_default">ਡਿਫ਼ਾਲਟ ਨੂੰ ਵਰਤਣਾ: %1$s</string>
    <string name="CustomDefaultPreference_none">ਕੋਈ ਨਹੀਂ</string>

    <!-- AvatarSelectionBottomSheetDialogFragment -->
    <string name="AvatarSelectionBottomSheetDialogFragment__choose_photo">ਫ਼ੋਟੋ ਚੁਣੋ</string>
    <string name="AvatarSelectionBottomSheetDialogFragment__take_photo">ਫ਼ੋਟੋ ਲਵੋ</string>
    <string name="AvatarSelectionBottomSheetDialogFragment__choose_from_gallery">ਗੈਲਰੀ ਵਿੱਚੋਂ ਚੁਣੋ</string>
    <string name="AvatarSelectionBottomSheetDialogFragment__remove_photo">ਫ਼ੋਟੋ ਨੂੰ ਹਟਾਓ</string>
    <string name="AvatarSelectionBottomSheetDialogFragment__taking_a_photo_requires_the_camera_permission">ਫ਼ੋਟੋ ਖਿੱਚਣ ਲਈ ਕੈਮਰਾ ਇਜਾਜ਼ਤ ਚਾਹੀਦੀ ਹੈ।</string>
    <string name="AvatarSelectionBottomSheetDialogFragment__viewing_your_gallery_requires_the_storage_permission">ਤੁਹਾਡੀ ਗੈਲਰੀ ਵੇਖਣ ਲਈ ਸਟੋਰੇਜ ਇਜਾਜ਼ਤ ਚਾਹੀਦੀ ਹੈ।</string>

    <!-- DateUtils -->
    <string name="DateUtils_just_now">ਹੁਣੇ</string>
    <string name="DateUtils_minutes_ago">%1$dਮਿੰ</string>
    <string name="DateUtils_today">ਅੱਜ</string>
    <string name="DateUtils_yesterday">ਕੱਲ੍ਹ</string>

    <!-- DecryptionFailedDialog -->
    <string name="DecryptionFailedDialog_chat_session_refreshed">ਚੈਟ ਸੈਸ਼ਨ ਤਾਜ਼ਾ ਕੀਤਾ ਗਿਆ</string>
    <string name="DecryptionFailedDialog_signal_uses_end_to_end_encryption">Signal ਸਿਰੇ-ਤੋਂ-ਸਿਰੇ ਤੱਕ ਇਨਕ੍ਰਿਪਸ਼ਨ ਵਰਤਦਾ ਹੈ ਅਤੇ ਇਸ ਨੂੰ ਕਈ ਵਾਰ ਤੁਹਾਡੇ ਚੈਟ ਸ਼ੈਸ਼ਨ ਨੂੰ ਤਾਜ਼ਾ ਕਰਨ ਦੀ ਲੋੜ ਪੈ ਸਕਦੀ ਹੈ। ਇਹ ਤੁਹਾਡੀ ਚੈਟ ਦੀ ਸੁਰੱਖਿਆ ਨੂੰ ਪ੍ਰਭਾਵਿਤ ਨਹੀਂ ਕਰਦਾ ਹੈ, ਪਰ ਹੋ ਸਕਦਾ ਹੈ ਕਿ ਤੁਸੀਂ ਇਸ ਸੰਪਰਕ ਤੋਂ ਆਪਣਾ ਕੋਈ ਸੁਨੇਹਾ ਖੁੰਝਾਇਆ ਹੋਵੇ, ਅਤੇ ਤੁਸੀਂ ਉਹਨਾਂ ਨੂੰ ਇਹ ਮੁੜ ਭੇਜਣ ਲਈ ਕਹਿ ਸਕਦੇ ਹੋ।</string>

    <!-- DeviceListActivity -->
    <string name="DeviceListActivity_unlink_s">\'%1$s\' ਨਾਲ ਲਿੰਕ ਤੋੜਨਾ ਹੈ?</string>
    <string name="DeviceListActivity_by_unlinking_this_device_it_will_no_longer_be_able_to_send_or_receive">ਇਸ ਡਿਵਾਈਸ ਦਾ ਲਿੰਕ ਤੋੜ ਕੇ, ਇਹ ਹੁਣ ਸੁਨੇਹੇ ਭੇਜਣ ਅਤੇ ਪ੍ਰਾਪਤ ਕਰਨ ਯੋਗ ਨਹੀਂ ਰਹੇਗੀ।</string>
    <string name="DeviceListActivity_network_connection_failed">ਨੈੱਟਵਰਕ ਕਨੈਕਸ਼ਨ ਅਸਫ਼ਲ</string>
    <string name="DeviceListActivity_try_again">ਦੁਬਾਰਾ ਕੋਸ਼ਿਸ਼ ਕਰੋ</string>
    <string name="DeviceListActivity_unlinking_device">ਡਿਵਾਈਸ ਦਾ ਲਿੰਕ ਤੋੜਿਆ ਜਾ ਰਿਹਾ ਹੈ…</string>
    <string name="DeviceListActivity_unlinking_device_no_ellipsis">ਡਿਵਾਈਸ ਦਾ ਲਿੰਕ ਤੋੜਿਆ ਜਾ ਰਿਹਾ ਹੈ</string>
    <string name="DeviceListActivity_network_failed">ਨੈੱਟਵਰਕ ਫੇਲ੍ਹ ਹੋਇਆ!</string>

    <!-- DeviceListItem -->
    <string name="DeviceListItem_unnamed_device">ਬੇਨਾਮ ਡਿਵਾਈਸ</string>
    <string name="DeviceListItem_linked_s">%1$s ਨੂੰ ਲਿੰਕ ਕੀਤਾ ਗਿਆ</string>
    <string name="DeviceListItem_last_active_s">%1$s ਆਖਰੀ ਵਾਰ ਸਰਗਰਮ</string>
    <string name="DeviceListItem_today">ਅੱਜ</string>

    <!-- DocumentView -->
    <string name="DocumentView_unnamed_file">ਬੇਨਾਮ ਫ਼ਾਈਲ</string>

    <!-- DozeReminder -->
    <string name="DozeReminder_optimize_for_missing_play_services">ਗਾਇਬ ਪਲੇਅ ਸੇਵਾਵਾਂ ਲਈ ਅਨੁਕੂਲ ਬਣਾਓ</string>
    <string name="DozeReminder_this_device_does_not_support_play_services_tap_to_disable_system_battery">ਇਹ ਡਿਵਾਈਸ ਪਲੇਅ ਸੇਵਾਵਾਂ ਦਾ ਸਮਰਥਨ ਨਹੀਂ ਕਰਦੀ। ਸਿਸਟਮ ਬੈਟਰੀ ਅਨੁਕੂਲਤਾ ਨੂੰ ਅਸਮਰੱਥ ਬਣਾਉਣ ਲਈ ਟੈਪ ਕਰੋ ਤਾਂ ਜੋ Molly ਨੂੰ ਅਕਿਰਿਆਸ਼ੀਲ ਹੋਣ ਵੇਲੇ ਸੁਨੇਹਿਆਂ ਨੂੰ ਮੁੜ ਪ੍ਰਾਪਤ ਕਰਨ ਤੋਂ ਰੋਕਿਆ ਜਾ ਸਕੇ।</string>

    <!-- ExpiredBuildReminder -->
    <string name="ExpiredBuildReminder_this_version_of_signal_has_expired">Signal ਦੇ ਸੰਸਕਰਣ ਦੀ ਮਿਆਦ ਮੁੱਕ ਗਈ ਹੈ। ਸੁਨੇਹੇ ਭੇਜਣ ਅਤੇ ਪ੍ਰਾਪਤ ਕਰਨ ਲਈ ਕਿਰਪਾ ਕਰਕੇ ਹੁਣੇ ਅੱਪਡੇਟ ਕਰੋ।</string>
    <string name="ExpiredBuildReminder_update_now">ਹੁਣੇ ਅੱਪਡੇਟ ਕਰੋ</string>

    <!-- PendingGroupJoinRequestsReminder -->
    <plurals name="PendingGroupJoinRequestsReminder_d_pending_member_requests">
        <item quantity="one">%1$d ਪੈਂਡਿੰਗ ਸਦੱਸ ਬੇਨਤੀਆਂ</item>
        <item quantity="other">%1$d ਬਕਾਇਆ ਮੈਂਬਰ ਬੇਨਤੀਆਂ</item>
    </plurals>
    <string name="PendingGroupJoinRequestsReminder_view">ਵੇਖੋ</string>

    <!-- GcmRefreshJob -->
    <string name="GcmRefreshJob_Permanent_Signal_communication_failure">ਸਥਾਈ Signal ਸੰਚਾਰ ਅਸਫ਼ਲ!</string>
    <string name="GcmRefreshJob_Signal_was_unable_to_register_with_Google_Play_Services">Molly Google Play ਸੇਵਾਵਾਂ ਨਾਲ ਰਜਿਸਟਰ ਕਰਨ ਵਿੱਚ ਅਸਮਰੱਥ ਸੀ। Molly ਸੁਨੇਹੇ ਅਤੇ ਕਾਲਾਂ ਅਸਮਰੱਥ ਕੀਤੇ ਗਏ ਹਨ, ਕਿਰਪਾ ਕਰਕੇ ਸੈਟਿੰਗਾਂ &gt; ਤਕਨੀਕੀ ਵਿੱਚੋਂ ਮੁੜ-ਰਜਿਸਟਰ ਕਰੋ।</string>


    <!-- GiphyActivity -->
    <string name="GiphyActivity_error_while_retrieving_full_resolution_gif">ਪੂਰੇ ਰੈਜ਼ੋਲੂਸ਼ਨ GIF ਨੂੰ ਪ੍ਰਾਪਤ ਕਰਨ ਵੇਲੇ ਤਰੁੱਟੀ</string>

    <!-- GiphyFragmentPageAdapter -->
    <string name="GiphyFragmentPagerAdapter_gifs">GIFs</string>
    <string name="GiphyFragmentPagerAdapter_stickers">ਸਟਿੱਕਰ</string>

    <!-- AddToGroupActivity -->
    <string name="AddToGroupActivity_add_member">ਮੈਂਬਰ ਜੋੜਨਾ ਹੈ?</string>
    <string name="AddToGroupActivity_add_s_to_s">“%1$s” ਨੂੰ “%2$s” ‘ਚ ਜੋੜਨਾ ਹੈ?</string>
    <string name="AddToGroupActivity_s_added_to_s">\"%1$s\" ਨੂੰ \"%2$s\" ‘ਚ ਜੋੜਿਆ।</string>
    <string name="AddToGroupActivity_add_to_group">ਗਰੁੱਪ ‘ਚ ਜੋੜੋ</string>
    <string name="AddToGroupActivity_add_to_groups">ਗਰੁੱਪਾਂ ‘ਚ ਜੋੜੋ</string>
    <string name="AddToGroupActivity_this_person_cant_be_added_to_legacy_groups">ਇਸ ਵਿਅਕਤੀ ਨੂੰ ਲੈਗਸੀ ਗਰੁੱਪਾਂ ਵਿੱਚ ਸ਼ਾਮਲ ਨਹੀਂ ਕੀਤਾ ਜਾ ਸਕਦਾ।</string>
    <string name="AddToGroupActivity_add">ਜੋੜੋ</string>
    <string name="AddToGroupActivity_add_to_a_group">ਗਰੁੱਪ ਵਿੱਚ ਜੋੜੋ</string>

    <!-- ChooseNewAdminActivity -->
    <string name="ChooseNewAdminActivity_choose_new_admin">ਨਵਾਂ ਐਡਮਿਨ ਚੁਣੋ</string>
    <string name="ChooseNewAdminActivity_done">ਮੁਕੰਮਲ</string>
    <string name="ChooseNewAdminActivity_you_left">ਤੁਸੀਂ \"%1$s\" ਛੱਡਿਆ।</string>

    <!-- GroupMembersDialog -->
    <string name="GroupMembersDialog_you">ਤੁਸੀਂ</string>

    <!-- GV2 access levels -->
    <string name="GroupManagement_access_level_anyone">ਕੋਈ ਵੀ</string>
    <string name="GroupManagement_access_level_all_members">ਸਾਰੇ ਮੈਂਬਰ</string>
    <string name="GroupManagement_access_level_only_admins">ਸਿਰਫ਼ ਐਡਮਿਨ</string>
    <string name="GroupManagement_access_level_no_one">ਕੋਈ ਨਹੀਂ</string>
    <string name="GroupManagement_access_level_unknown" translatable="false">Unknown</string>
    <array name="GroupManagement_edit_group_membership_choices">
        <item>@string/GroupManagement_access_level_all_members</item>
        <item>@string/GroupManagement_access_level_only_admins</item>
    </array>
    <array name="GroupManagement_edit_group_info_choices">
        <item>@string/GroupManagement_access_level_all_members</item>
        <item>@string/GroupManagement_access_level_only_admins</item>
    </array>

    <!-- GV2 invites sent -->
    <plurals name="GroupManagement_invitation_sent">
        <item quantity="one">ਸੱਦਾ ਭੇਜਿਆ ਗਿਆ</item>
        <item quantity="other">%1$d ਸੱਦੇ ਭੇਜੇ ਗਏ</item>
    </plurals>
    <string name="GroupManagement_invite_single_user">“%1$s” ਨੂੰ ਤੁਹਾਡੇ ਵੱਲੋਂ ਇਸ ਗਰੁੱਪ ਵਿੱਚ ਆਪਣੇ-ਆਪ ਸ਼ਾਮਲ ਨਹੀਂ ਕੀਤਾ ਜਾ ਸਕਦਾ।\n\nਉਹਨਾਂ ਨੂੰ ਸ਼ਾਮਲ ਹੋਣ ਲਈ ਸੱਦਾ ਦਿੱਤਾ ਗਿਆ ਹੈ, ਅਤੇ ਜਦੋਂ ਤੱਕ ਉਹ ਮਨਜ਼ੂਰ ਨਹੀਂ ਕਰ ਲੈਂਦੇ, ਉਦੋਂ ਤੱਕ ਗਰੁੱਪ ਦੇ ਕੋਈ ਸੁਨੇਹੇ ਨਹੀਂ ਦੇਖ ਸਕਣਗੇ।</string>
    <string name="GroupManagement_invite_multiple_users">ਇਹਨਾਂ ਵਰਤੋਂਕਾਰਾਂ ਨੂੰ ਤੁਹਾਡੇ ਵੱਲੋਂ ਇਸ ਗਰੁੱਪ ਵਿੱਚ ਆਪਣੇ-ਆਪ ਸ਼ਾਮਲ ਨਹੀਂ ਕੀਤਾ ਜਾ ਸਕਦਾ।\n\nਉਹਨਾਂ ਨੂੰ ਗਰੁੱਪ ਵਿੱਚ ਸ਼ਾਮਲ ਹੋਣ ਲਈ ਸੱਦਾ ਦਿੱਤਾ ਗਿਆ ਹੈ, ਅਤੇ ਜਦੋਂ ਤੱਕ ਉਹ ਮਨਜ਼ੂਰ ਨਹੀਂ ਕਰ ਲੈਂਦੇ, ਉਦੋਂ ਤੱਕ ਗਰੁੱਪ ਦੇ ਕੋਈ ਸੁਨੇਹੇ ਨਹੀਂ ਦੇਖ ਸਕਣਗੇ।</string>

    <!-- GroupsV1MigrationLearnMoreBottomSheetDialogFragment -->
    <string name="GroupsV1MigrationLearnMore_what_are_new_groups">ਨਵੇਂ ਗਰੁੱਪ ਕੀ ਹਨ?</string>
    <string name="GroupsV1MigrationLearnMore_new_groups_have_features_like_mentions">ਨਵੇਂ ਗਰੁੱਪਾਂ ਵਿੱਚ @mentions ਅਤੇ ਗਰੁੱਪ ਐਡਮਿਨ ਵਰਗੀਆਂ ਵਿਸ਼ੇਸ਼ਤਾਵਾਂ ਹਨ, ਅਤੇ ਭਵਿੱਖ ਵਿੱਚ ਹੋਰ ਵਿਸ਼ੇਸ਼ਤਾਵਾਂ ਦਾ ਸਮਰਥਨ ਕਰਨਗੇ।</string>
    <string name="GroupsV1MigrationLearnMore_all_message_history_and_media_has_been_kept">ਸਾਰੇ ਪੁਰਾਣੇ ਸੁਨੇਹਿਆਂ ਅਤੇ ਮੀਡੀਆ ਨੂੰ ਅੱਪਗ੍ਰੇਡ ਕਰਨ ਤੋਂ ਪਹਿਲਾਂ ਹੀ ਸੰਭਾਲ ਕੇ ਰੱਖ ਲਿਆ ਗਿਆ ਹੈ।</string>
    <string name="GroupsV1MigrationLearnMore_you_will_need_to_accept_an_invite_to_join_this_group_again">ਤੁਹਾਨੂੰ ਇਸ ਗਰੁੱਪ ਵਿੱਚ ਦੁਬਾਰਾ ਸ਼ਾਮਲ ਹੋਣ ਦੇ ਸੱਦੇ ਨੂੰ ਮਨਜ਼ੂਰ ਕਰਨਾ ਪਵੇਗਾ, ਅਤੇ ਜਦੋਂ ਤੱਕ ਤੁਸੀਂ ਮਨਜ਼ੂਰ ਨਹੀਂ ਕਰਦੇ ਉਦੋਂ ਤੱਕ ਗਰੁੱਪ ਦੇ ਸੁਨੇਹੇ ਪ੍ਰਾਪਤ ਨਹੀਂ ਹੋਣਗੇ।</string>
    <plurals name="GroupsV1MigrationLearnMore_these_members_will_need_to_accept_an_invite">
        <item quantity="one">ਇਸ ਮੈਂਬਰ ਨੂੰ ਇਸ ਗਰੁੱਪ ਵਿੱਚ ਦੁਬਾਰਾ ਸ਼ਾਮਲ ਹੋਣ ਦੇ ਸੱਦੇ ਨੂੰ ਮਨਜ਼ੂਰ ਕਰਨਾ ਪਵੇਗਾ, ਅਤੇ ਜਦੋਂ ਤਕ ਉਹ ਸਵੀਕਾਰ ਨਹੀਂ ਕਰਦਾ ਉਦੋਂ ਤੱਕ ਉਸ ਨੂੰ ਗਰੁੱਪ ਦੇ ਸੁਨੇਹੇ ਪ੍ਰਾਪਤ ਨਹੀਂ ਹੋਣਗੇ।</item>
        <item quantity="other">ਇਹਨਾਂ ਮੈਂਬਰਾਂ ਨੂੰ ਇਸ ਗਰੁੱਪ ਵਿੱਚ ਦੁਬਾਰਾ ਸ਼ਾਮਲ ਹੋਣ ਦੇ ਸੱਦੇ ਨੂੰ ਮਨਜ਼ੂਰ ਕਰਨਾ ਪਵੇਗਾ, ਅਤੇ ਜਦੋਂ ਤੱਕ ਉਹ ਮਨਜ਼ੂਰ ਨਹੀਂ ਕਰਦੇ, ਉਦੋਂ ਤੱਕ ਉਹਨਾਂ ਨੂੰ ਗਰੁੱਪ ਦੇ ਸੁਨੇਹੇ ਪ੍ਰਾਪਤ ਨਹੀਂ ਹੋਣਗੇ।</item>
    </plurals>
    <plurals name="GroupsV1MigrationLearnMore_these_members_were_removed_from_the_group">
        <item quantity="one">ਇਸ ਮੈਂਬਰ ਨੂੰ ਗਰੁੱਪ ਤੋਂ ਹਟਾ ਦਿੱਤਾ ਗਿਆ ਸੀ ਅਤੇ ਜਦੋਂ ਤੱਕ ਉਹ ਅੱਪਗ੍ਰੇਡ ਨਹੀਂ ਕਰਦਾ, ਉਦੋਂ ਤੱਕ ਦੁਬਾਰਾ ਸ਼ਾਮਲ ਨਹੀਂ ਹੋ ਸਕੇਗਾ:</item>
        <item quantity="other">ਇਹਨਾਂ ਮੈਂਬਰਾਂ ਨੂੰ ਗਰੁੱਪ ਤੋਂ ਹਟਾ ਦਿੱਤਾ ਗਿਆ ਸੀ ਅਤੇ ਜਦੋਂ ਤੱਕ ਉਹ ਅੱਪਗ੍ਰੇਡ ਨਹੀਂ ਕਰਦੇ, ਉਦੋਂ ਤੱਕ ਦੁਬਾਰਾ ਸ਼ਾਮਲ ਨਹੀਂ ਹੋ ਸਕਣਗੇ:</item>
    </plurals>

    <!-- GroupsV1MigrationInitiationBottomSheetDialogFragment -->
    <string name="GroupsV1MigrationInitiation_upgrade_to_new_group">ਨਵੇਂ ਗਰੁੱਪ ਵਿੱਚ ਅੱਪਗ੍ਰੇਡ ਕਰੋ</string>
    <string name="GroupsV1MigrationInitiation_upgrade_this_group">ਇਸ ਗਰੁੱਪ ਨੂੰ ਅੱਪਗ੍ਰੇਡ ਕਰੋ</string>
    <string name="GroupsV1MigrationInitiation_new_groups_have_features_like_mentions">ਨਵੇਂ ਗਰੁੱਪਾਂ ਵਿੱਚ @mentions ਅਤੇ ਗਰੁੱਪ ਐਡਮਿਨ ਵਰਗੀਆਂ ਵਿਸ਼ੇਸ਼ਤਾਵਾਂ ਹਨ, ਅਤੇ ਭਵਿੱਖ ਵਿੱਚ ਹੋਰ ਵਿਸ਼ੇਸ਼ਤਾਵਾਂ ਦਾ ਸਮਰਥਨ ਕਰਨਗੇ।</string>
    <string name="GroupsV1MigrationInitiation_all_message_history_and_media_will_be_kept">ਸਾਰੇ ਪੁਰਾਣੇ ਸੁਨੇਹਿਆਂ ਅਤੇ ਮੀਡੀਆ ਨੂੰ ਅੱਪਗ੍ਰੇਡ ਕਰਨ ਤੋਂ ਪਹਿਲਾਂ ਹੀ ਸੰਭਾਲ ਕੇ ਰੱਖ ਲਿਆ ਜਾਵੇਗਾ।</string>
    <string name="GroupsV1MigrationInitiation_encountered_a_network_error">ਨੈੱਟਵਰਕ ਤਰੁੱਟੀ ਹੋਈ। ਬਾਅਦ ਵਿੱਚ ਦੁਬਾਰਾ ਕੋਸ਼ਿਸ਼ ਕਰੋ।</string>
    <string name="GroupsV1MigrationInitiation_failed_to_upgrade">ਅੱਪਗ੍ਰੇਡ ਕਰਨਾ ਅਸਫਲ ਰਿਹਾ।</string>
    <plurals name="GroupsV1MigrationInitiation_these_members_will_need_to_accept_an_invite">
        <item quantity="one">ਇਸ ਮੈਂਬਰ ਨੂੰ ਇਸ ਗਰੁੱਪ ਵਿੱਚ ਦੁਬਾਰਾ ਸ਼ਾਮਲ ਹੋਣ ਦੇ ਸੱਦੇ ਨੂੰ ਮਨਜ਼ੂਰ ਕਰਨਾ ਪਵੇਗਾ ਅਤੇ ਜਦੋਂ ਤਕ ਉਹ ਮਨਜ਼ੂਰ ਨਹੀਂ ਕਰਦਾ ਉਦੋਂ ਤੱਕ ਉਸ ਨੂੰ ਗਰੁੱਪ ਦੇ ਸੁਨੇਹੇ ਪ੍ਰਾਪਤ ਨਹੀਂ ਹੋਣਗੇ।</item>
        <item quantity="other">ਇਹਨਾਂ ਮੈਂਬਰਾਂ ਨੂੰ ਇਸ ਗਰੁੱਪ ਵਿੱਚ ਦੁਬਾਰਾ ਸ਼ਾਮਲ ਹੋਣ ਦੇ ਸੱਦੇ ਨੂੰ ਮਨਜ਼ੂਰ ਕਰਨਾ ਪਵੇਗਾ, ਅਤੇ ਜਦੋਂ ਤੱਕ ਉਹ ਮਨਜ਼ੂਰ ਨਹੀਂ ਕਰਦੇ, ਉਦੋਂ ਤੱਕ ਉਹਨਾਂ ਨੂੰ ਗਰੁੱਪ ਦੇ ਸੁਨੇਹੇ ਪ੍ਰਾਪਤ ਨਹੀਂ ਹੋਣਗੇ:</item>
    </plurals>
    <plurals name="GroupsV1MigrationInitiation_these_members_are_not_capable_of_joining_new_groups">
        <item quantity="one">ਇਹ ਮੈਂਬਰ ਨਵੇਂ ਗਰੁੱਪਾਂ ਵਿੱਚ ਸ਼ਾਮਲ ਹੋਣ ਦੇ ਯੋਗ ਨਹੀਂ ਹੈ, ਅਤੇ ਇਸ ਨੂੰ ਗਰੁੱਪ ਤੋਂ ਹਟਾ ਦਿੱਤਾ ਜਾਵੇਗਾ:</item>
        <item quantity="other">ਇਹ ਮੈਂਬਰ ਨਵੇਂ ਗਰੁੱਪਾਂ ਵਿੱਚ ਸ਼ਾਮਲ ਹੋਣ ਦੇ ਯੋਗ ਨਹੀਂ ਹਨ, ਅਤੇ ਇਹਨਾਂ ਨੂੰ ਗਰੁੱਪ ਤੋਂ ਹਟਾ ਦਿੱਤਾ ਜਾਵੇਗਾ:</item>
    </plurals>

    <!-- GroupsV1MigrationSuggestionsReminder -->
    <plurals name="GroupsV1MigrationSuggestionsReminder_members_couldnt_be_added_to_the_new_group">
        <item quantity="one">%1$d ਮੈਂਬਰ ਨੂੰ ਨਵੇਂ ਗਰੁੱਪ ਵਿੱਚ ਦੁਬਾਰਾ ਸ਼ਾਮਲ ਨਹੀਂ ਕੀਤਾ ਜਾ ਸਕਿਆ। ਕੀ ਤੁਸੀਂ ਉਸ ਨੂੰ ਹੁਣੇ ਸ਼ਾਮਲ ਕਰਨਾ ਚਾਹੁੰਦੇ ਹੋ?</item>
        <item quantity="other">%1$d ਮੈਂਬਰਾਂ ਨੂੰ ਨਵੇਂ ਗਰੁੱਪ ਵਿੱਚ ਦੁਬਾਰਾ ਸ਼ਾਮਲ ਨਹੀਂ ਕੀਤਾ ਜਾ ਸਕਿਆ। ਕੀ ਤੁਸੀਂ ਉਹਨਾਂ ਨੂੰ ਹੁਣੇ ਸ਼ਾਮਲ ਕਰਨਾ ਚਾਹੁੰਦੇ ਹੋ?</item>
    </plurals>
    <plurals name="GroupsV1MigrationSuggestionsReminder_add_members">
        <item quantity="one">ਸਦੱਸ ਸ਼ਾਮਲ ਕਰੋ</item>
        <item quantity="other">ਮੈਂਬਰ ਜੋੜੋ</item>
    </plurals>
    <string name="GroupsV1MigrationSuggestionsReminder_no_thanks">ਨਹੀਂ ਧੰਨਵਾਦ</string>

    <!-- GroupsV1MigrationSuggestionsDialog -->
    <plurals name="GroupsV1MigrationSuggestionsDialog_add_members_question">
        <item quantity="one">ਮੈਂਬਰ ਸ਼ਾਮਲ ਕਰੋ?</item>
        <item quantity="other">ਮੈਂਬਰਾਂ ਨੂੰ ਸ਼ਾਮਲ ਕਰਨਾ ਹੈ?</item>
    </plurals>
    <plurals name="GroupsV1MigrationSuggestionsDialog_these_members_couldnt_be_automatically_added">
        <item quantity="one">ਇਸ ਮੈਂਬਰ ਨੂੰ ਨਵੇਂ ਗਰੁੱਪ ਵਿੱਚ ਆਪਣੇ ਆਪ ਉਸ ਸਮੇਂ ਸ਼ਾਮਲ ਨਹੀਂ ਕੀਤਾ ਜਾ ਸਕਿਆ ਜਦੋਂ ਇਸਨੂੰ ਅੱਪਗ੍ਰੇਡ ਕੀਤਾ ਗਿਆ ਸੀ:</item>
        <item quantity="other">ਇਹਨਾਂ ਮੈਂਬਰਾਂ ਨੂੰ ਨਵੇਂ ਗਰੁੱਪ ਵਿੱਚ ਉਸ ਸਮੇਂ ਆਪਣੇ-ਆਪ ਸ਼ਾਮਲ ਨਹੀਂ ਕੀਤਾ ਜਾ ਸਕਿਆ ਜਦੋਂ ਇਸਨੂੰ ਅੱਪਗ੍ਰੇਡ ਕੀਤਾ ਗਿਆ ਸੀ:</item>
    </plurals>
    <plurals name="GroupsV1MigrationSuggestionsDialog_add_members">
        <item quantity="one">ਮੈਂਬਰ ਜੋੜੋ</item>
        <item quantity="other">ਮੈਂਬਰ ਸ਼ਾਮਲ ਕਰੋ</item>
    </plurals>
    <plurals name="GroupsV1MigrationSuggestionsDialog_failed_to_add_members_try_again_later">
        <item quantity="one">ਮੈਂਬਰ ਸ਼ਾਮਲ ਕਰਨ ਵਿੱਚ ਅਸਫ਼ਲ | ਬਾਅਦ ਵਿੱਚ ਦੁਬਾਰਾ ਕੋਸ਼ਿਸ਼ ਕਰੋ।</item>
        <item quantity="other">ਮੈਂਬਰ ਸ਼ਾਮਲ ਕਰਨਾ ਅਸਫਲ | ਬਾਅਦ ਵਿੱਚ ਦੁਬਾਰਾ ਕੋਸ਼ਿਸ਼ ਕਰੋ।</item>
    </plurals>
    <plurals name="GroupsV1MigrationSuggestionsDialog_cannot_add_members">
        <item quantity="one">ਮੈਂਬਰ ਜੋੜਿਆ ਨਹੀਂ ਜਾ ਸਕਦਾ ਹੈ।</item>
        <item quantity="other">ਮੈਂਬਰਾਂ ਨੂੰ ਸ਼ਾਮਲ ਨਹੀਂ ਕੀਤਾ ਜਾ ਸਕਦਾ।</item>
    </plurals>

    <!-- LeaveGroupDialog -->
    <string name="LeaveGroupDialog_leave_group">ਗਰੁੱਪ ਛੱਡਣਾ ਹੈ?</string>
    <string name="LeaveGroupDialog_you_will_no_longer_be_able_to_send_or_receive_messages_in_this_group">ਤੁਸੀਂ ਹੁਣ ਇਸ ਗਰੁੱਪ ਵਿੱਚ ਸੁਨੇਹੇ ਭੇਜ ਜਾਂ ਪ੍ਰਾਪਤ ਨਹੀਂ ਕਰ ਸਕੋਗੇ।</string>
    <string name="LeaveGroupDialog_leave">ਛੱਡੋ</string>
    <string name="LeaveGroupDialog_choose_new_admin">ਨਵਾਂ ਐਡਮਿਨ ਚੁਣੋ</string>
    <string name="LeaveGroupDialog_before_you_leave_you_must_choose_at_least_one_new_admin_for_this_group">ਗਰੁੱਪ ਨੂੰ ਛੱਡਣ ਤੋਂ ਪਹਿਲਾਂ, ਤੁਹਾਨੂੰ ਤੁਸੀਂ ਇਸ ਗਰੁੱਪ ਲਈ ਘੱਟੋ-ਘੱਟ ਇੱਕ ਨਵਾਂ ਐਡਮਿਨ ਚੁਣਨਾ ਪਵੇਗਾ।</string>
    <string name="LeaveGroupDialog_choose_admin">ਐਡਮਿਨ ਚੁਣੋ</string>

    <!-- LinkPreviewView -->
    <string name="LinkPreviewView_no_link_preview_available">ਕੋਈ ਲਿੰਕ ਝਲਕ ਉਪਲਬਧ ਨਹੀਂ</string>
    <string name="LinkPreviewView_this_group_link_is_not_active">ਇਹ ਗਰੁੱਪ ਲਿੰਕ ਕਿਰਿਆਸ਼ੀਲ ਨਹੀਂ ਹੈ</string>
    <string name="LinkPreviewView_domain_date">%1$s . %2$s</string>

    <!-- LinkPreviewRepository -->
    <plurals name="LinkPreviewRepository_d_members">
        <item quantity="one">%1$d ਮੈਂਬਰ</item>
        <item quantity="other">%1$d ਮੈਂਬਰ</item>
    </plurals>

    <!-- PendingMembersActivity -->
    <string name="PendingMembersActivity_pending_group_invites">ਗਰੁੱਪ ਦੇ ਬਕਾਇਆ ਪਏ ਸੱਦੇ</string>
    <string name="PendingMembersActivity_requests">ਬੇਨਤੀਆਂ</string>
    <string name="PendingMembersActivity_invites">ਸੱਦੇ</string>
    <string name="PendingMembersActivity_people_you_invited">ਤੁਹਾਡੇ ਵੱਲੋਂ ਸੱਦੇ ਗਏ ਲੋਕ</string>
    <string name="PendingMembersActivity_you_have_no_pending_invites">ਤੁਹਾਡੇ ਕੋਲ ਕੋਈ ਬਕਾਇਆ ਸੱਦੇ ਨਹੀਂ ਹਨ।</string>
    <string name="PendingMembersActivity_invites_by_other_group_members">ਗਰੁੱਪ ਦੇ ਹੋਰਨਾਂ ਮੈਂਬਰਾਂ ਵੱਲੋਂ ਭੇਜੇ ਗਏ ਸੱਦੇ</string>
    <string name="PendingMembersActivity_no_pending_invites_by_other_group_members">ਗਰੁੱਪ ਦੇ ਹੋਰਨਾਂ ਮੈਂਬਰਾਂ ਵੱਲੋਂ ਭੇਜੇ ਗਏ ਕੋਈ ਬਕਾਇਆ ਸੱਦੇ ਨਹੀਂ।</string>
    <string name="PendingMembersActivity_missing_detail_explanation">ਗਰੁੱਪ ਦੇ ਹੋਰਨਾਂ ਮੈਂਬਰਾਂ ਵੱਲੋਂ ਸੱਦੇ ਲੋਕਾਂ ਦੇ ਵੇਰਵੇ ਨਹੀਂ ਦਿਖਾਏ ਜਾਂਦੇ। ਜੇਕਰ ਸੱਦਾ ਭੇਜੇ ਗਏ ਵਿਅਕਤੀ ਸ਼ਾਮਲ ਹੋਣ ਦਾ ਫ਼ੈਸਲਾ ਕਰਦੇ ਹਨ, ਤਾਂ ਉਹਨਾਂ ਦੀ ਜਾਣਕਾਰੀ ਗਰੁੱਪ ਦੇ ਨਾਲ ਉਸ ਸਮੇਂ ਸਾਂਝੀ ਕੀਤੀ ਜਾਵੇਗੀ। ਜਦੋਂ ਤੱਕ ਉਹ ਗਰੁੱਪ ਵਿੱਚ ਸ਼ਾਮਲ ਨਹੀਂ ਹੋ ਜਾਂਦੇ, ਉਹਨਾਂ ਨੂੰ ਕੋਈ ਵੀ ਸੁਨੇਹੇ ਦਿਖਾਈ ਨਹੀਂ ਦੇਣਗੇ।</string>

    <string name="PendingMembersActivity_revoke_invite">ਸੱਦੇ ਨੂੰ ਰੱਦ ਕਰੋ</string>
    <string name="PendingMembersActivity_revoke_invites">ਸੱਦਿਆਂ ਨੂੰ ਰੱਦ ਕਰੋ</string>
    <plurals name="PendingMembersActivity_revoke_d_invites">
        <item quantity="one">ਸੱਦੇ ਨੂੰ ਰੱਦ ਕਰੋ</item>
        <item quantity="other">%1$d ਸੱਦਿਆਂ ਨੂੰ ਰੱਦ ਕਰੋ</item>
    </plurals>
    <plurals name="PendingMembersActivity_error_revoking_invite">
        <item quantity="one">ਸੱਦੇ ਨੂੰ ਰੱਦ ਕਰਨ ਵਿੱਚ ਤਰੁੱਟੀ</item>
        <item quantity="other">ਸੱਦਿਆਂ ਨੂੰ ਰੱਦ ਕਰਨ ਵਿੱਚ ਤਰੁੱਟੀ</item>
    </plurals>

    <!-- RequestingMembersFragment -->
    <string name="RequestingMembersFragment_pending_member_requests">ਬਕਾਇਆ ਮੈਂਬਰ ਬੇਨਤੀਆਂ</string>
    <string name="RequestingMembersFragment_no_member_requests_to_show">ਦਿਖਾਉਣ ਲਈ ਕੋਈ ਮੈਂਬਰ ਬੇਨਤੀਆਂ ਨਹੀਂ।</string>
    <string name="RequestingMembersFragment_explanation">ਇਸ ਸੂਚੀ ’ਤੇ ਮੌਜੂਦ ਲੋਕ ਗਰੁੱਪ ਲਿੰਕ ਰਾਹੀਂ ਇਸ ਗਰੁੱਪ ਵਿੱਚ ਸ਼ਾਮਲ ਹੋਣ ਦੀ ਕੋਸ਼ਿਸ਼ ਕਰ ਰਹੇ ਹਨ।</string>
    <string name="RequestingMembersFragment_added_s">"\"%1$s\" ਨੂੰ ਸ਼ਾਮਲ ਕੀਤਾ"</string>
    <string name="RequestingMembersFragment_denied_s">"“%1$s\" ਨੂੰ ਇਨਕਾਰ ਕੀਤਾ"</string>

    <!-- AddMembersActivity -->
    <string name="AddMembersActivity__done">ਹੋ ਗਿਆ</string>
    <string name="AddMembersActivity__this_person_cant_be_added_to_legacy_groups">ਇਸ ਵਿਅਕਤੀ ਨੂੰ ਲੈਗਸੀ ਗਰੁੱਪਾਂ ਵਿੱਚ ਸ਼ਾਮਲ ਨਹੀਂ ਕੀਤਾ ਜਾ ਸਕਦਾ।</string>
    <string name="AddMembersActivity__this_person_cant_be_added_to_announcement_groups">ਇਸ ਵਿਅਕਤੀ ਨੂੰ ਐਲਾਨ ਗਰੁੱਪਾਂ ਵਿੱਚ ਸ਼ਾਮਲ ਨਹੀਂ ਕੀਤਾ ਜਾ ਸਕਦਾ।</string>
    <plurals name="AddMembersActivity__add_d_members_to_s">
        <item quantity="one">ਕੀ \"%1$s\" ਨੂੰ \"%2$s\" ਵਿੱਚ ਸ਼ਾਮਲ ਕਰਨਾ ਹੈ?</item>
        <item quantity="other">ਕੀ %3$d ਮੈਂਬਰਾਂ ਨੂੰ \"%2$s\" ਵਿੱਚ ਸ਼ਾਮਲ ਕਰਨਾ ਹੈ?</item>
    </plurals>
    <string name="AddMembersActivity__add">ਸ਼ਾਮਲ ਕਰੋ</string>
    <string name="AddMembersActivity__add_members">ਮੈਂਬਰ ਸ਼ਾਮਲ ਕਰੋ</string>

    <!-- AddGroupDetailsFragment -->
    <string name="AddGroupDetailsFragment__name_this_group">ਇਸ ਗਰੁੱਪ ਨੂੰ ਨਾਂ ਦਿਓ</string>
    <string name="AddGroupDetailsFragment__create_group">ਗਰੁੱਪ ਬਣਾਓ</string>
    <string name="AddGroupDetailsFragment__create">ਬਣਾਓ</string>
    <string name="AddGroupDetailsFragment__members">ਮੈਂਬਰ</string>
    <string name="AddGroupDetailsFragment__you_can_add_or_invite_friends_after_creating_this_group">ਤੁਸੀਂ ਇਸ ਗਰੁੱਪ ਨੂੰ ਬਣਾਉਣ ਤੋਂ ਬਾਅਦ ਦੋਸਤਾਂ ਨੂੰ ਸ਼ਾਮਲ ਕਰ ਸਕਦੇ ਹੋ ਜਾਂ ਸੱਦਾ ਦੇ ਸਕਦੇ ਹੋ।</string>
    <string name="AddGroupDetailsFragment__group_name_required">ਗਰੁੱਪ ਦਾ ਨਾਂ (ਲਾਜ਼ਮੀ)</string>
    <string name="AddGroupDetailsFragment__group_name_optional">ਗਰੁੱਪ ਦਾ ਨਾਂ (ਚੋਣਵਾਂ)</string>
    <string name="AddGroupDetailsFragment__this_field_is_required">ਇਹ ਖੇਤਰ ਲਾਜ਼ਮੀ ਹੈ।</string>
    <string name="AddGroupDetailsFragment__group_creation_failed">ਗਰੁੱਪ ਬਣਾਉਣਾ ਅਸਫਲ ਹੋਇਆ।</string>
    <string name="AddGroupDetailsFragment__try_again_later">ਬਾਅਦ ਵਿੱਚ ਦੁਬਾਰਾ ਕੋਸ਼ਿਸ਼ ਕਰੋ।</string>
    <string name="AddGroupDetailsFragment__remove">ਹਟਾਓ</string>
    <string name="AddGroupDetailsFragment__sms_contact">SMS ਸੰਪਰਕ</string>
    <string name="AddGroupDetailsFragment__remove_s_from_this_group">%1$s ਨੂੰ ਇਸ ਗਰੁੱਪ ਤੋਂ ਹਟਾਉਣਾ ਹੈ?</string>
    <!-- Info message shown in the middle of the screen, displayed when adding group details to an MMS Group -->
    <string name="AddGroupDetailsFragment__youve_selected_a_contact_that_doesnt_support">ਤੁਸੀਂ ਇੱਕ ਅਜਿਹਾ ਸੰਪਰਕ ਚੁਣਿਆ ਹੈ ਜੋ Signal ਗਰੁੱਪਾਂ ਦਾ ਸਮਰਥਨ ਨਹੀਂ ਕਰਦਾ ਹੈ, ਇਸ ਲਈ ਇਹ ਗਰੁੱਪ MMS ਹੋਵੇਗਾ। ਕਸਟਮ MMS ਗਰੁੱਪਾਂ ਦੇ ਨਾਂ ਅਤੇ ਫ਼ੋਟੋਆਂ ਸਿਰਫ਼ ਤੁਹਾਨੂੰ ਦਿਖਾਈ ਦੇਣਗੀਆਂ।</string>
    <!-- Info message shown in the middle of the screen, displayed when adding group details to an MMS Group after SMS Phase 0 -->
    <string name="AddGroupDetailsFragment__youve_selected_a_contact_that_doesnt_support_signal_groups_mms_removal">ਤੁਸੀਂ ਇੱਕ ਅਜਿਹਾ ਸੰਪਰਕ ਚੁਣਿਆ ਹੈ ਜੋ Signal ਗਰੁੱਪਾਂ ਦਾ ਸਮਰਥਨ ਨਹੀਂ ਕਰਦਾ, ਇਸ ਲਈ ਇਹ ਗਰੁੱਪ MMS ਹੋਵੇਗਾ। ਕਸਟਮ MMS ਗਰੁੱਪਾਂ ਦੇ ਨਾਂ ਅਤੇ ਫ਼ੋਟੋਆਂ ਸਿਰਫ਼ ਤੁਹਾਨੂੰ ਦਿਖਾਈ ਦੇਣਗੀਆਂ। ਇਨਕ੍ਰਿਪਟਡ ਸੁਨੇਹਿਆਂ ਉੱਤੇ ਫੋਕਸ ਕਰਨ ਲਈ MMS ਗਰੁੱਪਾਂ ਲਈ ਸਮਰਥਨ ਨੂੰ ਜਲਦੀ ਹੀ ਹਟਾ ਦਿੱਤਾ ਜਾਵੇਗਾ।</string>

    <!-- ManageGroupActivity -->
    <string name="ManageGroupActivity_member_requests_and_invites">ਮੈਂਬਰ ਬੇਨਤੀਆਂ &amp; ਸੱਦੇ</string>
    <string name="ManageGroupActivity_add_members">ਮੈਂਬਰ ਸ਼ਾਮਲ ਕਰੋ</string>
    <string name="ManageGroupActivity_edit_group_info">ਗਰੁੱਪ ਦੀ ਜਾਣਕਾਰੀ ਸੋਧੋ</string>
    <string name="ManageGroupActivity_who_can_add_new_members">ਨਵੇਂ ਮੈਂਬਰ ਕੌਣ ਸ਼ਾਮਲ ਕਰ ਸਕਦਾ ਹੈ?</string>
    <string name="ManageGroupActivity_who_can_edit_this_groups_info">ਇਸ ਗਰੁੱਪ ਦੀ ਜਾਣਕਾਰੀ ਨੂੰ ਕੌਣ ਸੰਪਾਦਿਤ ਕਰ ਸਕਦਾ ਹੈ?</string>
    <string name="ManageGroupActivity_group_link">ਗਰੁੱਪ ਲਿੰਕ</string>
    <string name="ManageGroupActivity_block_group">ਗਰੁੱਪ ’ਤੇ ਪਾਬੰਦੀ ਲਾਓ</string>
    <string name="ManageGroupActivity_unblock_group">ਗਰੁੱਪ ਤੋਂ ਪਾਬੰਦੀ ਹਟਾਓ</string>
    <string name="ManageGroupActivity_leave_group">ਗਰੁੱਪ ਛੱਡੋ</string>
    <string name="ManageGroupActivity_mute_notifications">ਸੂਚਨਾਵਾਂ ਨੂੰ ਮਿਊਟ ਕਰੋ</string>
    <string name="ManageGroupActivity_custom_notifications">ਪਸੰਦੀਦਾ ਸੂਚਨਾਵਾਂ</string>
    <string name="ManageGroupActivity_mentions">ਹਵਾਲੇ</string>
    <string name="ManageGroupActivity_chat_color_and_wallpaper">ਚੈਟ ਦਾ ਰੰਗ &amp; ਵਾਲਪੇਪਰ</string>
    <string name="ManageGroupActivity_until_s">%1$s ਤੱਕ</string>
    <string name="ManageGroupActivity_always">ਹਮੇਸ਼ਾਂ</string>
    <string name="ManageGroupActivity_off">ਬੰਦ</string>
    <string name="ManageGroupActivity_on">ਚਾਲੂ</string>
    <string name="ManageGroupActivity_view_all_members">ਸਾਰੇ ਮੈਂਬਰ ਵੇਖੋ</string>
    <string name="ManageGroupActivity_see_all">ਸਾਰੇ ਵੇਖੋ</string>

    <plurals name="ManageGroupActivity_added">
        <item quantity="one">%1$d ਮੈਂਬਰ ਸ਼ਾਮਲ ਕੀਤੇ ਗਏ.</item>
        <item quantity="other">%1$d ਮੈਂਬਰ ਸ਼ਾਮਲ ਕੀਤੇ ਗਏ।</item>
    </plurals>

    <string name="ManageGroupActivity_only_admins_can_enable_or_disable_the_sharable_group_link">ਸਿਰਫ਼ ਐਡਮਿਨ ਹੀ ਸਾਂਝੇ ਕਰਨਯੋਗ ਗਰੁੱਪ ਲਿੰਕ ਨੂੰ ਸਮਰੱਥ ਜਾਂ ਅਸਮਰੱਥ ਕਰ ਸਕਦੇ ਹਨ।</string>
    <string name="ManageGroupActivity_only_admins_can_enable_or_disable_the_option_to_approve_new_members">ਸਿਰਫ਼ ਐਡਮਿਨ ਹੀ ਨਵੇਂ ਮੈਂਬਰਾਂ ਨੂੰ ਮਨਜ਼ੂਰ ਕਰਨ ਦੀ ਚੋਣ ਨੂੰ ਸਮਰੱਥ ਜਾਂ ਅਸਮਰੱਥ ਕਰ ਸਕਦੇ ਹਨ।</string>
    <string name="ManageGroupActivity_only_admins_can_reset_the_sharable_group_link">ਸਿਰਫ਼ ਐਡਮਿਨ ਹੀ ਸਾਂਝੇ ਕਰਨਯੋਗ ਗਰੁੱਪ ਲਿੰਕ ਨੂੰ ਰੀਸੈੱਟ ਕਰ ਸਕਦੇ ਹਨ।</string>

    <string name="ManageGroupActivity_you_dont_have_the_rights_to_do_this">ਤੁਹਾਡੇ ਕੋਲ ਅਜਿਹਾ ਕਰਨ ਦੇ ਅਧਿਕਾਰ ਨਹੀਂ ਹਨ</string>
    <string name="ManageGroupActivity_not_capable">ਕੋਈ ਵਿਅਕਤੀ ਜਿਸਨੂੰ ਤੁਸੀਂ ਸ਼ਾਮਲ ਕੀਤਾ ਹੈ, ਨਵੇਂ ਗਰੁੱਪਾਂ ਦਾ ਸਮਰਥਨ ਨਹੀਂ ਕਰਦਾ ਅਤੇ ਉਸਨੂੰ Signal ਨੂੰ ਅੱਪਡੇਟ ਕਰਨ ਦੀ ਜ਼ਰੂਰਤ ਹੈ</string>
    <string name="ManageGroupActivity_not_announcement_capable">ਕੋਈ ਵਿਅਕਤੀ ਜਿਸਨੂੰ ਤੁਸੀਂ ਸ਼ਾਮਲ ਕੀਤਾ ਹੈ, ਐਲਾਨ ਗਰੁੱਪਾਂ ਦਾ ਸਮਰਥਨ ਨਹੀਂ ਕਰਦਾ ਅਤੇ ਉਸਨੂੰ Signal ਨੂੰ ਅੱਪਡੇਟ ਕਰਨ ਦੀ ਜ਼ਰੂਰਤ ਹੈ</string>
    <string name="ManageGroupActivity_failed_to_update_the_group">ਗਰੁੱਪ ਨੂੰ ਅੱਪਡੇਟ ਕਰਨਾ ਅਸਫਲ ਰਿਹਾ</string>
    <string name="ManageGroupActivity_youre_not_a_member_of_the_group">ਤੁਸੀਂ ਗਰੁੱਪ ਦੇ ਮੈਂਬਰ ਨਹੀਂ ਹੋ</string>
    <string name="ManageGroupActivity_failed_to_update_the_group_please_retry_later">ਗਰੁੱਪ ਨੂੰ ਅੱਪਡੇਟ ਕਰਨਾ ਅਸਫਲ ਰਿਹਾ, ਕਿਰਪਾ ਕਰਕੇ ਦੁਬਾਰਾ ਕੋਸ਼ਿਸ਼ ਕਰੋ</string>
    <string name="ManageGroupActivity_failed_to_update_the_group_due_to_a_network_error_please_retry_later">ਕਿਸੇ ਨੈੱਟਵਰਕ ਤਰੁੱਟੀ ਕਾਰਨ ਗਰੁੱਪ ਨੂੰ ਅੱਪਡੇਟ ਕਰਨਾ ਅਸਫਲ ਰਿਹਾ, ਕਿਰਪਾ ਕਰਕੇ ਦੁਬਾਰਾ ਕੋਸ਼ਿਸ਼ ਕਰੋ</string>

    <string name="ManageGroupActivity_edit_name_and_picture">ਨਾਮ ਅਤੇ ਤਸਵੀਰ ਨੂੰ ਸੋਧੋ</string>
    <string name="ManageGroupActivity_legacy_group">ਲੈਗਸੀ ਗਰੁੱਪ</string>
    <string name="ManageGroupActivity_legacy_group_learn_more">ਇਹ ਇੱਕ ਲੈਗਸੀ ਗਰੁੱਪ ਹੈ। ਗਰੁੱਪ ਪਰਸ਼ਾਸ਼ਕ ਵਰਗੀਆਂ ਵਿਸ਼ੇਸ਼ਤਾਵਾਂ ਸਿਰਫ਼ ਨਵੇਂ ਗਰੁੱਪਾਂ ਲਈ ਉਪਲਬਧ ਹਨ।</string>
    <string name="ManageGroupActivity_legacy_group_upgrade">ਇਹ ਇੱਕ ਲੈਗਸੀ ਗਰੁੱਪ ਹੈ। @mentions ਅਤੇ ਐਡਮਿਨਾਂ ਵਰਗੀਆਂ ਨਵੀਆਂ ਵਿਸ਼ੇਸ਼ਤਾਵਾਂ ਤੱਕ ਪਹੁੰਚ ਕਰਨ ਲਈ,</string>
    <string name="ManageGroupActivity_legacy_group_too_large">ਇਸ ਲੈਗਸੀ ਗਰੁੱਪ ਨੂੰ ਕਿਸੇ ਨਵੇਂ ਗਰੁੱਪ ਵਿੱਚ ਅੱਪਗ੍ਰੇਡ ਨਹੀਂ ਕੀਤਾ ਜਾ ਸਕਦਾ ਕਿਉਂਕਿ ਇਹ ਬਹੁਤ ਵੱਡਾ ਹੈ। ਗਰੁੱਪ ਦਾ ਵੱਧ ਤੋਂ ਵੱਧ ਆਕਾਰ %1$d ਹੈ।</string>
    <string name="ManageGroupActivity_upgrade_this_group">ਇਸ ਗਰੁੱਪ ਨੂੰ ਅੱਪਗ੍ਰੇਡ ਕਰੋ।</string>
    <string name="ManageGroupActivity_this_is_an_insecure_mms_group">ਇਹ ਇੱਕ ਅਸੁਰੱਖਿਅਤ MMS ਗਰੁੱਪ ਹੈ। ਨਿੱਜੀ ਤੌਰ \'ਤੇ ਚੈਟ ਕਰਨ ਲਈ, ਆਪਣੇ ਸੰਪਰਕਾਂ ਨੂੰ Signal ’ਤੇ ਸੱਦਾ ਦਿਓ।</string>
    <string name="ManageGroupActivity_invite_now">ਹੁਣੇ ਸੱਦਾ ਦਿਓ</string>
    <string name="ManageGroupActivity_more">ਹੋਰ</string>
    <string name="ManageGroupActivity_add_group_description">ਗਰੁੱਪ ਦੀ ਜਾਣਕਾਰੀ ਜੋੜੋ…</string>

    <!-- GroupMentionSettingDialog -->
    <string name="GroupMentionSettingDialog_notify_me_for_mentions">ਹਵਾਲਿਆਂ ਲਈ ਮੈਨੂੰ ਸੂਚਿਤ ਕਰੋ</string>
    <string name="GroupMentionSettingDialog_receive_notifications_when_youre_mentioned_in_muted_chats">ਮਿਊਟ ਕੀਤੀਆਂ ਚੈਟਾਂ ਵਿੱਚ ਤੁਹਾਡਾ ਹਵਾਲਾ ਦਿੱਤੇ ਜਾਣ ਸਮੇਂ ਸੂਚਨਾਵਾਂ ਪ੍ਰਾਪਤ ਕਰਨੀਆਂ ਹਨ?</string>
    <string name="GroupMentionSettingDialog_always_notify_me">ਮੈਨੂੰ ਹਮੇਸ਼ਾਂ ਸੂਚਿਤ ਕਰੋ</string>
    <string name="GroupMentionSettingDialog_dont_notify_me">ਮੈਨੂੰ ਸੂਚਿਤ ਨਾ ਕਰੋ</string>

    <!-- ManageProfileFragment -->
    <string name="ManageProfileFragment_profile_name">ਪ੍ਰੋਫਾਈਲ ਨਾਂ</string>
    <string name="ManageProfileFragment_username">ਵਰਤੋਂਕਾਰ-ਨਾਂ</string>
    <string name="ManageProfileFragment_about">ਇਸ ਬਾਰੇ</string>
    <string name="ManageProfileFragment_write_a_few_words_about_yourself">ਆਪਣੇ ਬਾਰੇ ਕੁਝ ਸ਼ਬਦ ਲਿਖੋ</string>
    <string name="ManageProfileFragment_your_name">ਤੁਹਾਡਾ ਨਾਂ</string>
    <string name="ManageProfileFragment_your_username">ਤੁਹਾਡਾ ਵਰਤੋਂਕਾਰ-ਨਾਂ</string>
    <string name="ManageProfileFragment_failed_to_set_avatar">ਅਵਤਾਰ ਬਣਾਉਣਾ ਅਸਫਲ ਰਿਹਾ</string>
    <string name="ManageProfileFragment_badges">ਬੈਜ</string>
    <string name="ManageProfileFragment__edit_photo">ਫ਼ੋਟੋ ਨੂੰ ਸੋਧੋ</string>
    <!-- Snackbar message after creating username -->
    <string name="ManageProfileFragment__username_created">ਵਰਤੋਂਕਾਰ ਨਾਮ ਬਣਾਇਆ ਗਿਆ</string>
    <!-- Snackbar message after copying username -->
    <string name="ManageProfileFragment__username_copied">ਵਰਤੋਂਕਾਰ ਨਾਮ ਕਾਪੀ ਕੀਤਾ ਗਿਆ</string>


    <!-- ManageRecipientActivity -->
    <string name="ManageRecipientActivity_no_groups_in_common">ਕੋਈ ਗਰੁੱਪ ਸਾਂਝੇ ਨਹੀਂ</string>
    <plurals name="ManageRecipientActivity_d_groups_in_common">
        <item quantity="one">%1$d ਗਰੁੱਪ ਸਾਂਝਾ ਹੈ</item>
        <item quantity="other">%1$d ਗਰੁੱਪ ਸਾਂਝੇ ਹਨ</item>
    </plurals>

    <plurals name="GroupMemberList_invited">
        <item quantity="one">%1$s ਨੇ %2$d ਵਿਅਕਤੀ ਨੂੰ ਸੱਦਿਆ</item>
        <item quantity="other">%1$s ਨੇ %2$d ਲੋਕਾਂ ਨੂੰ ਸੱਦਿਆ</item>
    </plurals>

    <!-- CustomNotificationsDialogFragment -->
    <string name="CustomNotificationsDialogFragment__custom_notifications">ਪਸੰਦੀਦਾ ਸੂਚਨਾਵਾਂ</string>
    <string name="CustomNotificationsDialogFragment__messages">ਸੁਨੇਹੇ</string>
    <string name="CustomNotificationsDialogFragment__use_custom_notifications">ਪਸੰਦੀਦਾ ਸੂਚਨਾਵਾਂ ਵਰਤੋ</string>
    <string name="CustomNotificationsDialogFragment__notification_sound">ਸੂਚਨਾ ਦੀ ਆਵਾਜ਼</string>
    <string name="CustomNotificationsDialogFragment__vibrate">ਥਰਕਣਾ</string>
    <!-- Button text for customizing notification options -->
    <string name="CustomNotificationsDialogFragment__customize">ਕਸਟਮਾਈਜ਼ ਕਰੋ</string>
    <string name="CustomNotificationsDialogFragment__change_sound_and_vibration">ਧੁਨ ਅਤੇ ਵਾਈਬ੍ਰੇਸ਼ਨ ਬਦਲੋ</string>
    <string name="CustomNotificationsDialogFragment__call_settings">ਕਾਲ ਸੈਟਿੰਗਾਂ</string>
    <string name="CustomNotificationsDialogFragment__ringtone">ਰਿੰਗਟੋਨ</string>
    <string name="CustomNotificationsDialogFragment__enabled">ਸਮਰੱਥ ਕੀਤਾ</string>
    <string name="CustomNotificationsDialogFragment__disabled">ਅਸਮਰੱਥ ਕੀਤਾ</string>
    <string name="CustomNotificationsDialogFragment__default">ਡਿਫ਼ਾਲਟ</string>
    <string name="CustomNotificationsDialogFragment__unknown">ਅਣਜਾਣ</string>

    <!-- ShareableGroupLinkDialogFragment -->
    <string name="ShareableGroupLinkDialogFragment__shareable_group_link">ਸਾਂਝਾ ਕਰਨਯੋਗ ਗਰੁੱਪ ਲਿੰਕ</string>
    <string name="ShareableGroupLinkDialogFragment__manage_and_share">ਪ੍ਰਬੰਧ ਕਰੋ &amp; ਸਾਂਝਾ ਕਰੋ</string>
    <string name="ShareableGroupLinkDialogFragment__group_link">ਗਰੁੱਪ ਲਿੰਕ</string>
    <string name="ShareableGroupLinkDialogFragment__share">ਸਾਂਝਾ ਕਰੋ</string>
    <string name="ShareableGroupLinkDialogFragment__reset_link">ਲਿੰਕ ਰੀਸੈੱਟ ਕਰੋ</string>
    <string name="ShareableGroupLinkDialogFragment__member_requests">ਮੈਂਬਰੀ ਲਈ ਬੇਨਤੀਆਂ</string>
    <string name="ShareableGroupLinkDialogFragment__approve_new_members">ਨਵੇਂ ਮੈਂਬਰਾਂ ਨੂੰ ਮਨਜ਼ੂਰੀ ਦਿਓ</string>
    <string name="ShareableGroupLinkDialogFragment__require_an_admin_to_approve_new_members_joining_via_the_group_link">ਗਰੁੱਪ ਲਿੰਕ ਰਾਹੀਂ ਸ਼ਾਮਲ ਹੋਣ ਵਾਲੇ ਨਵੇਂ ਮੈਂਬਰਾਂ ਨੂੰ ਮਨਜ਼ੂਰੀ ਦੇਣ ਲਈ ਕਿਸੇ ਐਡਮਿਨ ਦੀ ਲੋੜ ਹੈ।</string>
    <string name="ShareableGroupLinkDialogFragment__are_you_sure_you_want_to_reset_the_group_link">ਕੀ ਤੁਸੀਂ ਯਕੀਨਨ ਗਰੁੱਪ ਲਿੰਕ ਨੂੰ ਰੀਸੈੱਟ ਕਰਨਾ ਚਾਹੁੰਦੇ ਹੋ? ਲੋਕ ਹੁਣ ਮੌਜੂਦਾ ਲਿੰਕ ਦੀ ਵਰਤੋਂ ਨਾਲ ਗਰੁੱਪ ਵਿੱਚ ਸ਼ਾਮਲ ਨਹੀਂ ਹੋ ਸਕਣਗੇੇ।</string>

    <!-- GroupLinkShareQrDialogFragment -->
    <string name="GroupLinkShareQrDialogFragment__qr_code">QR ਕੋਡ</string>
    <string name="GroupLinkShareQrDialogFragment__people_who_scan_this_code_will">ਜੋ ਲੋਕ ਇਸ ਕੋਡ ਨੂੰ ਸਕੈਨ ਕਰਦੇ ਹਨ ਉਹ ਤੁਹਾਡੇ ਗਰੁੱਪ ਵਿੱਚ ਸ਼ਾਮਲ ਹੋ ਸਕਣਗੇ। ਐਡਮਿਨਾਂ ਨੂੰ ਹਾਲੇ ਵੀ ਨਵੇਂ ਮੈਂਬਰਾਂ ਨੂੰ ਮਨਜ਼ੂਰੀ ਦੇਣ ਦੀ ਜ਼ਰੂਰਤ ਹੋਵੇਗੀ ਜੇ ਤੁਹਾਡੀ ਉਹ ਸੈਟਿੰਗ ਚਾਲੂ ਹੈ।</string>
    <string name="GroupLinkShareQrDialogFragment__share_code">ਕੋਡ ਸਾਂਝਾ ਕਰੋ</string>

    <!-- GV2 Invite Revoke confirmation dialog -->
    <string name="InviteRevokeConfirmationDialog_revoke_own_single_invite">ਕੀ ਤੁਸੀਂ %1$s ਨੂੰ ਭੇਜਿਆ ਸੱਦਾ ਰੱਦ ਕਰਨਾ ਚਾਹੁੰਦੇ ਹੋ?</string>
    <plurals name="InviteRevokeConfirmationDialog_revoke_others_invites">
        <item quantity="one">ਕੀ ਤੁਸੀਂ %1$s ਦੁਆਰਾ ਭੇਜੇ ਗਏ ਸੱਦੇ ਨੂੰ ਰੱਦ ਕਰਨਾ ਚਾਹੁੰਦੇ ਹੋ?</item>
        <item quantity="other">ਕੀ ਤੁਸੀਂ %1$s ਦੁਆਰਾ ਭੇਜੇ ਗਏ %2$d ਸੱਦਿਆ ਨੂੰ ਰੱਦ ਕਰਨਾ ਚਾਹੁੰਦੇ ਹੋ?</item>
    </plurals>

    <!-- GroupJoinBottomSheetDialogFragment -->
    <string name="GroupJoinBottomSheetDialogFragment_you_are_already_a_member">ਤੁਸੀਂ ਪਹਿਲਾਂ ਹੀ ਮੈਂਬਰ ਹੋ</string>
    <string name="GroupJoinBottomSheetDialogFragment_join">ਸ਼ਾਮਲ ਹੋਵੋ</string>
    <string name="GroupJoinBottomSheetDialogFragment_request_to_join">ਸ਼ਾਮਲ ਹੋਣ ਦੀ ਬੇਨਤੀ</string>
    <string name="GroupJoinBottomSheetDialogFragment_unable_to_join_group_please_try_again_later">ਗਰੁੱਪ ਵਿੱਚ ਸ਼ਾਮਲ ਨਹੀਂ ਹੋਇਆ ਜਾ ਸਕਦਾ। ਕਿਰਪਾ ਕਰਕੇ ਬਾਅਦ ਵਿੱਚ ਦੁਬਾਰਾ ਕੋਸ਼ਿਸ਼ ਕਰੋ</string>
    <string name="GroupJoinBottomSheetDialogFragment_encountered_a_network_error">ਨੈੱਟਵਰਕ ਤਰੁੱਟੀ ਹੋਈ।</string>
    <string name="GroupJoinBottomSheetDialogFragment_this_group_link_is_not_active">ਇਹ ਗਰੁੱਪ ਲਿੰਕ ਕਿਰਿਆਸ਼ੀਲ ਨਹੀਂ ਹੈ</string>
    <!-- Title shown when there was an known issue getting group information from a group link -->
    <string name="GroupJoinBottomSheetDialogFragment_cant_join_group">ਗਰੁੱਪ ਵਿੱਚ ਸ਼ਾਮਲ ਨਹੀਂ ਹੋ ਸਕਦੇ</string>
    <!-- Message shown when you try to get information for a group via link but an admin has removed you -->
    <string name="GroupJoinBottomSheetDialogFragment_you_cant_join_this_group_via_the_group_link_because_an_admin_removed_you">ਤੁਸੀਂ ਗਰੁੱਪ ਲਿੰਕ ਰਾਹੀਂ ਇਸ ਗਰੁੱਪ ਵਿੱਚ ਸ਼ਾਮਲ ਨਹੀਂ ਹੋ ਸਕਦੇ ਕਿਉਂਕਿ ਐਡਮਿਨ ਨੇ ਤੁਹਾਨੂੰ ਹਟਾ ਦਿੱਤਾ ਹੈ।</string>
    <!-- Message shown when you try to get information for a group via link but the link is no longer valid -->
    <string name="GroupJoinBottomSheetDialogFragment_this_group_link_is_no_longer_valid">ਇਹ ਗਰੁੱਪ ਲਿੰਕ ਹੁਣ ਸਰਗਰਮ ਨਹੀਂ ਹੈ।</string>
    <!-- Title shown when there was an unknown issue getting group information from a group link -->
    <string name="GroupJoinBottomSheetDialogFragment_link_error">ਲਿੰਕ ਵਿੱਚ ਗੜਬੜੀ ਹੈ</string>
    <!-- Message shown when you try to get information for a group via link but an unknown issue occurred -->
    <string name="GroupJoinBottomSheetDialogFragment_joining_via_this_link_failed_try_joining_again_later">ਇਸ ਲਿੰਕ ਰਾਹੀਂ ਸ਼ਾਮਲ ਹੋਣਾ ਅਸਫਲ ਰਿਹਾ। ਬਾਅਦ ਵਿੱਚ ਦੁਬਾਰਾ ਸ਼ਾਮਲ ਹੋਣ ਦੀ ਕੋਸ਼ਿਸ਼ ਕਰੋ।</string>

    <string name="GroupJoinBottomSheetDialogFragment_direct_join">ਕੀ ਤੁਸੀਂ ਇਸ ਗਰੁੱਪ ਵਿੱਚ ਸ਼ਾਮਲ ਹੋਣਾ ਅਤੇ ਇਸਦੇ ਮੈਂਬਰਾਂ ਨਾਲ ਆਪਣਾ ਨਾਂ ਅਤੇ ਫ਼ੋਟੋ ਸਾਂਝੀ ਕਰਨੀ ਚਾਹੁੰਦੇ ਹੋ?</string>
    <string name="GroupJoinBottomSheetDialogFragment_admin_approval_needed">ਇਸਤੋਂ ਪਹਿਲਾਂ ਕਿ ਤੁਸੀਂ ਇਸ ਗਰੁੱਪ ਵਿੱਚ ਸ਼ਾਮਲ ਹੋ ਸਕੋ, ਇਸ ਗਰੁੱਪ ਦੇ ਕਿਸੇ ਐਡਮਿਨ ਨੂੰ ਤੁਹਾਡੀ ਬੇਨਤੀ ਮਨਜ਼ੂਰ ਕਰਨੀ ਪਵੇਗੀ। ਜਦੋਂ ਤੁਸੀਂ ਸ਼ਾਮਲ ਹੋਣ ਦੀ ਬੇਨਤੀ ਕਰੋਗੇ ਤਾਂ, ਤਾਂ ਤੁਹਾਡੇ ਨਾਂ ਅਤੇ ਫ਼ੋਟੋ ਨੂੰ ਇਸਦੇ ਮੈਂਬਰਾਂ ਨਾਲ ਸਾਂਝਾ ਕੀਤਾ ਜਾਵੇਗਾ।</string>
    <plurals name="GroupJoinBottomSheetDialogFragment_group_dot_d_members">
        <item quantity="one">ਗਰੁੱਪ · %1$d ਮੈਂਬਰ</item>
        <item quantity="other">ਗਰੁੱਪ · %1$d ਮੈਂਬਰ</item>
    </plurals>

    <!-- GroupJoinUpdateRequiredBottomSheetDialogFragment -->
    <string name="GroupJoinUpdateRequiredBottomSheetDialogFragment_update_signal_to_use_group_links">ਗਰੁੱਪ ਲਿੰਕਾਂ ਦੀ ਵਰਤੋਂ ਕਰਨ ਲਈ Signal ਨੂੰ ਅੱਪਡੇਟ ਕਰੋ</string>
    <string name="GroupJoinUpdateRequiredBottomSheetDialogFragment_update_message">ਤੁਹਾਡੇ ਦੁਆਰਾ ਵਰਤੇ ਜਾ ਰਹੇ Signal ਦਾ ਸੰਸਕਰਣ ਇਸ ਗਰੁੱਪ ਲਿੰਕ ਦਾ ਸਮਰਥਨ ਨਹੀਂ ਕਰਦਾ। ਲਿੰਕ ਰਾਹੀਂ ਇਸ ਗਰੁੱਪ ਵਿੱਚ ਸ਼ਾਮਲ ਹੋਣ ਲਈ ਨਵੀਨਤਮ ਸੰਸਕਰਣ \'ਤੇ ਅੱਪਡੇਟ ਕਰੋ।</string>
    <string name="GroupJoinUpdateRequiredBottomSheetDialogFragment_update_signal">Signal ਨੂੰ ਅੱਪਡੇਟ ਕਰੋ</string>
    <string name="GroupJoinUpdateRequiredBottomSheetDialogFragment_update_linked_device_message">ਤੁਹਾਡੀਆਂ ਲਿੰਕ ਕੀਤੀਆਂ ਇੱਕ ਜਾਂ ਵਧੇਰੇ ਡਿਵਾਈਸਾਂ Signal ਦਾ ਕੋਈ ਪੁਰਾਣਾ ਸੰਸਕਰਣ ਚਲਾ ਰਹੀਆਂ ਹਨ ਜੋ ਗਰੁੱਪ ਲਿੰਕਾਂ ਦਾ ਸਮਰਥਨ ਨਹੀਂ ਕਰਦੀ। ਇਸ ਗਰੁੱਪ ਵਿੱਚ ਸ਼ਾਮਲ ਹੋਣ ਲਈ ਆਪਣੀ ਲਿੰਕ ਕੀਤੀ ਡਿਵਾਈਸ (ਡਿਵਾਈਸਾਂ) ’ਤੇ Signal ਨੂੰ ਅੱਪਡੇਟ ਕਰੋ।</string>
    <string name="GroupJoinUpdateRequiredBottomSheetDialogFragment_group_link_is_not_valid">ਗਰੁੱਪ ਲਿੰਕ ਵੈਧ ਨਹੀਂ ਹੈ</string>

    <!-- GroupInviteLinkEnableAndShareBottomSheetDialogFragment -->
    <string name="GroupInviteLinkEnableAndShareBottomSheetDialogFragment_invite_friends">ਦੋਸਤਾਂ ਨੂੰ ਸੱਦਾ ਦਿਓ</string>
    <string name="GroupInviteLinkEnableAndShareBottomSheetDialogFragment_share_a_link_with_friends_to_let_them_quickly_join_this_group">ਦੋਸਤਾਂ ਨਾਲ ਲਿੰਕ ਸਾਂਝਾ ਕਰੋ ਤਾਂ ਜੋ ਉਹ ਜਲਦੀ ਨਾਲ ਇਸ ਗਰੁੱਪ ਵਿੱਚ ਸ਼ਾਮਲ ਹੋ ਸਕਣ।</string>

    <string name="GroupInviteLinkEnableAndShareBottomSheetDialogFragment_enable_and_share_link">ਸਮਰੱਥ ਕਰੋ ਅਤੇ ਲਿੰਕ ਸਾਂਝਾ ਕਰੋ</string>
    <string name="GroupInviteLinkEnableAndShareBottomSheetDialogFragment_share_link">ਲਿੰਕ ਸਾਂਝਾ ਕਰੋ</string>

    <string name="GroupInviteLinkEnableAndShareBottomSheetDialogFragment_unable_to_enable_group_link_please_try_again_later">ਗਰੁੱਪ ਲਿੰਕ ਨੂੰ ਸਮਰੱਥ ਨਹੀਂ ਕੀਤਾ ਜਾ ਸਕਦਾ। ਕਿਰਪਾ ਕਰਕੇ ਦੁਬਾਰਾ ਕੋਸ਼ਿਸ਼ ਕਰੋ</string>
    <string name="GroupInviteLinkEnableAndShareBottomSheetDialogFragment_encountered_a_network_error">ਨੈੱਟਵਰਕ ਤਰੁੱਟੀ ਆਈ।</string>
    <string name="GroupInviteLinkEnableAndShareBottomSheetDialogFragment_you_dont_have_the_right_to_enable_group_link">ਤੁਹਾਡੇ ਕੋਲ ਗਰੁੱਪ ਲਿੰਕ ਨੂੰ ਸਮਰੱਥ ਕਰਨ ਦਾ ਅਧਿਕਾਰ ਨਹੀਂ ਹੈ। ਕਿਰਪਾ ਕਰਕੇ ਕਿਸੇ ਐਡਮਿਨ ਨੂੰ ਪੁੱਛੋ।</string>
    <string name="GroupInviteLinkEnableAndShareBottomSheetDialogFragment_you_are_not_currently_a_member_of_the_group">ਤੁਸੀਂ ਫਿਲਹਾਲ ਗਰੁੱਪ ਦੇ ਮੈਂਬਰ ਨਹੀਂ ਹੋ।</string>

    <!-- GV2 Request confirmation dialog -->
    <string name="RequestConfirmationDialog_add_s_to_the_group">“%1$s” ਨੂੰ ਗਰੁੱਪ ਵਿੱਚ ਸ਼ਾਮਲ ਕਰਨਾ ਹੈ?</string>
    <string name="RequestConfirmationDialog_deny_request_from_s">“%1$s” ਤੋਂ ਬੇਨਤੀ ਨੂੰ ਇਨਕਾਰ ਕਰਨਾ ਹੈ?</string>
    <!-- Confirm dialog message shown when deny a group link join request and group link is enabled. -->
    <string name="RequestConfirmationDialog_deny_request_from_s_they_will_not_be_able_to_request">ਕੀ “%1$s” ਦੀ ਬੇਨਤੀ ਨੂੰ ਨਾਮਨਜ਼ੂਰ ਕਰਨਾ ਹੈ? ਉਹ ਦੁਬਾਰਾ ਗਰੁੱਪ ਲਿੰਕ ਰਾਹੀਂ ਸ਼ਾਮਲ ਹੋਣ ਦੀ ਬੇਨਤੀ ਨਹੀਂ ਕਰ ਸਕਣਗੇ।</string>
    <string name="RequestConfirmationDialog_add">ਸ਼ਾਮਲ ਕਰੋ</string>
    <string name="RequestConfirmationDialog_deny">ਇਨਕਾਰ ਕਰੋ</string>

    <!-- ImageEditorHud -->
    <string name="ImageEditorHud_blur_faces">ਚਿਹਰਿਆਂ ਨੂੰ ਧੁੰਦਲਾ ਕਰੋ</string>
    <string name="ImageEditorHud_new_blur_faces_or_draw_anywhere_to_blur">ਨਵਾਂ: ਚਿਹਰੇ ਧੁੰਦਲੇ ਕਰੋ ਜਾਂ ਕਿਤੇ ਵੀ ਧੁੰਦਲਾ ਕਰਨ ਲਈ ਖਿੱਚੋ</string>
    <string name="ImageEditorHud_draw_anywhere_to_blur">ਧੁੰਦਲਾ ਕਰਨ ਲਈ ਕਿਤੇ ਵੀ ਖਿੱਚੋ</string>
    <string name="ImageEditorHud_draw_to_blur_additional_faces_or_areas">ਵਾਧੂ ਚਿਹਰੇ ਜਾਂ ਖੇਤਰ ਧੁੰਦਲੇ ਕਰਨ ਲਈ ਖਿੱਚੋ</string>

    <!-- InputPanel -->
    <string name="InputPanel_tap_and_hold_to_record_a_voice_message_release_to_send">ਆਡੀਓ ਸੁਨੇਹਾ ਰਿਕਾਰਡ ਕਰਨ ਲਈ ਟੈਪ ਕਰਕੇ ਦਬਾਈ ਰੱਖੋ, ਭੇਜਣ ਲਈ ਛੱਡੋ</string>
    <!-- Message shown if the user tries to switch a conversation from Signal to SMS -->
    <string name="InputPanel__sms_messaging_is_no_longer_supported_in_signal">ਹੁਣ Signal ਰਾਹੀਂ SMS ਸੁਨੇਹੇ ਭੇਜਣਾ ਸਮਰਥਿਤ ਨਹੀਂ ਹੈ।</string>

    <!-- InviteActivity -->
    <string name="InviteActivity_share">ਸਾਂਝਾ ਕਰੋ</string>
    <string name="InviteActivity_share_with_contacts">ਸੰਪਰਕਾਂ ਨਾਲ ਸਾਂਝਾ ਕਰੋ</string>
    <string name="InviteActivity_share_via">…ਰਾਹੀਂ ਸਾਂਝਾ ਕਰੋ</string>

    <string name="InviteActivity_cancel">ਰੱਦ ਕਰੋ</string>
    <string name="InviteActivity_sending">ਭੇਜਿਆ ਜਾ ਰਿਹਾ ਹੈ…</string>
    <string name="InviteActivity_invitations_sent">ਸੱਦੇ ਭੇਜੇ ਗਏ!</string>
    <string name="InviteActivity_invite_to_signal">Molly ਲਈ ਸੱਦਾ ਦਿਓ</string>
    <string name="InviteActivity_send_sms">SMS (%1$d) ਭੇਜੋ</string>
    <plurals name="InviteActivity_send_sms_invites">
        <item quantity="one">ਕੀ %1$d ਨੂੰ SMS ਸੱਦਾ ਭੇਜਣਾ ਹੈ?</item>
        <item quantity="other">ਕੀ %1$d ਨੂੰ SMS ਸੱਦੇ ਭੇਜਣੇ ਹਨ?</item>
    </plurals>
    <string name="InviteActivity_lets_switch_to_signal">ਆਓ Molly ਨੂੰ ਅਪਣਾਈਏ: %1$s</string>
    <string name="InviteActivity_no_app_to_share_to">ਇੰਜ ਜਾਪਦਾ ਹੈ ਕਿ ਤੁਹਾਡੇ ਕੋਲ ਸਾਂਝੀਆਂ ਕਰਨ ਲਈ ਕੋਈ ਐਪਸ ਨਹੀਂ ਹਨ|</string>

    <!-- LearnMoreTextView -->
    <string name="LearnMoreTextView_learn_more">ਹੋਰ ਜਾਣੋ</string>

    <string name="SpanUtil__read_more">ਹੋਰ ਪੜ੍ਹੋ</string>

    <!-- LongMessageActivity -->
    <string name="LongMessageActivity_unable_to_find_message">ਸੁਨੇਹਾ ਲੱਭਣ ਵਿੱਚ ਅਸਮਰੱਥ</string>
    <string name="LongMessageActivity_message_from_s">%1$s ਵਲੋਂ ਸੁਨੇਹਾ</string>
    <string name="LongMessageActivity_your_message">ਤੁਹਾਡਾ ਸੁਨੇਹਾ</string>

    <!-- MessageRetrievalService -->
    <string name="MessageRetrievalService_signal">Molly</string>
    <string name="MessageRetrievalService_background_connection_enabled">ਪਿਛੋਕੜ ਕਨੈਕਸ਼ਨ ਸਮਰੱਥ ਕੀਤਾ</string>

    <!-- MmsDownloader -->
    <string name="MmsDownloader_error_reading_mms_settings">ਵਾਇਰਲੈੱਸ ਪ੍ਰਦਾਤਾ ਦੀਆਂ MMS ਸੈਟਿੰਗਾਂ ਨੂੰ ਪੜ੍ਹਨ ਵਿੱਚ ਤਰੁੱਟੀ</string>

    <!-- MediaOverviewActivity -->
    <string name="MediaOverviewActivity_Media">ਮੀਡੀਆ</string>
    <string name="MediaOverviewActivity_Files">ਫ਼ਾਈਲਾਂ</string>
    <string name="MediaOverviewActivity_Audio">ਆਡੀਓ</string>
    <string name="MediaOverviewActivity_All">ਸਾਰੇ</string>
    <plurals name="MediaOverviewActivity_Media_delete_confirm_title">
        <item quantity="one">ਚੁਣੀ ਗਈ ਚੀਜ਼ ਮਿਟਾਉਣੀ ਹੈ?</item>
        <item quantity="other">ਚੁਣੀਆਂ ਗਈਆਂ ਚੀਜ਼ਾਂ ਮਿਟਾਉਣੀਆਂ ਹਨ?</item>
    </plurals>
    <plurals name="MediaOverviewActivity_Media_delete_confirm_message">
        <item quantity="one">ਅਜਿਹਾ ਕਰਨ \'ਤੇ ਚੁਣੀ ਗਈ ਫ਼ਾਈਲ ਨੂੰ ਸਥਾਈ ਤੌਰ ’ਤੇ ਮਿਟਾ ਦਿੱਤਾ ਜਾਵੇਗਾ। ਇਸ ਆਈਟਮ ਨਾਲ ਜੁੜੇ ਟੈਕਸਟ ਸੁਨੇਹੇ ਵੀ ਹਟਾ ਦਿੱਤੇ ਜਾਣਗੇ।</item>
        <item quantity="other">ਅਜਿਹਾ ਕਰਨ \'ਤੇ ਚੁਣੀਆਂ ਗਈਆਂ %1$d ਫ਼ਾਈਲਾਂ ਨੂੰ ਸਥਾਈ ਤੌਰ ’ਤੇ ਮਿਟਾ ਦਿੱਤਾ ਜਾਵੇਗਾ। ਇਹਨਾਂ ਆਈਟਮਾਂ ਨਾਲ ਜੁੜੇ ਟੈਕਸਟ ਸੁਨੇਹੇ ਵੀ ਹਟਾ ਦਿੱਤੇ ਜਾਣਗੇ।</item>
    </plurals>
    <string name="MediaOverviewActivity_Media_delete_progress_title">ਮਿਟਾਇਆ ਜਾ ਰਿਹਾ ਹੈ</string>
    <string name="MediaOverviewActivity_Media_delete_progress_message">ਸੁਨੇਹਿਆਂ ਨੂੰ ਮਿਟਾਇਆ ਜਾ ਰਿਹਾ ਹੈ…</string>
    <string name="MediaOverviewActivity_Select_all">ਸਾਰਿਆ ਨੂੰ ਚੁਣੋ</string>
    <string name="MediaOverviewActivity_collecting_attachments">ਅਟੈਚਮੈਂਟ ਇਕੱਠੇ ਕਰਨੇ…</string>
    <string name="MediaOverviewActivity_Sort_by">ਇੰਝ ਕ੍ਰਮ ਵਿੱਚ ਲਗਾਓ</string>
    <string name="MediaOverviewActivity_Newest">ਨਵੀਨਤਮ</string>
    <string name="MediaOverviewActivity_Oldest">ਸਭ ਤੋਂ ਪੁਰਾਣਾ</string>
    <string name="MediaOverviewActivity_Storage_used">ਵਰਤੀ ਗਈ ਸਟੋਰੇਜ</string>
    <string name="MediaOverviewActivity_All_storage_use">ਸਟੋਰੇਜ ਦੀ ਸਾਰੀ ਵਰਤੋਂ</string>
    <string name="MediaOverviewActivity_Grid_view_description">ਗਰਿੱਡ ਝਲਕ</string>
    <string name="MediaOverviewActivity_List_view_description">ਸੂਚੀ ਦ੍ਰਿਸ਼</string>
    <string name="MediaOverviewActivity_Selected_description">ਚੁਣਿਆ ਹੋਇਆ</string>
    <string name="MediaOverviewActivity_select_all">ਸਾਰਿਆ ਨੂੰ ਚੁਣੋ</string>
    <plurals name="MediaOverviewActivity_save_plural">
        <item quantity="one">ਸੰਭਾਲੋ</item>
        <item quantity="other">ਸੰਭਾਲੋ</item>
    </plurals>
    <plurals name="MediaOverviewActivity_delete_plural">
        <item quantity="one">ਹਟਾਓ</item>
        <item quantity="other">ਹਟਾਓ</item>
    </plurals>

    <plurals name="MediaOverviewActivity_d_selected_s">
        <item quantity="one">%1$dਚੁਣਿਆ (%2$s)</item>
        <item quantity="other">%1$d ਚੁਣੇ (%2$s)</item>
    </plurals>
    <string name="MediaOverviewActivity_file">ਫ਼ਾਈਲ</string>
    <string name="MediaOverviewActivity_audio">ਆਡੀਓ</string>
    <string name="MediaOverviewActivity_video">ਵੀਡੀਓ</string>
    <string name="MediaOverviewActivity_image">ਤਸਵੀਰ</string>
    <string name="MediaOverviewActivity_detail_line_2_part" translatable="false">%1$s · %2$s</string>
    <string name="MediaOverviewActivity_detail_line_3_part" translatable="false">%1$s · %2$s · %3$s</string>
    <string name="MediaOverviewActivity_voice_message">ਆਵਾਜ਼ ਵਾਲਾ ਸੁਨੇਹਾ</string>

    <string name="MediaOverviewActivity_sent_by_s">%1$s ਵਲੋਂ ਭੇਜਿਆ</string>
    <string name="MediaOverviewActivity_sent_by_you">ਤੁਹਾਡੇ ਵਲੋਂ ਭੇਜਿਆ</string>
    <string name="MediaOverviewActivity_sent_by_s_to_s">%1$s ਦੁਆਰਾ %2$s ਨੂੰ ਭੇਜਿਆ</string>
    <string name="MediaOverviewActivity_sent_by_you_to_s">ਤੁਹਾਡੇ ਦੁਆਰਾ %1$s ਨੂੰ ਭੇਜਿਆ</string>

    <!-- Megaphones -->
    <string name="Megaphones_remind_me_later">ਮੈਨੂੰ ਬਾਅਦ ਵਿੱਚ ਯਾਦ ਕਰਾਓ</string>
    <string name="Megaphones_verify_your_signal_pin">ਆਪਣੇ Signal ਦੇ PIN ਨੂੰ ਤਸਦੀਕ ਕਰੋ</string>
    <string name="Megaphones_well_occasionally_ask_you_to_verify_your_pin">ਅਸੀਂ ਤੁਹਾਨੂੰ ਕਦੇ-ਕਦਾਈਂ ਤੁਹਾਡਾ PIN ਤਸਦੀਕ ਕਰਨ ਲਈ ਕਹਾਂਗੇ ਤਾਂ ਜੋ ਤੁਹਾਨੂੰ ਇਹ ਯਾਦ ਰਹੇ।</string>
    <string name="Megaphones_verify_pin">PIN ਨੂੰ ਤਸਦੀਕ ਕਰੋ</string>
    <string name="Megaphones_get_started">ਸ਼ੁਰੂਆਤ ਕਰੋ</string>
    <string name="Megaphones_new_group">ਨਵਾਂ ਗਰੁੱਪ</string>
    <string name="Megaphones_invite_friends">ਦੋਸਤਾਂ ਨੂੰ ਸੱਦਾ ਦਿਓ</string>
    <string name="Megaphones_use_sms">SMS ਵਰਤੋ</string>
    <string name="Megaphones_appearance">ਦਿੱਖ</string>
    <string name="Megaphones_add_photo">ਫ਼ੋਟੋ ਜੋੜੋ</string>

    <!-- Title of a bottom sheet to render messages that all quote a specific message -->
    <string name="MessageQuotesBottomSheet_replies">ਜਵਾਬ</string>

    <!-- NotificationBarManager -->
    <string name="NotificationBarManager_signal_call_in_progress">Signal ਕਾਲ ਚੱਲ ਰਹੀ ਹੈ</string>
    <string name="NotificationBarManager__establishing_signal_call">Signal ਕਾਲ ਸਥਾਪਤ ਕੀਤੀ ਜਾ ਰਹੀ ਹੈ</string>
    <string name="NotificationBarManager__incoming_signal_call">ਆ ਰਹੀ Signal ਕਾਲ</string>
    <string name="NotificationBarManager__incoming_signal_group_call">ਆ ਰਹੀ Signal ਗਰੁੱਪ ਕਾਲ</string>
    <!-- Temporary notification shown when starting the calling service -->
    <string name="NotificationBarManager__starting_signal_call_service">Molly ਕਾਲ ਸੇਵਾ ਸ਼ੁਰੂ ਹੋ ਰਹੀ ਹੈ</string>
    <string name="NotificationBarManager__stopping_signal_call_service">Molly ਕਾਲ ਸੇਵਾ ਬੰਦ ਹੋ ਰਹੀ ਹੈ</string>
    <string name="NotificationBarManager__decline_call">ਕਾਲ ਤੋਂ ਇਨਕਾਰ ਕਰੋ</string>
    <string name="NotificationBarManager__answer_call">ਕਾਲ ਦਾ ਜਵਾਬ ਦਿਓ</string>
    <string name="NotificationBarManager__end_call">ਕਾਲ ਖਤਮ ਕਰੋ</string>
    <string name="NotificationBarManager__cancel_call">ਕਾਲ ਰੱਦ ਕਰੋ</string>
    <string name="NotificationBarManager__join_call">ਕਾਲ ਵਿੱਚ ਸ਼ਾਮਲ ਹੋਵੋ</string>

    <!-- NotificationsMegaphone -->
    <string name="NotificationsMegaphone_turn_on_notifications">ਸੂਚਨਾਵਾਂ ਚਾਲੂ ਕਰਨੀਆਂ ਹਨ?</string>
    <string name="NotificationsMegaphone_never_miss_a_message">ਆਪਣੇ ਸੰਪਰਕਾਂ ਤੇ ਗਰੁੱਪਾਂ ਤੋਂ ਸੁਨੇਹਾ ਕਦੇ ਨਾ ਖੁੰਝਾਓ।</string>
    <string name="NotificationsMegaphone_turn_on">ਚਾਲੂ ਕਰੋ</string>
    <string name="NotificationsMegaphone_not_now">ਹਾਲੇ ਨਹੀਂ</string>

    <!-- NotificationMmsMessageRecord -->
    <string name="NotificationMmsMessageRecord_multimedia_message">ਮਲਟੀਮੀਡੀਆ ਸੁਨੇਹਾ</string>
    <string name="NotificationMmsMessageRecord_downloading_mms_message">MMS ਸੁਨੇਹਾ ਡਾਊਨਲੋਡ ਹੋ ਰਿਹਾ ਹੈ</string>
    <string name="NotificationMmsMessageRecord_error_downloading_mms_message">MMS ਸੁਨੇਹੇ ਨੂੰ ਡਾਊਨਲੋਡ ਕਰਨ ਵਿੱਚ ਤਰੁੱਟੀ, ਦੁਬਾਰਾ ਕੋਸ਼ਿਸ਼ ਕਰਨ ਲਈ ਟੈਪ ਕਰੋ</string>

    <!-- MediaPickerActivity -->
    <string name="MediaPickerActivity_send_to">%1$s ਨੂੰ ਭੇਜੋ</string>
    <string name="MediaPickerActivity__menu_open_camera">ਕੈਮਰਾ ਖੋਲ੍ਹੋ</string>

    <!-- MediaSendActivity -->
    <string name="MediaSendActivity_add_a_caption">ਕੈਪਸ਼ਨ ਜੋੜੋ …</string>
    <string name="MediaSendActivity_an_item_was_removed_because_it_exceeded_the_size_limit">ਆਈਟਮ ਮਿਟਾਈ ਗਈ ਸੀ ਕਿਉਂਕਿ ਇਹ ਆਕਾਰ ਦੀ ਸੀਮਾ ਤੋਂ ਵੱਧ ਗਈ ਸੀ</string>
    <string name="MediaSendActivity_an_item_was_removed_because_it_had_an_unknown_type">ਕੋਈ ਆਈਟਮ ਹਟਾਈ ਗਈ ਸੀ ਕਿਉਂਕਿ ਇਹ ਕਿਸੇ ਅਣਜਾਣ ਕਿਸਮ ਦੀ ਸੀ</string>
    <string name="MediaSendActivity_an_item_was_removed_because_it_exceeded_the_size_limit_or_had_an_unknown_type">ਆਈਟਮ ਹਟਾਈ ਗਈ ਸੀ ਕਿਉਂਕਿ ਇਹ ਆਕਾਰ ਦੀ ਸੀਮਾ ਤੋਂ ਵੱਧ ਗਈ ਸੀ ਜਾਂ ਕਿਸੇ ਅਣਜਾਣ ਕਿਸਮ ਦੀ ਸੀ</string>
    <string name="MediaSendActivity_camera_unavailable">ਕੈਮਰਾ ਉਪਲਬਧ ਨਹੀਂ।</string>
    <string name="MediaSendActivity_message_to_s">%1$s ਨੂੰ ਸੁਨੇਹਾ</string>
    <string name="MediaSendActivity_message">ਸੁਨੇਹਾ</string>
    <string name="MediaSendActivity_select_recipients">ਪ੍ਰਾਪਤਕਰਤਾ ਚੁਣੋ</string>
    <string name="MediaSendActivity_signal_needs_access_to_your_contacts">Molly ਨੂੰ ਤੁਹਾਡੇ ਸੰਪਰਕ ਡਿਸਪਲੇਅ ਕਰਨ ਲਈ ਉਹਨਾਂ ਤੱਕ ਪਹੁੰਚ ਦੀ ਲੋੜ ਹੈ</string>
    <string name="MediaSendActivity_signal_needs_contacts_permission_in_order_to_show_your_contacts_but_it_has_been_permanently_denied">Molly ਨੂੰ ਤੁਹਾਡੇ ਸੰਪਰਕ ਦਿਖਾਉਣ ਲਈ ਸੰਪਰਕਾਂ ਦੀ ਇਜਾਜ਼ਤ ਦੀ ਲੋੜ ਹੈ, ਪਰ ਇਸ ਲਈ ਸਥਾਈ ਤੌਰ ’ਤੇ ਇਨਕਾਰ ਕਰ ਦਿੱਤਾ ਗਿਆ ਹੈ। ਐਪ ਸੈਟਿੰਗਾਂ ’ਤੇ ਜਾਰੀ ਰੱਖੋ, \"ਇਜਾਜ਼ਤਾਂ\" ਚੁਣੋ, ਅਤੇ \"ਸੰਪਰਕ\" ਸਮਰੱਥ ਕਰੋ।</string>
    <plurals name="MediaSendActivity_cant_share_more_than_n_items">
        <item quantity="one">ਤੁਸੀਂ %1$d ਤੋਂ ਵੱਧ ਆਈਟਮ ਸ਼ੇਅਰ ਨਹੀਂ ਕਰ ਸਕਦੇ।</item>
        <item quantity="other">ਤੁਸੀਂ %1$d ਤੋਂ ਵੱਧ ਆਈਟਮਾਂ ਸਾਂਝੀਆਂ ਨਹੀਂ ਕਰ ਸਕਦੇ।</item>
    </plurals>
    <string name="MediaSendActivity_select_recipients_description">ਪ੍ਰਾਪਤਕਰਤਾ ਚੁਣੋ</string>
    <string name="MediaSendActivity_tap_here_to_make_this_message_disappear_after_it_is_viewed">ਇਹ ਸੁਨੇਹਾ ਦੇਖਣ ਤੋਂ ਬਾਅਦ ਇਸਨੂੰ ਅਲੋਪ ਹੋਣ ਵਾਲਾ ਬਣਾਉਣ ਲਈ ਇੱਥੇ ਟੈਪ ਕਰੋ।</string>

    <!-- MediaRepository -->
    <string name="MediaRepository_all_media">ਸਾਰੇ ਮੀਡੀਆ</string>
    <string name="MediaRepository__camera">ਕੈਮਰਾ</string>

    <!-- MessageDecryptionUtil -->
    <string name="MessageDecryptionUtil_failed_to_decrypt_message">ਸੁਨੇਹਾ ਡੀਕ੍ਰਿਪਟ ਕਰਨਾ ਅਸਫਲ ਰਿਹਾ</string>
    <string name="MessageDecryptionUtil_tap_to_send_a_debug_log">ਡੀਬੱਗ ਲੌਗ ਨੂੰ ਭੇਜਣ ਲਈ ਟੈਪ ਕਰੋ</string>

    <!-- MessageRecord -->
    <string name="MessageRecord_unknown">ਅਣਜਾਣ</string>
    <string name="MessageRecord_message_encrypted_with_a_legacy_protocol_version_that_is_no_longer_supported">Signal ਦੇ ਪੁਰਾਣੇ ਸੰਸਕਰਣ ਦੀ ਵਰਤੋਂ ਨਾਲ ਇਨਕ੍ਰਿਪਟ ਕੀਤਾ ਸੁਨੇਹਾ ਪ੍ਰਾਪਤ ਹੋਇਆ ਜਿਸ ਲਈ ਹੁਣ ਸਮਰਥਨ ਪ੍ਰਾਪਤ ਨਹੀਂ ਹੈ। ਕਿਰਪਾ ਕਰਕੇ ਭੇਜਣ ਵਾਲੇ ਨੂੰ ਸਭ ਤੋਂ ਤਾਜ਼ਾ ਸੰਸਕਰਣ ਲਈ ਅੱਪਡੇਟ ਕਰਨ ਅਤੇ ਸੁਨੇਹਾ ਦੁਬਾਰਾ ਭੇਜਣ ਲਈ ਕਹੋ।</string>
    <string name="MessageRecord_left_group">ਤੁਸੀਂ ਗਰੁੱਪ ਛੱਡ ਦਿੱਤਾ ਹੈ।</string>
    <string name="MessageRecord_you_updated_group">ਤੁਸੀਂ ਗਰੁੱਪ ਨੂੰ ਅੱਪਡੇਟ ਕੀਤਾ।</string>
    <string name="MessageRecord_the_group_was_updated">ਗਰੁੱਪ ਨੂੰ ਅੱਪਡੇਟ ਕੀਤਾ ਗਿਆ ਸੀ।</string>
    <string name="MessageRecord_you_called_date">ਤੁਸੀਂ · %1$s ਨੂੰ ਕਾਲ ਕੀਤੀ</string>
    <string name="MessageRecord_missed_audio_call_date">ਖੁੰਝੀ ਆਡੀਓ ਕਾਲ · %1$s</string>
    <string name="MessageRecord_missed_video_call_date">ਖੁੰਝੀ ਵੀਡੀਓ ਕਾਲ · %1$s</string>
    <string name="MessageRecord_s_updated_group">%1$s ਨੇ ਗਰੁੱਪ ਨੂੰ ਅੱਪਡੇਟ ਕੀਤਾ।</string>
    <string name="MessageRecord_s_called_you_date">%1$s ਨੇ ਤੁਹਾਨੂੰ ਕਾਲ ਕੀਤਾ · %2$s</string>
    <string name="MessageRecord_s_joined_signal">%1$s Signal ’ਤੇ ਹੈ!</string>
    <string name="MessageRecord_you_disabled_disappearing_messages">ਤੁਸੀਂ ਅਲੋਪ ਹੋਣ ਵਾਲੇ ਸੁਨੇਹਿਆਂ ਨੂੰ ਅਸਮਰੱਥ ਕੀਤਾ।</string>
    <string name="MessageRecord_s_disabled_disappearing_messages">%1$s ਨੇ ਅਲੋਪ ਹੋਣ ਵਾਲੇ ਸੁਨੇਹਿਆਂ ਨੂੰ ਅਸਮਰੱਥ ਕੀਤਾ।</string>
    <string name="MessageRecord_you_set_disappearing_message_time_to_s">ਤੁਸੀਂ ਅਲੋਪ ਹੋਣ ਵਾਲੇ ਸੁਨੇਹਾ ਟਾਈਮਰ ਨੂੰ %1$s ’ਤੇ ਸੈੱਟ ਕੀਤਾ।</string>
    <string name="MessageRecord_s_set_disappearing_message_time_to_s">%1$s ਨੇ ਅਲੋਪ ਹੋਣ ਵਾਲੇ ਸੁਨੇਹਾ ਟਾਈਮਰ ਨੂੰ %2$s ’ਤੇ ਸੈੱਟ ਕੀਤਾ।</string>
    <string name="MessageRecord_disappearing_message_time_set_to_s">ਅਲੋਪ ਹੋਣ ਵਾਲੇ ਸੁਨੇਹੇ ਦੇ ਟਾਈਮਰ ਨੂੰ %1$s ’ਤੇ ਸੈੱਟ ਕੀਤਾ ਗਿਆ ਹੈ।</string>
    <string name="MessageRecord_this_group_was_updated_to_a_new_group">ਇਸ ਗਰੁੱਪ ਨੂੰ ਇੱਕ ਨਵੇਂ ਗਰੁੱਪ ਵਿੱਚ ਅੱਪਡੇਟ ਕੀਤਾ ਗਿਆ ਸੀ।</string>
    <string name="MessageRecord_you_couldnt_be_added_to_the_new_group_and_have_been_invited_to_join">ਤੁਹਾਨੂੰ ਨਵੇਂ ਗਰੁੱਪ ਵਿੱਚ ਸ਼ਾਮਲ ਨਹੀਂ ਕੀਤਾ ਜਾ ਸਕਿਆ ਅਤੇ ਸ਼ਾਮਲ ਹੋਣ ਲਈ ਸੱਦਾ ਦਿੱਤਾ ਗਿਆ ਹੈ।</string>
    <string name="MessageRecord_chat_session_refreshed">ਚੈਟ ਸੈਸ਼ਨ ਤਾਜ਼ਾ ਕੀਤਾ ਗਿਆ</string>
    <plurals name="MessageRecord_members_couldnt_be_added_to_the_new_group_and_have_been_invited">
        <item quantity="one">ਇੱਕ ਮੈਂਬਰ ਨੂੰ ਨਵੇਂ ਗਰੁੱਪ ਵਿੱਚ ਸ਼ਾਮਲ ਨਹੀਂ ਕਰ ਸਕੇ ਅਤੇ ਉਹਨਾਂ ਨੂੰ ਸ਼ਾਮਲ ਹੋਣ ਲਈ ਸੱਦਾ ਦਿੱਤਾ ਗਿਆ ਹੈ।</item>
        <item quantity="other">%1$s ਮੈਂਬਰਾਂ ਨੂੰ ਨਵੇਂ ਗਰੁੱਪ ਵਿੱਚ ਸ਼ਾਮਲ ਨਹੀਂ ਕਰ ਸਕੇ ਅਤੇ ਉਹਨਾਂ ਨੂੰ ਸ਼ਾਮਲ ਹੋਣ ਲਈ ਸੱਦਾ ਦਿੱਤਾ ਗਿਆ ਹੈ।</item>
    </plurals>

    <plurals name="MessageRecord_members_couldnt_be_added_to_the_new_group_and_have_been_removed">
        <item quantity="one">ਮੈਂਬਰ ਨੂੰ ਨਵੇਂ ਗਰੁੱਪ ਵਿੱਚ ਸ਼ਾਮਲ ਨਹੀਂ ਕਰ ਸਕੇ ਅਤੇ ਉਹਨਾਂ ਨੂੰ ਹਟਾ ਦਿੱਤਾ ਗਿਆ ਹੈ।</item>
        <item quantity="other">%1$s ਮੈਂਬਰਾਂ ਨੂੰ ਨਵੇਂ ਗਰੁੱਪ ਵਿੱਚ ਸ਼ਾਮਲ ਨਹੀਂ ਕਰ ਸਕੇ ਅਤੇ ਉਹਨਾਂ ਨੂੰ ਹਟਾ ਦਿੱਤਾ ਗਿਆ ਹੈ।</item>
    </plurals>

    <!-- Profile change updates -->
    <string name="MessageRecord_changed_their_profile_name_to">%1$s ਨੇ ਆਪਣੇ ਪ੍ਰੋਫਾਈਲ ਨਾਂ ਨੂੰ %2$s ਵਿੱਚ ਬਦਲਿਆ।</string>
    <string name="MessageRecord_changed_their_profile_name_from_to">%1$s ਨੇ ਆਪਣਾ ਪ੍ਰੋਫ਼ਾਈਲ ਨਾਂ %2$s ਤੋਂ %3$s ਵਿੱਚ ਬਦਲਿਆ।</string>
    <string name="MessageRecord_changed_their_profile">%1$s ਨੇ ਆਪਣਾ ਪ੍ਰੋਫ਼ਾਈਲ ਬਦਲਿਆ।</string>

    <!-- GV2 specific -->
    <string name="MessageRecord_you_created_the_group">ਤੁਸੀਂ ਗਰੁੱਪ ਬਣਾਇਆ।</string>
    <string name="MessageRecord_group_updated">ਗਰੁੱਪ ਅੱਪਡੇਟ ਹੋਇਆ।</string>
    <string name="MessageRecord_invite_friends_to_this_group">ਇੱਕ ਗਰੁੱਪ ਲਿੰਕ ਰਾਹੀਂ ਦੋਸਤਾਂ ਨੂੰ ਇਸ ਗਰੁੱਪ ਲਈ ਸੱਦਾ ਦਿਓ</string>

    <!-- GV2 member additions -->
    <string name="MessageRecord_you_added_s">ਤੁਸੀਂ %1$s ਨੂੰ ਸ਼ਾਮਲ ਕੀਤਾ।</string>
    <string name="MessageRecord_s_added_s">%1$s ਨੇ %2$s ਨੂੰ ਸ਼ਾਮਲ ਕੀਤਾ।</string>
    <string name="MessageRecord_s_added_you">%1$s ਨੇ ਤੁਹਾਨੂੰ ਗਰੁੱਪ ਵਿੱਚ ਸ਼ਾਮਲ ਕੀਤਾ।</string>
    <string name="MessageRecord_you_joined_the_group">ਤੁਸੀਂ ਗਰੁੱਪ ਵਿੱਚ ਸ਼ਾਮਲ ਹੋਏ।</string>
    <string name="MessageRecord_s_joined_the_group">%1$s ਗਰੁੱਪ ਵਿਚ ਸ਼ਾਮਲ ਹੋਏ।</string>

    <!-- GV2 member removals -->
    <string name="MessageRecord_you_removed_s">ਤੁਸੀਂ %1$s ਨੂੰ ਕੱਢਿਆ।</string>
    <string name="MessageRecord_s_removed_s">%1$s ਨੇ %2$s ਨੂੰ ਕੱਢਿਆ।</string>
    <string name="MessageRecord_s_removed_you_from_the_group">%1$s ਨੇ ਤੁਹਾਨੂੰ ਗਰੁੱਪ ਚੋਂ ਕੱਢਿਆ।</string>
    <string name="MessageRecord_you_left_the_group">ਤੁਸੀਂ ਗਰੁੱਪ ਛੱਡਿਆ।</string>
    <string name="MessageRecord_s_left_the_group">%1$s ਨੇ ਗਰੁੱਪ ਛੱਡਿਆ।</string>
    <string name="MessageRecord_you_are_no_longer_in_the_group">ਤੁਸੀਂ ਹੁਣ ਗਰੁੱਪ ਵਿੱਚ ਨਹੀਂ ਰਹੇ।</string>
    <string name="MessageRecord_s_is_no_longer_in_the_group">%1$s ਹੁਣ ਗਰੁੱਪ ਵਿੱਚ ਨਹੀਂ ਹੈ।</string>

    <!-- GV2 role change -->
    <string name="MessageRecord_you_made_s_an_admin">ਤੁਸੀਂ %1$s ਨੂੰ ਐਡਮਿਨ ਬਣਾਇਆ।</string>
    <string name="MessageRecord_s_made_s_an_admin">%1$s ਨੇ %2$s ਨੂੰ ਇੱਕ ਐਡਮਿਨ ਬਣਾਇਆ।</string>
    <string name="MessageRecord_s_made_you_an_admin">%1$s ਨੇ ਤੁਹਾਨੂੰ ਐਡਮਿਨ ਬਣਾਇਆ।</string>
    <string name="MessageRecord_you_revoked_admin_privileges_from_s">ਤੁਸੀਂ %1$s ਦੇ ਐਡਮਿਨ ਅਧਿਕਾਰ ਰੱਦ ਕਰ ਦਿੱਤੇ।</string>
    <string name="MessageRecord_s_revoked_your_admin_privileges">%1$sਨੇ ਤੁਹਾਡੇ ਐਡਮਿਨ ਅਧਿਕਾਰ ਰੱਦ ਕਰ ਦਿੱਤੇ ਹਨ।</string>
    <string name="MessageRecord_s_revoked_admin_privileges_from_s">%1$s ਨੇ %2$s ਦੇ ਐਡਮਿਨ ਅਧਿਕਾਰ ਰੱਦ ਕਰ ਦਿੱਤੇ।</string>
    <string name="MessageRecord_s_is_now_an_admin">%1$s ਹੁਣ ਇੱਕ ਐਡਮਿਨ ਹੈ।</string>
    <string name="MessageRecord_you_are_now_an_admin">ਹੁਣ ਤੁਸੀਂ ਇੱਕ ਐਡਮਿਨ ਹੋ।</string>
    <string name="MessageRecord_s_is_no_longer_an_admin">%1$s ਹੁਣ ਐਡਮਿਨ ਨਹੀਂ ਹੈ।</string>
    <string name="MessageRecord_you_are_no_longer_an_admin">ਤੁਸੀਂ ਹੁਣ ਐਡਮਿਨ ਨਹੀਂ ਹੋ।</string>

    <!-- GV2 invitations -->
    <string name="MessageRecord_you_invited_s_to_the_group">ਤੁਸੀਂ %1$s ਨੂੰ ਗਰੁੱਪ ਲਈ ਸੱਦਾ ਦਿੱਤਾ ਹੈ।</string>
    <string name="MessageRecord_s_invited_you_to_the_group">%1$s ਨੇ ਤੁਹਾਨੂੰ ਗਰੁੱਪ ਲਈ ਸੱਦਾ ਦਿੱਤਾ।</string>
    <plurals name="MessageRecord_s_invited_members">
        <item quantity="one">%1$s ਨੇ 1 ਵਿਅਕਤੀ ਨੂੰ ਗਰੁੱਪ ਵਿੱਚ ਸ਼ਾਮਲ ਹੋਣ ਦਾ ਸੱਦਾ ਦਿੱਤਾ।</item>
        <item quantity="other">%1$s ਨੇ %2$d ਵਿਅਕਤੀਆਂ ਨੂੰ ਗਰੁੱਪ ਵਿੱਚ ਸ਼ਾਮਲ ਹੋਣ ਦਾ ਸੱਦਾ ਦਿੱਤਾ।</item>
    </plurals>
    <string name="MessageRecord_you_were_invited_to_the_group">ਤੁਹਾਨੂੰ ਗਰੁੱਪ ਲਈ ਸੱਦਾ ਦਿੱਤਾ ਗਿਆ ਸੀ।</string>
    <plurals name="MessageRecord_d_people_were_invited_to_the_group">
        <item quantity="one">1 ਵਿਅਕਤੀ ਨੂੰ ਗਰੁੱਪ ਵਿੱਚ ਸ਼ਾਮਲ ਹੋਣ ਲਈ ਸੱਦਿਆ ਗਿਆ।</item>
        <item quantity="other">%1$d ਲੋਕਾਂ ਨੂੰ ਗਰੁੱਪ ਵਿੱਚ ਸ਼ਾਮਲ ਹੋਣ ਲਈ ਸੱਦਿਆ ਗਿਆ।</item>
    </plurals>

    <!-- GV2 invitation revokes -->
    <plurals name="MessageRecord_you_revoked_invites">
        <item quantity="one">ਤੁਸੀਂ ਗਰੁੱਪ ਵਿੱਚ ਸ਼ਾਮਲ ਹੋਣ ਦਾ ਸੱਦਾ ਰੱਦ ਕਰ ਦਿੱਤਾ ਹੈ।</item>
        <item quantity="other">ਤੁਸੀਂ ਗਰੁੱਪ ਵਿੱਚ ਸ਼ਾਮਲ ਹੋਣ ਦੇ %1$d ਸੱਦੇ ਰੱਦ ਕਰ ਦਿੱਤੇ ਹਨ।</item>
    </plurals>
    <plurals name="MessageRecord_s_revoked_invites">
        <item quantity="one">%1$s ਨੇ ਗਰੁੱਪ ਵਿੱਚ ਸ਼ਾਮਲ ਹੋਣ ਦੇ ਸੱਦੇ ਨੂੰ ਰੱਦ ਕੀਤਾ।</item>
        <item quantity="other">%1$s ਨੇ ਗਰੁੱਪ ਵਿੱਚ ਸ਼ਾਮਲ ਹੋਣ ਦੇ %2$d ਸੱਦੇ ਰੱਦ ਕੀਤੇ।</item>
    </plurals>
    <string name="MessageRecord_someone_declined_an_invitation_to_the_group">ਕਿਸੇ ਵਿਅਕਤੀ ਨੇ ਗਰੁੱਪ ਲਈ ਸੱਦੇ ਨੂੰ ਅਸਵੀਕਾਰ ਕਰ ਦਿੱਤਾ।</string>
    <string name="MessageRecord_you_declined_the_invitation_to_the_group">ਤੁਸੀਂ ਗਰੁੱਪ ਲਈ ਸੱਦੇ ਨੂੰ ਅਸਵੀਕਾਰ ਕਰ ਦਿੱਤਾ।</string>
    <string name="MessageRecord_s_revoked_your_invitation_to_the_group">%1$s ਨੇ ਗਰੁੱਪ ਲਈ ਤੁਹਾਡੇ ਸੱਦੇ ਨੂੰ ਰੱਦ ਕਰ ਦਿੱਤਾ।</string>
    <string name="MessageRecord_an_admin_revoked_your_invitation_to_the_group">ਕਿਸੇ ਐਡਮਿਨ ਨੇ ਗਰੁੱਪ ਲਈ ਤੁਹਾਡੇ ਸੱਦੇ ਨੂੰ ਰੱਦ ਕਰ ਦਿੱਤਾ।</string>
    <plurals name="MessageRecord_d_invitations_were_revoked">
        <item quantity="one">ਗਰੁੱਪ ਵਿੱਚ ਸ਼ਾਮਲ ਹੋਣ ਦੇ ਇੱਕ ਸੱਦੇ ਨੂੰ ਰੱਦ ਕੀਤਾ ਗਿਆ।</item>
        <item quantity="other">ਗਰੁੱਪ ਵਿੱਚ ਸ਼ਾਮਲ ਹੋਣ ਦੇ %1$d ਸੱਦਿਆ ਨੂੰ ਰੱਦ ਕੀਤਾ ਗਿਆ।</item>
    </plurals>

    <!-- GV2 invitation acceptance -->
    <string name="MessageRecord_you_accepted_invite">ਤੁਸੀਂ ਗਰੁੱਪ ਲਈ ਸੱਦੇ ਨੂੰ ਮਨਜ਼ੂਰ ਕੀਤਾ।</string>
    <string name="MessageRecord_s_accepted_invite">%1$s ਨੇ ਗਰੁੱਪ ਲਈ ਕਿਸੇ ਸੱਦੇ ਨੂੰ ਮਨਜ਼ੂਰ ਕੀਤਾ।</string>
    <string name="MessageRecord_you_added_invited_member_s">ਤੁਸੀਂ ਸੱਦਾ ਦਿੱਤੇ ਗਏ ਮੈਂਬਰ %1$s ਨੂੰ ਸ਼ਾਮਲ ਕੀਤਾ।</string>
    <string name="MessageRecord_s_added_invited_member_s">%1$s ਨੇ ਸੱਦਾ ਦਿੱਤੇ ਗਏ ਮੈਂਬਰ %2$s ਨੂੰ ਸ਼ਾਮਲ ਕੀਤਾ।</string>

    <!-- GV2 title change -->
    <string name="MessageRecord_you_changed_the_group_name_to_s">ਤੁਸੀਂ ਗਰੁੱਪ ਦਾ ਨਾਂ ਬਦਲ ਕੇ \"%1$s\" ਰੱਖ ਦਿੱਤਾ।</string>
    <string name="MessageRecord_s_changed_the_group_name_to_s">%1$s ਨੇ ਗਰੁੱਪ ਦਾ ਨਾਂ ਬਦਲ ਕੇ “%2$s\" ਰੱਖ ਦਿੱਤਾ।</string>
    <string name="MessageRecord_the_group_name_has_changed_to_s">ਗਰੁੱਪ ਦਾ ਨਾਂ ਬਦਲ ਕੇ \"%1$s\" ਰੱਖ ਦਿੱਤਾ।</string>

    <!-- GV2 description change -->
    <string name="MessageRecord_you_changed_the_group_description">ਤੁਸੀਂ ਗਰੁੱਪ ਦੀ ਜਾਣਕਾਰੀ ਨੂੰ ਬਦਲਿਆ।</string>
    <string name="MessageRecord_s_changed_the_group_description">%1$s ਨੇ ਗਰੁੱਪ ਦੀ ਜਾਣਕਾਰੀ ਨੂੰ ਬਦਲਿਆ।</string>
    <string name="MessageRecord_the_group_description_has_changed">ਗਰੁੱਪ ਦੀ ਜਾਣਕਾਰੀ ਬਦਲ ਗਈ ਹੈ।</string>

    <!-- GV2 avatar change -->
    <string name="MessageRecord_you_changed_the_group_avatar">ਤੁਸੀਂ ਗਰੁੱਪ ਦੇ ਅਵਤਾਰ ਨੂੰ ਬਦਲਿਆ।</string>
    <string name="MessageRecord_s_changed_the_group_avatar">%1$s ਨੇ ਗਰੁੱਪ ਦੇ ਅਵਤਾਰ ਨੂੰ ਬਦਲਿਆ।</string>
    <string name="MessageRecord_the_group_group_avatar_has_been_changed">ਗਰੁੱਪ ਦੇ ਅਵਤਾਰ ਨੂੰ ਬਦਲ ਦਿੱਤਾ ਗਿਆ ਹੈ।</string>

    <!-- GV2 attribute access level change -->
    <string name="MessageRecord_you_changed_who_can_edit_group_info_to_s">ਤੁਸੀਂ “%1$s\" ਨੂੰ ਗਰੁੱਪ ਦੀ ਜਾਣਕਾਰੀ ਵਿੱਚ ਸੋਧ ਕਰਨ ਵਾਲਾ ਬਣਾ ਦਿੱਤਾ।</string>
    <string name="MessageRecord_s_changed_who_can_edit_group_info_to_s">%1$s ਨੇ \"%2$s\" ਨੂੰ ਗਰੁੱਪ ਦੀ ਜਾਣਕਾਰੀ ਵਿੱਚ ਸੋਧ ਕਰਨ ਵਾਲਾ ਬਣਾ ਦਿੱਤਾ।</string>
    <string name="MessageRecord_who_can_edit_group_info_has_been_changed_to_s">ਗਰੁੱਪ ਦੀ ਜਾਣਕਾਰੀ ਵਿੱਚ ਸੋਧ ਕਰਨ ਵਾਲਾ ਵਿਅਕਤੀ ਬਦਲ ਕੇ \"%1$s\" ਨੂੰ ਬਣਾ ਦਿੱਤਾ ਗਿਆ ਹੈ।</string>

    <!-- GV2 membership access level change -->
    <string name="MessageRecord_you_changed_who_can_edit_group_membership_to_s">ਤੁਸੀਂ ਗਰੁੱਪ ਦੀ ਮੈਂਬਰਸ਼ਿਪ ਵਿੱਚ ਸੋਧ ਕਰਨ ਵਾਲਾ ਵਿਅਕਤੀ ਬਦਲ ਕੇ “%1$s\" ਨੂੰ ਬਣਾ ਦਿੱਤਾ।</string>
    <string name="MessageRecord_s_changed_who_can_edit_group_membership_to_s">%1$s ਨੇ ਗਰੁੱਪ ਦੀ ਮੈਂਬਰਸ਼ਿਪ ਵਿੱਚ ਸੋਧ ਕਰਨ ਵਾਲਾ ਵਿਅਕਤੀ ਬਦਲ ਕੇ “%2$s\" ਨੂੰ ਬਣਾ ਦਿੱਤਾ।</string>
    <string name="MessageRecord_who_can_edit_group_membership_has_been_changed_to_s">ਗਰੁੱਪ ਦੀ ਮੈਂਬਰਸ਼ਿਪ ਵਿੱਚ ਸੋਧ ਕਰਨ ਵਾਲਾ ਵਿਅਕਤੀ ਬਦਲ ਕੇ \"%1$s\" ਨੂੰ ਬਣਾ ਦਿੱਤਾ ਗਿਆ ਹੈ।</string>

    <!-- GV2 announcement group change -->
    <string name="MessageRecord_you_allow_all_members_to_send">ਤੁਸੀਂ ਗਰੁੱਪ ਦੀਆਂ ਸੈਟਿੰਗਾਂ ਨੂੰ ਬਦਲ ਦਿੱਤਾ ਤਾਂ ਜੋ ਸਾਰੇ ਮੈਂਬਰ ਹੀ ਸੁਨੇਹੇ ਭੇਜ ਸਕਣ।</string>
    <string name="MessageRecord_you_allow_only_admins_to_send">ਤੁਸੀਂ ਗਰੁੱਪ ਦੀਆਂ ਸੈਟਿੰਗਾਂ ਨੂੰ ਬਦਲ ਦਿੱਤਾ ਤਾਂ ਜੋ ਸਿਰਫ਼ ਐਡਮਿਨ ਹੀ ਸੁਨੇਹੇ ਭੇਜ ਸਕਣ।</string>
    <string name="MessageRecord_s_allow_all_members_to_send">%1$s ਨੇ ਗਰੁੱਪ ਦੀਆਂ ਸੈਟਿੰਗਾਂ ਨੂੰ ਬਦਲ ਦਿੱਤਾ ਤਾਂ ਜੋ ਸਾਰੇ ਮੈਂਬਰ ਹੀ ਸੁਨੇਹੇ ਭੇਜ ਸਕਣ।</string>
    <string name="MessageRecord_s_allow_only_admins_to_send">%1$s ਨੇ ਗਰੁੱਪ ਦੀਆਂ ਸੈਟਿੰਗਾਂ ਨੂੰ ਬਦਲ ਦਿੱਤਾ ਤਾਂ ਜੋ ਸਿਰਫ਼ ਐਡਮਿਨ ਹੀ ਸੁਨੇਹੇ ਭੇਜ ਸਕਣ।</string>
    <string name="MessageRecord_allow_all_members_to_send">ਗਰੁੱਪ ਦੀਆਂ ਸੈਟਿੰਗਾਂ ਨੂੰ ਬਦਲ ਦਿੱਤਾ ਗਿਆ ਸੀ ਤਾਂ ਜੋ ਸਾਰੇ ਮੈਂਬਰ ਹੀ ਸੁਨੇਹੇ ਭੇਜ ਸਕਣ।</string>
    <string name="MessageRecord_allow_only_admins_to_send">ਗਰੁੱਪ ਦੀਆਂ ਸੈਟਿੰਗਾਂ ਨੂੰ ਬਦਲ ਦਿੱਤਾ ਗਿਆ ਸੀ ਤਾਂ ਜੋ ਸਿਰਫ਼ ਐਡਮਿਨ ਹੀ ਸੁਨੇਹੇ ਭੇਜ ਸਕਣ।</string>

    <!-- GV2 group link invite access level change -->
    <string name="MessageRecord_you_turned_on_the_group_link_with_admin_approval_off">ਤੁਸੀਂ ਐਡਮਿਨ ਮਨਜ਼ੂਰੀ ਨੂੰ ਬੰਦ ਕਰਕੇ ਗਰੁੱਪ ਲਿੰਕ ਨੂੰ ਚਾਲੂ ਕੀਤਾ।</string>
    <string name="MessageRecord_you_turned_on_the_group_link_with_admin_approval_on">ਤੁਸੀਂ ਐਡਮਿਨ ਮਨਜ਼ੂਰੀ ਨੂੰ ਚਾਲੂ ਕਰਕੇ ਗਰੁੱਪ ਲਿੰਕ ਨੂੰ ਚਾਲੂ ਕੀਤਾ।</string>
    <string name="MessageRecord_you_turned_off_the_group_link">ਤੁਸੀਂ ਗਰੁੱਪ ਲਿੰਕ ਨੂੰ ਬੰਦ ਕਰ ਦਿੱਤਾ।</string>
    <string name="MessageRecord_s_turned_on_the_group_link_with_admin_approval_off">%1$s ਨੇ ਐਡਮਿਨ ਮਨਜ਼ੂਰੀ ਨੂੰ ਬੰਦ ਕਰਕੇ ਗਰੁੱਪ ਲਿੰਕ ਨੂੰ ਚਾਲੂ ਕੀਤਾ।</string>
    <string name="MessageRecord_s_turned_on_the_group_link_with_admin_approval_on">%1$s ਨੇ ਐਡਮਿਨ ਮਨਜ਼ੂਰੀ ਨੂੰ ਚਾਲੂ ਕਰਕੇ ਗਰੁੱਪ ਲਿੰਕ ਨੂੰ ਚਾਲੂ ਕੀਤਾ।</string>
    <string name="MessageRecord_s_turned_off_the_group_link">%1$s ਨੇ ਗਰੁੱਪ ਲਿੰਕ ਨੂੰ ਬੰਦ ਕਰ ਦਿੱਤਾ।</string>
    <string name="MessageRecord_the_group_link_has_been_turned_on_with_admin_approval_off">ਐਡਮਿਨ ਮਨਜ਼ੂਰੀ ਨੂੰ ਬੰਦ ਕਰਕੇ ਗਰੁੱਪ ਲਿੰਕ ਨੂੰ ਚਾਲੂ ਕੀਤਾ ਗਿਆ ਹੈ।</string>
    <string name="MessageRecord_the_group_link_has_been_turned_on_with_admin_approval_on">ਐਡਮਿਨ ਮਨਜ਼ੂਰੀ ਨੂੰ ਚਾਲੂ ਕਰਕੇ ਗਰੁੱਪ ਲਿੰਕ ਨੂੰ ਚਾਲੂ ਕੀਤਾ ਗਿਆ ਹੈ।</string>
    <string name="MessageRecord_the_group_link_has_been_turned_off">ਗਰੁੱਪ ਲਿੰਕ ਨੂੰ ਬੰਦ ਕਰ ਦਿੱਤਾ ਗਿਆ ਹੈ।</string>
    <string name="MessageRecord_you_turned_off_admin_approval_for_the_group_link">ਤੁਸੀਂ ਗਰੁੱਪ ਲਿੰਕ ਲਈ ਐਡਮਿਨ ਦੀ ਮਨਜ਼ੂਰੀ ਨੂੰ ਬੰਦ ਕਰ ਦਿੱਤਾ ਹੈ।</string>
    <string name="MessageRecord_s_turned_off_admin_approval_for_the_group_link">%1$s ਨੇ ਗਰੁੱਪ ਲਿੰਕ ਲਈ ਐਡਮਿਨ ਦੀ ਮਨਜ਼ੂਰੀ ਨੂੰ ਬੰਦ ਕਰ ਦਿੱਤਾ ਹੈ।</string>
    <string name="MessageRecord_the_admin_approval_for_the_group_link_has_been_turned_off">ਗਰੁੱਪ ਲਿੰਕ ਲਈ ਐਡਮਿਨ ਦੀ ਮਨਜ਼ੂਰੀ ਨੂੰ ਬੰਦ ਕਰ ਦਿੱਤਾ ਗਿਆ ਹੈ।</string>
    <string name="MessageRecord_you_turned_on_admin_approval_for_the_group_link">ਤੁਸੀਂ ਗਰੁੱਪ ਲਿੰਕ ਲਈ ਐਡਮਿਨ ਦੀ ਮਨਜ਼ੂਰੀ ਨੂੰ ਚਾਲੂ ਕੀਤਾ।</string>
    <string name="MessageRecord_s_turned_on_admin_approval_for_the_group_link">%1$s ਨੇ ਗਰੁੱਪ ਲਿੰਕ ਲਈ ਐਡਮਿਨ ਦੀ ਮਨਜ਼ੂਰੀ ਨੂੰ ਚਾਲੂ ਕੀਤਾ।</string>
    <string name="MessageRecord_the_admin_approval_for_the_group_link_has_been_turned_on">ਗਰੁੱਪ ਲਿੰਕ ਲਈ ਐਡਮਿਨ ਦੀ ਮਨਜ਼ੂਰੀ ਨੂੰ ਚਾਲੂ ਕਰ ਦਿੱਤਾ ਗਿਆ ਹੈ।</string>

    <!-- GV2 group link reset -->
    <string name="MessageRecord_you_reset_the_group_link">ਤੁਸੀਂ ਗਰੁੱਪ ਦੇ ਲਿੰਕ ਨੂੰ ਰੀਸੈੱਟ ਕੀਤਾ।</string>
    <string name="MessageRecord_s_reset_the_group_link">%1$s ਨੇ ਗਰੁੱਪ ਲਿੰਕ ਨੂੰ ਰੀਸੈੱਟ ਕੀਤਾ।</string>
    <string name="MessageRecord_the_group_link_has_been_reset">ਗਰੁੱਪ ਲਿੰਕ ਨੂੰ ਰੀਸੈੱਟ ਕਰ ਦਿੱਤਾ ਗਿਆ ਹੈ।</string>

    <!-- GV2 group link joins -->
    <string name="MessageRecord_you_joined_the_group_via_the_group_link">ਤੁਸੀਂ ਗਰੁੱਪ ਦੇ ਲਿੰਕ ਰਾਹੀਂ ਗਰੁੱਪ ਵਿੱਚ ਸ਼ਾਮਲ ਹੋਏ।</string>
    <string name="MessageRecord_s_joined_the_group_via_the_group_link">%1$s ਗਰੁੱਪ ਦੇ ਲਿੰਕ ਰਾਹੀਂ ਗਰੁੱਪ ਵਿੱਚ ਸ਼ਾਮਲ ਹੋਏ।</string>

    <!-- GV2 group link requests -->
    <string name="MessageRecord_you_sent_a_request_to_join_the_group">ਤੁਸੀਂ ਗਰੁੱਪ ਵਿੱਚ ਸ਼ਾਮਲ ਹੋਣ ਲਈ ਬੇਨਤੀ ਭੇਜੀ।</string>
    <string name="MessageRecord_s_requested_to_join_via_the_group_link">%1$s ਨੇ ਗਰੁੱਪ ਲਿੰਕ ਰਾਹੀਂ ਸ਼ਾਮਲ ਹੋਣ ਦੀ ਬੇਨਤੀ ਕੀਤੀ।</string>
    <!-- Update message shown when someone requests to join via group link and cancels the request back to back -->
    <plurals name="MessageRecord_s_requested_and_cancelled_their_request_to_join_via_the_group_link">
        <item quantity="one">%1$s ਨੇ ਬੇਨਤੀ ਕੀਤੀ ਅਤੇ ਗਰੁੱਪ ਲਿੰਕ ਰਾਹੀਂ ਸ਼ਾਮਲ ਹੋਣ ਦੀ ਬੇਨਤੀ ਨੂੰ ਰੱਦ ਕੀਤਾ।</item>
        <item quantity="other">%1$s ਨੇ ਬੇਨਤੀ ਕੀਤੀ ਅਤੇ ਗਰੁੱਪ ਲਿੰਕ ਰਾਹੀਂ ਸ਼ਾਮਲ ਹੋਣ ਦੀਆਂ %2$d ਬੇਨਤੀਆਂ ਨੂੰ ਰੱਦ ਕੀਤਾ।</item>
    </plurals>

    <!-- GV2 group link approvals -->
    <string name="MessageRecord_s_approved_your_request_to_join_the_group">%1$s ਨੇ ਗਰੁੱਪ ਵਿੱਚ ਸ਼ਾਮਲ ਹੋਣ ਦੀ ਤੁਹਾਡੀ ਬੇਨਤੀ ਮਨਜ਼ੂਰ ਕੀਤੀ।</string>
    <string name="MessageRecord_s_approved_a_request_to_join_the_group_from_s">%1$s ਨੇ %2$s ਤੋਂ ਗਰੁੱਪ ਵਿੱਚ ਸ਼ਾਮਲ ਹੋਣ ਦੀ ਬੇਨਤੀ ਨੂੰ ਮਨਜ਼ੂਰ ਕੀਤਾ।</string>
    <string name="MessageRecord_you_approved_a_request_to_join_the_group_from_s">ਤੁਸੀਂ %1$s ਤੋਂ ਗਰੁੱਪ ਵਿੱਚ ਸ਼ਾਮਲ ਹੋਣ ਦੀ ਬੇਨਤੀ ਨੂੰ ਮਨਜ਼ੂਰ ਕੀਤਾ।</string>
    <string name="MessageRecord_your_request_to_join_the_group_has_been_approved">ਗਰੁੱਪ ਵਿੱਚ ਸ਼ਾਮਲ ਹੋਣ ਦੀ ਤੁਹਾਡੀ ਬੇਨਤੀ ਮਨਜ਼ੂਰ ਕਰ ਲਈ ਗਈ ਹੈ।</string>
    <string name="MessageRecord_a_request_to_join_the_group_from_s_has_been_approved">%1$s ਤੋਂ ਗਰੁੱਪ ਵਿੱਚ ਸ਼ਾਮਲ ਹੋਣ ਦੀ ਬੇਨਤੀ ਮਨਜ਼ੂਰ ਕਰ ਲਈ ਗਈ ਹੈ।</string>

    <!-- GV2 group link deny -->
    <string name="MessageRecord_your_request_to_join_the_group_has_been_denied_by_an_admin">ਗਰੁੱਪ ਵਿੱਚ ਸ਼ਾਮਲ ਹੋਣ ਦੀ ਤੁਹਾਡੀ ਬੇਨਤੀ ਕਿਸੇ ਐਡਮਿਨ ਦੁਆਰਾ ਨਾਮਨਜ਼ੂਰ ਕਰ ਦਿੱਤੀ ਗਈ ਹੈ।</string>
    <string name="MessageRecord_s_denied_a_request_to_join_the_group_from_s">%1$s ਨੇ %2$s ਤੋਂ ਗਰੁੱਪ ਵਿੱਚ ਸ਼ਾਮਲ ਹੋਣ ਦੀ ਬੇਨਤੀ ਨੂੰ ਨਾਮਨਜ਼ੂਰ ਕੀਤਾ।</string>
    <string name="MessageRecord_a_request_to_join_the_group_from_s_has_been_denied">%1$s ਤੋਂ ਗਰੁੱਪ ਵਿੱਚ ਸ਼ਾਮਲ ਹੋਣ ਦੀ ਬੇਨਤੀ ਨਾਮਨਜ਼ੂਰ ਕਰ ਦਿੱਤੀ ਗਈ ਹੈ।</string>
    <string name="MessageRecord_you_canceled_your_request_to_join_the_group">ਤੁਸੀਂ ਗਰੁੱਪ ਵਿੱਚ ਸ਼ਾਮਲ ਹੋਣ ਦੀ ਆਪਣੀ ਬੇਨਤੀ ਰੱਦ ਕੀਤੀ।</string>
    <string name="MessageRecord_s_canceled_their_request_to_join_the_group">%1$s ਨੇ ਗਰੁੱਪ ਵਿੱਚ ਸ਼ਾਮਲ ਹੋਣ ਦੀ ਆਪਣੀ ਬੇਨਤੀ ਰੱਦ ਕੀਤੀ।</string>

    <!-- End of GV2 specific update messages -->

    <string name="MessageRecord_your_safety_number_with_s_has_changed">%1$s ਨਾਲ ਤੁਹਾਡਾ ਸੁਰੱਖਿਆ ਨੰਬਰ ਬਦਲ ਗਿਆ ਹੈ।</string>
    <string name="MessageRecord_you_marked_your_safety_number_with_s_verified">ਤੁਸੀਂ %1$s ਨਾਲ ਆਪਣੇ ਸੁਰੱਖਿਆ ਨੰਬਰ ਨੂੰ ਪ੍ਰਮਾਣਿਤ ਵਜੋਂ ਚਿੰਨ੍ਹਿਤ ਕੀਤਾ ਹੈ</string>
    <string name="MessageRecord_you_marked_your_safety_number_with_s_verified_from_another_device">ਤੁਸੀਂ ਕਿਸੇ ਹੋਰ ਡਿਵਾਈਸ ਤੋਂ %1$s ਨਾਲ ਆਪਣੇ ਸੁਰੱਖਿਆ ਨੰਬਰ ਨੂੰ ਪ੍ਰਮਾਣਿਤ ਵਜੋਂ ਚਿੰਨ੍ਹਿਤ ਕੀਤਾ।</string>
    <string name="MessageRecord_you_marked_your_safety_number_with_s_unverified">ਤੁਸੀਂ ਆਪਣਾ ਸੁਰੱਖਿਆ ਨੰਬਰ %1$s ਦੇ ਨਾਲ ਅਪ੍ਰਮਾਣਿਤ ਵਜੋਂ ਚਿੰਨ੍ਹਿਤ ਕੀਤਾ</string>
    <string name="MessageRecord_you_marked_your_safety_number_with_s_unverified_from_another_device">ਤੁਸੀਂ ਕਿਸੇ ਹੋਰ ਡਿਵਾਈਸ ਤੋਂ %1$s ਨਾਲ ਆਪਣੇ ਸੁਰੱਖਿਆ ਨੰਬਰ ਨੂੰ ਅਪ੍ਰਮਾਣਿਤ ਵਜੋਂ ਚਿੰਨ੍ਹਿਤ ਕੀਤਾ</string>
    <string name="MessageRecord_a_message_from_s_couldnt_be_delivered">%1$s ਤੋਂ ਇੱਕ ਸੁਨੇਹਾ ਭੇਜਿਆ ਨਹੀਂ ਜਾ ਸਕਿਆ</string>
    <string name="MessageRecord_s_changed_their_phone_number">%1$s ਨੇ ਆਪਣਾ ਫ਼ੋਨ ਨੰਬਰ ਬਦਲਿਆ।</string>
    <!-- Update item message shown in the release channel when someone is already a sustainer so we ask them if they want to boost. -->
    <string name="MessageRecord_like_this_new_feature_help_support_signal_with_a_one_time_donation">ਕੀ ਤੁਹਾਨੂੰ ਇਹ ਨਵਾਂ ਫੀਚਰ ਪਸੰਦ ਹੈ? ਇੱਕ-ਵਾਰ ਦਾਨ ਦੇ ਕੇ Signal ਨੂੰ ਆਪਣਾ ਸਹਿਯੋਗ ਦਿਓ।</string>
    <!-- Update item message shown when we merge two threads together -->
    <string name="MessageRecord_your_message_history_with_s_and_their_number_s_has_been_merged">%1$s ਦੇ ਨਾਲ ਅਤੇ ਉਹਨਾਂ ਦੇ ਨੰਬਰ %2$s ਨਾਲ ਤੁਹਾਡੀ ਪੁਰਾਣੀ ਚੈਟ ਨੂੰ ਆਪਸ ਵਿੱਚ ਮਿਲਾ ਦਿੱਤਾ ਗਿਆ ਹੈ।</string>
    <!-- Update item message shown when we merge two threads together and we don't know the phone number of the other thread -->
    <string name="MessageRecord_your_message_history_with_s_and_another_chat_has_been_merged">%1$s ਦੇ ਨਾਲ ਤੁਹਾਡੀ ਪੁਰਾਣੀ ਚੈਟ ਅਤੇ ਉਹਨਾਂ ਨਾਲ ਸਬੰਧਤ ਇੱਕ ਹੋਰ ਚੈਟ ਨੂੰ ਆਪਸ ਵਿੱਚ ਮਿਲਾ ਦਿੱਤਾ ਗਿਆ ਹੈ।</string>
    <!-- Message to notify sender that activate payments request has been sent to the recipient -->
    <string name="MessageRecord_you_sent_request">ਤੁਸੀਂ %1$s ਨੂੰ ਭੁਗਤਾਨ ਫੀਚਰ ਐਕਟੀਵੇਟ ਕਰਨ ਲਈ ਬੇਨਤੀ ਭੇਜੀ ਹੈ</string>
    <!-- Request message from recipient to activate payments -->
    <string name="MessageRecord_wants_you_to_activate_payments">%1$s ਚਾਹੁੰਦੇ ਹਨ ਕਿ ਤੁਸੀਂ ਭੁਗਤਾਨ ਫੀਚਰ ਨੂੰ ਐਕਟੀਵੇਟ ਕਰੋ। ਸਿਰਫ਼ ਉਹਨਾਂ ਲੋਕਾਂ ਨੂੰ ਪੈਸੇ ਭੇਜੋ ਜਿਹਨਾਂ ਉੱਤੇ ਤੁਸੀਂ ਭਰੋਸਾ ਕਰਦੇ ਹੋ।</string>
    <!-- Message to inform user that payments was activated-->
    <string name="MessageRecord_you_activated_payments">ਤੁਸੀਂ ਭੁਗਤਾਨ ਫੀਚਰ ਨੂੰ ਐਕਟੀਵੇਟ ਕਰ ਲਿਆ ਹੈ</string>
    <!-- Message to inform sender that recipient can now accept payments -->
    <string name="MessageRecord_can_accept_payments">%1$s ਹੁਣ ਭੁਗਤਾਨ ਸਵੀਕਾਰ ਕਰ ਸਕਦੇ ਹਨ</string>

    <!-- Group Calling update messages -->
    <string name="MessageRecord_s_started_a_group_call_s">%1$s ਨੇ ਗਰੁੱਪ ਕਾਲ ਸ਼ੁਰੂ ਕੀਤੀ · %2$s</string>
    <string name="MessageRecord_s_is_in_the_group_call_s">%1$s ਗਰੁੱਪ ਕਾਲ ਵਿੱਚ ਹੈ · %2$s</string>
    <string name="MessageRecord_you_are_in_the_group_call_s1">ਤੁਸੀਂ ਗਰੁੱਪ ਕਾਲ ਵਿੱਚ ਹੋ · %1$s</string>
    <string name="MessageRecord_s_and_s_are_in_the_group_call_s1">%1$s ਅਤੇ %2$s ਗਰੁੱਪ ਕਾਲ ਵਿੱਚ ਹਨ · %3$s</string>
    <string name="MessageRecord_group_call_s">ਗਰੁੱਪ ਕਾਲ · %1$s</string>

    <string name="MessageRecord_s_started_a_group_call">%1$s ਨੇ ਇੱਕ ਗਰੁੱਪ ਕਾਲ ਸ਼ੁਰੂ ਕੀਤੀ</string>
    <string name="MessageRecord_s_is_in_the_group_call">%1$s ਗਰੁੱਪ ਕਾਲ ਵਿੱਚ ਹੈ</string>
    <string name="MessageRecord_you_are_in_the_group_call">ਤੁਸੀਂ ਗਰੁੱਪ ਕਾਲ ਵਿੱਚ ਹੋ</string>
    <string name="MessageRecord_s_and_s_are_in_the_group_call">%1$s ਅਤੇ %2$s ਗਰੁੱਪ ਕਾਲ ਵਿੱਚ ਹਨ</string>
    <string name="MessageRecord_group_call">ਗਰੁੱਪ ਕਾਲ</string>

    <string name="MessageRecord_you">ਤੁਸੀਂ</string>

    <plurals name="MessageRecord_s_s_and_d_others_are_in_the_group_call_s">
        <item quantity="one">%1$s, %2$s, ਤੇ %3$d ਹੋਰ ਗਰੁੱਪ ਕਾਲ ਵਿੱਚ ਹਨ · %4$s</item>
        <item quantity="other">%1$s, %2$s, ਤੇ %3$d ਹੋਰ ਗਰੁੱਪ ਕਾਲ ਵਿੱਚ ਹਨ · %4$s</item>
    </plurals>

    <plurals name="MessageRecord_s_s_and_d_others_are_in_the_group_call">
        <item quantity="one">%1$s, %2$s, ਤੇ %3$d ਹੋਰ ਗਰੁੱਪ ਕਾਲ ਵਿੱਚ ਹਨ</item>
        <item quantity="other">%1$s, %2$s, ਤੇ %3$d ਹੋਰ ਗਰੁੱਪ ਕਾਲ ਵਿੱਚ ਹਨ</item>
    </plurals>

    <!-- In-conversation update message to indicate that the current contact is sms only and will need to migrate to signal to continue the conversation in signal. -->
    <string name="MessageRecord__you_will_no_longer_be_able_to_send_sms_messages_from_signal_soon">ਤੁਸੀਂ ਹੁਣ ਜਲਦੀ ਹੀ Signal ਰਾਹੀਂ SMS ਸੁਨੇਹੇ ਭੇਜ ਨਹੀਂ ਸਕੋਗੇ। ਗੱਲਬਾਤ ਨੂੰ ਇੱਥੇ ਜਾਰੀ ਰੱਖਣ ਲਈ %1$s ਨੂੰ Signal \'ਤੇ ਆਉਣ ਦਾ ਸੱਦਾ ਦਿਓ।</string>
    <!-- In-conversation update message to indicate that the current contact is sms only and will need to migrate to signal to continue the conversation in signal. -->
<<<<<<< HEAD
    <string name="MessageRecord__you_can_no_longer_send_sms_messages_in_signal">ਤੁਸੀਂ ਹੁਣ Molly ਰਾਹੀਂ SMS ਸੁਨੇਹੇ ਭੇਜ ਨਹੀਂ ਸਕਦੇ। ਗੱਲਬਾਤ ਨੂੰ ਇੱਥੇ ਜਾਰੀ ਰੱਖਣ ਲਈ %1$s ਨੂੰ Molly \'ਤੇ ਆਉਣ ਦਾ ਸੱਦਾ ਦਿਓ।</string>
=======
    <string name="MessageRecord__you_can_no_longer_send_sms_messages_in_signal">ਤੁਸੀਂ ਹੁਣ Signal ਰਾਹੀਂ SMS ਸੁਨੇਹੇ ਭੇਜ ਨਹੀਂ ਸਕਦੇ। ਗੱਲਬਾਤ ਨੂੰ ਇੱਥੇ ਜਾਰੀ ਰੱਖਣ ਲਈ %1$s ਨੂੰ Signal \'ਤੇ ਆਉਣ ਦਾ ਸੱਦਾ ਦਿਓ।</string>
    <!-- Body for quote when message being quoted is an in-app payment message -->
    <string name="MessageRecord__payment_s">ਭੁਗਤਾਨ: %1$s</string>
>>>>>>> 09afb1be

    <!-- MessageRequestBottomView -->
    <string name="MessageRequestBottomView_accept">ਮਨਜ਼ੂਰ ਕਰੋ</string>
    <string name="MessageRequestBottomView_continue">ਜਾਰੀ ਰੱਖੋ</string>
    <string name="MessageRequestBottomView_delete">ਮਿਟਾਓ</string>
    <string name="MessageRequestBottomView_block">ਪਾਬੰਦੀ ਲਾਓ</string>
    <string name="MessageRequestBottomView_unblock">ਪਾਬੰਦੀ ਹਟਾਓ</string>
    <string name="MessageRequestBottomView_do_you_want_to_let_s_message_you_they_wont_know_youve_seen_their_messages_until_you_accept">%1$s ਨੂੰ ਤੁਹਾਨੂੰ ਸੁਨੇਹਾ ਭੇਜਣ ਅਤੇ ਉਹਨਾਂ ਨਾਲ ਤੁਹਾਡਾ ਨਾਂ ਅਤੇ ਫ਼ੋਟੋ ਸਾਂਝੀ ਕਰਨ ਦੀ ਆਗਿਆ ਦੇਣੀ ਹੈ? ਜਦੋਂ ਤੱਕ ਤੁਸੀਂ ਮਨਜ਼ੂਰ ਨਹੀਂ ਕਰ ਲੈਂਦੇ ਉਦੋਂ ਤੱਕ ਉਹਨਾਂ ਨੂੰ ਇਹ ਪਤਾ ਨਹੀਂ ਲੱਗੇਗਾ ਕਿ ਤੁਸੀਂ ਉਹਨਾਂ ਦਾ ਸੁਨੇਹਾ ਦੇਖ ਲਿਆ ਹੈ।</string>
    <!-- Shown in message request flow. Describes what will happen if you unblock a Signal user -->
    <string name="MessageRequestBottomView_do_you_want_to_let_s_message_you_wont_receive_any_messages_until_you_unblock_them">%1$s ਨੂੰ ਤੁਹਾਨੂੰ ਸੁਨੇਹਾ ਭੇਜਣ ਅਤੇ ਤੁਹਾਡਾ ਨਾਂ ਅਤੇ ਫ਼ੋਟੋ ਸਾਂਝੀ ਕਰਨ ਦੀ ਆਗਿਆ ਦੇਣੀ ਹੈ? ਜਦੋਂ ਤੱਕ ਤੁਸੀਂ ਉਹਨਾਂ ਤੋਂ ਪਾਬੰਦੀ ਹਟਾ ਨਹੀਂ ਦਿੰਦੇ ਉਦੋਂ ਤੱਕ ਤੁਹਾਨੂੰ ਕੋਈ ਵੀ ਸੁਨੇਹੇ ਪ੍ਰਾਪਤ ਨਹੀਂ ਹੋਣਗੇ।</string>
    <!-- Shown in message request flow. Describes what will happen if you unblock an SMS user -->
    <string name="MessageRequestBottomView_do_you_want_to_let_s_message_you_wont_receive_any_messages_until_you_unblock_them_SMS">ਕੀ ਤੁਸੀਂ ਚਾਹੁੰਦੇ ਹੋ ਕਿ %1$s ਤੁਹਾਨੂੰ ਸੁਨੇਹਾ ਭੇਜ ਸਕਣ? ਜਦੋਂ ਤੱਕ ਤੁਸੀਂ ਉਹਨਾਂ ਤੋਂ ਪਾਬੰਦੀ ਨਹੀਂ ਹਟਾਉਂਦੇ, ਉਦੋਂ ਤੱਕ ਤੁਹਾਨੂੰ ਕੋਈ ਸੁਨੇਹਾ ਪ੍ਰਾਪਤ ਨਹੀਂ ਹੋਵੇਗਾ।</string>
    <string name="MessageRequestBottomView_get_updates_and_news_from_s_you_wont_receive_any_updates_until_you_unblock_them">ਕੀ ਤੁਸੀਂ %1$s ਤੋਂ ਅੱਪਡੇਟਾਂ ਅਤੇ ਖ਼ਬਰਾਂ ਪ੍ਰਾਪਤ ਕਰਨਾ ਚਾਹੁੰਦੇ ਹੋ? ਜਦੋਂ ਤੱਕ ਤੁਸੀਂ ਉਹਨਾਂ ਤੋਂ ਪਾਬੰਦੀ ਨਹੀਂ ਹਟਾਉਂਦੇ, ਉਦੋਂ ਤੱਕ ਤੁਹਾਨੂੰ ਕੋਈ ਸੁਨੇਹਾ ਪ੍ਰਾਪਤ ਨਹੀਂ ਹੋਵੇਗਾ।</string>
    <string name="MessageRequestBottomView_continue_your_conversation_with_this_group_and_share_your_name_and_photo">ਇਸ ਗਰੁੱਪ ਵਿੱਚ ਆਪਣੀ ਗੱਲਬਾਤ ਅਤੇ ਇਸਦੇ ਮੈਂਬਰਾਂ ਨਾਲ ਆਪਣਾ ਨਾਂ ਅਤੇ ਫ਼ੋਟੋ ਸਾਂਝੀ ਕਰਨੀ ਜਾਰੀ ਰੱਖਣੀ ਹੈ?</string>
    <string name="MessageRequestBottomView_upgrade_this_group_to_activate_new_features">\@mentions ਅਤੇ ਐਡਮਿਨ ਵਰਗੀਆਂ ਨਵੀਆਂ ਵਿਸ਼ੇਸ਼ਤਾਵਾਂ ਨੂੰ ਕਿਰਿਆਸ਼ੀਲ ਕਰਨ ਲਈ ਇਸ ਗਰੁੱਪ ਨੂੰ ਅੱਪਗ੍ਰੇਡ ਕਰੋ। ਜਿਹਨਾਂ ਮੈਂਬਰਾਂ ਨੇ ਇਸ ਗਰੁੱਪ ਵਿੱਚ ਆਪਣਾ ਨਾਂ ਜਾਂ ਫ਼ੋਟੋ ਸਾਂਝੀ ਨਹੀਂ ਕੀਤੀ ਹੈ, ਉਹਨਾਂ ਨੂੰ ਸ਼ਾਮਲ ਹੋਣ ਲਈ ਸੱਦਾ ਭੇਜਿਆ ਜਾਵੇਗਾ।</string>
    <string name="MessageRequestBottomView_this_legacy_group_can_no_longer_be_used">ਇਸ ਲੈਗਸੀ ਗਰੁੱਪ ਨੂੰ ਹੁਣ ਹੋਰ ਨਹੀਂ ਵਰਤਿਆ ਜਾ ਸਕਦਾ ਕਿਉਂਕਿ ਇਹ ਬਹੁਤ ਵੱਡਾ ਹੈ। ਗਰੁੱਪ ਦਾ ਵੱਧ ਤੋਂ ਵੱਧ ਆਕਾਰ %1$d ਹੈ।</string>
    <string name="MessageRequestBottomView_continue_your_conversation_with_s_and_share_your_name_and_photo">ਇਸ ਗਰੁੱਪ ਵਿੱਚ %1$s ਨਾਲ ਆਪਣੀ ਗੱਲਬਾਤ ਅਤੇ ਇਸਦੇ ਮੈਂਬਰਾਂ ਨਾਲ ਆਪਣਾ ਨਾਂ ਅਤੇ ਫ਼ੋਟੋ ਸਾਂਝੀ ਕਰਨੀ ਜਾਰੀ ਰੱਖਣੀ ਹੈ?</string>
    <string name="MessageRequestBottomView_do_you_want_to_join_this_group_they_wont_know_youve_seen_their_messages_until_you_accept">ਇਸ ਗਰੁੱਪ ਵਿੱਚ ਸ਼ਾਮਲ ਹੋਣਾ ਅਤੇ ਇਸਦੇ ਮੈਂਬਰਾਂ ਨਾਲ ਆਪਣਾ ਨਾਂ ਅਤੇ ਫ਼ੋਟੋ ਸਾਂਝੀ ਕਰਨੀ ਚਾਹੁੰਦੇ ਹੋ? ਜਦੋਂ ਤੱਕ ਤੁਸੀਂ ਮਨਜ਼ੂਰ ਨਹੀਂ ਕਰ ਲੈਂਦੇ ਉਦੋਂ ਤੱਕ ਉਹਨਾਂ ਨੂੰ ਇਹ ਪਤਾ ਨਹੀਂ ਲੱਗੇਗਾ ਕਿ ਤੁਸੀਂ ਉਹਨਾਂ ਦੇ ਸੁਨੇਹੇ ਦੇਖ ਲਏ ਹਨ।</string>
    <string name="MessageRequestBottomView_do_you_want_to_join_this_group_you_wont_see_their_messages">ਕੀ ਤੁਸੀਂ ਇਸ ਗਰੁੱਪ ਵਿੱਚ ਸ਼ਾਮਲ ਹੋਣਾ ਅਤੇ ਇਸ ਦੇ ਮੈਂਬਰਾਂ ਨਾਲ ਆਪਣਾ ਨਾਮ ਅਤੇ ਫ਼ੋਟੋ ਸਾਂਝੀ ਕਰਨਾ ਚਾਹੁੰਦੇ ਹੋ? ਜਦੋਂ ਤੱਕ ਤੁਸੀਂ ਸਵੀਕਾਰ ਨਹੀਂ ਕਰਦੇ, ਤੁਸੀਂ ਉਹਨਾਂ ਦੇ ਸੁਨੇਹੇ ਨਹੀਂ ਦੇਖ ਸਕੋਗੇ।</string>
    <string name="MessageRequestBottomView_join_this_group_they_wont_know_youve_seen_their_messages_until_you_accept">ਇਸ ਗਰੁੱਪ ਵਿੱਚ ਸ਼ਾਮਲ ਹੋਣਾ ਹੈ? ਜਦੋਂ ਤੱਕ ਤੁਸੀਂ ਮਨਜ਼ੂਰ ਨਹੀਂ ਕਰ ਲੈਂਦੇ ਉਦੋਂ ਤੱਕ ਉਹਨਾਂ ਨੂੰ ਇਹ ਪਤਾ ਨਹੀਂ ਲੱਗੇਗਾ ਕਿ ਤੁਸੀਂ ਉਹਨਾਂ ਦੇ ਸੁਨੇਹੇ ਦੇਖ ਲਏ ਹਨ।</string>
    <string name="MessageRequestBottomView_unblock_this_group_and_share_your_name_and_photo_with_its_members">ਇਸ ਗਰੁੱਪ ਤੋਂ ਪਾਬੰਦੀ ਹਟਾਉਣੀ ਅਤੇ ਇਸਦੇ ਮੈਂਬਰਾਂ ਨਾਲ ਆਪਣਾ ਨਾਂ ਅਤੇ ਫ਼ੋਟੋ ਸਾਂਝੀ ਕਰਨੀ ਚਾਹੁੰਦੇ ਹੋ? ਜਦੋਂ ਤੱਕ ਤੁਸੀਂ ਉਹਨਾਂ ਤੋਂ ਪਾਬੰਦੀ ਹਟਾ ਨਹੀਂ ਦਿੰਦੇ ਉਦੋਂ ਤੱਕ ਤੁਹਾਨੂੰ ਕੋਈ ਵੀ ਸੁਨੇਹੇ ਪ੍ਰਾਪਤ ਨਹੀਂ ਹੋਣਗੇ।</string>
    <string name="MessageRequestBottomView_legacy_learn_more_url" translatable="false">https://support.signal.org/hc/articles/360007459591</string>
    <string name="MessageRequestProfileView_view">ਵੇਖੋ</string>
    <string name="MessageRequestProfileView_member_of_one_group">%1$s ਦੇ ਮੈਂਬਰ</string>
    <string name="MessageRequestProfileView_member_of_two_groups">%1$s ਅਤੇ %2$s ਦੇ ਮੈਂਬਰ</string>
    <string name="MessageRequestProfileView_member_of_many_groups">%1$s, %2$s, ਅਤੇ %3$s ਦੇ ਮੈਂਬਰ</string>
    <plurals name="MessageRequestProfileView_members">
        <item quantity="one">%1$d ਮੈਂਬਰ</item>
        <item quantity="other">%1$d ਮੈਂਬਰ</item>
    </plurals>
    <!-- Describes the number of members in a group. The string MessageRequestProfileView_invited is nested in the parentheses. -->
    <plurals name="MessageRequestProfileView_members_and_invited">
        <item quantity="one">%1$d ਮੈਂਬਰ (%2$s)</item>
        <item quantity="other">%1$d ਮੈਂਬਰ (%2$s)</item>
    </plurals>
    <!-- Describes the number of people invited to a group. Nested inside of the string MessageRequestProfileView_members_and_invited -->
    <plurals name="MessageRequestProfileView_invited">
        <item quantity="one">+%1$d ਨੂੰ ਸੱਦਿਆ ਗਿਆ</item>
        <item quantity="other">+%1$d ਨੂੰ ਸੱਦਿਆ ਗਿਆ</item>
    </plurals>
    <plurals name="MessageRequestProfileView_member_of_d_additional_groups">
        <item quantity="one">%1$d ਵਾਧੂ ਗਰੁੱਪ</item>
        <item quantity="other">%1$d ਵਾਧੂ ਗਰੁੱਪ</item>
    </plurals>

    <!-- PassphraseChangeActivity -->
    <string name="PassphraseChangeActivity_passphrases_dont_match_exclamation">ਪਾਸਫ਼੍ਰੇਜ਼ ਮੇਲ ਨਹੀਂ ਖਾਂਦੇ!</string>
    <string name="PassphraseChangeActivity_incorrect_old_passphrase_exclamation">ਗਲਤ ਪੁਰਾਣਾ ਪਾਸਫ਼੍ਰੇਜ਼!</string>
    <string name="PassphraseChangeActivity_enter_new_passphrase_exclamation">ਨਵਾਂ ਪਾਸਫ਼੍ਰੇਜ਼ ਦਰਜ ਕਰੋ!</string>

    <!-- DeviceProvisioningActivity -->
    <string name="DeviceProvisioningActivity_link_this_device">ਇਸ ਡਿਵਾਈਸ ਨੂੰ ਲਿੰਕ ਕਰੋ?</string>
    <string name="DeviceProvisioningActivity_continue">ਜਾਰੀ ਰੱਖੋ</string>

    <string name="DeviceProvisioningActivity_content_intro">ਇਹ</string>
    <string name="DeviceProvisioningActivity_content_bullets">
        • ਤੁਹਾਡੇ ਸਾਰੇ ਸੁਨੇਹੇ ਪੜ੍ਹ ਸਕੇਗਾ \n• ਤੁਹਾਡੇ ਨਾਂ ’ਤੇ ਸੁਨੇੇਹੇ ਭੇਜ ਸਕੇਗਾ
    </string>
    <string name="DeviceProvisioningActivity_content_progress_title">ਡਿਵਾਈਸ ਨੂੰ ਲਿੰਕ ਕੀਤਾ ਜਾ ਰਿਹਾ ਹੈ</string>
    <string name="DeviceProvisioningActivity_content_progress_content">ਨਵੀਂ ਡਿਵਾਈਸ ਨੂੰ ਲਿੰਕ ਕੀਤਾ ਜਾ ਰਿਹਾ ਹੈ …</string>
    <string name="DeviceProvisioningActivity_content_progress_success">ਡਿਵਾਈਸ ਮਨਜ਼ੂਰ ਹੋਈ!</string>
    <string name="DeviceProvisioningActivity_content_progress_no_device">ਕੋਈ ਡਿਵਾਈਸ ਨਹੀਂ ਮਿਲੀ।</string>
    <string name="DeviceProvisioningActivity_content_progress_network_error">ਨੈੱਟਵਰਕ ਤਰੁੱਟੀ!</string>
    <string name="DeviceProvisioningActivity_content_progress_key_error">ਅਵੈਧ ​​QR ਕੋਡ।</string>
    <string name="DeviceProvisioningActivity_sorry_you_have_too_many_devices_linked_already">ਅਫ਼ਸੋਸ, ਤੁਹਾਡੇ ਕੋਲ ਬਹੁਤ ਸਾਰੀਆਂ ਡਿਵਾਈਸਾਂ ਪਹਿਲਾਂ ਹੀ ਜੁੜੀਆਂ ਹੋਈਆਂ ਹਨ, ਕੁਝ ਨੂੰ ਹਟਾਉਣ ਦੀ ਕੋਸ਼ਿਸ਼ ਕਰੋ।</string>
    <string name="DeviceActivity_sorry_this_is_not_a_valid_device_link_qr_code">ਅਫ਼ਸੋਸ, ਇਹ ਇੱਕ ਪ੍ਰਮਾਣਿਕ ​​ਡਿਵਾਈਸ ਲਿੰਕ QR ਕੋਡ ਨਹੀਂ ਹੈ।</string>
    <string name="DeviceProvisioningActivity_link_a_signal_device">Signal ਡਿਵਾਈਸ ਨੂੰ ਲਿੰਕ ਕਰਨਾ ਹੈ?</string>
    <string name="DeviceProvisioningActivity_it_looks_like_youre_trying_to_link_a_signal_device_using_a_3rd_party_scanner">ਇੰਜ ਜਾਪਦਾ ਹੈ ਕਿ ਤੁਸੀਂ ਕਿਸੇ 3rd ਧਿਰ ਦੇ ਸਕੈਨਰ ਦਾ ਉਪਯੋਗ ਕਰਕੇ Signal ਡਿਵਾਈਸ ਨੂੰ ਲਿੰਕ ਕਰਨ ਦੀ ਕੋਸ਼ਿਸ਼ ਕਰ ਰਹੇ ਹੋ। ਤੁਹਾਡੀ ਸੁਰੱਖਿਆ ਲਈ, ਕਿਰਪਾ ਕਰਕੇ Signal ਦੇ ਅੰਦਰੋਂ ਕੋਡ ਨੂੰ ਸਕੈਨ ਕਰੋ।</string>

    <string name="DeviceActivity_signal_needs_the_camera_permission_in_order_to_scan_a_qr_code">QR ਕੋਡ ਸਕੈਨ ਕਰਨ ਲਈ Molly ਨੂੰ ਕੈਮਰੇ ਦੀ ਇਜਾਜ਼ਤ ਦੀ ਲੋੜ ਹੈ, ਪਰ ਇਸ ਨੂੰ ਸਥਾਈ ਤੌਰ ’ਤੇ ਇਨਕਾਰ ਕਰ ਦਿੱਤਾ ਗਿਆ ਹੈ। ਕਿਰਪਾ ਕਰਕੇ ਐਪ ਸੈਟਿੰਗਾਂ ’ਤੇ ਜਾਰੀ ਰੱਖੋ, \"ਇਜਾਜ਼ਤਾਂ\" ਚੁਣੋ, ਅਤੇ \"ਕੈਮਰਾ\" ਨੂੰ ਸਮਰੱਥ ਕਰੋ।</string>
    <string name="DeviceActivity_unable_to_scan_a_qr_code_without_the_camera_permission">ਕੈਮਰਾ ਦੀ ਇਜਾਜ਼ਤ ਦੇ ਬਿਨਾਂ QR ਕੋਡ ਨੂੰ ਸਕੈਨ ਕਰਨ ਵਿੱਚ ਅਸਮਰੱਥ</string>

    <!-- OutdatedBuildReminder -->
    <string name="OutdatedBuildReminder_update_now">ਹੁਣੇ ਅੱਪਡੇਟ ਕਰੋ</string>
    <string name="OutdatedBuildReminder_your_version_of_signal_will_expire_today">Signal ਦੇ ਇਸ ਸੰਸਕਰਣ ਦੀ ਮਿਆਦ ਅੱਜ ਮੁੱਕ ਜਾਵੇਗੀ। ਸਭ ਤੋਂ ਹਾਲੀਆ ਸੰਸਕਰਣ ਵਿੱਚ ਅੱਪਡੇਟ ਕਰੋ।</string>
    <plurals name="OutdatedBuildReminder_your_version_of_signal_will_expire_in_n_days">
        <item quantity="one">Signal ਦੇ ਇਸ ਵਰਜ਼ਨ ਦੀ ਮਿਆਦ ਕੱਲ੍ਹ ਪੁੱਗ ਜਾਵੇਗੀ। ਨਵੇਂ ਵਰਜ਼ਨ ਉੱਤੇ ਅੱਪਡੇਟ ਕਰੋ।</item>
        <item quantity="other">Signal ਦੇ ਇਸ ਵਰਜ਼ਨ ਦੀ ਮਿਆਦ %1$d ਦਿਨਾਂ ਵਿੱਚ ਪੁੱਗ ਜਾਵੇਗੀ। ਨਵੇਂ ਵਰਜ਼ਨ ਉੱਤੇ ਅੱਪਡੇਟ ਕਰੋ।</item>
    </plurals>

    <!-- PassphrasePromptActivity -->
    <string name="PassphrasePromptActivity_enter_passphrase">ਪਾਸਫ਼੍ਰੇਜ਼ ਦਰਜ ਕਰੋ</string>
    <string name="PassphrasePromptActivity_watermark_content_description">Molly ਆਈਕਨ</string>
    <string name="PassphrasePromptActivity_ok_button_content_description">ਪਾਸਫ਼੍ਰੇਜ਼ ਦਰਜ ਕਰੋ</string>
    <string name="PassphrasePromptActivity_invalid_passphrase_exclamation">ਅਵੈਧ ਪਾਸਫ਼੍ਰੇਜ਼!</string>
    <string name="PassphrasePromptActivity_unlock_signal">Molly ਨੂੰ ਅਨਲੌਕ ਕਰੋ</string>
    <string name="PassphrasePromptActivity_signal_android_lock_screen">Molly Android - ਲਾਕ ਸਕਰੀਨ</string>

    <!-- PlacePickerActivity -->
    <string name="PlacePickerActivity_title">ਨਕਸ਼ਾ</string>

    <string name="PlacePickerActivity_drop_pin">ਪਿੰਨ ਲਾਹੋ</string>
    <string name="PlacePickerActivity_accept_address">ਪਤਾ ਮਨਜ਼ੂਰ ਕਰੋ</string>

    <!-- PlayServicesProblemFragment -->
    <string name="PlayServicesProblemFragment_the_version_of_google_play_services_you_have_installed_is_not_functioning">ਤੁਹਾਡੇ ਵੱਲੋਂ ਸਥਾਪਿਤ ਕੀਤੀਆਂ Google Play ਸੇਵਾਵਾਂ ਦਾ ਸੰਸਕਰਣ ਸਹੀ ਢੰਗ ਨਾਲ ਕੰਮ ਨਹੀਂ ਕਰ ਰਿਹਾ ਹੈ। ਕਿਰਪਾ ਕਰਕੇ Google Play ਸੇਵਾਵਾਂ ਮੁੜ ਸਥਾਪਿਤ ਕਰੋ ਅਤੇ ਦੁਬਾਰਾ ਕੋਸ਼ਿਸ਼ ਕਰੋ।</string>

    <!-- PinRestoreEntryFragment -->
    <string name="PinRestoreEntryFragment_incorrect_pin">ਗਲਤ PIN</string>
    <string name="PinRestoreEntryFragment_skip_pin_entry">PIN ਪਾਉਣਾ ਛੱਡਣਾ ਹੈ?</string>
    <string name="PinRestoreEntryFragment_need_help">ਮਦਦ ਚਾਹੀਦੀ ਹੈ?</string>
    <string name="PinRestoreEntryFragment_your_pin_is_a_d_digit_code">ਤੁਹਾਡਾ PIN ਤੁਹਾਡੇ ਦੁਆਰਾ ਬਣਾਇਆ ਇੱਕ %1$d+ ਅੰਕੀ ਕੋਡ ਹੁੰਦਾ ਹੈ ਜੋ ਅੰਕਾਂ ਵਾਲਾ ਜਾਂ ਅੱਖਰਾਂ-ਅੰਕਾਂ ਵਾਲਾ ਹੋ ਸਕਦਾ ਹੈ।\n\nਜੇ ਤੁਹਾਨੂੰ ਆਪਣਾ PIN ਯਾਦ ਨਹੀਂ ਆ ਰਿਹਾ, ਤਾਂ ਤੁਸੀਂ ਇੱਕ ਨਵਾਂ PIN ਬਣਾ ਸਕਦੇ ਹੋ. ਤੁਸੀਂ ਰਜਿਸਟਰ ਕਰਕੇ ਆਪਣਾ ਖਾਤਾ ਵਰਤ ਸਕਦੇ ਹੋ ਪਰ ਤੁਸੀਂ ਸੁਰੱਖਿਅਤ ਕੀਤੀ ਕੁਝ ਜਾਣਕਾਰੀ ਗੁਆ ਬੈਠੋਗੇ ਜਿਵੇਂ ਕਿ ਤੁਹਾਡੀ ਪ੍ਰੋਫ਼ਾਈਲ ਦੀ ਜਾਣਕਾਰੀ।</string>
    <string name="PinRestoreEntryFragment_if_you_cant_remember_your_pin">ਜੇ ਤੁਸੀਂ ਆਪਣਾ PIN ਯਾਦ ਨਹੀਂ ਰੱਖ ਸਕਦੇ, ਤਾਂ ਤੁਸੀਂ ਨਵਾਂ ਸਿਰਜ ਸਕਦੇ ਹੋ। ਤੁਸੀਂ ਰਜਿਸਟਰ ਕਰਕੇ ਆਪਣਾ ਖਾਤਾ ਵਰਤ ਸਕਦੇ ਹੋ ਪਰ ਤੁਸੀਂ ਸੰਭਾਲੀਆਂ ਗਈਆਂ ਕੁਝ ਸੈਟਿੰਗਾਂ ਗੁਆ ਜਿਵੇਂ ਕਿ ਤੁਹਾਡੀ ਪ੍ਰੋਫਾਈਲ ਦੀ ਜਾਣਕਾਰੀ।</string>
    <string name="PinRestoreEntryFragment_create_new_pin">ਨਵਾਂ PIN ਬਣਾਓ</string>
    <string name="PinRestoreEntryFragment_contact_support">ਸਹਾਇਤਾ ਦੇ ਨਾਲ ਸੰਪਰਕ ਕਰੋ</string>
    <string name="PinRestoreEntryFragment_cancel">ਰੱਦ ਕਰੋ</string>
    <string name="PinRestoreEntryFragment_skip">ਛੱਡੋ</string>
    <plurals name="PinRestoreEntryFragment_you_have_d_attempt_remaining">
        <item quantity="one">ਤੁਹਾਡੇ ਕੋਲ %1$d ਕੋਸ਼ਿਸ਼ ਬਾਕੀ ਹੈ। ਤੁਹਾਡੀਆਂ ਕੋਸ਼ਿਸ਼ਾਂ ਖਤਮ ਹੋ ਜਾਣ \'ਤੇ, ਤੁਸੀਂ ਇੱਕ ਨਵਾਂ PIN ਬਣਾ ਸਕਦੇ ਹੋ। ਤੁਸੀਂ ਰਜਿਸਟਰ ਕਰਕੇ ਆਪਣਾ ਖਾਤਾ ਵਰਤ ਸਕਦੇ ਹੋ ਪਰ ਤੁਸੀਂ ਸੁਰੱਖਿਅਤ ਕੀਤੀ ਕੁਝ ਜਾਣਕਾਰੀ ਗੁਆ ਬੈਠੋਗੇ ਜਿਵੇਂ ਕਿ ਤੁਹਾਡੀ ਪ੍ਰੋਫ਼ਾਈਲ ਦੀ ਜਾਣਕਾਰੀ।</item>
        <item quantity="other">ਤੁਹਾਡੇ ਕੋਲ %1$d ਕੋਸ਼ਿਸ਼ਾਂ ਬਾਕੀ ਹਨ। ਤੁਹਾਡੀਆਂ ਕੋਸ਼ਿਸ਼ਾਂ ਖਤਮ ਹੋ ਜਾਣ \'ਤੇ, ਤੁਸੀਂ ਇੱਕ ਨਵਾਂ PIN ਬਣਾ ਸਕਦੇ ਹੋ। ਤੁਸੀਂ ਰਜਿਸਟਰ ਕਰਕੇ ਆਪਣਾ ਖਾਤਾ ਵਰਤ ਸਕਦੇ ਹੋ ਪਰ ਤੁਸੀਂ ਸੁਰੱਖਿਅਤ ਕੀਤੀ ਕੁਝ ਜਾਣਕਾਰੀ ਗੁਆ ਬੈਠੋਗੇ ਜਿਵੇਂ ਕਿ ਤੁਹਾਡੀ ਪ੍ਰੋਫ਼ਾਈਲ ਦੀ ਜਾਣਕਾਰੀ।</item>
    </plurals>
    <string name="PinRestoreEntryFragment_signal_registration_need_help_with_pin">Signal ਰਜਿਸਟ੍ਰੇਸ਼ਨ - Android ਦੇ ਲਈ PIN ਨੂੰ ਲੈਕੇ ਮਦਦ ਦੀ ਲੋੜ ਹੈ</string>
    <string name="PinRestoreEntryFragment_enter_alphanumeric_pin">ਅੰਕਾਂ-ਅੱਖਰਾਂ ਵਾਲਾ PIN ਪਾਓ</string>
    <string name="PinRestoreEntryFragment_enter_numeric_pin">ਅੰਕਾਂ ਵਾਲਾ PIN ਪਾਓ</string>

    <!-- PinRestoreLockedFragment -->
    <string name="PinRestoreLockedFragment_create_your_pin">ਆਪਣਾ PIN ਬਣਾਓ</string>
    <string name="PinRestoreLockedFragment_youve_run_out_of_pin_guesses">ਤੁਹਾਡੀ PIN ਦਾ ਅੰਦਾਜ਼ਾ ਲਗਾਉਣ ਦੀ ਹੱਦ ਮੁੱਕ ਗਈ ਹੈ, ਪਰ ਤੁਸੀਂ ਹਾਲੇ ਵੀ ਨਵਾਂ PIN ਬਣਾ ਕੇ ਆਪਣੇ Signal ਖਾਤੇ ਤੱਕ ਪਹੁੰਚ ਕਰ ਸਕਦੇ ਹੋ। ਤੁਹਾਡੀ ਪਰਦੇਦਾਰੀ ਅਤੇ ਸੁਰੱਖਿਆ ਦੇ ਲਈ ਤੁਹਾਡੇ ਖਾਤੇ ਨੂੰ, ਸਾਂਭੀ ਗਈ ਕਿਸੇ ਵੀ ਪ੍ਰੋਫ਼ਾਈਲ ਜਾਣਕਾਰੀ ਜਾਂ ਸੈਟਿੰਗਾਂ ਤੋਂ ਬਿਨਾ ਬਹਾਲ ਕੀਤਾ ਜਾਵੇਗਾ।</string>
    <string name="PinRestoreLockedFragment_create_new_pin">ਨਵਾਂ PIN ਬਣਾਓ</string>
    <string name="PinRestoreLockedFragment_learn_more_url" translatable="false">https://support.signal.org/hc/articles/360007059792</string>

    <!-- PinOptOutDialog -->
    <string name="PinOptOutDialog_warning">ਚੇਤਾਵਨੀ</string>
    <string name="PinOptOutDialog_if_you_disable_the_pin_you_will_lose_all_data">ਜੇ ਤੁਸੀਂ PIN ਅਸਮਰੱਥ ਕੀਤਾ ਤਾਂ ਤੁਸੀਂ Signal ਨੂੰ ਮੁੜ-ਰਜਿਸਟਰ ਕਰਨ ਵੇਲੇ ਸਾਰਾ ਡੇਟਾ ਗੁਆ ਬੈਠੋਗੇ, ਜਦੋਂ ਤੱਕ ਕਿ ਤੁਸੀਂ ਖੁਦ ਬੈਕਅੱਪ ਨਹੀਂ ਲੈਂਦੇ ਤੇ ਬਹਾਲ ਕਰਦੇ। PIN ਅਸਮਰੱਥ ਕੀਤੇ ਹੋਣ ਨਾਲ ਤੁਸੀਂ ਰਜਿਸਟ੍ਰੇਸ਼ਨ ਲੌਕ ਨੂੰ ਨਹੀਂ ਖੋਲ੍ਹ ਸਕਦੇ ਹੋ।</string>
    <string name="PinOptOutDialog_disable_pin">PIN ਅਸਮਰੱਥ ਕਰੋ</string>

    <!-- RatingManager -->
    <string name="RatingManager_rate_this_app">ਇਸ ਐਪ ਨੂੰ ਦਰਜਾ ਦਿਓ</string>
    <string name="RatingManager_if_you_enjoy_using_this_app_please_take_a_moment">ਜੇ ਤੁਸੀਂ ਇਸ ਐਪ ਦਾ ਉਪਯੋਗ ਕਰਕੇ ਆਨੰਦ ਮਾਣਦੇ ਹੋ, ਕਿਰਪਾ ਕਰਕੇ ਇਸ ਨੂੰ ਦਰਜਾ ਦੇ ਕੇ ਸਾਡੀ ਮਦਦ ਕਰਨ ਲਈ ਕੁਝ ਸਮਾਂ ਕੱਢੋ।</string>
    <string name="RatingManager_rate_now">ਹੁਣੇ ਦਰਜਾ ਦਿਓ!</string>
    <string name="RatingManager_no_thanks">ਨਹੀਂ ਧੰਨਵਾਦ</string>
    <string name="RatingManager_later">ਬਾਅਦ ਵਿੱਚ</string>

    <!-- ReactionsBottomSheetDialogFragment -->
    <string name="ReactionsBottomSheetDialogFragment_all">ਸਭ · %1$d</string>

    <!-- ReactionsConversationView -->
    <string name="ReactionsConversationView_plus">+%1$d</string>

    <!-- ReactionsRecipientAdapter -->
    <string name="ReactionsRecipientAdapter_you">ਤੁਸੀਂ</string>

    <!-- RecaptchaRequiredBottomSheetFragment -->
    <string name="RecaptchaRequiredBottomSheetFragment_verify_to_continue_messaging">ਮੈਸੇਜਿੰਗ ਨੂੰ ਜਾਰੀ ਰੱਖਣ ਲਈ ਤਸਦੀਕ ਕਰੋ</string>
    <string name="RecaptchaRequiredBottomSheetFragment_to_help_prevent_spam_on_signal">Molly ’ਤੇ ਸਪੈਮ ਨੂੰ ਰੋਕਣ ਵਿੱਚ ਮਦਦ ਕਰਨ ਲਈ, ਕਿਰਪਾ ਕਰਕੇ ਪ੍ਰਮਾਣੀਕਰਣ ਪੂਰਾ ਕਰੋ।</string>
    <string name="RecaptchaRequiredBottomSheetFragment_after_verifying_you_can_continue_messaging">ਤਸਦੀਕ ਕਰਨ ਤੋਂ ਬਾਅਦ, ਤੁਸੀਂ ਮੈਸੇਜਿੰਗ ਜਾਰੀ ਰੱਖ ਸਕਦੇ ਹੋ। ਕੋਈ ਵੀ ਰੁਕੇ ਹੋਏ ਸੁਨੇਹੇ ਆਪਣੇ-ਆਪ ਹੀ ਭੇਜ ਦਿੱਤੇ ਜਾਣਗੇ।</string>

    <!-- Recipient -->
    <string name="Recipient_you">ਤੁਸੀਂ</string>
    <!-- Name of recipient representing user\'s \'My Story\' -->
    <string name="Recipient_my_story">ਮੇਰੀ ਸਟੋਰੀ</string>

    <!-- RecipientPreferencesActivity -->
    <string name="RecipientPreferenceActivity_block">ਪਾਬੰਦੀ ਲਾਓ</string>
    <string name="RecipientPreferenceActivity_unblock">ਪਾਬੰਦੀ ਹਟਾਓ</string>

    <!-- RecipientProvider -->
    <string name="RecipientProvider_unnamed_group">ਬੇਨਾਮ ਗਰੁੱਪ</string>

    <!-- RedPhone -->
    <string name="RedPhone_answering">ਜਵਾਬ ਦਿੱਤਾ ਜਾ ਰਿਹਾ ਹੈ…</string>
    <string name="RedPhone_ending_call">ਕਾਲ ਸਮਾਪਤ ਕੀਤੀ ਜਾ ਰਹੀ ਹੈ…</string>
    <string name="RedPhone_ringing">ਰਿੰਗ ਜਾ ਰਹੀ ਹੈ…</string>
    <string name="RedPhone_busy">ਵਿਅਸਤ</string>
    <string name="RedPhone_recipient_unavailable">ਪ੍ਰਾਪਤਕਰਤਾ ਉਪਲਬਧ ਨਹੀਂ</string>
    <string name="RedPhone_network_failed">ਨੈੱਟਵਰਕ ਅਸਫ਼ਲ!</string>
    <string name="RedPhone_number_not_registered">ਨੰਬਰ ਰਜਿਸਟਰ ਨਹੀਂ!</string>
    <string name="RedPhone_the_number_you_dialed_does_not_support_secure_voice">ਜੋ ਨੰਬਰ ਤੁਸੀਂ ਡਾਇਲ ਕੀਤਾ ਸੀ ਉਹ ਸੁਰੱਖਿਅਤ ਆਵਾਜ਼ ਦਾ ਸਮਰਥਨ ਨਹੀਂ ਕਰਦਾ!</string>
    <string name="RedPhone_got_it">ਸਮਝ ਗਏ</string>

    <!-- Valentine\'s Day Megaphone -->
    <!-- Title text for the Valentine\'s Day donation megaphone. The placeholder will always be a heart emoji. Needs to be a placeholder for Android reasons. -->
    <string name="ValentinesDayMegaphone_happy_heart_day">💜 ਦਿਵਸ ਦੀਆਂ ਵਧਾਈਆਂ!</string>
    <!-- Body text for the Valentine\'s Day donation megaphone. -->
    <string name="ValentinesDayMegaphone_show_your_affection">Molly ਦੇ ਸਮਰਥਕ ਬਣ ਕੇ ਆਪਣਾ ਪਿਆਰ ਦਿਖਾਓ।</string>

    <!-- WebRtcCallActivity -->
    <string name="WebRtcCallActivity__tap_here_to_turn_on_your_video">ਆਪਣੀ ਵੀਡੀਓ ਨੂੰ ਚਾਲੂ ਕਰਨ ਲਈ ਇੱਥੇ ਟੈਪ ਕਰੋ</string>
    <string name="WebRtcCallActivity__to_call_s_signal_needs_access_to_your_camera">%1$s ਕਾਲ ਕਰਨ ਲਈ, Molly ਨੂੰ ਤੁਹਾਡੇ ਕੈਮਰੇ ਲਈ ਪਹੁੰਚ ਚਾਹੀਦੀ ਹੈ</string>
    <string name="WebRtcCallActivity__signal_s">Molly %1$s</string>
    <string name="WebRtcCallActivity__calling">ਕਾਲ ਕੀਤੀ ਜਾ ਰਹੀ ਹੈ…</string>
    <string name="WebRtcCallActivity__group_is_too_large_to_ring_the_participants">ਭਾਗੀਦਾਰਾਂ ਨੂੰ ਕਾਲ ਕਰਨ ਲਈ ਗਰੁੱਪ ਬਹੁਤ ਵੱਡਾ ਹੈ।</string>
    <!-- Call status shown when an active call was disconnected (e.g., network hiccup) and is trying to reconnect -->
    <string name="WebRtcCallActivity__reconnecting">ਮੁੜ ਕਨੈਕਟ ਹੋ ਰਿਹਾ ਹੈ…</string>
    <!-- Title for dialog warning about lacking bluetooth permissions during a call -->
    <string name="WebRtcCallActivity__bluetooth_permission_denied">ਬਲੂਟੁੱਥ ਦੀ ਇਜਾਜ਼ਤ ਨਾਮਨਜ਼ੂਰ ਕੀਤੀ ਗਈ</string>
    <!-- Message for dialog warning about lacking bluetooth permissions during a call and references the permission needed by name -->
    <string name="WebRtcCallActivity__please_enable_the_nearby_devices_permission_to_use_bluetooth_during_a_call">ਕਾਲ ਦੌਰਾਨ ਬਲੂਟੁੱਥ ਦੀ ਵਰਤੋਂ ਕਰਨ ਲਈ, ਕਿਰਪਾ ਕਰਕੇ \"ਨੇੜਲੇ ਡਿਵਾਈਸਾਂ\" ਵਾਲੀ ਇਜਾਜ਼ਤ ਨੂੰ ਸਮਰੱਥ ਕਰੋ।</string>
    <!-- Positive action for bluetooth warning dialog to open settings -->
    <string name="WebRtcCallActivity__open_settings">ਸੈਟਿੰਗਾਂ ਖੋਲ੍ਹੋ</string>
    <!-- Negative aciton for bluetooth warning dialog to dismiss dialog -->
    <string name="WebRtcCallActivity__not_now">ਹੁਣੇ ਨਹੀਂ</string>

    <!-- WebRtcCallView -->
    <string name="WebRtcCallView__signal_call">Signal ਕਾਲ</string>
    <string name="WebRtcCallView__signal_video_call">Signal ਵੀਡੀਓ ਕਾਲ</string>
    <string name="WebRtcCallView__start_call">ਕਾਲ ਸ਼ੁਰੂ ਕਰੋ</string>
    <string name="WebRtcCallView__join_call">ਕਾਲ ਵਿੱਚ ਸ਼ਾਮਲ ਹੋਵੋ</string>
    <string name="WebRtcCallView__call_is_full">ਕਾਲ ਭਰੀ ਹੋਈ ਹੈ</string>
    <string name="WebRtcCallView__the_maximum_number_of_d_participants_has_been_Reached_for_this_call">ਇਸ ਕਾਲ ਲਈ %1$d ਭਾਗੀਦਾਰਾਂ ਤੱਕ ਵੱਧ ਤੋਂ ਵੱਧ ਗਿਣਤੀ ਪਹੁੰਚ ਗਈ ਹੈ। ਬਾਅਦ ਵਿੱਚ ਦੁਬਾਰਾ ਕੋਸ਼ਿਸ਼ ਕਰੋ।</string>
    <string name="WebRtcCallView__view_participants_list">ਹਿੱਸਾ ਲੈਣ ਵਾਲੇ ਵੇਖੋ</string>
    <string name="WebRtcCallView__your_video_is_off">ਤੁਹਾਡੀ ਵੀਡੀਓ ਬੰਦ ਹੈ</string>
    <string name="WebRtcCallView__reconnecting">ਦੁਬਾਰਾ ਕਨੈਕਟ ਹੋ ਰਿਹਾ ਹੈ…</string>
    <string name="WebRtcCallView__joining">ਸ਼ਾਮਲ ਹੋ ਰਹੇ ਹਨ…</string>
    <string name="WebRtcCallView__disconnected">ਕੁਨੈਕਸ਼ਨ ਬੰਦ</string>

    <string name="WebRtcCallView__signal_will_ring_s">Signal %1$s ਨੂੰ ਰਿੰਗ ਕਰੇਗਾ</string>
    <string name="WebRtcCallView__signal_will_ring_s_and_s">Signal %1$s ਅਤੇ %2$s ਨੂੰ ਰਿੰਗ ਕਰੇਗਾ</string>
    <plurals name="WebRtcCallView__signal_will_ring_s_s_and_d_others">
        <item quantity="one">Signal %1$s, %2$s ਅਤੇ %3$d ਹੋਰ ਨੂੰ ਰਿੰਗ ਕਰੇਗਾ</item>
        <item quantity="other">Signal %1$s, %2$s ਅਤੇ %3$d ਹੋਰਾਂ ਨੂੰ ਰਿੰਗ ਕਰੇਗਾ</item>
    </plurals>

    <string name="WebRtcCallView__s_will_be_notified">%1$s ਨੂੰ ਸੂਚਿਤ ਕੀਤਾ ਜਾਵੇਗਾ</string>
    <string name="WebRtcCallView__s_and_s_will_be_notified">%1$s ਅਤੇ %2$s ਨੂੰ ਸੂਚਿਤ ਕੀਤਾ ਜਾਵੇਗਾ</string>
    <plurals name="WebRtcCallView__s_s_and_d_others_will_be_notified">
        <item quantity="one">%1$s, %2$s, ਅਤੇ %3$d ਹੋਰ ਵਰਤੋਂਕਾਰ ਨੂੰ ਸੂਚਿਤ ਕੀਤਾ ਜਾਵੇਗਾ</item>
        <item quantity="other">%1$s, %2$s, ਅਤੇ %3$d ਹੋਰ ਜਣਿਆਂ ਨੂੰ ਸੂਚਿਤ ਕੀਤਾ ਜਾਵੇਗਾ</item>
    </plurals>

    <string name="WebRtcCallView__ringing_s">%1$s ਨੂੰ ਰਿੰਗ ਜਾ ਰਹੀ ਹੈ</string>
    <string name="WebRtcCallView__ringing_s_and_s">%1$s ਅਤੇ %2$s ਨੂੰ ਰਿੰਗ ਜਾ ਰਹੀ ਹੈ</string>
    <plurals name="WebRtcCallView__ringing_s_s_and_d_others">
        <item quantity="one">%1$s, %2$s, ਅਤੇ %3$d ਹੋਰ ਵਰਤੋਂਕਾਰ ਨੂੰ ਘੰਟੀ ਜਾ ਰਹੀ ਹੈ</item>
        <item quantity="other">%1$s, %2$s, ਅਤੇ %3$d ਹੋਰ ਜਣਿਆਂ ਨੂੰ ਰਿੰਗ ਜਾ ਰਹੀ ਹੈ</item>
    </plurals>

    <string name="WebRtcCallView__s_is_calling_you">%1$s ਤੁਹਾਨੂੰ ਕਾਲ ਕਰ ਰਹੇ ਹਨ</string>
    <string name="WebRtcCallView__s_is_calling_you_and_s">%1$s, ਤੁਹਾਨੂੰ ਅਤੇ %2$s ਨੂੰ ਕਾਲ ਕਰ ਰਹੇ ਹਨ</string>
    <string name="WebRtcCallView__s_is_calling_you_s_and_s">%1$s, ਤੁਹਾਨੂੰ, %2$s, ਅਤੇ %3$s ਨੂੰ ਕਾਲ ਕਰ ਰਹੇ ਹਨ </string>
    <plurals name="WebRtcCallView__s_is_calling_you_s_s_and_d_others">
        <item quantity="one">%1$s, ਤੁਹਾਨੂੰ,%2$s, %3$s, ਅਤੇ %4$d ਹੋਰ ਵਰਤੋਂਕਾਰ ਨੂੰ ਕਾਲ ਕਰ ਰਹੇ ਹਨ</item>
        <item quantity="other">%1$s, ਤੁਹਾਨੂੰ, %2$s, %3$s, ਅਤੇ %4$d ਹੋਰ ਜਣਿਆਂ ਨੂੰ ਕਾਲ ਕਰ ਰਹੇ ਹਨ </item>
    </plurals>

    <string name="WebRtcCallView__no_one_else_is_here">ਇੱਥੇ ਹੋਰ ਕੋਈ ਨਹੀਂ ਹੈ</string>
    <string name="WebRtcCallView__s_is_in_this_call">%1$s ਇਸ ਕਾਲ ਵਿੱਚ ਹੈ</string>
    <string name="WebRtcCallView__s_are_in_this_call">%1$s ਇਸ ਕਾਲ ਵਿੱਚ ਹਨ</string>
    <string name="WebRtcCallView__s_and_s_are_in_this_call">%1$s ਅਤੇ %2$s ਇਸ ਕਾਲ ਵਿੱਚ ਹਨ</string>
    <string name="WebRtcCallView__s_is_presenting">%1$s ਪੇਸ਼ ਕਰ ਰਹੇ ਹਨ</string>

    <plurals name="WebRtcCallView__s_s_and_d_others_are_in_this_call">
        <item quantity="one">%1$s, %2$s, ਤੇ %3$d ਹੋਰ ਇਸ ਕਾਲ ਵਿੱਚ ਹਨ</item>
        <item quantity="other">%1$s, %2$s, ਤੇ %3$d ਹੋਰ ਇਸ ਕਾਲ ਵਿੱਚ ਹਨ</item>
    </plurals>

    <string name="WebRtcCallView__flip">ਪਲਟੋ</string>
    <string name="WebRtcCallView__speaker">ਸਪੀਕਰ</string>
    <string name="WebRtcCallView__camera">ਕੈਮਰਾ</string>
    <string name="WebRtcCallView__unmute">ਅਣ-ਮਿਊਟ ਕਰੋ</string>
    <string name="WebRtcCallView__mute">ਚੁੱਪ</string>
    <string name="WebRtcCallView__ring">ਰਿੰਗ</string>
    <string name="WebRtcCallView__end_call">ਕਾਲ ਖਤਮ ਕਰੋ</string>

    <!-- CallParticipantsListDialog -->
    <plurals name="CallParticipantsListDialog_in_this_call_d_people">
        <item quantity="one">ਇਸ ਕਾਲ ਵਿੱਚ %1$d ਵਿਅਕਤੀ</item>
        <item quantity="other">ਇਸ ਕਾਲ ਵਿੱਚ %1$d ਲੋਕ</item>
    </plurals>

    <!-- CallParticipantView -->
    <string name="CallParticipantView__s_is_blocked">%1$s ਉੱਤੇ ਪਾਬੰਦੀ ਹੈ</string>
    <string name="CallParticipantView__more_info">ਹੋਰ ਜਾਣਕਾਰੀ</string>
    <string name="CallParticipantView__you_wont_receive_their_audio_or_video">ਤੁਹਾਨੂੰ ਇੱਕ-ਦੂਸਰੇ ਦੀ ਆਡੀਓ ਜਾਂ ਵੀਡੀਓ ਪ੍ਰਾਪਤ ਨਹੀਂ ਹੋਵੇਗੀ।</string>
    <string name="CallParticipantView__cant_receive_audio_video_from_s">%1$s ਤੋਂ ਆਡੀਓ &amp; ਵੀਡੀਓ ਨਹੀਂ ਪ੍ਰਾਪਤ ਕਰ ਸਕਦੇ</string>
    <string name="CallParticipantView__cant_receive_audio_and_video_from_s">%1$s ਤੋਂ ਆਡੀਓ ਤੇ ਵੀਡੀਓ ਪ੍ਰਾਪਤ ਨਹੀਂ ਹੋ ਸਕਦੀ ਹੈ</string>
    <string name="CallParticipantView__this_may_be_Because_they_have_not_verified_your_safety_number_change">ਅਜਿਹਾ ਸ਼ਾਇਦ ਇਸ ਲਈ ਹੋ ਸਕਦਾ ਹੈ ਕਿਉਂਕਿ ਉਹਨਾਂ ਨੇ ਤੁਹਾਡੇ ਸੁਰੱਖਿਆ ਨੰਬਰ ਵਿੱਚ ਤਬਦੀਲੀ ਨੂੰ ਪ੍ਰਮਾਣਿਤ ਨਹੀਂ ਕੀਤਾ ਹੈ, ਉਹਨਾਂ ਦੀ ਡਿਵਾਈਸ ਵਿੱਚ ਕੋਈ ਸਮੱਸਿਆ ਹੋ ਸਕਦੀ ਹੈ, ਜਾਂ ਉਹਨਾਂ ਨੇ ਤੁਹਾਡੇ ’ਤੇ ਪਾਬੰਦੀ ਲਗਾ ਦਿੱਤੀ ਹੈ।</string>

    <!-- CallToastPopupWindow -->
    <string name="CallToastPopupWindow__swipe_to_view_screen_share">ਸਾਂਝੀ ਕੀਤੀ ਸਕਰੀਨ ਨੂੰ ਵੇਖਣ ਲਈ ਸਵਾਈਪ ਕਰੋ</string>

    <!-- ProxyBottomSheetFragment -->
    <string name="ProxyBottomSheetFragment_proxy_server">ਪ੍ਰੌਕਸੀ ਸਰਵਰ</string>
    <string name="ProxyBottomSheetFragment_proxy_address">ਪ੍ਰੌਕਸੀ ਐਡਰੈੱਸ</string>
    <string name="ProxyBottomSheetFragment_do_you_want_to_use_this_proxy_address">ਕੀ ਤੁਸੀਂ ਇਸ ਪ੍ਰੌਕਸੀ ਐਡਰੈੱਸ ਨੂੰ ਵਰਤਣਾ ਚਾਹੁੰਦੇ ਹੋ?</string>
    <string name="ProxyBottomSheetFragment_use_proxy">ਪ੍ਰੌਕਸੀ ਵਰਤੋ</string>
    <string name="ProxyBottomSheetFragment_successfully_connected_to_proxy">ਪ੍ਰੌਕਸੀ ਨਾਲ ਸਫ਼ਲਤਾਪੂਰਵਕ ਕਨੈਕਟ ਹੋਏ।</string>

    <!-- RecaptchaProofActivity -->
    <string name="RecaptchaProofActivity_failed_to_submit">ਦਰਜ ਕਰਨਾ ਅਸਫਲ ਰਿਹਾ</string>
    <string name="RecaptchaProofActivity_complete_verification">ਪ੍ਰਮਾਣੀਕਰਣ ਪੂਰਾ ਕਰੋ</string>

    <!-- RegistrationActivity -->
    <string name="RegistrationActivity_select_your_country">ਆਪਣਾ ਦੇਸ਼ ਚੁਣੋ</string>
    <string name="RegistrationActivity_you_must_specify_your_country_code">ਤੁਹਾਨੂੰ ਇਹ ਦੱਸਣ ਦੀ ਜ਼ਰੂਰਤ ਹੈ ਦੇਸ਼ ਕੋਡ
    </string>
    <string name="RegistrationActivity_you_must_specify_your_phone_number">ਤੁਹਾਨੂੰ ਇਹ ਦੱਸਣ ਦੀ ਜ਼ਰੂਰਤ ਹੈ ਫ਼ੋਨ ਨੰਬਰ
    </string>
    <string name="RegistrationActivity_invalid_number">ਅਵੈਧ ਨੰਬਰ</string>
    <string name="RegistrationActivity_the_number_you_specified_s_is_invalid">ਤੁਹਾਡੇ ਵਲੋਂ ਦਿੱਤਾ ਗਿਆ ਨੰਬਰ (%1$s) ਅਵੈਧ ਹੈ।
    </string>
    <string name="RegistrationActivity_a_verification_code_will_be_sent_to">ਇੱਕ ਪ੍ਰਮਾਣੀਕਰਣ ਕੋਡ ਇਹਨਾਂ ਨੂੰ ਭੇਜਿਆ ਜਾਵੇਗਾ:</string>
    <string name="RegistrationActivity_you_will_receive_a_call_to_verify_this_number">ਤੁਹਾਨੂੰ ਇਸ ਨੰਬਰ ਨੂੰ ਤਸਦੀਕ ਕਰਨ ਲਈ ਇੱਕ ਕਾਲ ਆਵੇਗੀ।</string>
    <string name="RegistrationActivity_is_your_phone_number_above_correct">ਕੀ ਉੱਪਰ ਦਿੱਤਾ ਤੁਹਾਡਾ ਫ਼ੋਨ ਨੰਬਰ ਸਹੀ ਹੈ?</string>
    <string name="RegistrationActivity_edit_number">ਨੰਬਰ ਨੂੰ ਸੋਧੋ</string>
    <string name="RegistrationActivity_missing_google_play_services">Google Play ਸੇਵਾਵਾਂ ਗਾਇਬ</string>
    <string name="RegistrationActivity_this_device_is_missing_google_play_services">ਇਸ ਡਿਵਾਈਸ ’ਤੇ Google Play ਸੇਵਾਵਾਂ ਗਾਇਬ ਹੈ ਤੁਸੀਂ ਅਜੇ ਵੀ Molly ਦੀ ਵਰਤੋਂ ਕਰ ਸਕਦੇ ਹੋ, ਪਰ ਇਸ ਸੰਰਚਨਾ ਦੇ ਨਤੀਜੇ ਵਜੋਂ ਘਟੀ ਹੋਈ ਭਰੋਸੇਯੋਗਤਾ ਜਾਂ ਕਾਰਗੁਜ਼ਾਰੀ ਹੋ ਸਕਦੀ ਹੈ।\n\nਜੇਕਰ ਤੁਸੀਂ ਇੱਕ ਉੱਨਤ ਵਰਤੋਂਕਾਰ ਨਹੀਂ ਹੋ, ਅਤੇ ਮੁਰੰਮਤ ਕੀਤਾ ਹੋਇਆ Android ROM ਨਹੀਂ ਚਲਾ ਰਹੇ ਹੋ, ਜਾਂ ਇਹ ਮੰਨਦੇ ਹੋ ਕਿ ਤੁਸੀਂ ਇਸ ਨੂੰ ਗਲਤੀ ਨਾਲ ਵੇਖ ਰਹੇ ਹੋ, ਤਾਂ ਸਮੱਸਿਆ ਦੇ ਹੱਲ ਲਈ support@molly.im ਨਾਲ ਸੰਪਰਕ ਕਰੋ।</string>
    <string name="RegistrationActivity_i_understand">ਮੈਂ ਸਮਝਦਾ/ਸਮਝਦੀ ਹਾਂ</string>
    <string name="RegistrationActivity_play_services_error">Play ਸੇਵਾਵਾਂ ਚ ਤਰੁੱਟੀ</string>
    <string name="RegistrationActivity_google_play_services_is_updating_or_unavailable">Google Play ਸੇਵਾਵਾਂ ਅਪਡੇਟ ਹੋ ਰਹੀਆਂ ਹਨ ਜਾਂ ਅਸਥਾਈ ਤੌਰ ’ਤੇ ਉਪਲਬਧ ਨਹੀਂ ਹਨ। ਦੁਬਾਰਾ ਕੋਸ਼ਿਸ ਕਰੋ।</string>
    <string name="RegistrationActivity_terms_and_privacy">ਸ਼ਰਤਾਂ &amp; ਪਰਦੇਦਾਰੀ ਨੀਤੀ</string>
    <string name="RegistrationActivity_signal_needs_access_to_your_contacts_and_media_in_order_to_connect_with_friends">ਤੁਹਾਨੂੰ ਦੋਸਤਾਂ ਨਾਲ ਕਨੈਕਟ ਕਰਨ ਤੇ ਸੁਨੇਹੇ ਭੇਜਣ ਵਾਸਤੇ Signal ਨੂੰ ਸੰਪਰਕ ਤੇ ਮੀਡੀਏ ਵਾਸਤੇ ਇਜਾਜ਼ਤਾਂ ਦੀ ਲੋੜ ਹੈ। ਤੁਹਾਡੇ ਸੰਪਰਕਾਂ ਨੂੰ Signal ਦੇ ਪ੍ਰਾਈਵੇਟ ਸੰਪਰਕ ਡਿਸਕਵਰੀ ਵਰਤ ਕੇ ਅੱਪਲੋਡ ਕੀਤੇ ਜਾਂਦੇ ਹਨ, ਜਿਸ ਦਾ ਅਰਥ ਹੈ ਕਿ ਉਹ ਸਿਰੇ-ਤੋਂ-ਸਿਰੇ ਤੱਕ ਇੰਕ੍ਰਿਪਟ ਹਨ ਅਤੇ Signal ਸੇਵਾ ਨੂੰ ਕਦੇ ਦਿਖਾਈ ਨਹੀਂ ਦਿੰਦੇ ਹਨ।</string>
    <string name="RegistrationActivity_signal_needs_access_to_your_contacts_in_order_to_connect_with_friends">ਤੁਹਾਨੂੰ ਦੋਸਤਾਂ ਨਾਲ ਕਨੈਕਟ ਕਰਨ ਵਾਸਤੇ Signal ਨੂੰ ਸੰਪਰਕ ਵਾਸਤੇ ਇਜਾਜ਼ਤਾਂ ਦੀ ਲੋੜ ਹੈ। ਤੁਹਾਡੇ ਸੰਪਰਕਾਂ ਨੂੰ Signal ਦੇ ਪ੍ਰਾਈਵੇਟ ਸੰਪਰਕ ਡਿਸਕਵਰੀ ਵਰਤ ਕੇ ਅੱਪਲੋਡ ਕੀਤੇ ਜਾਂਦੇ ਹਨ, ਜਿਸ ਦਾ ਅਰਥ ਹੈ ਕਿ ਉਹ ਸਿਰੇ-ਤੋਂ-ਸਿਰੇ ਤੱਕ ਇੰਕ੍ਰਿਪਟ ਹਨ ਅਤੇ Signal ਸੇਵਾ ਨੂੰ ਕਦੇ ਦਿਖਾਈ ਨਹੀਂ ਦਿੰਦੇ ਹਨ।</string>
    <string name="RegistrationActivity_rate_limited_to_service">ਤੁਸੀਂ ਇਸ ਨੰਬਰ ਨੂੰ ਰਜਿਸਟਰ ਕਰਨ ਦੀਆਂ ਬਹੁਤ ਸਾਰੀਆਂ ਕੋਸ਼ਿਸ਼ਾਂ ਕਰ ਲਈਆਂ ਹਨ। ਕਿਰਪਾ ਕਰਕੇ ਬਾਅਦ ਵਿੱਚ ਦੁਬਾਰਾ ਕੋਸ਼ਿਸ਼ ਕਰੋ।</string>
    <string name="RegistrationActivity_unable_to_connect_to_service">ਸੇਵਾ ਨਾਲ ਜੁੜਨ ਵਿੱਚ ਅਸਮਰੱਥ। ਕਿਰਪਾ ਕਰਕੇ ਨੈੱਟਵਰਕ ਕਨੈਕਸ਼ਨ ਦੀ ਜਾਂਚ ਕਰੋ ਅਤੇ ਦੁਬਾਰਾ ਕੋਸ਼ਿਸ਼ ਕਰੋ।</string>
    <string name="RegistrationActivity_non_standard_number_format">ਗ਼ੈਰ-ਮਿਆਰੀ ਅੰਕ ਰੂਪ</string>
    <string name="RegistrationActivity_the_number_you_entered_appears_to_be_a_non_standard">ਤੁਹਾਡੇ ਵਲੋਂ ਦਿੱਤਾ ਨੰਬਰ (%1$s) ਗੈਰ-ਮਿਆਰੀ ਜਾਪਦਾ ਹੈ।\n\nਕੀ ਤੁਹਾਡਾ ਮਤਲਬ %2$s ਹੈ?</string>
    <string name="RegistrationActivity_signal_android_phone_number_format">Molly Android - ਫ਼ੋਨ ਨੰਬਰ ਫਾਰਮਿਟ</string>
    <string name="RegistrationActivity_call_requested">ਕਾਲ ਲਈ ਬੇਨਤੀ ਕੀਤੀ ਗਈ</string>
    <plurals name="RegistrationActivity_debug_log_hint">
        <item quantity="one">ਹੁਣ ਤੁਸੀਂ ਡੀਬੱਗ ਲਾਗ ਨੂੰ ਸਬਮਿਟ ਕਰਨ ਤੋਂ %1$d ਕਦਮ ਦੂਰ ਹੋ.</item>
        <item quantity="other">ਹੁਣ ਤੁਸੀਂ ਡੀਬੱਗ ਲੌਗ ਨੂੰ ਦਰਜ ਕਰਨ ਤੋਂ %1$d ਕਦਮ ਦੂਰ ਹੋ।</item>
    </plurals>
    <string name="RegistrationActivity_we_need_to_verify_that_youre_human">ਸਾਨੂੰ ਇਹ ਤਸਦੀਕ ਕਰਨ ਦੀ ਜ਼ਰੂਰਤ ਹੈ ਕਿ ਤੁਸੀਂ ਮਨੁੱਖ ਹੋ।</string>
    <string name="RegistrationActivity_next">ਅੱਗੇ</string>
    <string name="RegistrationActivity_continue">ਜਾਰੀ ਰੱਖੋ</string>
    <string name="RegistrationActivity_take_privacy_with_you_be_yourself_in_every_message">ਪਰਦੇਦਾਰੀ ਆਪਣੇ ਤੱਕ ਰੱਖੋ।\nਹਰੇਕ ਸੁਨੇਹਾ ਬੇਝਿਜਕ ਹੋ ਕੇ ਲਿਖੋ।</string>
    <string name="RegistrationActivity_enter_your_phone_number_to_get_started">ਸ਼ੁਰੂ ਕਰਨ ਲਈ ਆਪਣਾ ਫ਼ੋਨ ਨੰਬਰ ਦਰਜ ਕਰੋ</string>
    <string name="RegistrationActivity_enter_your_phone_number">ਆਪਣਾ ਫ਼ੋਨ ਨੰਬਰ ਦਿਓ</string>
    <string name="RegistrationActivity_you_will_receive_a_verification_code">ਤੁਹਾਨੂੰ ਇੱਕ ਪ੍ਰਮਾਣੀਕਰਣ ਕੋਡ ਮਿਲੇਗਾ। ਕੈਰੀਅਰ ਦਰ ਲਾਗੂ ਹੋ ਸਕਦੀ ਹੈ।</string>
    <string name="RegistrationActivity_enter_the_code_we_sent_to_s">ਸਾਡੇ ਵਲੋਂ %1$s ’ਤੇ ਭੇਜਿਆ ਕੋਡ ਭਰੋ</string>
    <string name="RegistrationActivity_make_sure_your_phone_has_a_cellular_signal">ਯਕੀਨੀ ਬਣਾਓ ਕਿ ਤੁਹਾਡੇ ਫ਼ੋਨ ਉੱਤੇ ਤੁਹਾਡਾ SMS ਜਾਂ ਕਾਲ ਪ੍ਰਾਪਤ ਕਰਨ ਲਈ ਸੈਲੂਲਰ ਸਿਗਨਲ ਹੈ</string>

    <string name="RegistrationActivity_phone_number_description">ਫ਼ੋਨ ਨੰਬਰ</string>
    <string name="RegistrationActivity_country_code_description">ਦੇਸ਼ ਦਾ ਕੋਡ</string>
    <string name="RegistrationActivity_call">ਕਾਲ</string>

    <!-- RegistrationLockV2Dialog -->
    <string name="RegistrationLockV2Dialog_turn_on_registration_lock">ਰਜਿਸਟਰੇਸ਼ਨ ਲਾਕ ਚਾਲੂ ਕਰਨਾ ਹੈ?</string>
    <string name="RegistrationLockV2Dialog_turn_off_registration_lock">ਰਜਿਸਟਰੇਸ਼ਨ ਲਾਕ ਨੂੰ ਬੰਦ ਕਰਨਾ ਹੈ?</string>
    <string name="RegistrationLockV2Dialog_if_you_forget_your_signal_pin_when_registering_again">ਜੇਕਰ ਤੁਸੀਂ Signal ਨਾਲ ਦੁਬਾਰਾ ਤੋਂ ਰਜਿਸਟਰ ਕਰਨ ਵੇਲੇ Signal ਦਾ PIN ਭੁੱਲ ਜਾਂਦੇ ਹੋ, ਤਾਂ ਤੁਹਾਨੂੰ 7 ਦਿਨਾਂ ਲਈ ਤੁਹਾਡੇ ਖਾਤੇ ਤੋਂ ਲਾਕ ਕਰ ਦਿੱਤਾ ਜਾਵੇਗਾ।</string>
    <string name="RegistrationLockV2Dialog_turn_on">ਚਾਲੂ ਕਰੋ</string>
    <string name="RegistrationLockV2Dialog_turn_off">ਬੰਦ ਕਰੋ</string>

    <!-- RevealableMessageView -->
    <string name="RevealableMessageView_view_photo">ਫ਼ੋਟੋ ਦੇਖੋ</string>
    <string name="RevealableMessageView_view_video">ਵੀਡੀਓ ਦੇਖੋ</string>
    <string name="RevealableMessageView_viewed">ਵੇਖਿਆ</string>
    <string name="RevealableMessageView_media">ਮੀਡੀਆ</string>

    <!-- Search -->
    <string name="SearchFragment_no_results">%1$sਲਈ ਕੋਈ ਨਤੀਜੇ ਨਹੀਂ ਮਿਲੇ</string>
    <string name="SearchFragment_header_conversations">ਗੱਲਬਾਤਾਂ</string>
    <string name="SearchFragment_header_contacts">ਸੰਪਰਕ</string>
    <string name="SearchFragment_header_messages">ਸੁਨੇਹੇ</string>

    <!-- ShakeToReport -->
    <string name="ShakeToReport_shake_detected" translatable="false">Shake detected</string>
    <string name="ShakeToReport_submit_debug_log" translatable="false">Submit debug log?</string>
    <string name="ShakeToReport_submit" translatable="false">Submit</string>
    <string name="ShakeToReport_failed_to_submit" translatable="false">Failed to submit :(</string>
    <string name="ShakeToReport_success" translatable="false">Success!</string>
    <string name="ShakeToReport_share" translatable="false">Share</string>

    <!-- SharedContactDetailsActivity -->
    <string name="SharedContactDetailsActivity_add_to_contacts">ਸੰਪਰਕਾਂ ਚ ਜੋੜੋ</string>
    <string name="SharedContactDetailsActivity_invite_to_signal">Molly ਲਈ ਸੱਦਾ ਦਿਓ</string>
    <string name="SharedContactDetailsActivity_signal_message">Signal ਸੁਨੇਹਾ</string>
    <string name="SharedContactDetailsActivity_signal_call">Signal ਕਾਲ</string>

    <!-- SharedContactView -->
    <string name="SharedContactView_add_to_contacts">ਸੰਪਰਕਾਂ ਚ ਜੋੜੋ</string>
    <string name="SharedContactView_invite_to_signal">Molly ਲਈ ਸੱਦਾ ਦਿਓ</string>
    <string name="SharedContactView_message">Signal ਸੁਨੇਹਾ</string>

    <!-- SignalBottomActionBar -->
    <string name="SignalBottomActionBar_more">ਹੋਰ</string>

    <!-- SignalPinReminders -->
    <string name="SignalPinReminders_well_remind_you_again_later">ਪਿੰਨ ਕਾਮਯਾਬੀ ਨਾਲ ਤਸਦੀਕ ਕੀਤਾ। ਅਸੀਂ ਤੁਹਾਨੂੰ ਫੇਰ ਯਾਦ ਕਰਵਾਵਾਂਗੇ।</string>
    <string name="SignalPinReminders_well_remind_you_again_tomorrow">ਪਿੰਨ ਕਾਮਯਾਬੀ ਨਾਲ ਤਸਦੀਕ ਕੀਤਾ। ਅਸੀਂ ਤੁਹਾਨੂੰ ਭਲਕੇ ਫੇਰ ਯਾਦ ਕਰਵਾਵਾਂਗੇ।</string>
    <string name="SignalPinReminders_well_remind_you_again_in_a_few_days">ਪਿੰਨ ਕਾਮਯਾਬੀ ਨਾਲ ਤਸਦੀਕ ਕੀਤਾ। ਅਸੀਂ ਤੁਹਾਨੂੰ ਕੁਝ ਦਿਨਾਂ ਵਿੱਚ ਫੇਰ ਯਾਦ ਕਰਵਾਵਾਂਗੇ।</string>
    <string name="SignalPinReminders_well_remind_you_again_in_a_week">ਪਿੰਨ ਕਾਮਯਾਬੀ ਨਾਲ ਤਸਦੀਕ ਕੀਤਾ। ਅਸੀਂ ਤੁਹਾਨੂੰ ਹਫ਼ਤੇ ਕੁ ਵਿੱਚ ਫੇਰ ਯਾਦ ਕਰਵਾਵਾਂਗੇ।</string>
    <string name="SignalPinReminders_well_remind_you_again_in_a_couple_weeks">ਪਿੰਨ ਕਾਮਯਾਬੀ ਨਾਲ ਤਸਦੀਕ ਕੀਤਾ। ਅਸੀਂ ਤੁਹਾਨੂੰ ਕੁਝ ਕੁ ਹਫ਼ਤਿਆਂ ਵਿੱਚ ਫੇਰ ਯਾਦ ਕਰਵਾਵਾਂਗੇ।</string>
    <string name="SignalPinReminders_well_remind_you_again_in_a_month">ਪਿੰਨ ਕਾਮਯਾਬੀ ਨਾਲ ਤਸਦੀਕ ਕੀਤਾ। ਅਸੀਂ ਤੁਹਾਨੂੰ ਮਹੀਨੇ ਕੁ ਵਿੱਚ ਫੇਰ ਯਾਦ ਕਰਵਾਵਾਂਗੇ।</string>

    <!-- Slide -->
    <string name="Slide_image">ਚਿੱਤਰ</string>
    <string name="Slide_sticker">ਸਟਿੱਕਰ</string>
    <string name="Slide_audio">ਆਡੀਓ</string>
    <string name="Slide_video">ਵੀਡੀਓ</string>

    <!-- SmsMessageRecord -->
    <string name="SmsMessageRecord_received_corrupted_key_exchange_message">ਖਰਾਬ ਹੋਈ ਕੁੰਜੀ ਪ੍ਰਾਪਤ ਹੋਈ ਐਕਸਚੇਂਜ ਸੁਨੇਹਾ!
    </string>
    <string name="SmsMessageRecord_received_key_exchange_message_for_invalid_protocol_version">
        ਅਵੈਧ ਪ੍ਰੋਟੋਕੋਲ ਸੰਸਕਰਣ ਲਈ ਕੁੰਜੀ ਐਕਸਚੇਂਜ ਸੁਨੇਹਾ ਪ੍ਰਾਪਤ ਹੋਇਆ।
    </string>
    <string name="SmsMessageRecord_received_message_with_new_safety_number_tap_to_process">ਨਵੇਂ ਸੁਰੱਖਿਆ ਨੰਬਰ ਨਾਲ ਸੁਨੇਹਾ ਪ੍ਰਾਪਤ ਕੀਤਾ| ਪ੍ਰਕਿਰਿਆ ਕਰਨ ਅਤੇ ਪ੍ਰਦਰਸ਼ਿਤ ਕਰਨ ਲਈ ਟੈਪ ਕਰੋ।</string>
    <string name="SmsMessageRecord_secure_session_reset">ਤੁਸੀਂ ਸੁਰੱਖਿਅਤ ਸੈਸ਼ਨ ਰੀਸੈੱਟ ਕੀਤਾ।</string>
    <string name="SmsMessageRecord_secure_session_reset_s">%1$s ਨੇ ਸੁਰੱਖਿਅਤ ਸੈਸ਼ਨ ਰੀਸੈੱਟ ਕੀਤਾ।</string>
    <string name="SmsMessageRecord_duplicate_message">ਡੁਪਲੀਕੇਟ ਸੁਨੇਹਾ।</string>
    <string name="SmsMessageRecord_this_message_could_not_be_processed_because_it_was_sent_from_a_newer_version">ਇਹ ਸੁਨੇਹਾ ਪ੍ਰਕਿਰਿਆ ਵਿੱਚ ਨਹੀਂ ਪਾਇਆ ਜਾ ਸਕਿਆ ਕਿਉਂਕਿ ਇਹ Signal ਦੇ ਨਵੇਂ ਸੰਸਕਰਣ ਤੋਂ ਭੇਜਿਆ ਗਿਆ ਸੀ। ਤੁਸੀਂ ਆਪਣੇ ਸੰਪਰਕ ਨੂੰ ਅੱਪਡੇਟ ਕਰਨ ਤੋਂ ਬਾਅਦ ਇਸ ਸੁਨੇਹੇ ਨੂੰ ਦੁਬਾਰਾ ਭੇਜਣ ਲਈ ਕਹਿ ਸਕਦੇ ਹੋ।</string>
    <string name="SmsMessageRecord_error_handling_incoming_message">ਆਉਣ ਵਾਲੇ ਸੁਨੇਹੇ ਨੂੰ ਸੰਭਾਲਣ ਵਿੱਚ ਤਰੁੱਟੀ।</string>

    <!-- StickerManagementActivity -->
    <string name="StickerManagementActivity_stickers">ਸਟਿੱਕਰ</string>

    <!-- StickerManagementAdapter -->
    <string name="StickerManagementAdapter_installed_stickers">ਇੰਸਟਾਲ ਕੀਤੇ ਸਟਿੱਕਰ</string>
    <string name="StickerManagementAdapter_stickers_you_received">ਤੁਹਾਨੂੰ ਮਿਲੇ ਸਟਿੱਕਰ</string>
    <string name="StickerManagementAdapter_signal_artist_series">Signal ਕਲਾਕਾਰ ਸੀਰੀਜ਼</string>
    <string name="StickerManagementAdapter_no_stickers_installed">ਕੋਈ ਸਟਿੱਕਰ ਸਥਾਪਤ ਨਹੀਂ ਕੀਤੇ ਗਏ</string>
    <string name="StickerManagementAdapter_stickers_from_incoming_messages_will_appear_here">ਆ ਰਹੇ ਸੁਨੇਹਿਆਂ ਤੋਂ ਸਟਿੱਕਰ ਇੱਥੇ ਦਿਖਾਈ ਦੇਣਗੇ</string>
    <string name="StickerManagementAdapter_untitled">ਬਿਨਾਂ ਸਿਰਲੇਖ</string>
    <string name="StickerManagementAdapter_unknown">ਅਣਜਾਣ</string>

    <!-- StickerPackPreviewActivity -->
    <string name="StickerPackPreviewActivity_untitled">ਬਿਨਾਂ ਸਿਰਲੇਖ</string>
    <string name="StickerPackPreviewActivity_unknown">ਅਣਜਾਣ</string>
    <string name="StickerPackPreviewActivity_install">ਇੰਸਟਾਲ ਕਰੋ</string>
    <string name="StickerPackPreviewActivity_remove">ਹਟਾਓ</string>
    <string name="StickerPackPreviewActivity_stickers">ਸਟਿੱਕਰ</string>
    <string name="StickerPackPreviewActivity_failed_to_load_sticker_pack">ਸਟਿੱਕਰ ਪੈਕ ਨੂੰ ਲੋਡ ਕਰਨ ਵਿੱਚ ਅਸਫ਼ਲ</string>

    <!-- SubmitDebugLogActivity -->
    <string name="SubmitDebugLogActivity_edit">ਸੋਧੋ</string>
    <string name="SubmitDebugLogActivity_done">ਮੁਕੰਮਲ</string>
    <!-- Menu option to save a debug log file to disk. -->
    <string name="SubmitDebugLogActivity_save">ਸੰਭਾਲੋ</string>
    <!-- Error that is show in a toast when we fail to save a debug log file to disk. -->
    <string name="SubmitDebugLogActivity_failed_to_save">ਸੇਵ ਕਰਨ ਵਿੱਚ ਅਸਫਲ ਰਹੇ</string>
    <!-- Toast that is show to notify that we have saved the debug log file to disk. -->
    <string name="SubmitDebugLogActivity_save_complete">ਸੇਵ ਕੀਤਾ ਗਿਆ</string>
    <string name="SubmitDebugLogActivity_tap_a_line_to_delete_it">ਇਸਨੂੰ ਹਟਾਉਣ ਲਈ ਕਿਸੇ ਲਾਈਨ ਨੂੰ ਟੈਪ ਕਰੋ</string>
    <string name="SubmitDebugLogActivity_submit">ਭੇਜੋ</string>
    <string name="SubmitDebugLogActivity_failed_to_submit_logs">ਲੌਗ ਦਰਜ ਕਰਨਾ ਅਸਫਲ ਰਿਹਾ</string>
    <string name="SubmitDebugLogActivity_success">ਕਾਮਯਾਬ!</string>
    <string name="SubmitDebugLogActivity_copy_this_url_and_add_it_to_your_issue">ਇਸ URL ਨੂੰ ਕਾਪੀ ਕਰੋ ਅਤੇ ਇਸਨੂੰ ਆਪਣੇ ਮਸਲੇ ਦੀ ਰਿਪੋਰਟ ਜਾਂ ਸਹਾਇਤਾ ਨੂੰ ਭੇਜੀ ਜਾਣ ਵਾਲੀ ਈਮੇਲ ਵਿੱਚ ਸ਼ਾਮਲ ਕਰੋ:\n\n<b>%1$s</b></string>
    <string name="SubmitDebugLogActivity_share">ਸਾਂਝਾ ਕਰੋ</string>
    <string name="SubmitDebugLogActivity_this_log_will_be_posted_publicly_online_for_contributors">ਇਸ ਲਾਗ ਨੂੰ ਯੋਗਦਾਨ ਪਾਉਣ ਵਾਲਿਆਂ ਦੇ ਦੇਖਣ ਲਈ ਜਨਤਕ ਤੌਰ ’ਤੇ ਆਨਲਾਈਨ ਪੋਸਟ ਕੀਤਾ ਜਾਵੇਗਾ। ਤੁਸੀਂ ਇਸ ਨੂੰ ਅੱਪਲੋਡ ਕਰਨ ਤੋਂ ਪਹਿਲਾਂ ਇਸ ਦੀ ਜਾਂਚ ਕਰ ਸਕਦੇ ਹੋ।</string>

    <!-- SupportEmailUtil -->
    <string name="SupportEmailUtil_support_email" translatable="false">support@molly.im</string>
    <string name="SupportEmailUtil_filter">ਫਿਲਟਰ:</string>
    <string name="SupportEmailUtil_device_info">ਡਿਵਾਈਸ ਜਾਣਕਾਰੀ:</string>
    <string name="SupportEmailUtil_android_version">Android ਸੰਸਕਰਣ:</string>
    <string name="SupportEmailUtil_signal_version">Molly ਸੰਸਕਰਣ:</string>
    <string name="SupportEmailUtil_signal_package">Molly ਪੈਕੇਜ:</string>
    <string name="SupportEmailUtil_registration_lock">ਰਜਿਸਟਰੇਸ਼ਨ ਲਾਕ:</string>
    <string name="SupportEmailUtil_locale">ਭਾਸ਼ਾ:</string>

    <!-- ThreadRecord -->
    <string name="ThreadRecord_group_updated">ਗਰੁੱਪ ਅੱਪਡੇਟ ਕੀਤਾ</string>
    <string name="ThreadRecord_left_the_group">ਗਰੁੱਪ ਛੱਡਿਆ</string>
    <string name="ThreadRecord_secure_session_reset">ਸੁਰੱਖਿਅਤ ਸ਼ੈਸਨ ਰੀਸੈੱਟ ਹੋਇਆ।</string>
    <string name="ThreadRecord_draft">ਡਰਾਫਟ:</string>
    <string name="ThreadRecord_called">ਤੁਸੀਂ ਕਾਲ ਕੀਤੀ</string>
    <string name="ThreadRecord_called_you">ਤੁਹਾਨੂੰ ਕਾਲ ਕੀਤੀ</string>
    <string name="ThreadRecord_missed_audio_call">ਖੁੰਝੀ ਆਡੀਓ ਕਾਲ</string>
    <string name="ThreadRecord_missed_video_call">ਖੁੰਝੀ ਵੀਡੀਓ ਕਾਲ</string>
    <string name="ThreadRecord_media_message">ਮੀਡੀਆ ਸੁਨੇਹਾ</string>
    <string name="ThreadRecord_sticker">ਸਟਿੱਕਰ</string>
    <string name="ThreadRecord_view_once_photo">ਇੱਕ ਵਾਰ ਦੇਖਣਯੋਗ ਫ਼ੋਟੋ</string>
    <string name="ThreadRecord_view_once_video">ਇੱਕ ਵਾਰ ਦੇਖਣਯੋਗ ਵੀਡੀਓ</string>
    <string name="ThreadRecord_view_once_media">ਇੱਕ ਵਾਰ ਦੇਖਣਯੋਗ ਮੀਡੀਆ</string>
    <string name="ThreadRecord_this_message_was_deleted">ਇਹ ਸੁਨੇਹਾ ਮਿਟਾਇਆ ਗਿਆ ਸੀ।</string>
    <string name="ThreadRecord_you_deleted_this_message">ਤੁਸੀਂ ਇਸ ਸੁਨੇਹੇ ਨੂੰ ਮਿਟਾ ਦਿੱਤਾ ਸੀ।</string>
    <!-- Displayed in the notification when the user sends a request to activate payments -->
    <string name="ThreadRecord_you_sent_request">ਤੁਸੀਂ ਭੁਗਤਾਨ ਫੀਚਰ ਐਕਟੀਵੇਟ ਕਰਨ ਲਈ ਬੇਨਤੀ ਭੇਜੀ ਹੈ</string>
    <!-- Displayed in the notification when the recipient wants to activate payments -->
    <string name="ThreadRecord_wants_you_to_activate_payments">%1$s ਚਾਹੁੰਦੇ ਹਨ ਕਿ ਤੁਸੀਂ ਭੁਗਤਾਨ ਫੀਚਰ ਨੂੰ ਐਕਟੀਵੇਟ ਕਰੋ</string>
    <!-- Displayed in the notification when the user activates payments -->
    <string name="ThreadRecord_you_activated_payments">ਤੁਸੀਂ ਭੁਗਤਾਨ ਫੀਚਰ ਨੂੰ ਐਕਟੀਵੇਟ ਕਰ ਲਿਆ ਹੈ</string>
    <!-- Displayed in the notification when the recipient can accept payments -->
    <string name="ThreadRecord_can_accept_payments">%1$s ਹੁਣ ਭੁਗਤਾਨ ਸਵੀਕਾਰ ਕਰ ਸਕਦੇ ਹਨ</string>
    <string name="ThreadRecord_s_is_on_signal">%1$s Signal ’ਤੇ ਹਨ!</string>
    <string name="ThreadRecord_disappearing_messages_disabled">ਅਲੋਪ ਹੋਣ ਵਾਲੇ ਸੁਨੇਹੇ ਅਸਮਰੱਥ ਹਨ</string>
    <string name="ThreadRecord_disappearing_message_time_updated_to_s">ਅਲੋਪ ਹੋਣ ਵਾਲੇ ਸੁਨੇਹਿਆਂ ਦਾ ਸਮਾਂ %1$s ਤੇ ਸੈੱਟ ਕੀਤਾ ਗਿਆ</string>
    <string name="ThreadRecord_safety_number_changed">ਸੁਰੱਖਿਆ ਨੰਬਰ ਬਦਲ ਗਿਆ</string>
    <string name="ThreadRecord_your_safety_number_with_s_has_changed">%1$s ਨਾਲ ਤੁਹਾਡਾ ਸੁਰੱਖਿਆ ਨੰਬਰ ਬਦਲ ਗਿਆ ਹੈ</string>
    <string name="ThreadRecord_you_marked_verified">ਤੁਸੀਂ ਪ੍ਰਮਾਣਿਤ ਵਜੋਂ ਚਿੰਨ੍ਹ ਲਾਇਆ</string>
    <string name="ThreadRecord_you_marked_unverified">ਤੁਸੀਂ ਅਪ੍ਰਮਾਣਿਤ ਵਜੋਂ ਚਿੰਨ੍ਹ ਲਾਇਆ</string>
    <string name="ThreadRecord_message_could_not_be_processed">ਸੁਨੇਹਾ ਪ੍ਰਕਿਰਿਆ ਵਿੱਚ ਨਹੀਂ ਪਾਇਆ ਜਾ ਸਕਿਆ</string>
    <string name="ThreadRecord_delivery_issue">ਡਿਲਿਵਰੀ ਮਸਲਾ</string>
    <string name="ThreadRecord_message_request">ਸੁਨੇਹਾ ਬੇਨਤੀ</string>
    <string name="ThreadRecord_photo">ਫ਼ੋਟੋ</string>
    <string name="ThreadRecord_gif">GIF</string>
    <string name="ThreadRecord_voice_message">ਆਵਾਜ਼ ਸੁਨੇਹਾ</string>
    <string name="ThreadRecord_file">ਫ਼ਾਈਲ</string>
    <string name="ThreadRecord_video">ਵੀਡੀਓ</string>
    <string name="ThreadRecord_chat_session_refreshed">ਚੈਟ ਸੈਸ਼ਨ ਤਾਜ਼ਾ ਕੀਤਾ ਗਿਆ</string>
    <!-- Displayed in the notification when the user is sent a gift -->
    <string name="ThreadRecord__you_received_a_gift">ਤੁਹਾਨੂੰ ਇੱਕ ਤੋਹਫ਼ਾ ਮਿਲਿਆ ਹੈ</string>
    <!-- Displayed in the notification when the user sends a gift -->
    <string name="ThreadRecord__you_sent_a_gift">ਤੁਸੀਂ ਇੱਕ ਤੋਹਫ਼ਾ ਭੇਜਿਆ ਹੈ</string>
    <!-- Displayed in the notification when the user has opened a received gift -->
    <string name="ThreadRecord__you_redeemed_a_gift_badge">ਤੁਸੀਂ ਤੋਹਫ਼ੇ ਵਿੱਚ ਮਿਲਿਆ ਬੈਜ ਰੀਡੀਮ ਕੀਤਾ</string>
    <!-- Displayed in the conversation list when someone reacted to your story -->
    <string name="ThreadRecord__reacted_s_to_your_story">ਤੁਹਾਡੀ ਸਟੋਰੀ ਉੱਤੇ %1$s ਰਿਐਕਸ਼ਨ ਦਿੱਤਾ</string>
    <!-- Displayed in the conversation list when you reacted to someone\'s story -->
    <string name="ThreadRecord__reacted_s_to_their_story">ਉਹਨਾਂ ਦੀ ਸਟੋਰੀ ਉੱਤੇ %1$s ਰਿਐਕਸ਼ਨ ਦਿੱਤਾ</string>
    <!-- Displayed in the conversation list when your most recent message is a payment to or from the person the conversation is with -->
    <string name="ThreadRecord_payment">ਭੁਗਤਾਨ</string>

    <!-- UpdateApkReadyListener -->
    <string name="UpdateApkReadyListener_Signal_update">Molly ਅੱਪਡੇਟ</string>
    <string name="UpdateApkReadyListener_a_new_version_of_signal_is_available_tap_to_update">Molly ਦਾ ਨਵਾਂ ਵਰਜ਼ਨ ਉਪਲਬਧ ਹੈ, ਅੱਪਡੇਟ ਕਰਨ ਲਈ ਛੂਹੋ</string>

    <!-- UntrustedSendDialog -->
    <string name="UntrustedSendDialog_send_message">ਸੁਨੇਹਾ ਭੇਜਣਾ ਹੈ?</string>
    <string name="UntrustedSendDialog_send">ਭੇਜੋ</string>

    <!-- UnverifiedSendDialog -->
    <string name="UnverifiedSendDialog_send_message">ਸੁਨੇਹਾ ਭੇਜਣਾ ਹੈ?</string>
    <string name="UnverifiedSendDialog_send">ਭੇਜੋ</string>

    <!-- UsernameEditFragment -->
    <!-- Toolbar title when entering from registration -->
    <string name="UsernameEditFragment__add_a_username">ਵਰਤੋਂਕਾਰ ਨਾਂ ਸ਼ਾਮਲ ਕਰੋ</string>
    <!-- Instructional text at the top of the username edit screen -->
    <string name="UsernameEditFragment__choose_your_username">ਆਪਣਾ ਵਰਤੋਂਕਾਰ ਨਾਮ ਚੁਣੋ</string>
    <string name="UsernameEditFragment_username">ਵਰਤੋਂਕਾਰ-ਨਾਂ</string>
    <string name="UsernameEditFragment_delete">ਹਟਾਓ</string>
    <string name="UsernameEditFragment_successfully_set_username">ਵਰਤੋਂਕਾਰ-ਨਾਂ ਕਾਮਯਾਬੀ ਨਾਲ ਸੈੱਟ ਹੋਇਆ।</string>
    <string name="UsernameEditFragment_successfully_removed_username">ਵਰਤੋਂਕਾਰ-ਨਾਂ ਕਾਮਯਾਬੀ ਨਾਲ ਹਟਾਇਆ।</string>
    <string name="UsernameEditFragment_encountered_a_network_error">ਨੈੱਟਵਰਕ ਗਲਤੀ ਆਈ ਹੈ।</string>
    <string name="UsernameEditFragment_this_username_is_taken">ਇਹ ਵਰਤੋਂਕਾਰ-ਨਾਂ ਮੱਲਿਆ ਜਾ ਚੁੱਕਾ ਹੈ।</string>
    <string name="UsernameEditFragment_this_username_is_available">ਇਹ ਵਰਤੋਂਕਾਰ-ਨਾਂ ਮੌਜੂਦ ਹੈ।</string>
    <string name="UsernameEditFragment_usernames_can_only_include">ਵਰਤੋਂਕਾਰ-ਨਾਂਵਾਂ ਵਿੱਚ ਸਿਰਫ਼ a– Z, 0-9 ਅਤੇ ਅੰਡਰਸਕੋਰ ਸ਼ਾਮਲ ਹੋ ਸਕਦੇ ਹਨ।</string>
    <string name="UsernameEditFragment_usernames_cannot_begin_with_a_number">ਵਰਤੋਂਕਾਰ-ਨਾਂ ਅੰਕ ਨਾਲ ਸ਼ੁਰੂ ਨਹੀ ਹੋ ਸਕਦਾ ਹੈ।</string>
    <string name="UsernameEditFragment_username_is_invalid">ਵਰਤੋਂਕਾਰ-ਨਾਂ ਗੈਰਵਾਜਬ ਹੈ।</string>
    <string name="UsernameEditFragment_usernames_must_be_between_a_and_b_characters">ਵਰਤੋਂਕਾਰ-ਨਾਂ %1$d ਅਤੇ %2$d ਅੱਖਰਾਂ ਦੇ ਵਿਚਕਾਰ ਹੋਣਾ ਜ਼ਰੂਰੀ ਹੈ।</string>
    <!-- Explanation about what usernames provide -->
    <string name="UsernameEditFragment__usernames_let_others_message">ਤੁਹਾਡੇ ਫ਼ੋਨ ਨੰਬਰ ਦੀ ਲੋੜ ਪਏ ਬਿਨਾਂ ਲੋਕ ਵਰਤੋਂਕਾਰ ਨਾਮ ਰਾਹੀਂ ਤੁਹਾਨੂੰ ਸੁਨੇਹਾ ਭੇਜ ਸਕਦੇ ਹਨ। ਤੁਹਾਡੇ ਪਤੇ ਨੂੰ ਪ੍ਰਾਈਵੇਟ ਰੱਖਣ ਲਈ ਵਰਤੋਂਕਾਰ ਨਾਮ ਦੇ ਵਿੱਚ ਕੁਝ ਅੰਕ ਸ਼ਾਮਲ ਕਰ ਦਿੱਤੇ ਜਾਂਦੇ ਹਨ।</string>
    <!-- Dialog title for explanation about numbers at the end of the username -->
    <string name="UsernameEditFragment__what_is_this_number">ਇਹ ਨੰਬਰ ਕੀ ਹੈ?</string>
    <string name="UsernameEditFragment__these_digits_help_keep">ਇਹ ਅੰਕ ਤੁਹਾਡੇ ਵਰਤੋਂਕਾਰ ਨਾਮ ਨੂੰ ਪ੍ਰਾਈਵੇਟ ਰੱਖਣ ਵਿੱਚ ਮਦਦ ਕਰਦੇ ਹਨ ਤਾਂ ਜੋ ਤੁਸੀਂ ਅਣਚਾਹੇ ਸੁਨੇਹਿਆਂ ਤੋਂ ਬਚ ਸਕੋ। ਆਪਣਾ ਵਰਤੋਂਕਾਰ ਨਾਮ ਸਿਰਫ਼ ਉਹਨਾਂ ਲੋਕਾਂ ਅਤੇ ਗਰੁੱਪਾਂ ਨਾਲ ਸਾਂਝਾ ਕਰੋ ਜਿਹਨਾਂ ਨਾਲ ਤੁਸੀਂ ਚੈਟ ਕਰਨਾ ਚਾਹੁੰਦੇ ਹੋ। ਜੇਕਰ ਤੁਸੀਂ ਵਰਤੋਂਕਾਰ ਨਾਮ ਬਦਲਦੇ ਹੋ ਤਾਂ ਅੰਕਾਂ ਨੂੰ ਵੀ ਬਦਲ ਦਿੱਤਾ ਜਾਵੇਗਾ।</string>
    <!-- Button to allow user to skip -->
    <string name="UsernameEditFragment__skip">ਛੱਡੋ</string>
    <!-- Content description for done button -->
    <string name="UsernameEditFragment__done">ਮੁਕੰਮਲ</string>

    <plurals name="UserNotificationMigrationJob_d_contacts_are_on_signal">
        <item quantity="one">%1$d ਸੰਪਰਕ Signal ਉੱਤੇ ਹੈ!</item>
        <item quantity="other">%1$d ਸੰਪਰਕ Signal ਉੱਤੇ ਹਨ!</item>
    </plurals>

    <!-- UsernameShareBottomSheet -->
    <!-- Explanation of what the sheet enables the user to do -->
    <string name="UsernameShareBottomSheet__copy_or_share_a_username_link">ਵਰਤੋਂਕਾਰ ਨਾਮ ਦਾ ਲਿੰਕ ਕਾਪੀ ਜਾਂ ਸਾਂਝਾ ਕਰੋ</string>

    <!-- VerifyIdentityActivity -->
    <string name="VerifyIdentityActivity_your_contact_is_running_an_old_version_of_signal">ਤੁਹਾਡਾ ਸੰਪਰਕ Signal ਦੇ ਪੁਰਾਣੇ ਸੰਸਕਰਣ ਨੂੰ ਚਲਾ ਰਿਹਾ ਹੈ ਆਪਣੇ ਸੁਰੱਖਿਆ ਨੰਬਰ ਦੀ ਤਸਦੀਕ ਕਰਨ ਤੋਂ ਪਹਿਲਾਂ ਕਿਰਪਾ ਕਰਕੇ ਉਨ੍ਹਾਂ ਨੂੰ ਅੱਪਡੇਟ ਕਰਨ ਲਈ ਕਹੋ।</string>
    <string name="VerifyIdentityActivity_your_contact_is_running_a_newer_version_of_Signal">ਤੁਹਾਡੇ ਸੰਪਰਕ ਨਾ-ਅਨੁਕੂਲ QR ਕੋਡ ਫ਼ਾਰਮੈਟ ਦੇ ਨਾਲ Signal ਦੇ ਨਵਾਂ ਵਰਜ਼ਨ ਨੂੰ ਚਲਾ ਰਹੇ ਹਨ। ਉਹਨਾਂ ਨਾਲ ਮਿਲਾ ਕੇ ਅੱਪਡੇਟ ਕਰੋ।</string>
    <string name="VerifyIdentityActivity_the_scanned_qr_code_is_not_a_correctly_formatted_safety_number">ਸਕੈਨ ਕੀਤਾ QR ਕੋਡ, ਇੱਕ ਸਹੀ ਢੰਗ ਨਾਲ ਫ਼ਾਰਮੈਟ ਕੀਤਾ ਸੁਰੱਖਿਆ ਨੰਬਰ ਪ੍ਰਮਾਣਿਕਤਾ ਕੋਡ ਨਹੀਂ ਹੈ। ਕਿਰਪਾ ਕਰਕੇ ਦੁਬਾਰਾ ਸਕੈਨਿੰਗ ਦੀ ਕੋਸ਼ਿਸ਼ ਕਰੋ।</string>
    <string name="VerifyIdentityActivity_share_safety_number_via">ਇਸ ਰਾਹੀਂ ਸੁਰੱਖਿਆ ਨੰਬਰ ਸਾਂਝਾ ਕਰੋ …</string>
    <string name="VerifyIdentityActivity_our_signal_safety_number">ਸਾਡਾ Signal ਸੁਰੱਖਿਆ ਨੰਬਰ:</string>
    <string name="VerifyIdentityActivity_no_app_to_share_to">ਇੰਜ ਜਾਪਦਾ ਹੈ ਕਿ ਤੁਹਾਡੇ ਕੋਲ ਸਾਂਝੀਆਂ ਕਰਨ ਲਈ ਕੋਈ ਐਪਸ ਨਹੀਂ ਹਨ|</string>
    <string name="VerifyIdentityActivity_no_safety_number_to_compare_was_found_in_the_clipboard">ਕਲਿੱਪਬੋਰਡ ਵਿੱਚ ਤੁਲਨਾ ਕਰਨ ਲਈ ਕੋਈ ਸੁਰੱਖਿਆ ਨੰਬਰ ਨਹੀਂ ਮਿਲਿਆ</string>
    <string name="VerifyIdentityActivity_signal_needs_the_camera_permission_in_order_to_scan_a_qr_code_but_it_has_been_permanently_denied">QR ਕੋਡ ਸਕੈਨ ਕਰਨ ਲਈ Molly ਨੂੰ ਕੈਮਰੇ ਦੀ ਇਜਾਜ਼ਤ ਦੀ ਲੋੜ ਹੈ, ਪਰ ਇਸ ਨੂੰ ਸਥਾਈ ਤੌਰ ’ਤੇ ਇਨਕਾਰ ਕਰ ਦਿੱਤਾ ਗਿਆ ਹੈ। ਕਿਰਪਾ ਕਰਕੇ ਐਪ ਸੈਟਿੰਗਾਂ ’ਤੇ ਜਾਰੀ ਰੱਖੋ, \"ਇਜਾਜ਼ਤਾਂ\" ਚੁਣੋ, ਅਤੇ \"ਕੈਮਰਾ\" ਨੂੰ ਸਮਰੱਥ ਕਰੋ।</string>
    <string name="VerifyIdentityActivity_unable_to_scan_qr_code_without_camera_permission">ਕੈਮਰਾ ਦੀ ਇਜਾਜ਼ਤ ਤੋਂ ਬਿਨਾਂ QR ਕੋਡ ਨੂੰ ਸਕੈਨ ਕਰਨ ਵਿੱਚ ਅਸਮਰੱਥ</string>
    <string name="VerifyIdentityActivity_you_must_first_exchange_messages_in_order_to_view">%1$sਦਾ ਸੁਰੱਖਿਆ ਨੰਬਰ ਦੇਖਣ ਲਈ ਤੁਹਾਨੂੰ ਪਹਿਲਾਂ ਸੁਨੇਹਿਆਂ ਦਾ ਆਦਾਨ-ਪ੍ਰਦਾਨ ਕਰਨਾ ਪਵੇਗਾ।</string>

    <!-- ViewOnceMessageActivity -->
    <string name="ViewOnceMessageActivity_video_duration" translatable="false">%1$02d:%2$02d</string>

    <!-- AudioView -->
    <string name="AudioView_duration" translatable="false">%1$d:%2$02d</string>

    <!-- MessageDisplayHelper -->
    <string name="MessageDisplayHelper_message_encrypted_for_non_existing_session">ਗੈਰ-ਮੌਜੂਦ ਸੈਸ਼ਨ ਲਈ ਇਨਕ੍ਰਿਪਟ ਕੀਤਾ ਸੁਨੇਹਾ</string>

    <!-- MmsMessageRecord -->
    <string name="MmsMessageRecord_bad_encrypted_mms_message">ਗਲਤ ਇਨਕ੍ਰਿਪਟ ਕੀਤਾ MMS ਸੁਨੇਹਾ</string>
    <string name="MmsMessageRecord_mms_message_encrypted_for_non_existing_session">ਗੈਰ-ਮੌਜੂਦ ਸੈਸ਼ਨ ਲਈ ਇਨਕ੍ਰਿਪਟ ਕੀਤਾ MMS ਸੁਨੇਹਾ</string>

    <!-- MuteDialog -->
    <string name="MuteDialog_mute_notifications">ਨੋਟੀਫਿਕੇਸ਼ਨ ਮਿਊਟ ਕਰੋ</string>

    <!-- ApplicationMigrationService -->
    <string name="ApplicationMigrationService_import_in_progress">ਇੰਪੋਰਟ ਕੀਤਾ ਜਾ ਰਿਹਾ ਹੈ</string>
    <string name="ApplicationMigrationService_importing_text_messages">ਟੈਕਸਟ ਸੁਨੇਹੇ ਇੰਪੋਰਟ ਹੋ ਰਹੇ ਹਨ</string>
    <string name="ApplicationMigrationService_import_complete">ਇੰਪੋਰਟ ਮੁਕੰਮਲ</string>
    <string name="ApplicationMigrationService_system_database_import_is_complete">ਸਿਸਟਮ ਡਾਟਾਬੇਸ ਇੰਪੋਰਟ ਮੁਕੰਮਲ ਹੈ।</string>

    <!-- KeyCachingService -->
    <string name="KeyCachingService_signal_passphrase_cached">ਖੋਲ੍ਹਣ ਲਈ ਛੂਹੋ।</string>
    <string name="KeyCachingService_passphrase_cached">Molly ਅਣ-ਲਾਕ ਹੈ</string>
    <string name="KeyCachingService_lock">Molly ਲਾਕ ਕਰੋ</string>

    <!-- MediaPreviewActivity -->
    <string name="MediaPreviewActivity_you">ਤੁਸੀਂ</string>
    <string name="MediaPreviewActivity_unssuported_media_type">ਗੈਰ-ਸਹਾਇਕ ਮੀਡੀਆ ਕਿਸਮ</string>
    <string name="MediaPreviewActivity_draft">ਡਰਾਫਟ</string>
    <string name="MediaPreviewActivity_signal_needs_the_storage_permission_in_order_to_write_to_external_storage_but_it_has_been_permanently_denied">ਬਾਹਰੀ ਸਟੋਰੇਜ ’ਤੇ ਸੰਭਾਲਣ ਲਈ Molly ਨੂੰ ਸਟੋਰੇਜ ਇਜਾਜ਼ਤ ਦੀ ਲੋੜ ਹੁੰਦੀ ਹੈ, ਪਰ ਇਸਨੂੰ ਸਥਾਈ ਤੌਰ ’ਤੇ ਇਨਕਾਰ ਕਰ ਦਿੱਤਾ ਗਿਆ ਹੈ। ਕਿਰਪਾ ਕਰਕੇ ਐਪ ਸੈਟਿੰਗਾਂ ’ਤੇ ਜਾਰੀ ਰੱਖੋ, \"ਇਜਾਜ਼ਤਾਂ\" ਚੁਣੋ, ਅਤੇ \"ਸਟੋਰੇਜ\" ਨੂੰ ਸਮਰੱਥ ਕਰੋ।</string>
    <string name="MediaPreviewActivity_unable_to_write_to_external_storage_without_permission">ਇਜਾਜ਼ਤਾਂ ਦੇ ਬਿਨਾਂ ਬਾਹਰੀ ਸਟੋਰੇਜ ਵਿੱਚ ਦਰਜ ਕਰਨ ਵਿੱਚ ਅਸਮਰੱਥ</string>
    <string name="MediaPreviewActivity_media_delete_confirmation_title">ਸੁਨੇਹੇ ਨੂੰ ਹਟਾਉਣਾ ਹੈ?</string>
    <string name="MediaPreviewActivity_media_delete_confirmation_message">ਇਹ ਇਸ ਸੁਨੇਹੇ ਨੂੰ ਪੱਕੇ ਤੌਰ ਉੱਤੇ ਹਟਾ ਦੇਵੇਗਾ।</string>
    <string name="MediaPreviewActivity_s_to_s">%1$s ਤੋਂ %2$s</string>
    <!-- All media preview title when viewing media send by you to another recipient (allows changing of \'You\' based on context) -->
    <string name="MediaPreviewActivity_you_to_s">ਤੁਸੀਂ %1$s ਨੂੰ</string>
    <!-- All media preview title when viewing media sent by another recipient to you (allows changing of \'You\' based on context) -->
    <string name="MediaPreviewActivity_s_to_you">%1$s ਨੇ ਤੁਹਾਨੂੰ</string>
    <string name="MediaPreviewActivity_media_no_longer_available">ਮੀਡੀਆ ਹੁਣ ਉਪਲਬਧ ਨਹੀਂ ਹੈ।</string>
    <string name="MediaPreviewActivity_cant_find_an_app_able_to_share_this_media">ਇਸ ਮੀਡੀਆ ਨੂੰ ਸਾਂਝਾ ਕਰਨ ਦੇ ਯੋਗ ਕੋਈ ਐਪ ਨਹੀਂ ਹੈ।</string>
    <string name="MediaPreviewActivity_dismiss_due_to_error">ਬੰਦ ਕਰੋ</string>
    <string name="MediaPreviewFragment_edit_media_error">ਮੀਡੀਆ ਵਿੱਚ ਗੜਬੜੀ ਹੈ</string>

    <!-- MessageNotifier -->
    <string name="MessageNotifier_d_new_messages_in_d_conversations">%2$d ਗੱਲਬਾਤਾਂ ਵਿੱਚ %1$d ਨਵੇਂ ਸੁਨੇਹੇ</string>
    <string name="MessageNotifier_most_recent_from_s">ਇਹਨਾਂ ਤੋਂ ਸਭ ਤੋਂ ਹਾਲ ਦੇ: %1$s</string>
    <string name="MessageNotifier_locked_message">ਲਾਕ ਕੀਤਾ ਸੁਨੇਹਾ</string>
    <string name="MessageNotifier_message_delivery_failed">ਸੁਨੇਹਾ ਡਿਲਿਵਰੀ ਅਸਫ਼ਲ।</string>
    <string name="MessageNotifier_failed_to_deliver_message">ਸੁਨੇਹਾ ਪਹੁੰਚਾਉਣ ਵਿੱਚ ਅਸਫ਼ਲ।</string>
    <string name="MessageNotifier_error_delivering_message">ਸੁਨੇਹਾ ਪਹੁੰਚਾਉਣ ਵਿੱਚ ਤਰੁੱਟੀ।</string>
    <string name="MessageNotifier_message_delivery_paused">ਸੁਨੇਹਾ ਡਿਲਿਵਰੀ ਰੋਕ ਦਿੱਤੀ ਗਈ।</string>
    <string name="MessageNotifier_verify_to_continue_messaging_on_signal">Molly ਉੱਤੇ ਮੈਸੇਜਿੰਗ ਜਾਰੀ ਰੱਖਣ ਲਈ ਤਸਦੀਕ ਕਰੋ।</string>
    <string name="MessageNotifier_mark_all_as_read">ਸਭ ਨੂੰ ਪੜ੍ਹੇ ਵਜੋਂ ਚਿੰਨ੍ਹ ਲਾਓ</string>
    <string name="MessageNotifier_mark_read">ਪੜ੍ਹੇ ਵਜੋਂ ਚਿੰਨ੍ਹ ਲਾਓ</string>
    <string name="MessageNotifier_turn_off_these_notifications">ਇਹ ਸੂਚਨਾਵਾਂ ਬੰਦ ਕਰੋ</string>
    <string name="MessageNotifier_view_once_photo">ਇੱਕ ਵਾਰ ਦੇਖਣਯੋਗ ਫ਼ੋਟੋ</string>
    <string name="MessageNotifier_view_once_video">ਇੱਕ ਵਾਰ ਦੇਖਣਯੋਗ ਵੀਡੀਓ</string>
    <string name="MessageNotifier_reply">ਜਵਾਬ ਦਿਓ</string>
    <string name="MessageNotifier_signal_message">Signal ਸੁਨੇਹਾ</string>
    <string name="MessageNotifier_unsecured_sms">ਨਾ-ਸੁਰੱਖਿਅਤ SMS</string>
    <string name="MessageNotifier_you_may_have_new_messages">ਤੁਹਾਨੂੰ ਨਵੇਂ ਸੁਨੇਹੇ ਮਿਲੇ ਹੋ ਸਕਦੇ ਹਨ</string>
    <string name="MessageNotifier_open_signal_to_check_for_recent_notifications">ਤਾਜ਼ਾ ਨੋਟੀਫਿਕੇਸ਼ਨਾਂ ਦੀ ਜਾਂਚ ਕਰਨ ਲਈ Molly ਖੋਲ੍ਹੋ।</string>
    <string name="MessageNotifier_contact_message">%1$s %2$s</string>
    <string name="MessageNotifier_unknown_contact_message">ਸੰਪਰਕ</string>
    <string name="MessageNotifier_reacted_s_to_s">\"%2$s\": \'ਤੇ %1$s ਪ੍ਰਤਿਕਿਰਿਆ ਦਿੱਤੀ</string>
    <string name="MessageNotifier_reacted_s_to_your_video">ਤੁਹਾਡੇ ਵੀਡੀਓ \'ਤੇ %1$s ਪ੍ਰਤਿਕਿਰਿਆ ਦਿੱਤੀ</string>
    <string name="MessageNotifier_reacted_s_to_your_image">ਤੁਹਾਡੇ ਚਿੱਤਰ ’ਤੇ %1$s ਪ੍ਰਤਿਕਿਰਿਆ ਦਿੱਤੀ।</string>
    <string name="MessageNotifier_reacted_s_to_your_gif">ਤੁਹਾਡੀ GIF ਉੱਤੇ %1$s ਰਿਐਕਸ਼ਨ ਦਿੱਤਾ।</string>
    <string name="MessageNotifier_reacted_s_to_your_file">ਤੁਹਾਡੀ ਫਾਈਲ \'ਤੇ %1$s ਪ੍ਰਤਿਕਿਰਿਆ ਦਿੱਤੀ।</string>
    <string name="MessageNotifier_reacted_s_to_your_audio">ਤੁਹਾਡੇ ਆਡੀਓ \'ਤੇ %1$s ਪ੍ਰਤਿਕਿਰਿਆ ਦਿੱਤੀ।</string>
    <string name="MessageNotifier_reacted_s_to_your_view_once_media">ਤੁਹਾਡੇ ਇੱਕ ਵਾਰ ਦੇਖਣਯੋਗ ਮੀਡੀਆ \'ਤੇ %1$s ਪ੍ਰਤਿਕਿਰਿਆ ਦਿੱਤੀ।</string>
    <string name="MessageNotifier_reacted_s_to_your_sticker">ਤੁਹਾਡੇ ਸਟਿੱਕਰ \'ਤੇ %1$s ਪ੍ਰਤਿਕਿਰਿਆ ਦਿੱਤੀ।</string>
    <string name="MessageNotifier_this_message_was_deleted">ਇਹ ਸੁਨੇਹਾ ਹਟਾਇਆ ਗਿਆ ਸੀ।</string>

    <string name="TurnOffContactJoinedNotificationsActivity__turn_off_contact_joined_signal">ਸੰਪਰਕ ਦੁਆਰਾ Signal ਵਿੱਚ ਸ਼ਾਮਲ ਹੋਣ ਬਾਰੇ ਸੂਚਨਾਵਾਂ ਨੂੰ ਬੰਦ ਕਰਨਾ ਹੈ? ਤੁਸੀਂ ਉਹਨਾਂ ਨੂੰ Signal &gt; ਸੈਟਿੰਗਾਂ &gt; ਸੂਚਨਾਵਾਂ ਵਿੱਚ ਜਾ ਕੇ ਵਿੱਚ ਦੁਬਾਰਾ ਸਮਰੱਥ ਕਰ ਸਕਦੇ ਹੋ।</string>

    <!-- Notification Channels -->
    <string name="NotificationChannel_channel_messages">ਸੁਨੇਹੇ</string>
    <string name="NotificationChannel_calls">ਕਾਲਾਂ</string>
    <string name="NotificationChannel_failures">ਅਸਫ਼ਲਤਾਵਾਂ</string>
    <string name="NotificationChannel_backups">ਬੈਕਅੱਪ</string>
    <string name="NotificationChannel_locked_status">ਸਥਿਤੀ ਨੂੰ ਲਾਕ ਕਰੋ</string>
    <string name="NotificationChannel_app_updates">ਐਪ ਅੱਪਡੇਟ</string>
    <string name="NotificationChannel_other">ਹੋਰ</string>
    <string name="NotificationChannel_group_chats">ਚੈਟਾਂ</string>
    <string name="NotificationChannel_missing_display_name">ਅਣਜਾਣ</string>
    <string name="NotificationChannel_voice_notes">ਅਵਾਜ਼ ਵਾਲੇ ਸੁਨੇਹੇ</string>
    <string name="NotificationChannel_contact_joined_signal">ਸੰਪਰਕ Signal ਦਾ ਹਿੱਸਾ ਬਣਿਆ</string>
    <string name="NotificationChannels__no_activity_available_to_open_notification_channel_settings">ਸੂਚਨਾ ਚੈਨਲ ਸੈਟਿੰਗਾਂ ਖੋਲ੍ਹਣ ਲਈ ਕੋਈ ਗਤੀਵਿਧੀ ਉਪਲਬਧ ਨਹੀਂ ਹੈ।</string>
    <!-- Notification channel name for showing persistent background connection on devices without push notifications -->
    <string name="NotificationChannel_background_connection">ਬੈਕਗਰਾਊਂਡ ਕਨੈਕਸ਼ਨ</string>
    <!-- Notification channel name for showing call status information (like connection, ongoing, etc.) Not ringing. -->
    <string name="NotificationChannel_call_status">ਕਾਲ ਦੀ ਸਥਿਤੀ</string>
    <!-- Notification channel name for occasional alerts to the user. Will appear in the system notification settings as the title of this notification channel. -->
    <string name="NotificationChannel_critical_app_alerts">ਮਹੱਤਵਪੂਰਨ ਐਪ ਚੇਤਾਵਨੀ</string>

    <!-- ProfileEditNameFragment -->

    <!-- QuickResponseService -->
    <string name="QuickResponseService_quick_response_unavailable_when_Signal_is_locked">Molly ਲੌਕ ਹੋਣ ਕਰਕੇ ਫ਼ੌਰੀ ਜਵਾਬ ਉਪਲਬਧ ਨਹੀਂ!</string>
    <string name="QuickResponseService_problem_sending_message">ਸੁਨੇਹਾ ਭੇਜਣ ਵਿੱਚ ਸਮੱਸਿਆ!</string>

    <!-- SaveAttachmentTask -->
    <string name="SaveAttachmentTask_saved_to">%1$s ਵਿਚ ਸੰਭਾਲਿਆ</string>
    <string name="SaveAttachmentTask_saved">ਸੰਭਾਲਿਆ</string>

    <!-- SearchToolbar -->
    <string name="SearchToolbar_search">ਖੋਜੋ</string>
    <string name="SearchToolbar_search_for_conversations_contacts_and_messages">ਗੱਲਬਾਤਾਂ, ਸੰਪਰਕਾਂ ਅਤੇ ਸੁਨੇਹਿਆਂ ਲਈ ਖੋਜ ਕਰੋ</string>

    <!-- Material3 Search Toolbar -->
    <string name="Material3SearchToolbar__close">ਬੰਦ ਕਰੋ</string>
    <string name="Material3SearchToolbar__clear">ਮਿਟਾਓ</string>

    <!-- ShortcutLauncherActivity -->
    <string name="ShortcutLauncherActivity_invalid_shortcut">ਗਲਤ ਸ਼ਾਰਟਕੱਟ</string>

    <!-- SingleRecipientNotificationBuilder -->
    <string name="SingleRecipientNotificationBuilder_signal">Molly</string>
    <string name="SingleRecipientNotificationBuilder_new_message">ਨਵਾਂ ਸੁਨੇਹਾ</string>
    <string name="SingleRecipientNotificationBuilder_message_request">ਸੁਨੇਹਾ ਬੇਨਤੀ</string>
    <string name="SingleRecipientNotificationBuilder_you">ਤੁਸੀਂ</string>
    <!-- Notification subtext for group stories -->
    <string name="SingleRecipientNotificationBuilder__s_dot_story">%1$s • ਸਟੋਰੀ</string>

    <!-- ThumbnailView -->
    <string name="ThumbnailView_Play_video_description">ਵੀਡੀਓ ਚਲਾਓ</string>
    <string name="ThumbnailView_Has_a_caption_description">ਇਸਦੀ ਕੈਪਸ਼ਨ ਹੈ</string>

    <!-- TransferControlView -->
    <plurals name="TransferControlView_n_items">
        <item quantity="one">%1$d ਚੀਜਾਂ </item>
        <item quantity="other">%1$d ਆਈਟਮਾਂ</item>
    </plurals>

    <!-- UnauthorizedReminder -->
    <string name="UnauthorizedReminder_device_no_longer_registered">ਡਿਵਾਈਸ ਰਜਿਸਟਰ ਨਹੀਂ ਹੈ</string>
    <string name="UnauthorizedReminder_this_is_likely_because_you_registered_your_phone_number_with_Signal_on_a_different_device">ਇਹ ਸੰਭਾਵਿਤ ਹੈ ਕਿਉਂਕਿ ਤੁਸੀਂ ਇੱਕ ਵੱਖਰੇ ਡਿਵਾਈਸ ’ਤੇ Signal ਨਾਲ ਆਪਣਾ ਫੋਨ ਨੰਬਰ ਰਜਿਸਟਰ ਕੀਤਾ ਸੀ। ਦੁਬਾਰਾ ਰਜਿਸਟਰ ਕਰਨ ਲਈ ਟੈਪ ਕਰੋ।</string>

    <!-- EnclaveFailureReminder -->
    <!-- Banner message to update app to use payments -->
    <string name="EnclaveFailureReminder_update_signal">ਭੁਗਤਾਨ ਫੀਚਰ ਦੀ ਵਰਤੋਂ ਕਰਨਾ ਜਾਰੀ ਰੱਖਣ ਲਈ Signal ਨੂੰ ਅੱਪਡੇਟ ਕਰੋ ਹੋ ਸਕਦਾ ਹੈ ਕਿ ਤੁਹਾਡਾ ਬੈਲੈਂਸ ਅੱਪ-ਟੂ-ਡੇਟ ਨਾ ਹੋਵੇ।</string>
    <!-- Banner button to update now -->
    <string name="EnclaveFailureReminder_update_now">ਹੁਣੇ ਅੱਪਡੇਟ ਕਰੋ</string>

    <!-- WebRtcCallActivity -->
    <string name="WebRtcCallActivity_to_answer_the_call_give_signal_access_to_your_microphone">ਕਾਲ ਦਾ ਜਵਾਬ ਦੇਣ ਲਈ Molly ਨੂੰ ਆਪਣੇ ਮਾਈਕਰੋਫ਼ੋਨ ਲਈ ਪਹੁੰਚ ਦਿਓ।</string>
    <string name="WebRtcCallActivity_to_answer_the_call_from_s_give_signal_access_to_your_microphone">%1$s ਵੱਲੋਂ ਕਾਲ ਦਾ ਜਵਾਬ ਦੇਣ ਲਈ, Molly ਨੂੰ ਮਾਈਕ੍ਰੋਫੋਨ ਤਕ ਪਹੁੰਚ ਦਿਓ।</string>
    <string name="WebRtcCallActivity_signal_requires_microphone_and_camera_permissions_in_order_to_make_or_receive_calls">Molly ਨੂੰ ਕਾਲ ਕਰਨ ਲਈ ਮਾਈਕ੍ਰੋਫੋਨ ਅਤੇ ਕੈਮਰਾ ਇਜਾਜ਼ਤਾਂ ਦੀ ਲੋੜ ਹੈ, ਪਰ ਇਹਨਾਂ ਲਈ ਸਥਾਈ ਤੌਰ ’ਤੇ ਇਨਕਾਰ ਕਰ ਦਿੱਤਾ ਗਿਆ ਹੈ| ਕਿਰਪਾ ਕਰਕੇ ਐਪ ਸੈਟਿੰਗਾਂ ’ਤੇ ਜਾਰੀ ਰੱਖੋ, \"ਇਜਾਜ਼ਤਾਂ\" ਚੁਣੋ, ਅਤੇ \"ਮਾਈਕ੍ਰੋਫ਼ੋਨ\" ਅਤੇ \"ਕੈਮਰਾ\" ਨੂੰ ਸਮਰੱਥ ਕਰੋ।</string>
    <string name="WebRtcCallActivity__answered_on_a_linked_device">ਲਿੰਕ ਕੀਤੀ ਡਿਵਾਈਸ ’ਤੇ ਜਵਾਬ ਦਿੱਤਾ।</string>
    <string name="WebRtcCallActivity__declined_on_a_linked_device">ਲਿੰਕ ਕੀਤੀ ਡਿਵਾਈਸ ’ਤੇ ਇਨਕਾਰ ਕਰ ਦਿੱਤਾ।</string>
    <string name="WebRtcCallActivity__busy_on_a_linked_device">ਲਿੰਕ ਕੀਤੀ ਡਿਵਾਈਸ ’ਤੇ ਵਿਅਸਤ।</string>

    <string name="GroupCallSafetyNumberChangeNotification__someone_has_joined_this_call_with_a_safety_number_that_has_changed">ਕਾਲ ਵਿੱਚ ਕੋਈ ਅਜਿਹਾ ਵਿਅਕਤੀ ਸ਼ਾਮਲ ਹੋਇਆ ਹੈ ਜਿਸਦਾ ਸੁਰੱਖਿਆ ਨੰਬਰ ਬਦਲ ਗਿਆ ਹੈ।</string>

    <!-- WebRtcCallScreen -->
    <string name="WebRtcCallScreen_swipe_up_to_change_views">ਦ੍ਰਿਸ਼ ਬਦਲਣ ਲਈ ਉੱਪਰ ਨੂੰ ਸਵਾਈਪ ਕਰੋ</string>

    <!-- WebRtcCallScreen V2 -->
    <string name="WebRtcCallScreen__decline">ਅਸਵੀਕਾਰ ਕਰੋ</string>
    <string name="WebRtcCallScreen__answer">ਜਵਾਬ</string>
    <string name="WebRtcCallScreen__answer_without_video">ਵੀਡੀਓ ਤੋਂ ਬਿਨਾਂ ਜਵਾਬ ਦਿਓ</string>

    <!-- WebRtcAudioOutputToggle -->
    <string name="WebRtcAudioOutputToggle__audio_output">ਆਡੀਓ ਆਉਟਪੁੱਟ</string>
    <string name="WebRtcAudioOutputToggle__phone_earpiece">ਫ਼ੋਨ ਈਅਰਪੀਸ</string>
    <string name="WebRtcAudioOutputToggle__speaker">ਸਪੀਕਰ</string>
    <string name="WebRtcAudioOutputToggle__bluetooth">ਬਲੂਟੁੱਥ</string>

    <string name="WebRtcCallControls_answer_call_description">ਕਾਲ ਦਾ ਜਵਾਬ ਦਿਓ</string>
    <string name="WebRtcCallControls_reject_call_description">ਕਾਲ ਨੂੰ ਰੱਦ ਕਰੋ</string>

    <!-- change_passphrase_activity -->
    <string name="change_passphrase_activity__old_passphrase">ਪੁਰਾਣਾ ਪਾਸਫ਼੍ਰੇਜ਼</string>
    <string name="change_passphrase_activity__new_passphrase">ਨਵਾਂ ਪਾਸਫ਼੍ਰੇਜ਼</string>
    <string name="change_passphrase_activity__repeat_new_passphrase">ਨਵਾਂ ਪਾਸਫ਼੍ਰੇਜ਼ ਦੁਹਰਾਓ</string>

    <!-- contact_selection_activity -->
    <string name="contact_selection_activity__enter_name_or_number">ਨਾਮ ਜਾਂ ਨੰਬਰ ਦਾਖਲ ਕਰੋ</string>
    <string name="contact_selection_activity__invite_to_signal">Molly ਲਈ ਸੱਦਾ ਦਿਓ</string>
    <string name="contact_selection_activity__new_group">ਨਵਾਂ ਸਮੂਹ</string>

    <!-- contact_filter_toolbar -->
    <string name="contact_filter_toolbar__clear_entered_text_description">ਦਰਜ ਕੀਤੀ ਲਿਖਤ ਮਿਟਾਓ</string>
    <string name="contact_filter_toolbar__show_keyboard_description">ਕੀਬੋਰਡ ਦਿਖਾਓ</string>
    <string name="contact_filter_toolbar__show_dial_pad_description">ਡਾਇਲਪੈਡ ਦਿਖਾਓ</string>

    <!-- contact_selection_group_activity -->
    <string name="contact_selection_group_activity__no_contacts">ਕੋਈ ਸੰਪਰਕ ਨਹੀਂ</string>
    <string name="contact_selection_group_activity__finding_contacts">ਸੰਪਰਕ ਲੋਡ ਕਰ ਰਿਹਾ ਹੈ …</string>

    <!-- single_contact_selection_activity -->
    <string name="SingleContactSelectionActivity_contact_photo">ਸੰਪਰਕ ਫੋਟੋ</string>

    <!-- ContactSelectionListFragment-->
    <string name="ContactSelectionListFragment_signal_requires_the_contacts_permission_in_order_to_display_your_contacts">Molly ਨੂੰ ਸੰਪਰਕ ਜਾਣਕਾਰੀ ਦਿਖਾਉਣ ਲਈ ਸੰਪਰਕਾਂ ਦੀ ਇਜਾਜ਼ਤ ਦੀ ਲੋੜ ਹੈ, ਪਰ ਇਸ ਲਈ ਸਥਾਈ ਤੌਰ ’ਤੇ ਇਨਕਾਰ ਕਰ ਦਿੱਤਾ ਗਿਆ ਹੈ। ਐਪ ਸੈਟਿੰਗਾਂ ਮੇਨੂ ’ਤੇ ਜਾਰੀ ਰੱਖੋ, \"ਇਜਾਜ਼ਤਾਂ\" ਚੁਣੋ, ਅਤੇ \"ਸੰਪਰਕ\" ਸਮਰੱਥ ਕਰੋ।</string>
    <string name="ContactSelectionListFragment_error_retrieving_contacts_check_your_network_connection">ਸੰਪਰਕਾਂ ਨੂੰ ਮੁੜ ਪ੍ਰਾਪਤ ਕਰਨ ਵਿੱਚ ਤਰੁੱਟੀ, ਆਪਣੇ ਨੈੱਟਵਰਕ ਕਨੈਕਸ਼ਨ ਦੀ ਜਾਂਚ ਕਰੋ</string>
    <string name="ContactSelectionListFragment_username_not_found">ਉਪਭੋਗਤਾ ਨਾਮ ਨਹੀਂ ਮਿਲਿਆ</string>
    <string name="ContactSelectionListFragment_s_is_not_a_signal_user">"\"%1$s\" ਕੋਈ Signal ਵਰਤੋਂਕਾਰ ਨਹੀਂ ਹੈ। ਕਿਰਪਾ ਕਰਕੇ ਵਰਤੋਂਕਾਰ-ਨਾਂ ਦੀ ਜਾਂਚ ਕਰੋ ਅਤੇ ਦੁਬਾਰਾ ਕੋਸ਼ਿਸ਼ ਕਰੋ।"</string>
    <string name="ContactSelectionListFragment_you_do_not_need_to_add_yourself_to_the_group">ਤੁਹਾਨੂੰ ਆਪਣੇ-ਆਪ ਨੂੰ ਗਰੁੱਪ ਵਿੱਚ ਸ਼ਾਮਲ ਕਰਨ ਦੀ ਜ਼ਰੂਰਤ ਨਹੀਂ ਹੈ</string>
    <string name="ContactSelectionListFragment_maximum_group_size_reached">ਗਰੁੱਪ ਦੇ ਵੱਧ ਤੋਂ ਵੱਧ ਅਕਾਰ ਦੀ ਸੀਮਾ ਪੂਰੀ ਹੋਈ।</string>
    <string name="ContactSelectionListFragment_signal_groups_can_have_a_maximum_of_d_members">Signal ਗਰੁੱਪਾਂ ਵਿੱਚ ਵੱਧ ਤੋਂ ਵੱਧ %1$d ਮੈਂਬਰ ਹੋ ਸਕਦੇ ਹਨ।</string>
    <string name="ContactSelectionListFragment_recommended_member_limit_reached">ਸਿਫ਼ਾਰਸ਼ ਕੀਤੀ ਮੈਂਬਰ ਸੀਮਾ ਪੂਰੀ ਹੋਈ</string>
    <string name="ContactSelectionListFragment_signal_groups_perform_best_with_d_members_or_fewer">Signal ਗਰੁੱਪ %1$d ਜਾਂ ਇਸਤੋਂ ਘੱਟ ਮੈਂਬਰਾਂ ਨਾਲ ਬਿਹਤਰੀਨ ਕਾਰਗੁਜ਼ਾਰੀ ਕਰਦੇ ਹਨ। ਹੋਰ ਮੈਂਬਰ ਸ਼ਾਮਲ ਕਰਨ ਨਾਲ ਸੁਨੇਹੇ ਭੇਜਣ ਅਤੇ ਪ੍ਰਾਪਤ ਕਰਨ ਵਿੱਚ ਦੇਰੀ ਹੋਵੇਗੀ।</string>
    <plurals name="ContactSelectionListFragment_d_members">
        <item quantity="one">%1$d ਮੈਂਬਰ</item>
        <item quantity="other">%1$d ਮੈਂਬਰ</item>
    </plurals>

    <!-- contact_selection_list_fragment -->
    <string name="contact_selection_list_fragment__signal_needs_access_to_your_contacts_in_order_to_display_them">Molly ਨੂੰ ਉਹਨਾਂ ਨੂੰ ਪ੍ਰਦਰਸ਼ਿਤ ਕਰਨ ਲਈ ਤੁਹਾਡੇ ਸੰਪਰਕਾਂ ਤੱਕ ਪਹੁੰਚ ਦੀ ਲੋੜ ਹੈ</string>
    <string name="contact_selection_list_fragment__show_contacts">ਸੰਪਰਕ ਦਿਖਾਓ</string>

    <!-- contact_selection_list_item -->
    <plurals name="contact_selection_list_item__number_of_members">
        <item quantity="one">%1$d ਮੈਂਬਰ</item>
        <item quantity="other">%1$d ਮੈਂਬਰ</item>
    </plurals>
    <!-- Displays number of viewers for a story -->
    <plurals name="contact_selection_list_item__number_of_viewers">
        <item quantity="one">%1$d ਦਰਸ਼ਕ</item>
        <item quantity="other">%1$d ਦਰਸ਼ਕ</item>
    </plurals>

    <!-- conversation_activity -->
    <string name="conversation_activity__type_message_push">Signal ਸੁਨੇਹਾ</string>
    <string name="conversation_activity__type_message_sms_insecure">ਨਾ-ਸੁਰੱਖਿਅਤ SMS</string>
    <string name="conversation_activity__type_message_mms_insecure">ਨਾ-ਸੁਰੱਖਿਅਤ MMS</string>
    <string name="conversation_activity__from_sim_name">%1$s ਵਲੋਂ</string>
    <string name="conversation_activity__sim_n">ਸਿਮ %1$d</string>
    <string name="conversation_activity__send">ਭੇਜੋ</string>
    <string name="conversation_activity__compose_description">ਸੁਨੇਹਾ ਕੰਪੋਜੀਸ਼ਨ</string>
    <string name="conversation_activity__emoji_toggle_description">ਈਮੋਜੀ ਕੀਬੋਰਡ ਟੌਗਲ ਕਰੋ</string>
    <string name="conversation_activity__attachment_thumbnail">ਅਟੈਚਮੈਂਟ ਥੰਬਨੇਲ</string>
    <string name="conversation_activity__quick_attachment_drawer_toggle_camera_description">ਤੁਰੰਤ ਕੈਮਰਾ ਅਟੈਚਮੈਂਟ ਦਰਾਜ਼ ਨੂੰ ਟੌਗਲ ਕਰੋ</string>
    <string name="conversation_activity__quick_attachment_drawer_record_and_send_audio_description">ਰਿਕਾਰਡ ਅਤੇ ਆਡੀਓ ਅਟੈਚਮੈਂਟ ਭੇਜੋ</string>
    <string name="conversation_activity__quick_attachment_drawer_lock_record_description">ਆਡੀਓ ਅਟੈਚਮੈਂਟ ਦੀ ਰਿਕਾਰਡਿੰਗ ਲੌਕ ਕਰੋ</string>
    <string name="conversation_activity__enable_signal_for_sms">SMS ਲਈ Signal ਸਮਰੱਥ ਕਰੋ</string>
    <string name="conversation_activity__message_could_not_be_sent">ਸੁਨੇਹਾ ਭੇਜਿਆ ਨਹੀਂ ਜਾ ਸਕਿਆ। ਆਪਣੇ ਕਨੈਕਸ਼ਨ ਦੀ ਜਾਂਚ ਕਰੋ ਅਤੇ ਦੁਬਾਰਾ ਕੋਸ਼ਿਸ਼ ਕਰੋ।</string>

    <!-- conversation_input_panel -->
    <string name="conversation_input_panel__slide_to_cancel">ਰੱਦ ਕਰਨ ਲਈ ਸਲਾਈਡ ਕਰੋ</string>
    <string name="conversation_input_panel__cancel">ਰੱਦ ਕਰੋ</string>

    <!-- conversation_item -->
    <string name="conversation_item__mms_image_description">ਮੀਡੀਆ ਸੁਨੇਹਾ</string>
    <string name="conversation_item__secure_message_description">ਸੁਰੱਖਿਅਤ ਸੁਨੇਹਾ</string>

    <!-- conversation_item_sent -->
    <string name="conversation_item_sent__send_failed_indicator_description">ਭੇਜਣਾ ਅਸਫਲ</string>
    <string name="conversation_item_sent__pending_approval_description">ਪ੍ਰਵਾਨਗੀ ਬਕਾਇਆ ਹੈ</string>
    <string name="conversation_item_sent__delivered_description">ਪਹੁੰਚ ਗਿਆ</string>
    <string name="conversation_item_sent__message_read">ਸੁਨੇਹਾ ਪੜ੍ਹਿਆ ਗਿਆ</string>

    <!-- conversation_item_received -->
    <string name="conversation_item_received__contact_photo_description">ਸੰਪਰਕ ਫੋਟੋ</string>

    <!-- ConversationUpdateItem -->
    <string name="ConversationUpdateItem_loading">ਲੋਡ ਕਰ ਰਿਹਾ ਹੈ …</string>
    <string name="ConversationUpdateItem_learn_more">ਹੋਰ ਜਾਣੋ</string>
    <string name="ConversationUpdateItem_join_call">ਕਾਲ ਵਿੱਚ ਸ਼ਾਮਲ ਹੋਵੋ</string>
    <string name="ConversationUpdateItem_return_to_call">ਕਾਲ ’ਤੇ ਵਾਪਸ ਜਾਓ</string>
    <string name="ConversationUpdateItem_call_is_full">ਕਾਲ ਭਰੀ ਹੋਈ ਹੈ</string>
    <string name="ConversationUpdateItem_invite_friends">ਦੋਸਤਾਂ ਨੂੰ ਸੱਦਾ ਦਿਓ</string>
    <string name="ConversationUpdateItem_enable_call_notifications">ਕਾਲ ਸੂਚਨਾਵਾਂ ਸਮਰੱਥ ਕਰੋ</string>
    <string name="ConversationUpdateItem_update_contact">ਸੰਪਰਕ ਅੱਪਡੇਟ ਕਰੋ</string>
    <!-- Update item button text to show to block a recipient from requesting to join via group link -->
    <string name="ConversationUpdateItem_block_request">ਬੇਨਤੀ ਉੱਤੇ ਪਾਬੰਦੀ</string>
    <string name="ConversationUpdateItem_no_groups_in_common_review_requests_carefully">ਕੋਈ ਸਾਂਝੇ ਗਰੁੱਪ ਨਹੀਂ। ਬੇਨਤੀਆਂ ਦੀ ਧਿਆਨ ਨਾਲ ਸਮੀਖਿਆ ਕਰੋ।</string>
    <string name="ConversationUpdateItem_no_contacts_in_this_group_review_requests_carefully">ਇਸ ਗਰੁੱਪ ਵਿੱਚ ਕੋਈ ਸੰਪਰਕ ਨਹੀਂ। ਬੇਨਤੀਆਂ ਦੀ ਧਿਆਨ ਨਾਲ ਸਮੀਖਿਆ ਕਰੋ।</string>
    <string name="ConversationUpdateItem_view">ਵੇਖੋ</string>
    <string name="ConversationUpdateItem_the_disappearing_message_time_will_be_set_to_s_when_you_message_them">ਜਦੋਂ ਤੁਸੀਂ ਉਹਨਾਂ ਨੂੰ ਸੁਨੇਹਾ ਭੇਜੋਗੇ ਤਾਂ ਅਲੋਪ ਹੋਣ ਵਾਲੇ ਸੁਨੇਹੇ ਦਾ ਸਮਾਂ %1$s ’ਤੇ ਸੈੱਟ ਹੋ ਜਾਵੇਗਾ।</string>
    <!-- Update item button text to show to boost a feature -->
    <string name="ConversationUpdateItem_donate">ਦਾਨ ਦਿਓ</string>
    <!-- Update item button text to send payment -->
    <string name="ConversationUpdateItem_send_payment">ਭੁਗਤਾਨ ਭੇਜੋ</string>
    <!-- Update item button text to activate payments -->
    <string name="ConversationUpdateItem_activate_payments">ਭੁਗਤਾਨ ਨੂੰ ਸਰਗਰਮ ਕਰੋ</string>


    <!-- audio_view -->
    <string name="audio_view__play_pause_accessibility_description">ਚਲਾਓ … ਰੋਕੋ</string>
    <string name="audio_view__download_accessibility_description">ਡਾਊਨਲੋਡ ਕਰੋ</string>

    <!-- QuoteView -->
    <string name="QuoteView_audio">ਆਡੀਓ</string>
    <string name="QuoteView_video">ਵੀਡੀਓ</string>
    <string name="QuoteView_photo">ਫ਼ੋਟੋ</string>
    <string name="QuoteView_gif">GIF</string>
    <string name="QuoteView_view_once_media">ਇੱਕ ਵਾਰ ਦੇਖਣਯੋਗ ਮੀਡੀਆ</string>
    <string name="QuoteView_sticker">ਸਟਿੱਕਰ</string>
    <string name="QuoteView_you">ਤੁਸੀਂ</string>
    <string name="QuoteView_original_missing">ਅਸਲ ਸੁਨੇਹਾ ਨਹੀਂ ਲੱਭਿਆ</string>
    <!-- Author formatting for group stories -->
    <string name="QuoteView_s_story">%1$s · ਸਟੋਰੀ</string>
    <!-- Label indicating that a quote is for a reply to a story you created -->
    <string name="QuoteView_your_story">ਤੁਹਾਡੀ ਸਟੋਰੀ</string>
    <!-- Label indicating that the story being replied to no longer exists -->
    <string name="QuoteView_no_longer_available">ਹੁਣ ਮੌਜੂਦ ਨਹੀਂ ਹੈ</string>
    <!-- Label for quoted gift -->
    <string name="QuoteView__gift">ਤੋਹਫ਼ਾ</string>

    <!-- conversation_fragment -->
    <string name="conversation_fragment__scroll_to_the_bottom_content_description">ਥੱਲੇ ਤਕ ਸਕ੍ਰੌਲ ਕਰੋ</string>

    <!-- BubbleOptOutTooltip -->
    <!-- Message to inform the user of what Android chat bubbles are -->
    <string name="BubbleOptOutTooltip__description">ਬੁਲਬੁਲੇ Android ਦਾ ਫ਼ੀਚਰ ਹਨ, ਜਿਨਾਂ ਨੂੰ ਤੁਸੀਂ Molly ਚੈਟ ਵਿੱਚ ਬੰਦ ਕਰ ਸਕਦੇ ਹੋ।</string>
    <!-- Button to dismiss the tooltip for opting out of using Android bubbles -->
    <string name="BubbleOptOutTooltip__not_now">ਹੁਣੇ ਨਹੀਂ</string>
    <!-- Button to move to the system settings to control the use of Android bubbles -->
    <string name="BubbleOptOutTooltip__turn_off">ਬੰਦ ਕਰੋ</string>

    <!-- safety_number_change_dialog -->
    <string name="safety_number_change_dialog__safety_number_changes">ਸੁਰੱਖਿਆ ਨੰਬਰ ਤਬਦੀਲੀਆਂ</string>
    <string name="safety_number_change_dialog__accept">ਮਨਜ਼ੂਰ</string>
    <string name="safety_number_change_dialog__send_anyway">ਫਿਰ ਵੀ ਭੇਜੋ</string>
    <string name="safety_number_change_dialog__call_anyway">ਫਿਰ ਵੀ ਕਾਲ ਕਰੋ</string>
    <string name="safety_number_change_dialog__join_call">ਕਾਲ ਵਿੱਚ ਸ਼ਾਮਲ ਹੋਵੋ</string>
    <string name="safety_number_change_dialog__continue_call">ਕਾਲ ਜਾਰੀ ਰੱਖੋ</string>
    <string name="safety_number_change_dialog__leave_call">ਕਾਲ ਨੂੰ ਛੱਡੋ</string>
    <string name="safety_number_change_dialog__the_following_people_may_have_reinstalled_or_changed_devices">ਹੇਠ ਦਿੱਤੇ ਲੋਕਾਂ ਨੇ ਮੁੜ-ਸਥਾਪਤ ਕੀਤਾ ਜਾਂ ਡਿਵਾਈਸ ਨੂੰ ਬਦਲਿਆ ਹੋ ਸਕਦਾ ਹੈ। ਪਰਦੇਦਾਰੀ ਨੂੰ ਯਕੀਨੀ ਬਣਾਉਣ ਲਈ ਉਹਨਾਂ ਨਾਲ ਆਪਣੇ ਸੁਰੱਖਿਆ ਨੰਬਰ ਦੀ ਤਸਦੀਕ ਕਰੋ।</string>
    <string name="safety_number_change_dialog__view">ਵੇਖੋ</string>
    <string name="safety_number_change_dialog__previous_verified">ਪਹਿਲਾਂ ਤਸਦੀਕਸ਼ੁਦਾ</string>

    <!-- EnableCallNotificationSettingsDialog__call_notifications_checklist -->
    <string name="EnableCallNotificationSettingsDialog__call_notifications_enabled">ਕਾਲ ਸੂਚਨਾਵਾਂ ਸਮਰੱਥ ਹਨ।</string>
    <string name="EnableCallNotificationSettingsDialog__enable_call_notifications">ਕਾਲ ਸੂਚਨਾਵਾਂ ਸਮਰੱਥ ਕਰੋ</string>
    <string name="EnableCallNotificationSettingsDialog__enable_background_activity">ਪਿਛੋਕੜ ਵਿੱਚ ਗਤੀਵਿਧੀ ਨੂੰ ਸਮਰੱਥ ਬਣਾਓ</string>
    <string name="EnableCallNotificationSettingsDialog__everything_looks_good_now">ਹੁਣ ਹਰ ਚੀਜ਼ ਠੀਕ ਜਾਪਦੀ ਹੈ!</string>
    <string name="EnableCallNotificationSettingsDialog__to_receive_call_notifications_tap_here_and_turn_on_show_notifications">ਕਾਲ ਸੂਚਨਾਵਾਂ ਪ੍ਰਾਪਤ ਕਰਨ ਲਈ, ਇੱਥੇ ਟੈਪ ਕਰੋ ਅਤੇ \"ਸੂਚਨਾਵਾਂ ਦਿਖਾਓ\" ਨੂੰ ਚਾਲੂ ਕਰੋ।</string>
    <string name="EnableCallNotificationSettingsDialog__to_receive_call_notifications_tap_here_and_turn_on_notifications">ਕਾਲ ਸੂਚਨਾਵਾਂ ਪ੍ਰਾਪਤ ਕਰਨ ਲਈ, ਇੱਥੇ ਟੈਪ ਕਰੋ ਅਤੇ ਸੂਚਨਾਵਾਂ ਨੂੰ ਚਾਲੂ ਕਰੋ ਤੇ ਯਕੀਨੀ ਬਣਾਓ ਕਿ ਅਵਾਜ਼ ਅਤੇ ਪੌਪ-ਅੱਪ ਸਮਰੱਥ ਕੀਤੇ ਹੋਣ।</string>
    <string name="EnableCallNotificationSettingsDialog__to_receive_call_notifications_tap_here_and_enable_background_activity_in_battery_settings">ਕਾਲ ਸੂਚਨਾਵਾਂ ਪ੍ਰਾਪਤ ਕਰਨ ਲਈ, ਇੱਥੇ ਟੈਪ ਕਰੋ ਅਤੇ \"ਬੈਟਰੀ\" ਸੈਟਿੰਗਾਂ ਵਿੱਚ ਪਿਛੋਕੜ ਗਤੀਵਿਧੀ ਨੂੰ ਸਮਰੱਥ ਕਰੋ। </string>
    <string name="EnableCallNotificationSettingsDialog__settings">ਸੈਟਿੰਗਾਂ</string>
    <string name="EnableCallNotificationSettingsDialog__to_receive_call_notifications_tap_settings_and_turn_on_show_notifications">ਕਾਲ ਸੂਚਨਾਵਾਂ ਪ੍ਰਾਪਤ ਕਰਨ ਲਈ, ਸੈਟਿੰਗਾਂ ’ਤੇ ਟੈਪ ਕਰੋ ਅਤੇ \"ਸੂਚਨਾਵਾਂ ਦਿਖਾਓ\" ਨੂੰ ਚਾਲੂ ਕਰੋ।</string>
    <string name="EnableCallNotificationSettingsDialog__to_receive_call_notifications_tap_settings_and_turn_on_notifications">ਕਾਲ ਸੂਚਨਾਵਾਂ ਪ੍ਰਾਪਤ ਕਰਨ ਲਈ, ਸੈਟਿੰਗਾਂ ਨੂੰ ਟੈਪ ਕਰੋ ਅਤੇ ਸੂਚਨਾਵਾਂ ਨੂੰ ਚਾਲੂ ਕਰੋ ਤੇ ਯਕੀਨੀ ਬਣਾਓ ਕਿ ਅਵਾਜ਼ ਅਤੇ ਪੌਪ-ਅੱਪ ਸਮਰੱਥ ਕੀਤੇ ਹੋਣ।</string>
    <string name="EnableCallNotificationSettingsDialog__to_receive_call_notifications_tap_settings_and_enable_background_activity_in_battery_settings">ਕਾਲ ਸੂਚਨਾਵਾਂ ਪ੍ਰਾਪਤ ਕਰਨ ਲਈ, ਸੈਟਿੰਗਾਂ ’ਤੇ ਟੈਪ ਕਰੋ ਅਤੇ \"ਬੈਟਰੀ\" ਸੈਟਿੰਗਾਂ ਵਿੱਚ ਪਿਛੋਕੜ ਗਤੀਵਿਧੀ ਨੂੰ ਸਮਰੱਥ ਕਰੋ।</string>

    <!-- country_selection_fragment -->
    <string name="country_selection_fragment__loading_countries">ਦੇਸ਼ਾਂ ਨੂੰ ਲੋਡ ਕਰ ਰਿਹਾ ਹੈ …</string>
    <string name="country_selection_fragment__search">ਖੋਜ</string>
    <string name="country_selection_fragment__no_matching_countries">ਕੋਈ ਮਿਲਦਾ ਦੇਸ਼ ਨਹੀਂ ਹੈ</string>

    <!-- device_add_fragment -->
    <string name="device_add_fragment__scan_the_qr_code_displayed_on_the_device_to_link">ਲਿੰਕ ਕਰਨ ਲਈ ਡਿਵਾਈਸ \'ਤੇ ਪ੍ਰਦਰਸ਼ਿਤ QR ਕੋਡ ਨੂੰ ਸਕੈਨ ਕਰੋ</string>

    <!-- device_link_fragment -->
    <string name="device_link_fragment__link_device">ਡਿਵਾਈਸ ਨੂੰ ਲਿੰਕ ਕਰੋ</string>

    <!-- device_list_fragment -->
    <string name="device_list_fragment__no_devices_linked">ਕੋਈ ਡਿਵਾਈਸ ਲਿੰਕ ਨਹੀਂ ਨਹੀਂ</string>
    <string name="device_list_fragment__link_new_device">ਨਵੀਂ ਡਿਵਾਈਸ ਨੂੰ ਲਿੰਕ ਕਰੋ</string>

    <!-- expiration -->
    <string name="expiration_off">ਬੰਦ</string>

    <plurals name="expiration_seconds">
        <item quantity="one">%1$d ਸਕਿੰਟ</item>
        <item quantity="other">%1$d ਸਕਿੰਟ</item>
    </plurals>

    <string name="expiration_seconds_abbreviated">%1$ds</string>

    <plurals name="expiration_minutes">
        <item quantity="one">%1$dਮਿੰਟ</item>
        <item quantity="other">%1$d ਮਿੰਟ</item>
    </plurals>

    <string name="expiration_minutes_abbreviated">%1$dm</string>

    <plurals name="expiration_hours">
        <item quantity="one">%1$d ਘੰਟੇ</item>
        <item quantity="other">%1$d ਘੰਟੇ</item>
    </plurals>

    <string name="expiration_hours_abbreviated">%1$dh</string>

    <plurals name="expiration_days">
        <item quantity="one">%1$d ਦਿਨ</item>
        <item quantity="other">%1$d ਦਿਨ</item>
    </plurals>

    <string name="expiration_days_abbreviated">%1$dd</string>

    <plurals name="expiration_weeks">
        <item quantity="one">%1$d ਹਫ਼ਤੇ</item>
        <item quantity="other">%1$d ਹਫ਼ਤੇ</item>
    </plurals>

    <string name="expiration_weeks_abbreviated">%1$dw</string>
    <string name="expiration_combined">%1$s %2$s</string>

    <!-- unverified safety numbers -->
    <string name="IdentityUtil_unverified_banner_one">%1$s ਨਾਲ ਤੁਹਾਡਾ ਸੁਰੱਖਿਆ ਨੰਬਰ ਬਦਲ ਗਿਆ ਹੈ ਅਤੇ ਹੁਣ ਪ੍ਰਮਾਣਿਤ ਨਹੀਂ ਹੈ</string>
    <string name="IdentityUtil_unverified_banner_two">%1$s ਅਤੇ %2$s ਦੇ ਨਾਲ ਤੁਹਾਡਾ ਸੁਰੱਖਿਆ ਨੰਬਰ ਹੁਣ ਪ੍ਰਮਾਣਿਤ ਨਹੀਂ ਹੈ</string>
    <string name="IdentityUtil_unverified_banner_many">%1$s, %2$s ਅਤੇ %3$s ਦੇ ਨਾਲ ਤੁਹਾਡਾ ਸੁਰੱਖਿਆ ਨੰਬਰ ਹੁਣ ਪ੍ਰਮਾਣਿਤ ਨਹੀਂ ਹੈ</string>

    <string name="IdentityUtil_unverified_dialog_one">ਤੁਹਾਡਾ ਹਿਫ਼ਾਜ਼ਤੀ ਨੰਬਰ %1$s ਨਾਲ ਬਦਲ ਗਿਆ ਹੈ ਅਤੇ ਹੁਣ ਪ੍ਰਮਾਣਿਤ ਨਹੀਂ ਹੈ | ਇਸ ਦਾ ਮਤਲਬ ਹੈ ਕੇ ਜਾ ਤਾਂ ਤੁਹਾਡੀ ਗੱਲਬਾਤ ਨੂੰ ਕੋਈ ਸੁਨ ਰਿਹਾ ਹੈ ਜਾ ਫੇਰ %1$s ਨੇ Signal ਨੂੰ ਦੋਬਾਰਾ ਸਥਾਪਤ ਕੀਤਾ ਹੈ </string>
    <string name="IdentityUtil_unverified_dialog_two">ਤੁਹਾਡਾ ਹਿਫ਼ਾਜ਼ਤੀ ਨੰਬਰ %1$s ਅਤੇ %2$s ਨਾਲ ਬਦਲ ਗਿਆ ਹੈ ਅਤੇ ਹੁਣ ਪ੍ਰਮਾਣਿਤ ਨਹੀਂ ਹੈ | ਇਸ ਦਾ ਮਤਲਬ ਹੈ ਕੇ ਜਾ ਤਾਂ ਤੁਹਾਡੀ ਗੱਲਬਾਤ ਨੂੰ ਕੋਈ ਸੁਨ ਰਿਹਾ ਹੈ ਜਾ ਫੇਰ ਓਹਨਾ ਨੇ Signal ਨੂੰ ਦੋਬਾਰਾ ਇੰਸਟਾਲ ਕੀਤਾ ਹੈ </string>
    <string name="IdentityUtil_unverified_dialog_many">ਤੁਹਾਡਾ ਹਿਫ਼ਾਜ਼ਤੀ ਨੰਬਰ %1$s,%2$s ਅਤੇ %3$s ਨਾਲ ਬਦਲ ਗਿਆ ਹੈ ਅਤੇ ਹੁਣ ਪ੍ਰਮਾਣਿਤ ਨਹੀਂ ਹੈ | ਇਸ ਦਾ ਮਤਲਬ ਹੈ ਕੇ ਜਾ ਤਾਂ ਤੁਹਾਡੀ ਗੱਲਬਾਤ ਨੂੰ ਕੋਈ ਸੁਨ ਰਿਹਾ ਹੈ ਜਾ ਫੇਰ ਓਹਨਾ ਨੇ Signal ਨੂੰ ਦੋਬਾਰਾ ਸਥਾਪਤ ਕੀਤਾ ਹੈ </string>

    <string name="IdentityUtil_untrusted_dialog_one">%1$s ਨਾਲ ਤੁਹਾਡਾ ਸੁਰੱਖਿਆ ਨੰਬਰ ਬਦਲ ਗਿਆ ਹੈ</string>
    <string name="IdentityUtil_untrusted_dialog_two">%1$s ਅਤੇ %2$s ਨਾਲ ਤੁਹਾਡਾ ਸੁਰੱਖਿਆ ਨੰਬਰ ਬਦਲ ਗਿਆ ਹੈ</string>
    <string name="IdentityUtil_untrusted_dialog_many">%1$s, %2$s ਅਤੇ %3$s ਨਾਲ ਤੁਹਾਡਾ ਸੁਰੱਖਿਆ ਨੰਬਰ ਬਦਲ ਗਿਆ ਹੈ</string>

    <plurals name="identity_others">
        <item quantity="one">%1$d ਹੋਰ </item>
        <item quantity="other">%1$d ਹੋਰ</item>
    </plurals>

    <!-- giphy_activity -->
    <string name="giphy_activity_toolbar__search_gifs">GIFs ਖੋਜੋ</string>

    <!-- giphy_fragment -->
    <string name="giphy_fragment__nothing_found">ਕੁਝ ਵੀ ਮਿਲਿਆ ਨਹੀਂ</string>

    <!-- database_migration_activity -->
    <string name="database_migration_activity__would_you_like_to_import_your_existing_text_messages">ਕੀ ਤੁਸੀਂ ਆਪਣੇ ਮੌਜੂਦਾ ਟੈਕਸਟ ਸੁਨੇਹੇ Signal ਦੇ ਇਨਕ੍ਰਿਪਟ ਕੀਤੇ ਡਾਟਾਬੇਸ ਵਿੱਚ ਆਯਾਤ ਕਰਨਾ ਪਸੰਦ ਕਰੋਗੇ?</string>
    <string name="database_migration_activity__the_default_system_database_will_not_be_modified">ਡਿਫਾਲਟ ਸਿਸਟਮ ਡੇਟਾਬੇਸ ਨੂੰ ਕਿਸੇ ਵੀ ਤਰੀਕੇ ਨਾਲ ਸੋਧਿਆ ਜਾਂ ਬਦਲਿਆ ਨਹੀਂ ਜਾਵੇਗਾ.</string>
    <string name="database_migration_activity__skip">ਛੱਡੋ</string>
    <string name="database_migration_activity__import">ਆਯਾਤ ਕਰੋ</string>
    <string name="database_migration_activity__this_could_take_a_moment_please_be_patient">ਇਹ ਕੁਝ ਸਮਾਂ ਲੈ ਸਕਦਾ ਹੈ ਕਿਰਪਾ ਕਰਕੇ ਧੀਰਜ ਰੱਖੋ, ਅਸੀਂ ਤੁਹਾਨੂੰ ਸੂਚਿਤ ਕਰਾਂਗੇ ਜਦੋਂ ਆਯਾਤ ਪੂਰਾ ਹੋ ਜਾਏਗਾ </string>
    <string name="database_migration_activity__importing">ਆਯਾਤ ਕਰ ਰਿਹਾ ਹੈ</string>


    <!-- load_more_header -->
    <string name="load_more_header__see_full_conversation">ਪੂਰੀ ਗੱਲਬਾਤ ਵੇਖੋ</string>
    <string name="load_more_header__loading">ਲੋਡ ਕਰ ਰਿਹਾ ਹੈ …</string>

    <!-- media_overview_activity -->
    <string name="media_overview_activity__no_media">ਕੋਈ ਮੀਡੀਆ ਨਹੀਂ</string>

    <!-- message_recipients_list_item -->
    <string name="message_recipients_list_item__view">ਵੇਖੋ</string>
    <string name="message_recipients_list_item__resend">ਦੁਬਾਰਾ ਭੇਜੋ</string>

    <!-- Displayed in a toast when user long presses an item in MyStories -->
    <string name="MyStoriesFragment__copied_sent_timestamp_to_clipboard">ਭੇਜੀ ਗਈ ਟਾਈਮਸਟੈਂਪ ਨੂੰ ਕਲਿੱਪਬੋਰਡ \'ਤੇ ਕਾਪੀ ਕੀਤਾ ਗਿਆ।</string>
    <!-- Displayed when there are no outgoing stories -->
    <string name="MyStoriesFragment__updates_to_your_story_will_show_up_here">ਤੁਹਾਡੀ ਸਟੋਰੀ ਵਿੱਚ ਕੀਤੀਆਂ ਅੱਪਡੇਟਾਂ ਇੱਥੇ ਦਿਖਾਈ ਦੇਣਗੀਆਂ।</string>

    <!-- GroupUtil -->
    <plurals name="GroupUtil_joined_the_group">
        <item quantity="one">%1$s ਗਰੁੱਪ ਵਿਚ ਸ਼ਾਮਲ ਹੋ ਗਏ.</item>
        <item quantity="other">%1$s ਗਰੁੱਪ ਵਿਚ ਸ਼ਾਮਲ ਹੋ ਗਏ.</item>
    </plurals>
    <string name="GroupUtil_group_name_is_now">ਗਰੁੱਪ ਦਾ ਨਾਮ ਹੁਣ \'%1$s\' ਹੈ</string>

    <!-- prompt_passphrase_activity -->
    <string name="prompt_passphrase_activity__unlock">ਅਨਲੌਕ</string>

    <!-- prompt_mms_activity -->
    <string name="prompt_mms_activity__signal_requires_mms_settings_to_deliver_media_and_group_messages">Signal ਲਈ ਤੁਹਾਡੇ ਵਾਇਰਲੈੱਸ ਕੈਰੀਅਰ ਦੁਆਰਾ ਮੀਡੀਆ ਅਤੇ ਸਮੂਹ ਸੁਨੇਹਿਆਂ ਨੂੰ ਭੇਜਣ ਲਈ MMS ਸੈਟਿੰਗਾਂ ਦੀ ਲੋੜ ਹੈ | ਤੁਹਾਡਾ ਡਿਵਾਈਸ ਇਹ ਜਾਣਕਾਰੀ ਉਪਲਬਧ ਨਹੀਂ ਕਰਵਾਉਂਦਾ , ਜੋ ਕਦੇ-ਕਦਾਈਂ ਬੰਦ ਕੀਤੀਆਂ ਡਿਵਾਈਸਾਂ ਅਤੇ ਹੋਰ ਪ੍ਰਤਿਬੰਧਿਤ ਕੌਨਫਿਗ੍ਰੇਸ਼ਨਾਂ ਲਈ ਸਹੀ ਹੈ.</string>
    <string name="prompt_mms_activity__to_send_media_and_group_messages_tap_ok">ਮੀਡੀਆ ਅਤੇ ਸਮੂਹ ਸੁਨੇਹਿਆਂ ਨੂੰ ਭੇਜਣ ਲਈ, \'ਠੀਕ ਹੈ\' ਤੇ ਟੈਪ ਕਰੋ ਅਤੇ ਬੇਨਤੀ ਕੀਤੀਆਂ ਸੈਟਿੰਗਾਂ ਨੂੰ ਪੂਰਾ ਕਰੋ. ਤੁਹਾਡੇ ਕੈਰੀਅਰ ਲਈ MMS ਸੈਟਿੰਗਾਂ ਆਮ ਤੌਰ ਤੇ \'ਤੁਹਾਡਾ ਕੈਰੀਅਰ ਏਪੀਐਨ\' ਦੀ ਭਾਲ ਕਰਕੇ ਲੱਭੀਆਂ ਜਾ ਸਕਦੀਆਂ ਹਨ. ਤੁਹਾਨੂੰ ਕੇਵਲ ਇੱਕ ਵਾਰ ਇਸਦੀ ਕਰਨ ਦੀ ਜ਼ਰੂਰਤ ਹੋਏਗੀ.</string>

    <!-- BadDecryptLearnMoreDialog -->
    <string name="BadDecryptLearnMoreDialog_delivery_issue">ਡਿਲਿਵਰੀ ਮਸਲਾ</string>
    <string name="BadDecryptLearnMoreDialog_couldnt_be_delivered_individual">%1$s ਤੋਂ ਤੁਹਾਨੂੰ ਕੋਈ ਸੁਨੇਹਾ, ਸਟਿੱਕਰ, ਪ੍ਰਤਿਕਿਰਿਆ, ਪੜ੍ਹਨ ਦੀ ਰਸੀਦ ਭੇਜੇ ਨਹੀਂ ਜਾ ਸਕੇ। ਹੋ ਸਕਦਾ ਹੈ ਕਿ ਉਹਨਾਂ ਨੇ ਤੁਹਾਨੂੰ ਸਿੱਧੇ ਤੌਰ ’ਤੇ, ਜਾਂ ਕਿਸੇ ਗਰੁੱਪ ਵਿੱਚ ਇਸਨੂੰ ਭੇਜਣ ਦੀ ਕੋਸ਼ਿਸ਼ ਕੀਤੀ ਹੋਵੇ।</string>
    <string name="BadDecryptLearnMoreDialog_couldnt_be_delivered_group">%1$s ਤੋਂ ਤੁਹਾਨੂੰ ਕੋਈ ਸੁਨੇਹਾ, ਸਟਿੱਕਰ, ਪ੍ਰਤਿਕਿਰਿਆ ਜਾਂ ਪੜ੍ਹਨ ਦੀ ਰਸੀਦ ਭੇਜੇ ਨਹੀਂ ਜਾ ਸਕੇ।</string>

    <!-- profile_create_activity -->
    <string name="CreateProfileActivity_first_name_required">ਨਾਂ ਦਾ ਪਹਿਲਾਂ ਹਿੱਸਾ (ਲਾਜ਼ਮੀ)</string>
    <string name="CreateProfileActivity_last_name_optional">ਨਾਂ ਦਾ ਆਖਰੀ ਹਿੱਸਾ (ਚੋਣਵਾਂ)</string>
    <string name="CreateProfileActivity_next">ਅਗਲਾ</string>
    <string name="CreateProfileActivity__username">ਯੂਜ਼ਰਨੇਮ</string>
    <string name="CreateProfileActivity__create_a_username">ਵਰਤੋਂਕਾਰ-ਨਾਂ ਬਣਾਓ</string>
    <string name="CreateProfileActivity_custom_mms_group_names_and_photos_will_only_be_visible_to_you">ਪਸੰਦੀਦਾ MMS ਗਰੁੱਪਾਂ ਦੇ ਨਾਂ ਅਤੇ ਫ਼ੋਟੋਆਂ ਸਿਰਫ਼ ਤੁਹਾਨੂੰ ਦਿਖਾਈ ਦੇਣਗੀਆਂ।</string>
    <string name="CreateProfileActivity_group_descriptions_will_be_visible_to_members_of_this_group_and_people_who_have_been_invited">ਗਰੁੱਪ ਵੇਰਵੇ ਇਸ ਗਰੁੱਪ ਦੇ ਮੈਂਬਰਾਂ ਅਤੇ ਉਹਨਾਂ ਲੋਕਾਂ ਲਈ ਦਿੱਸਣਯੋਗ ਹੋਣਗੇ ਜਿਹਨਾਂ ਨੂੰ ਸੱਦਾ ਦਿੱਤਾ ਗਿਆ ਹੈ।</string>

    <!-- EditAboutFragment -->
    <string name="EditAboutFragment_about">ਇਸ ਬਾਰੇ</string>
    <string name="EditAboutFragment_write_a_few_words_about_yourself">ਆਪਣੇ ਬਾਰੇ ਕੁਝ ਜਾਣਕਾਰੀ ਲਿਖੋ…</string>
    <string name="EditAboutFragment_count">%1$d/%2$d</string>
    <string name="EditAboutFragment_speak_freely">ਖੁੱਲ੍ਹ ਕੇ ਬੋਲੋ</string>
    <string name="EditAboutFragment_encrypted">ਇਨਕ੍ਰਿਪਟ ਹੈ</string>
    <string name="EditAboutFragment_be_kind">ਸਾਊ</string>
    <string name="EditAboutFragment_coffee_lover">ਕਾਫ਼ੀ ਪੀਣ ਵਾਲਾ</string>
    <string name="EditAboutFragment_free_to_chat">ਗੱਲਾਂ ਕਰਨ ਲਈ ਵੇਹਲੇ</string>
    <string name="EditAboutFragment_taking_a_break">ਸਾਹ ਲਵੋ</string>
    <string name="EditAboutFragment_working_on_something_new">ਕੁਝ ਨਵਾਂ ਬਣਾ ਰਹੇ ਹਾਂ</string>

    <!-- EditProfileFragment -->
    <string name="EditProfileFragment__edit_group">ਗਰੁੱਪ ਨੂੰ ਸੰਪਾਦਿਤ ਕਰੋ</string>
    <string name="EditProfileFragment__group_name">ਗਰੁੱਪ ਦਾ ਨਾਂ</string>
    <string name="EditProfileFragment__group_description">ਗਰੁੱਪ ਬਾਰੇ ਜਾਣਕਾਰੀ</string>
    <string name="EditProfileFragment__support_link" translatable="false">https://support.signal.org/hc/articles/360007459591</string>

    <!-- EditProfileNameFragment -->
    <string name="EditProfileNameFragment_your_name">ਤੁਹਾਡਾ ਨਾਮ</string>
    <string name="EditProfileNameFragment_first_name">ਨਾਂ ਦਾ ਪਹਿਲਾਂ ਹਿੱਸਾ</string>
    <string name="EditProfileNameFragment_last_name_optional">ਨਾਂ ਦਾ ਆਖਰੀ ਹਿੱਸਾ (ਚੋਣਵਾਂ)</string>
    <string name="EditProfileNameFragment_save">ਸੰਭਾਲੋ</string>
    <string name="EditProfileNameFragment_failed_to_save_due_to_network_issues_try_again_later">ਨੈੱਟਵਰਕ ਸਮੱਸਿਆਵਾਂ ਕਰਕੇ ਸੰਭਾਲਣ ਵਿੱਚ ਅਸਫਲ| ਬਾਅਦ ਵਿੱਚ ਦੁਬਾਰਾ ਕੋਸ਼ਿਸ਼ ਕਰੋ।</string>

    <!-- recipient_preferences_activity -->
    <string name="recipient_preference_activity__shared_media">ਸ਼ੇਅਰਡ ਮੀਡੀਆ</string>

    <!-- recipients_panel -->
    <string name="recipients_panel__to"><small>ਨਾਮ ਜਾਂ ਨੰਬਰ ਦਰਜ ਕਰੋ</small></string>

    <!-- verify_display_fragment -->
    <string name="verify_display_fragment__to_verify_the_security_of_your_end_to_end_encryption_with_s"><![CDATA[%1$s ਦੇ ਨਾਲ ਆਪਣੀ ਐਂਡ-ਟੂ-ਐਂਡ ਐਨਕ੍ਰਿਪਸ਼ਨ ਦੀ ਸੁਰੱਖਿਆ ਦੀ ਤਸਦੀਕ ਕਰਨ ਲਈ, ਉੱਪਰ ਦਿੱਤੇ ਨੰਬਰਾਂ ਦੀ ਤੁਲਨਾ ਉਹਨਾਂ ਦੇ ਡਿਵਾਈਸ ਵਿੱਚ ਦਿਖਾਏ ਨੰਬਰਾਂ ਦੇ ਨਾਲ ਕਰੋ। ਤੁਸੀਂ ਉਹਨਾਂ ਦੇ ਫ਼ੋਨ ਵਿੱਚ ਦਿੱਤਾ ਕੋਡ ਵੀ ਸਕੈਨ ਕਰ ਸਕਦੇ ਹੋ। <a href=\"https://signal.org/redirect/safety-numbers\">ਹੋਰ ਜਾਣੋ।</a>]]></string>
    <string name="verify_display_fragment__tap_to_scan">ਸਕੈਨ ਕਰਨ ਲਈ ਟੈਪ ਕਰੋ</string>
    <string name="verify_display_fragment__successful_match">ਸਫਲਤਾਪੂਰਵਕ ਮੇਲ ਖਾਂਦਾ ਹੈ</string>
    <string name="verify_display_fragment__failed_to_verify_safety_number">ਸੁਰੱਖਿਆ ਨੰਬਰ ਦੀ ਤਸਦੀਕ ਕਰਨਾ ਅਸਫਲ ਰਿਹਾ</string>
    <string name="verify_display_fragment__loading">ਲੋਡ ਕਰ ਰਿਹਾ ਹੈ …</string>
    <string name="verify_display_fragment__mark_as_verified">ਪ੍ਰਮਾਣਿਤ ਵਜੋਂ ਚਿੰਨ੍ਹ ਲਾਓ</string>
    <string name="verify_display_fragment__clear_verification">ਤਸਦੀਕ ਨੂੰ ਮਿਟਾਓ</string>

    <!-- verify_identity -->
    <string name="verify_identity__share_safety_number">ਸੁਰੱਖਿਆ ਨੰਬਰ ਸਾਂਝਾ ਕਰੋ</string>

    <!-- verity_scan_fragment -->
    <string name="verify_scan_fragment__scan_the_qr_code_on_your_contact">ਆਪਣੇ ਸੰਪਰਕ ਦੇ ਡਿਵਾਈਸ \'ਤੇ QR ਕੋਡ ਸਕੈਨ ਕਰੋ.</string>

    <!-- webrtc_answer_decline_button -->
    <string name="webrtc_answer_decline_button__swipe_up_to_answer">ਜਵਾਬ ਦੇਣ ਲਈ ਉੱਪਰ ਸਵਾਈਪ ਕਰੋ</string>
    <string name="webrtc_answer_decline_button__swipe_down_to_reject">ਰੱਦ ਕਰਨ ਲਈ ਹੇਠਾਂ ਸਵਾਈਪ ਕਰੋ</string>

    <!-- message_details_header -->
    <string name="message_details_header__issues_need_your_attention">ਕੁਝ ਮੁੱਦਿਆਂ ਲਈ ਤੁਹਾਡੇ ਧਿਆਨ ਦੀ ਲੋੜ ਹੈ</string>
    <string name="message_details_header_sent">ਭੇਜਿਆ</string>
    <string name="message_details_header_received">ਪ੍ਰਾਪਤ ਕੀਤਾ</string>
    <string name="message_details_header_disappears">ਗਾਇਬ</string>
    <string name="message_details_header_via">ਰਾਹੀਂ</string>

    <!-- message_details_recipient_header -->
    <string name="message_details_recipient_header__pending_send">ਬਕਾਇਆ</string>
    <string name="message_details_recipient_header__sent_to">ਇਸ ਨੂੰ ਭੇਜੇ</string>
    <string name="message_details_recipient_header__sent_from">ਇਸ ਵਲੋਂ ਭੇਜੇ</string>
    <string name="message_details_recipient_header__delivered_to">ਇਸ ਲਈ ਪਹੁੰਚਾਏ</string>
    <string name="message_details_recipient_header__read_by">ਪੜ੍ਹੇ</string>
    <string name="message_details_recipient_header__not_sent">ਨਾ ਭੇਜੇ</string>
    <string name="message_details_recipient_header__viewed">ਦੁਆਰਾ ਦੇਖਿਆ ਗਿਆ</string>
    <string name="message_details_recipient_header__skipped">ਛੱਡਿਆ</string>

    <!-- message_Details_recipient -->
    <string name="message_details_recipient__failed_to_send">ਭੇਜ ਨਾ ਸਕਿਆ</string>
    <string name="message_details_recipient__new_safety_number">ਨਵਾਂ ਸੁਰੱਖਿਆ ਨੰਬਰ</string>

    <!-- AndroidManifest.xml -->
    <string name="AndroidManifest__create_passphrase">ਪਾਸਫ਼੍ਰੇਜ਼ ਬਣਾਓ</string>
    <string name="AndroidManifest__select_contacts">ਸੰਪਰਕ ਚੁਣੋ</string>
    <string name="AndroidManifest__change_passphrase">ਪਾਸਫ਼੍ਰੇਜ਼ ਬਦਲੋ</string>
    <string name="AndroidManifest__verify_safety_number">ਸੁਰੱਖਿਆ ਨੰਬਰ ਦੀ ਤਸਦੀਕ ਕਰੋ</string>
    <string name="AndroidManifest__log_submit">ਡੀਬੱਗ ਲਾਗ ਦਰਜ ਕਰੋ</string>
    <string name="AndroidManifest__media_preview">ਮੀਡੀਆ ਝਲਕ</string>
    <string name="AndroidManifest__message_details">ਸੁਨੇਹਾ ਵੇਰਵੇ</string>
    <string name="AndroidManifest__linked_devices">ਲਿੰਕ ਕੀਤੀਆਂ ਡਿਵਾਈਸਾਂ</string>
    <string name="AndroidManifest__invite_friends">ਦੋਸਤਾਂ ਨੂੰ ਸੱਦਾ ਦਿਓ</string>
    <string name="AndroidManifest_archived_conversations">ਆਰਕਾਈਵ ਕੀਤੀਆਂ ਗੱਲਾਂਬਾਤਾਂ</string>
    <string name="AndroidManifest_remove_photo">ਫੋਟੋ ਨੂੰ ਹਟਾਓ</string>

    <!-- Message Requests Megaphone -->
    <string name="MessageRequestsMegaphone__message_requests">ਸੁਨੇਹਾ ਬੇਨਤੀਆਂ</string>
    <string name="MessageRequestsMegaphone__users_can_now_choose_to_accept">ਵਰਤੋਂਕਾਰ ਹੁਣ ਨਵੀਆਂ ਗੱਲਬਾਤਾਂ ਨੂੰ ਮਨਜ਼ੂਰ ਕਰਨ ਦੀ ਚੋਣ ਕਰ ਸਕਦੇ ਹਨ। ਪਰੋਫਾਇਲ ਨਾਂ ਲੋਕਾਂ ਨੂੰ ਇਹ ਜਾਣਨ ਵਿੱਚ ਮਦਦ ਕਰਦਾ ਹੈ ਕਿ ਉਹਨਾਂ ਨੂੰ ਕੌਣ ਸੁਨੇਹੇ ਭੇਜ ਰਿਹਾ ਹੈ।</string>
    <string name="MessageRequestsMegaphone__add_profile_name">ਪਰੋਫਾਇਲ ਨਾਂ ਜੋੜੋ</string>

    <!-- HelpFragment -->
    <string name="HelpFragment__have_you_read_our_faq_yet">ਕੀ ਤੁਸੀਂ ਹਾਲੇ ਸਾਡੇ ਸਵਾਲ-ਜਵਾਬ ਪੜ੍ਹ ਲਏ ਹਨ?</string>
    <string name="HelpFragment__next">ਅਗਲਾ</string>
    <string name="HelpFragment__contact_us">ਸਾਡੇ ਨਾਲ ਸੰਪਰਕ ਕਰੋ</string>
    <string name="HelpFragment__tell_us_whats_going_on">ਸਾਨੂੰ ਦੱਸੋ ਕਿ ਕੀ ਚੱਲ ਰਿਹਾ ਹੈ</string>
    <string name="HelpFragment__include_debug_log">ਡੀਬੱਗ ਲਾਗ ਸਮੇਤ:</string>
    <string name="HelpFragment__whats_this">ਇਹ ਕੀ ਹੈ?</string>
    <string name="HelpFragment__how_do_you_feel">ਤੁਸੀਂ ਕਿਵੇਂ ਲੱਗਦਾ ਹੈ? (ਚੋਣਵਾਂ)</string>
    <string name="HelpFragment__tell_us_why_youre_reaching_out">ਸਾਨੂੰ ਦੱਸੋ ਕਿ ਤੁਸੀਂ ਸੰਪਰਕ ਦੀ ਕੋਸ਼ਿਸ਼ ਕਿਉਂ ਕਰ ਰਹੇ ਹੋ।</string>
    <string name="HelpFragment__emoji_5" translatable="false">emoji_5</string>
    <string name="HelpFragment__emoji_4" translatable="false">emoji_4</string>
    <string name="HelpFragment__emoji_3" translatable="false">emoji_3</string>
    <string name="HelpFragment__emoji_2" translatable="false">emoji_2</string>
    <string name="HelpFragment__emoji_1" translatable="false">emoji_1</string>
    <string name="HelpFragment__link__debug_info" translatable="false">https://support.signal.org/hc/articles/360007318591</string>
    <string name="HelpFragment__link__faq" translatable="false">https://support.signal.org</string>
    <string name="HelpFragment__support_info">ਸਹਿਯੋਗ ਜਾਣਕਾਰੀ</string>
    <string name="HelpFragment__signal_android_support_request">Signal ਐਂਡਰਾਈਡ ਸਹਿਯੋਗ ਬੇਨਤੀ</string>
    <string name="HelpFragment__debug_log">ਡੀਬੱਗ ਲਾਗ:</string>
    <string name="HelpFragment__could_not_upload_logs">ਲੌਗ ਅੱਪਲੋਡ ਨਹੀਂ ਕੀਤੇ ਜਾ ਸਕੇ</string>
    <string name="HelpFragment__please_be_as_descriptive_as_possible">ਮਸਲੇ ਬਾਰੇ ਸਾਨੂੰ ਸਮਝਾਉਣ ਲਈ ਮਦਦ ਵਾਸਤੇ ਜਿੰਨਾ ਵੀ ਹੋ ਸਕੇ ਵੇਰਵਾ ਦਿਓ।</string>
    <string-array name="HelpFragment__categories_5">
        <item>\\-\\- ਕਿਰਪਾ ਕਰਕੇ ਇੱਕ ਵਿਕਲਪ ਚੁਣੋ \\-\\-</item>
        <item>ਕੋਈ ਚੀਜ਼ ਕੰਮ ਨਹੀਂ ਕਰ ਰਹੀ ਹੈ</item>
        <item>ਫੀਚਰ ਲਈ ਬੇਨਤੀ</item>
        <item>ਸਵਾਲ</item>
        <item>ਫੀਡਬੈਕ</item>
        <item>ਹੋਰ</item>
        <item>ਭੁਗਤਾਨ (MobileCoin)</item>
        <item>ਦਾਨ ਅਤੇ ਬੈਜ</item>
        <item>SMS ਐਕਸਪੋਰਟ</item>
    </string-array>

    <!-- ReactWithAnyEmojiBottomSheetDialogFragment -->
    <string name="ReactWithAnyEmojiBottomSheetDialogFragment__this_message">ਇਹ ਸੁਨੇਹਾ</string>
    <string name="ReactWithAnyEmojiBottomSheetDialogFragment__recently_used">ਤਾਜ਼ਾ ਵਰਤੇ</string>
    <string name="ReactWithAnyEmojiBottomSheetDialogFragment__smileys_and_people">ਮੁਖੜੇ ਤੇ ਲੋਕ</string>
    <string name="ReactWithAnyEmojiBottomSheetDialogFragment__nature">ਕੁਦਰਤ</string>
    <string name="ReactWithAnyEmojiBottomSheetDialogFragment__food">ਖਾਣ-ਪੀਣ</string>
    <string name="ReactWithAnyEmojiBottomSheetDialogFragment__activities">ਸਰਗਰਮੀਆਂ</string>
    <string name="ReactWithAnyEmojiBottomSheetDialogFragment__places">ਥਾਵਾਂ</string>
    <string name="ReactWithAnyEmojiBottomSheetDialogFragment__objects">ਚੀਜ਼ਾਂ</string>
    <string name="ReactWithAnyEmojiBottomSheetDialogFragment__symbols">ਚਿੰਨ੍ਹ</string>
    <string name="ReactWithAnyEmojiBottomSheetDialogFragment__flags">ਝੰਡੇ</string>
    <string name="ReactWithAnyEmojiBottomSheetDialogFragment__emoticons">ਜਜ਼ਬਾਤੀ-ਆਈਕਾਨ</string>
    <string name="ReactWithAnyEmojiBottomSheetDialogFragment__no_results_found">ਕੋਈ ਨਤੀਜੇ ਨਹੀਂ ਲੱਭੇ</string>

    <!-- arrays.xml -->
    <string name="arrays__use_default">ਡਿਫੌਲਟ ਵਰਤੋ</string>
    <string name="arrays__use_custom">ਕਸਟਮ ਦੀ ਵਰਤੋਂ ਕਰੋ</string>

    <string name="arrays__mute_for_one_hour">1 ਘੰਟੇ ਲਈ ਮੂਕ ਕਰੋ</string>
    <string name="arrays__mute_for_eight_hours">8 ਘੰਟਿਆਂ ਲਈ ਮੌਨ</string>
    <string name="arrays__mute_for_one_day">1 ਦਿਨ ਲਈ ਮੂਕ ਕਰੋ</string>
    <string name="arrays__mute_for_seven_days">7 ਦਿਨ ਲਈ ਮੂਕ ਕਰੋ</string>
    <string name="arrays__always">ਹਮੇਸ਼ਾਂ</string>

    <string name="arrays__settings_default">ਡਿਫੌਲਟ ਸੈਟਿੰਗਾਂ</string>
    <string name="arrays__enabled">ਸਮਰੱਥ ਹੈ</string>
    <string name="arrays__disabled">ਅਸਮਰੱਥ ਹੈ</string>

    <string name="arrays__name_and_message">ਨਾਂ ਅਤੇ ਸੁਨੇਹਾ</string>
    <string name="arrays__name_only">ਸਿਰਫ ਨਾਮ</string>
    <string name="arrays__no_name_or_message">ਕੋਈ ਨਾਂ ਜਾਂ ਸੁਨੇਹਾ ਨਹੀਂ ਹੈ</string>

    <string name="arrays__images">ਤਸਵੀਰਾਂ</string>
    <string name="arrays__audio">ਆਡੀਓ</string>
    <string name="arrays__video">ਵੀਡੀਓ</string>
    <string name="arrays__documents">ਦਸਤਾਵੇਜ਼</string>

    <string name="arrays__small">ਛੋਟਾ</string>
    <string name="arrays__normal">ਆਮ</string>
    <string name="arrays__large">ਵੱਡਾ</string>
    <string name="arrays__extra_large">ਜ਼ਿਆਦਾ ਵੱਡਾ</string>

    <string name="arrays__default">ਡਿਫੌਲਟ</string>
    <string name="arrays__high">ਉੱਚਾ</string>
    <string name="arrays__max">ਅਧਿਕਤਮ</string>

    <!-- plurals.xml -->
    <plurals name="hours_ago">
        <item quantity="one">%1$d h</item>
        <item quantity="other">%1$d h</item>
    </plurals>

    <!-- preferences.xml -->
    <string name="preferences_beta">ਬੀਟਾ</string>
    <string name="preferences__sms_mms">SMS ਅਤੇ MMS</string>
    <string name="preferences__pref_all_sms_title">ਸਾਰੇ SMS ਪ੍ਰਾਪਤ ਕਰੋ</string>
    <string name="preferences__pref_all_mms_title">ਸਾਰੇ MMS ਪ੍ਰਾਪਤ ਕਰੋ</string>
    <string name="preferences__use_signal_for_viewing_and_storing_all_incoming_text_messages">ਆਉਣ ਵਾਲੇ ਸਾਰੇ ਸੁਨੇਹਿਆਂ ਲਈ Signal ਦੀ ਵਰਤੋਂ ਕਰੋ</string>
    <string name="preferences__use_signal_for_viewing_and_storing_all_incoming_multimedia_messages">ਸਾਰੇ ਆਉਣ ਵਾਲੇ ਮਲਟੀਮੀਡੀਆ ਸੁਨੇਹਿਆਂ ਲਈ Signal ਵਰਤੋ</string>
    <string name="preferences__pref_enter_sends_title">ਕੁੰਜੀ ਭੇਜੋ ਦਰਜ ਕਰੋ</string>
    <string name="preferences__pressing_the_enter_key_will_send_text_messages">Enter ਕੁੰਜੀ ਦਬਾਉਣ ਨਾਲ ਟੈਕਸਟ ਸੁਨੇਹੇ ਭੇਜੇ ਜਾਣਗੇ</string>
    <string name="preferences__pref_use_address_book_photos">ਐਡਰੈਸ ਬੁੱਕ ਫੋਟੋਆਂ ਵਰਤੋਂ</string>
    <string name="preferences__display_contact_photos_from_your_address_book_if_available">ਤੁਹਾਡੀ ਐਡਰੈਸ ਬੁੱਕ ਤੋਂ ਸੰਪਰਕ ਤਸਵੀਰ ਵੇਖਾਓ, ਜੇ ਉਪਲਬਧ ਹੋਣ</string>
    <!-- Preference menu item title for a toggle switch for preserving the archived state of muted chats. -->
    <string name="preferences__pref_keep_muted_chats_archived">ਮੌਨ ਕੀਤੀਆਂ ਗਈਆਂ ਚੈਟਾਂ ਨੂੰ ਆਰਕਾਈਵ ਵਿੱਚ ਹੀ ਰੱਖੋ</string>
    <!-- Preference menu item description for a toggle switch for preserving the archived state of muted chats. -->
    <string name="preferences__muted_chats_that_are_archived_will_remain_archived">ਨਵਾਂ ਸੁਨੇਹਾ ਆਉਣ \'ਤੇ ਆਰਕਾਈਵ ਵਿੱਚ ਮੌਜੂਦ ਮੌਨ ਕੀਤੀਆਂ ਗਈਆਂ ਚੈਟਾਂ ਆਰਕਾਈਵ ਵਿੱਚ ਹੀ ਰਹਿਣਗੀਆਂ।</string>
    <string name="preferences__generate_link_previews">ਲਿੰਕ ਝਲਕ ਤਿਆਰ ਕਰੋ</string>
    <string name="preferences__retrieve_link_previews_from_websites_for_messages">ਹੁਣ ਤੁਹਾਡੇ ਦੁਆਰਾ ਭੇਜੇ ਗਏ ਸੁਨੇਹਿਆਂ ਲਈ ਸਿੱਧੇ ਕਿਸੇ ਵੀ ਵੈੱਬਸਾਈਟ ਤੋਂ ਲਿੰਕ ਝਲਕ ਪ੍ਰਾਪਤ ਕਰੋ।</string>
    <string name="preferences__choose_identity">ਪਛਾਣ ਚੁਣੋ</string>
    <string name="preferences__choose_your_contact_entry_from_the_contacts_list">ਸੰਪਰਕ ਸੂਚੀ ਤੋਂ ਆਪਣੀ ਸੰਪਰਕ ਇੰਦਰਾਜ਼ ਚੁਣੋ</string>
    <string name="preferences__change_passphrase">ਪਾਸਫ਼੍ਰੇਜ਼ ਬਦਲੋ</string>
    <string name="preferences__change_your_passphrase">ਆਪਣਾ ਪਾਸਫ਼੍ਰੇਜ਼ ਬਦਲੋ</string>
    <string name="preferences__enable_passphrase">ਪਾਸਫ਼੍ਰੇਜ਼ ਸਕਰੀਨ ਲੌਕ ਨੂੰ ਸਮਰੱਥ ਬਣਾਓ</string>
    <string name="preferences__lock_signal_and_message_notifications_with_a_passphrase">ਪਾਸਫ਼੍ਰੇਜ਼ ਦੇ ਨਾਲ ਸਕਰੀਨ ਅਤੇ ਸੂਚਨਾਵਾਂ ਨੂੰ ਲੌਕ ਕਰੋ</string>
    <string name="preferences__screen_security">ਸਕ੍ਰੀਨ ਸੁਰੱਖਿਆ</string>
    <string name="preferences__disable_screen_security_to_allow_screen_shots">Recents ਸੂਚੀ ਵਿੱਚ ਅਤੇ ਐਪ ਦੇ ਅੰਦਰ ਸਕ੍ਰੀਨਸ਼ਾਟ ਨੂੰ ਬਲੌਕ ਕਰੋ</string>
    <string name="preferences__auto_lock_signal_after_a_specified_time_interval_of_inactivity">ਨਿਸ਼ਕਿਰਿਆ ਦੇ ਇੱਕ ਨਿਸ਼ਚਿਤ ਸਮੇਂ ਅੰਤਰਾਲ ਤੋਂ ਬਾਅਦ Signal ਨੂੰ ਆਟੋ-ਲੌਕ ਕਰੋ</string>
    <string name="preferences__inactivity_timeout_passphrase">ਇਨ-ਐਕਟੀਵਿਟੀ ਟਾਈਮਆਉਟ ਪਾਸਫ਼੍ਰੇਜ਼</string>
    <string name="preferences__inactivity_timeout_interval">ਅਕਿਰਿਆਸ਼ੀਲਤਾ ਸਮਾਂ ਅੰਤਰਾਲ</string>
    <string name="preferences__notifications">ਸੂਚਨਾਵਾਂ</string>
    <string name="preferences__led_color">LED ਰੰਗ</string>
    <string name="preferences__led_color_unknown">ਅਣਜਾਣ</string>
    <string name="preferences__pref_led_blink_title">LED ਝਪਕੋ ਪੈਟਰਨ</string>
    <string name="preferences__customize">ਕਸਟਮਾਈਜ਼ ਕਰੋ</string>
    <string name="preferences__change_sound_and_vibration">ਧੁਨ ਅਤੇ ਵਾਈਬ੍ਰੇਸ਼ਨ ਬਦਲੋ</string>
    <string name="preferences__sound">ਆਵਾਜ਼</string>
    <string name="preferences__silent">ਚੁੱਪ</string>
    <string name="preferences__default">ਡਿਫੌਲਟ</string>
    <string name="preferences__repeat_alerts">ਚੇਤਾਵਨੀ ਦੁਹਰਾਓ</string>
    <string name="preferences__never">ਕਦੇ ਨਹੀਂ</string>
    <string name="preferences__one_time">ਇੱਕ ਵਾਰ</string>
    <string name="preferences__two_times">ਦੋ ਵਾਰ</string>
    <string name="preferences__three_times">ਤਿਨ ਵਾਰ</string>
    <string name="preferences__five_times">ਪੰਜ ਵਾਰ</string>
    <string name="preferences__ten_times">ਦਸ ਵਾਰ</string>
    <string name="preferences__vibrate">ਵਾਈਬਰੇਟ</string>
    <string name="preferences__green">ਹਰਾ</string>
    <string name="preferences__red">ਲਾਲ</string>
    <string name="preferences__blue">ਨੀਲਾ</string>
    <string name="preferences__orange">ਸੰਤਰਾ</string>
    <string name="preferences__cyan">ਸਿਆਨ</string>
    <string name="preferences__magenta">ਮਜੈਂਟਾ</string>
    <string name="preferences__white">ਸਫੈਦ</string>
    <string name="preferences__none">ਕੋਈ ਨਹੀਂ</string>
    <string name="preferences__fast">ਤੇਜ਼</string>
    <string name="preferences__normal">ਆਮ</string>
    <string name="preferences__slow">ਹੌਲੀ</string>
    <string name="preferences__help">ਮਦਦ</string>
    <string name="preferences__advanced">ਤਕਨੀਕੀ</string>
<<<<<<< HEAD
    <string name="preferences__donate_to_signal">Molly ਨੂੰ ਦਾਨ ਕਰੋ</string>
=======
    <string name="preferences__donate_to_signal">Signal ਨੂੰ ਦਾਨ ਦਿਓ</string>
>>>>>>> 09afb1be
    <!-- Preference label for making one-time donations to Signal -->
    <string name="preferences__one_time_donation">ਇੱਕ-ਵਾਰ ਦਾਨ</string>
    <string name="preferences__privacy">ਪਰਦੇਦਾਰੀ</string>
    <!-- Preference label for stories -->
    <string name="preferences__stories">ਸਟੋਰੀਆਂ</string>
    <string name="preferences__mms_user_agent"> MMS ਯੂਜ਼ਰ ਏਜੰਟ</string>
    <string name="preferences__advanced_mms_access_point_names">ਦਸਤੀ MMS ਸੈਟਿੰਗਾਂ</string>
    <string name="preferences__mmsc_url">MMSC URL</string>
    <string name="preferences__mms_proxy_host">MMS ਪਰਾਕਸੀ ਹੋਸਟ</string>
    <string name="preferences__mms_proxy_port"> MMS ਪ੍ਰੌਕਸੀ ਪੋਰਟ</string>
    <string name="preferences__mmsc_username">MMSC ਉਪਭੋਗਤਾ ਨਾਮ</string>
    <string name="preferences__mmsc_password">ਐਮਐਮਐਸਸੀ ਪਾਸਵਰਡ</string>
    <string name="preferences__sms_delivery_reports">SMS ਡਿਲਿਵਰੀ ਰਿਪੋਰਟ</string>
    <string name="preferences__request_a_delivery_report_for_each_sms_message_you_send">ਤੁਸੀਂ ਭੇਜਣ ਵਾਲੇ ਹਰੇਕ SMS ਸੁਨੇਹੇ ਲਈ ਡਿਲੀਵਰੀ ਰਿਪੋਰਟ ਦੀ ਬੇਨਤੀ ਕਰੋ</string>
    <string name="preferences__data_and_storage">ਡਾਟਾ ਅਤੇ ਸਟੋਰੇਜ਼</string>
    <string name="preferences__storage">ਸਟੋਰੇਜ਼</string>
    <string name="preferences__payments">ਭੁਗਤਾਨ</string>
    <!-- Privacy settings payments section description -->
    <string name="preferences__payment_lock">ਭੁਗਤਾਨ ਲਾਕ</string>
    <string name="preferences__payments_beta">ਭੁਗਤਾਨ (ਬੀਟਾ)</string>
    <string name="preferences__conversation_length_limit">ਗੱਲਬਾਤ ਦੀ ਲੰਬਾਈ ਸੀਮਾ</string>
    <string name="preferences__keep_messages">ਸੁਨੇਹੇ ਰੱਖੋ</string>
    <string name="preferences__clear_message_history">ਪੁਰਾਣੇ ਸੁਨੇਹੇ ਮਿਟਾਓ</string>
    <string name="preferences__linked_devices">ਲਿੰਕ ਕੀਤੀਆਂ ਡਿਵਾਈਸਾਂ</string>
    <string name="preferences__light_theme">ਲਾਈਟ</string>
    <string name="preferences__dark_theme">ਹਨੇਰਾ</string>
    <string name="preferences__appearance">ਦਿਖਾਵਾ</string>
    <string name="preferences__theme">ਥੀਮ</string>
    <string name="preferences__chat_wallpaper">ਗੱਲਬਾਤ ਵਾਲਪੇਪਰ</string>
    <string name="preferences__chat_color_and_wallpaper">ਚੈਟ ਦਾ ਰੰਗ &amp; ਵਾਲਪੇਪਰ</string>
    <string name="preferences__disable_pin">PIN ਅਸਮਰੱਥ ਕਰੋ</string>
    <string name="preferences__enable_pin">PIN ਸਮਰੱਥ ਕਰੋ</string>
    <string name="preferences__if_you_disable_the_pin_you_will_lose_all_data">ਜੇ ਤੁਸੀਂ PIN ਅਸਮਰੱਥ ਕੀਤਾ ਤਾਂ ਤੁਸੀਂ Signal ਨੂੰ ਮੁੜ-ਰਜਿਸਟਰ ਕਰਨ ਵੇਲੇ ਸਾਰਾ ਡੇਟਾ ਗੁਆ ਬੈਠੋਗੇ, ਜਦੋਂ ਤੱਕ ਕਿ ਤੁਸੀਂ ਖੁਦ ਬੈਕਅੱਪ ਨਹੀਂ ਲੈਂਦੇ ਤੇ ਬਹਾਲ ਕਰਦੇ। PIN ਅਸਮਰੱਥ ਕੀਤੇ ਹੋਣ ਨਾਲ ਤੁਸੀਂ ਰਜਿਸਟ੍ਰੇਸ਼ਨ ਲੌਕ ਨੂੰ ਨਹੀਂ ਖੋਲ੍ਹ ਸਕਦੇ ਹੋ।</string>
    <string name="preferences__pins_keep_information_stored_with_signal_encrypted_so_only_you_can_access_it">PIN Signal ਨਾਲ ਸੰਭਾਲੀ ਜਾਣਕਾਰੀ ਨੂੰ ਇਨਕ੍ਰਿਪਟ ਕਰਕੇ ਰੱਖਦੇ ਹਨ ਤਾਂ ਕਿ ਸਿਰਫ਼ ਤੁਸੀਂ ਹੀ ਇਸ ਨੂੰ ਐਕਸੈਸ ਕਰ ਸਕੋ। ਤੁਹਾਡਾ ਪ੍ਰੋਫ਼ਾਈਲ, ਸੈਟਿੰਗਾਂ ਤੇ ਸੰਪਰਕਾਂ ਨੂੰ ਤੁਹਾਡੇ ਵਲੋਂ ਮੁੜ-ਸਥਾਪਤ ਕਰਨ ਉੱਤੇ ਬਹਾਲ ਕੀਤਾ ਜਾਵੇਗਾ। ਐਪ ਖੋਲ੍ਹਣ ਲਈ ਤੁਹਾਨੂੰ ਤੁਹਾਡੇ PIN ਦੀ ਲੋੜ ਨਹੀਂ ਹੋਵੇਗੀ।</string>
    <string name="preferences__system_default">ਸਿਸਟਮ ਡਿਫਾਲਟ</string>
    <string name="preferences__language">ਭਾਸ਼ਾ</string>
    <string name="preferences__signal_messages_and_calls">Signal ਸੁਨੇਹੇ ਅਤੇ ਕਾਲਾਂ</string>
    <string name="preferences__advanced_pin_settings">ਤਕਨੀਕੀ PIN ਸੈਟਿੰਗਾਂ</string>
    <string name="preferences__free_private_messages_and_calls">Signal ਵਰਤੋਂਕਾਰਾਂ ਨੂੰ ਮੁਫ਼ਤ ਪ੍ਰਾਈਵੇਟ ਸੁਨੇਹੇ ਅਤੇ ਕਾਲਾਂ</string>
    <string name="preferences__submit_debug_log">ਡੀਬੱਗ ਲਾਗ ਦਰਜ ਕਰੋ</string>
    <string name="preferences__delete_account">ਖਾਤੇ ਨੂੰ ਹਟਾਓ</string>
    <string name="preferences__support_wifi_calling">\'ਵਾਈਫਾਈ ਕਾਲਿੰਗ\' ਅਨੁਕੂਲਤਾ ਮੋਡ</string>
    <string name="preferences__enable_if_your_device_supports_sms_mms_delivery_over_wifi">ਜੇਕਰ ਤੁਹਾਡੀ ਡਿਵਾਈਸ WiFi ਦੀ ਜਗਾਹ SMS / MMS ਡਿਲਵਰੀ ਵਰਤਦੀ ਹੈ ਤਾਂ ਸਮਰੱਥ ਬਣਾਓ (ਕੇਵਲ ਉਦੋਂ ਸਮਰੱਥ ਕਰੋ ਜਦੋਂ ਤੁਹਾਡੀ ਡਿਵਾਈਸ ਤੇ\' WiFi Calling \'ਸਮਰਥਿਤ ਹੋਵੇ)</string>
    <string name="preferences__incognito_keyboard">ਗੁਮਨਾਮ ਕੀਬੋਰਡ</string>
    <string name="preferences__read_receipts">ਪੜ੍ਹੀਆਂ ਹੋਇਆਂ ਰਸੀਦਾਂ</string>
    <string name="preferences__if_read_receipts_are_disabled_you_wont_be_able_to_see_read_receipts">ਜੇਕਰ ਰਸੀਦਾਂ ਦੀਆਂ ਰਸੀਦਾਂ ਅਯੋਗ ਹਨ, ਤਾਂ ਤੁਸੀਂ ਹੋਰਨਾਂ ਤੋਂ ਪੜ੍ਹੀਆਂ ਰਸੀਦਾਂ ਵੇਖ ਨਹੀਂ ਸਕੋਗੇ</string>
    <string name="preferences__typing_indicators">ਲਿਖਣ ਦੇ ਸੰਕੇਤ</string>
    <string name="preferences__if_typing_indicators_are_disabled_you_wont_be_able_to_see_typing_indicators">ਜੇਕਰ ਟਾਈਪਿੰਗ ਸੂਚਕ ਅਸਮਰਥਿਤ ਹੈ, ਤਾਂ ਤੁਸੀਂ ਦੂਜਿਆਂ ਤੋਂ ਟਾਈਪਿੰਗ ਸੰਕੇਤ ਦੇਖਣ ਦੇ ਯੋਗ ਨਹੀਂ ਹੋਵੋਗੇ</string>
    <string name="preferences__request_keyboard_to_disable">ਵਿਅਕਤੀਗਤ ਸਿਖਲਾਈ ਨੂੰ ਅਸਮਰੱਥ ਬਣਾਉਣ ਲਈ ਕੀਬੋਰਡ ਨੂੰ ਬੇਨਤੀ ਕਰੋ।</string>
    <string name="preferences__this_setting_is_not_a_guarantee">ਇਹ ਸੈਟਿੰਗ ਕੋਈ ਗਾਰੰਟੀ ਨਹੀਂ ਅਤੇ ਹੋ ਸਕਦਾ ਹੈ ਕਿ ਤੁਹਾਡਾ ਕੀਬੋਰਡ ਇਸਨੂੰ ਨਜ਼ਰਅੰਦਾਜ਼ ਕਰ ਦੇਵੇ।</string>
    <string name="preferences__incognito_keyboard_learn_more" translatable="false">https://support.signal.org/hc/articles/360055276112</string>
    <string name="preferences_app_protection__blocked_users">ਪਾਬੰਦੀ ਲਾਏ ਵਰਤੋਂਕਾਰ</string>
    <string name="preferences_chats__when_using_mobile_data">ਮੋਬਾਈਲ ਡਾਟਾ ਦੀ ਵਰਤੋਂ ਕਰਦੇ ਸਮੇਂ</string>
    <string name="preferences_chats__when_using_wifi">ਵਾਈ-ਫਾਈ ਦੀ ਵਰਤੋਂ ਕਰਦੇ ਸਮੇਂ</string>
    <string name="preferences_chats__when_roaming">ਰੋਮਿੰਗ ਸਮੇਂ</string>
    <string name="preferences_chats__media_auto_download">ਮੀਡੀਆ ਆਟੋ-ਡਾਊਨਲੋਡ</string>
    <string name="preferences_chats__message_history">ਪੁਰਾਣੇ ਸੁਨੇਹੇ</string>
    <string name="preferences_storage__storage_usage">ਸਟੋਰੇਜ਼ ਦੀ ਵਰਤੋਂ</string>
    <string name="preferences_storage__photos">ਫ਼ੋਟੋ</string>
    <string name="preferences_storage__videos">ਵੀਡੀਓ</string>
    <string name="preferences_storage__files">ਫਾਇਲਾਂ</string>
    <string name="preferences_storage__audio">ਆਡੀਓ</string>
    <string name="preferences_storage__review_storage">ਸਟੋਰੇਜ਼ ਦੀ ਝਲਕ</string>
    <string name="preferences_storage__delete_older_messages">ਪੁਰਾਣੇ ਸੁਨੇਹੇ ਹਟਾਉਣੇ ਹਨ?</string>
    <string name="preferences_storage__clear_message_history">ਪੁਰਾਣੇ ਸੁਨੇਹੇ ਮਿਟਾਉਣੇ ਹਨ?</string>
    <string name="preferences_storage__this_will_permanently_delete_all_message_history_and_media">ਅਜਿਹਾ ਕਰਨ \'ਤੇ ਤੁਹਾਡੇ ਡਿਵਾਈਸ ਵਿੱਚੋਂ ਉਹ ਸਾਰੇ ਪੁਰਾਣੇ ਸੁਨੇਹੇ ਅਤੇ ਮੀਡੀਆ ਸਥਾਈ ਤੌਰ \'ਤੇ ਮਿਟਾ ਦਿੱਤਾ ਜਾਵੇਗਾ ਜੋ %1$s ਤੋਂ ਪੁਰਾਣਾ ਹੈ।</string>
    <string name="preferences_storage__this_will_permanently_trim_all_conversations_to_the_d_most_recent_messages">ਉਹ %1$s ਸਭ ਤੋ ਤਾਜ਼ਾ ਸੁਨੇਹਿਆਂ ਲਈ ਸਾਰੀਆਂ ਗੱਲਬਾਤਾਂ ਦੀ ਸਥਾਈ ਤੌਰ ’ਤੇ ਕਾਂਟ-ਛਾਂਟ ਕਰ ਦੇਵੇਗਾ।</string>
    <string name="preferences_storage__this_will_delete_all_message_history_and_media_from_your_device">ਅਜਿਹਾ ਕਰਨ \'ਤੇ ਤੁਹਾਡੇ ਡਿਵਾਈਸ ਵਿੱਚੋਂ ਸਾਰੇ ਪੁਰਾਣੇ ਸੁਨੇਹੇ ਅਤੇ ਮੀਡੀਆ ਸਥਾਈ ਤੌਰ \'ਤੇ ਮਿਟਾ ਦਿੱਤਾ ਜਾਵੇਗਾ।</string>
    <string name="preferences_storage__are_you_sure_you_want_to_delete_all_message_history">ਕੀ ਤੁਸੀਂ ਸਾਰੇ ਪੁਰਾਣੇ ਸੁਨੇਹਿਆਂ ਨੂੰ ਮਿਟਾਉਣਾ ਚਾਹੁੰਦੇ ਹੋ?</string>
    <string name="preferences_storage__all_message_history_will_be_permanently_removed_this_action_cannot_be_undone">ਸਾਰੇ ਪੁਰਾਣੇ ਸੁਨੇਹਿਆਂ ਨੂੰ ਸਥਾਈ ਤੌਰ \'ਤੇ ਹਟਾ ਦਿੱਤਾ ਜਾਵੇਗਾ। ਇਸ ਕਾਰਵਾਈ ਨੂੰ ਤੁਸੀਂ ਅਣ-ਕੀਤਾ ਨਹੀਂ ਕਰ ਸਕੋਗੇ।</string>
    <string name="preferences_storage__delete_all_now">ਹੁਣੇ ਸਾਰੇ ਹਟਾਓ</string>
    <string name="preferences_storage__forever">ਹਮੇਸ਼ਾਂ</string>
    <string name="preferences_storage__one_year">1 ਸਾਲ</string>
    <string name="preferences_storage__six_months">6 ਮਹੀਨੇ</string>
    <string name="preferences_storage__thirty_days">30 ਦਿਨ</string>
    <string name="preferences_storage__none">ਕੋਈ ਨਹੀਂ</string>
    <string name="preferences_storage__s_messages">%1$sਸੁਨੇਹੇ</string>
    <string name="preferences_storage__custom">ਕਸਟਮ</string>
    <string name="preferences_advanced__use_system_emoji">ਸਿਸਟਮ ਇਮੋਜੀ ਵਰਤੋ</string>
    <string name="preferences_advanced__disable_signal_built_in_emoji_support">Signal ਦੇ ਬਿਲਟ-ਇਨ ਇਮੋਜੀ ਸਹਾਇਤਾ ਨੂੰ ਅਸਮਰੱਥ ਬਣਾਓ</string>
    <string name="preferences_advanced__relay_all_calls_through_the_signal_server_to_avoid_revealing_your_ip_address">ਆਪਣੇ ਸੰਪਰਕ ਨੂੰ ਤੁਹਾਡੇ IP ਦਾ ਪਤਾ ਲੱਗਣ ਤੋਂ ਬਚਾਉਣ ਲਈ Signal ਸਰਵਰ ਰਾਹੀਂ ਸਾਰੀਆਂ ਕਾਲਾਂ ਨੂੰ ਰੀਲੇਅ ਕਰੋ. ਯੋਗ ਕਰਨ ਨਾਲ ਕਾਲ ਦੀ ਗੁਣਵੱਤਾ ਘਟੇਗੀ</string>
    <string name="preferences_advanced__always_relay_calls">ਹਮੇਸ਼ਾ ਕਾਲਾਂ ਨੂੰ ਰੀਲੇਅ ਕਰੋ</string>
    <string name="preferences_app_protection__who_can">ਕੌਣ…</string>
    <string name="preferences_app_protection__app_access">ਐਪ ਐਕਸੈਸ</string>
    <string name="preferences_app_protection__communication">ਸੰਚਾਰ</string>
    <!-- Privacy settings payments section title -->
    <string name="preferences_app_protection__payments">ਭੁਗਤਾਨ</string>
    <string name="preferences_chats__chats">ਗੱਲਬਾਤ</string>
    <string name="preferences_data_and_storage__manage_storage">ਸਟੋਰੇਜ਼ ਦਾ ਇੰਤਜ਼ਾਮ</string>
    <string name="preferences_data_and_storage__calls">ਕਾਲਾਂ</string>
    <string name="preferences_data_and_storage__use_less_data_for_calls">ਕਾਲਾਂ ਲਈ ਘੱਟ ਡਾਟਾ ਵਰਤੋਂ</string>
    <string name="preferences_data_and_storage__never">ਕਦੇ ਨਹੀਂ</string>
    <string name="preferences_data_and_storage__wifi_and_mobile_data">ਵਾਈ-ਫਾਈ ਤੇ ਮੋਬਾਈਲ ਡਾਟਾ</string>
    <string name="preferences_data_and_storage__mobile_data_only">ਸਿਰਫ਼ ਮੋਬਾਈਲ ਡਾਟਾ</string>
    <string name="preference_data_and_storage__using_less_data_may_improve_calls_on_bad_networks">ਖ਼ਰਾਬ ਨੈੱਟਵਰਕ ਉੱਤੇ ਘੱਟ ਡਾਟਾ ਵਰਤਣਾ ਕਾਲਾਂ ਦਾ ਪੱਧਰ ਸੁਧਾਰ ਸਕਦਾ ਹੈ</string>
    <string name="preferences_notifications__messages">ਸੁਨੇਹੇ</string>
    <string name="preferences_notifications__events">ਸਮਾਗਮ</string>
    <string name="preferences_notifications__in_chat_sounds">ਇਨ-ਚੈਟ ਅਵਾਜ਼ਾਂ</string>
    <string name="preferences_notifications__show">ਦਿਖਾਉ</string>
    <string name="preferences_notifications__calls">ਕਾਲਾਂ</string>
    <string name="preferences_notifications__ringtone">ਰਿੰਗਟੋਨ</string>
    <string name="preferences_chats__show_invitation_prompts">ਸੱਦਾ ਪ੍ਰੋਂਪਟ ਦਿਖਾਓ</string>
    <string name="preferences_chats__display_invitation_prompts_for_contacts_without_signal">ਸੱਦਾ ਪ੍ਰੋਂਪਟ ਦਿਖਾਓ ਜੋ ਸੰਪਰਕ Signal ਤੇ ਨਹੀਂ ਹਨ </string>
    <string name="preferences_chats__message_text_size">ਸੁਨੇਹਾ ਫ਼ੌਂਟ ਦਾ ਆਕਾਰ</string>
    <string name="preferences_events__contact_joined_signal">ਸੰਪਰਕ Signal ਨਾਲ ਜੁੜਿਆ</string>
    <string name="preferences_notifications__priority">ਤਰਜੀਹ</string>
    <!-- Heading for the \'censorship circumvention\' section of privacy preferences -->
    <string name="preferences_communication__category_censorship_circumvention">ਸੈਂਸਰਸ਼ਿਪ ਦਾ ਹੱਲ</string>
    <!-- Title of the \'censorship circumvention\' toggle switch -->
    <string name="preferences_communication__censorship_circumvention">ਸੈਂਸਰਸ਼ਿਪ ਦਾ ਹੱਲ</string>
    <string name="preferences_communication__censorship_circumvention_if_enabled_signal_will_attempt_to_circumvent_censorship">ਸਮਰੱਥ ਕੀਤੇ ਹੋਣ \'ਤੇ, Signal ਸੈਂਸਸ਼ਿਪ ਨੂੰ ਝਾਂਸਾ ਦੇਣ ਦੀ ਕੋਸ਼ਿਸ਼ ਕਰੇਗੀ. ਇਸ ਫੀਚਰ ਨੂੰ ਸਮਰੱਥ ਨਾ ਕਰੋ ਜਦੋਂ ਤੱਕ ਕਿ ਤੁਸੀਂ ਕਿਸੇ ਅਜਿਹੇ ਟਿਕਾਣੇ \'ਤੇ ਨਾ ਹੋਵੋ ਜਿੱਥੇ Signal ਸੈਂਸਰਡ ਹੋਵੇ.</string>
    <!-- Summary text for \'censorship circumvention\' toggle. Indicates that we automatically enabled it because we believe you\'re in a censored country -->
    <string name="preferences_communication__censorship_circumvention_has_been_activated_based_on_your_accounts_phone_number">ਤੁਹਾਡੇ ਮੌਜੂਦਾ ਫੋਨ ਨੰਬਰ ਦੇ ਅਧਾਰ \'ਤੇ ਸੈਂਸਰਸ਼ਿਪ ਤਰਤੀਬ ਨੂੰ ਐਕਟੀਵੇਟ ਕਰ ਦਿੱਤਾ ਗਿਆ ਹੈ.</string>
    <!-- Summary text for \'censorship circumvention\' toggle. Indicates that you disabled it even though we believe you\'re in a censored country -->
    <string name="preferences_communication__censorship_circumvention_you_have_manually_disabled">ਤੁਸੀਂ ਮੈਨੁਅਲ ਤੌਰ \'ਤੇ ਸੈਂਸਰਸ਼ਿਪ ਤਰਤੀਬ ਨੂੰ ਅਸਮਰੱਥ ਕਰ ਦਿੱਤਾ ਹੈ.</string>
    <!-- Summary text for \'censorship circumvention\' toggle. Indicates that you cannot use it because you\'re already connected to the Signal service -->
    <string name="preferences_communication__censorship_circumvention_is_not_necessary_you_are_already_connected">ਸੈਂਸਰਸ਼ਿਪ ਤਰਤੀਬ ਲਾਜ਼ਮੀ ਨਹੀਂ ਹੈ; ਤੁਸੀਂ ਪਹਿਲਾਂ ਤੋਂ ਹੀ Signal ਦੀ ਸੇਵਾ ਦੇ ਨਾਲ ਕਨੈਕਟ ਹੋ.</string>
    <!-- Summary text for \'censorship circumvention\' toggle. Indicates that you cannot use it because you\'re not connected to the internet -->
    <string name="preferences_communication__censorship_circumvention_can_only_be_activated_when_connected_to_the_internet">ਸੈਂਸਰਸ਼ਿਪ ਤਰਤੀਬ ਨੂੰ ਸਿਰਫ ਇੰਟਰਨੈੱਟ ਦੇ ਨਾਲ ਕਨੈਕਟ ਹੋਣ \'ਤੇ ਹੀ ਐਕਟੀਵੇਟ ਕੀਤਾ ਜਾ ਸਕਦਾ ਹੈ.</string>
    <string name="preferences_communication__category_sealed_sender">ਸੀਲਡ ਪ੍ਰੇਸ਼ਕ</string>
    <string name="preferences_communication__sealed_sender_display_indicators">ਡਿਸਪਲੇ ਸੰਕੇਤ</string>
    <string name="preferences_communication__sealed_sender_display_indicators_description">"ਜਦੋਂ ਤੁਸੀਂ ਸੁਨੇਹਿਆਂ ਤੇ \"ਸੰਦੇਸ਼ ਵੇਰਵੇ\" ਚੁਣਦੇ ਹੋ ਜੋ ਸੀਲਡ ਪ੍ਰੇਸ਼ਕ ਦੁਆਰਾ ਦਿੱਤੇ ਗਏ ਸਨ ਤਾਂ ਇੱਕ ਸਟੇਟਸ ਆਈਕਨ ਦਿਖਾਓ."</string>
    <string name="preferences_communication__sealed_sender_allow_from_anyone">ਕਿਸੇ ਵੀ ਵਿਅਕਤੀ ਤੋਂ ਆਗਿਆ ਦਿਓ</string>
    <string name="preferences_communication__sealed_sender_allow_from_anyone_description">ਗੈਰ-ਸੰਪਰਕਾਂ ਅਤੇ ਉਨ੍ਹਾਂ ਲੋਕਾਂ ਨਾਲ ਆਉਣ ਵਾਲੇ ਸੁਨੇਹਿਆਂ ਲਈ ਸੀਲਡ ਪ੍ਰੇਸ਼ਕ ਨੂੰ ਸਮਰੱਥ ਕਰੋ ਜਿਨ੍ਹਾਂ ਨਾਲ ਤੁਸੀਂ ਆਪਣੀ ਪ੍ਰੋਫ਼ਾਈਲ ਸਾਂਝੀ ਨਹੀਂ ਕੀਤੀ ਹੈ.</string>
    <string name="preferences_communication__sealed_sender_learn_more">ਹੋਰ ਜਾਣੋ</string>
    <string name="preferences_setup_a_username">ਵਰਤੋਂਕਾਰ-ਨਾਂ ਸੈਟਅੱਪ ਕਰੋ</string>
    <string name="preferences_proxy">ਪਰਾਕਸੀ</string>
    <string name="preferences_use_proxy">ਪ੍ਰੌਕਸੀ ਵਰਤੋ</string>
    <string name="preferences_off">ਬੰਦ</string>
    <string name="preferences_on">ਚਾਲੂ</string>
    <string name="preferences_proxy_address">ਪ੍ਰੌਕਸੀ ਐਡਰੈੱਸ</string>
    <string name="preferences_only_use_a_proxy_if">ਪ੍ਰੌਕਸੀ ਦੀ ਵਰਤੋਂ ਸਿਰਫ਼ ਤਾਂ ਹੀ ਕਰੋ ਜੇ ਤੁਸੀਂ ਮੋਬਾਈਲ ਡੇਟਾ ਜਾਂ ਵਾਈ-ਫਾਈ \'ਤੇ Signal ਸਿਗਨਲ ਨਾਲ ਕਨੈਕਟ ਹੋਣ ਦੇ ਯੋਗ ਨਹੀਂ ਹੋ।</string>
    <string name="preferences_share">ਸਾਂਝਾ ਕਰੋ</string>
    <string name="preferences_save">ਸੰਭਾਲੋ</string>
    <string name="preferences_connecting_to_proxy">ਪ੍ਰੌਕਸੀ ਨਾਲ ਕਨੈਕਟ ਕਰ ਰਿਹਾ ਹੈ…</string>
    <string name="preferences_connected_to_proxy">ਪ੍ਰੌਕਸੀ ਨਾਲ ਕਨੈਕਟ ਕਰ ਰਿਹਾ ਹੈ</string>
    <string name="preferences_connection_failed">ਕਨੈਕਸ਼ਨ ਟੁੱਟ ਗਿਆ</string>
    <string name="preferences_couldnt_connect_to_the_proxy">ਪ੍ਰੌਕਸੀ ਨਾਲ ਕਨੈਕਟ ਨਹੀਂ ਕੀਤਾ ਜਾ ਸਕਿਆ। ਪ੍ਰੌਕਸੀ ਐਡਰੈੱਸ ਦੀ ਜਾਂਚ ਕਰੋ ਅਤੇ ਦੁਬਾਰਾ ਕੋਸ਼ਿਸ਼ ਕਰੋ।</string>
    <string name="preferences_you_are_connected_to_the_proxy">ਤੁਸੀਂ ਪ੍ਰੌਕਸੀ ਨਾਲ ਕਨੈਕਟ ਹੋਏ ਹੋ। ਤੁਸੀਂ ਸੈਟਿੰਗਾਂ ਤੋਂ ਕਿਸੇ ਵੀ ਸਮੇਂ ਪ੍ਰੌਕਸੀ ਨੂੰ ਬੰਦ ਕਰ ਸਕਦੇ ਹੋ।</string>
    <string name="preferences_success">ਸਫ਼ਲ</string>
    <string name="preferences_failed_to_connect">ਕਨੈਕਟ ਕਰਨ ਲਈ ਅਸਫ਼ਲ</string>
    <string name="preferences_enter_proxy_address">ਪ੍ਰੌਕਸੀ ਐਡਰੈੱਸ ਦਰਜ ਕਰੋ</string>


    <string name="configurable_single_select__customize_option">ਕਸਟਮਾਈਜ਼ ਚੋਣ</string>

    <!-- Internal only preferences -->
    <string name="preferences__internal_preferences" translatable="false">Internal Preferences</string>
    <string name="preferences__internal_details" translatable="false">Internal Details</string>
    <string name="preferences__internal_stories_dialog_launcher" translatable="false">Stories dialog launcher</string>


    <!-- Payments -->
    <string name="PaymentsActivityFragment__all_activity">ਸਾਰੀ ਗਤੀਵਿਧੀ</string>
    <string name="PaymentsAllActivityFragment__all">ਸਾਰੇ</string>
    <string name="PaymentsAllActivityFragment__sent">ਭੇਜਿਆ</string>
    <string name="PaymentsAllActivityFragment__received">ਪ੍ਰਾਪਤ ਕੀਤਾ</string>

    <string name="PaymentsHomeFragment__introducing_payments">ਭੁਗਤਾਨ (ਬੀਟਾ) ਨਾਲ ਜਾਣ-ਪਛਾਣ</string>
<<<<<<< HEAD
    <string name="PaymentsHomeFragment__use_signal_to_send_and_receive">ਇੱਕ ਨਵੀਂ ਪਰਦੇਦਾਰੀ ਕੇਂਦਰਿਤ ਡਿਜਿਟਲ ਮੁਦਰਾ, MobileCoin ਭੇਜਣ ਅਤੇ ਪ੍ਰਾਪਤ ਕਰਨ ਲਈ Molly ਦੀ ਵਰਤੋਂ ਕਰੋ। ਸ਼ੁਰੂ ਕਰਨ ਲਈ ਕਿਰਿਆਸ਼ੀਲ ਬਣਾਓ।</string>
=======
    <string name="PaymentsHomeFragment__use_signal_to_send_and_receive">ਇੱਕ ਨਵੀਂ ਪਰਦੇਦਾਰੀ ਉੱਤੇ ਅਧਾਰਿਤ ਡਿਜੀਟਲ ਕਰੰਸੀ, MobileCoin ਭੇਜਣ ਅਤੇ ਪ੍ਰਾਪਤ ਕਰਨ ਲਈ Signal ਦੀ ਵਰਤੋਂ ਕਰੋ। ਸ਼ੁਰੂਆਤ ਕਰਨ ਲਈ ਭੁਗਤਾਨ ਫੀਚਰ ਐਕਟੀਵੇਟ ਕਰੋ।</string>
>>>>>>> 09afb1be
    <string name="PaymentsHomeFragment__activate_payments">ਭੁਗਤਾਨ ਨੂੰ ਸਰਗਰਮ ਕਰੋ</string>
    <string name="PaymentsHomeFragment__activating_payments">ਭੁਗਤਾਨ ਨੂੰ ਸਰਗਰਮ ਕੀਤਾ ਜਾ ਰਿਹਾ ਹੈ…</string>
    <string name="PaymentsHomeFragment__restore_payments_account">ਭੁਗਤਾਨ ਖਾਤਾ ਬਹਾਲ ਕਰੋ</string>
    <string name="PaymentsHomeFragment__no_recent_activity_yet">ਕੋਈ ਹਾਲੀਆ ਸਰਗਰਮੀ ਨਹੀਂ ਹੈ</string>
    <string name="PaymentsHomeFragment__pending_requests">ਬਕਾਇਆ ਬੇਨਤੀਆਂ</string>
    <string name="PaymentsHomeFragment__recent_activity">ਤਾਜ਼ਾ ਸਰਗਰਮੀ</string>
    <string name="PaymentsHomeFragment__see_all">ਸਾਰੇ ਵੇਖੋ</string>
    <string name="PaymentsHomeFragment__add_funds">ਫੰਡ ਸ਼ਾਮਲ ਕਰੋ</string>
    <string name="PaymentsHomeFragment__send">ਭੇਜੋ</string>
    <string name="PaymentsHomeFragment__sent_s">%1$s ਭੇਜੇ</string>
    <string name="PaymentsHomeFragment__received_s">%1$s ਮਿਲੇ</string>
    <string name="PaymentsHomeFragment__transfer_to_exchange">ਐਕਸਚੇਜ਼ ਨੂੰ ਭੇਜੋ</string>
    <string name="PaymentsHomeFragment__currency_conversion">ਕਰੰਸੀ ਕਨਵਰਜ਼ਨ</string>
    <string name="PaymentsHomeFragment__deactivate_payments">ਭੁਗਤਾਨ ਨੂੰ ਅਕਿਰਿਆਸ਼ੀਲ ਕਰੋ</string>
    <string name="PaymentsHomeFragment__recovery_phrase">ਬਹਾਲੀ ਵਾਕ</string>
    <string name="PaymentsHomeFragment__help">ਮਦਦ</string>
    <string name="PaymentsHomeFragment__coin_cleanup_fee">ਕੌਇਨ ਕਲੀਨਅੱਪ ਫ਼ੀਸ</string>
    <string name="PaymentsHomeFragment__sent_payment">ਭੁਗਤਾਨ ਭੇਜਿਆ</string>
    <string name="PaymentsHomeFragment__received_payment">ਭੁਗਤਾਨ ਮਿਲਿਆ</string>
    <string name="PaymentsHomeFragment__processing_payment">ਭੁਗਤਾਨ ਕਾਰਵਾਈ ਅਧੀਨ ਹੈ</string>
    <string name="PaymentsHomeFragment__unknown_amount">---</string>
    <string name="PaymentsHomeFragment__currency_conversion_not_available">ਕਰੰਸੀ ਕਨਵਰਜ਼ਨ ਉਪਲਬਧ ਨਹੀਂ ਹੈ</string>
    <string name="PaymentsHomeFragment__cant_display_currency_conversion">ਕਰੰਸੀ ਕਨਵਰਜ਼ਨ ਦਿਖਾਇਆ ਨਹੀਂ ਜਾ ਸਕਦਾ। ਆਪਣੇ ਫ਼ੋਨ ਦੇ ਕਨੈਕਸ਼ਨ ਦੀ ਜਾਂਚ ਕਰੋ ਅਤੇ ਦੁਬਾਰਾ ਕੋਸ਼ਿਸ਼ ਕਰੋ।</string>
    <string name="PaymentsHomeFragment__payments_is_not_available_in_your_region">ਭੁਗਤਾਨ ਤੁਹਾਡੇ ਖੇਤਰ ਵਿੱਚ ਉਪਲਬਧ ਨਹੀਂ ਹੈ।</string>
    <string name="PaymentsHomeFragment__could_not_enable_payments">ਭੁਗਤਾਨ ਨੂੰ ਸਮਰੱਥ ਨਹੀਂ ਕੀਤਾ ਜਾ ਸਕਿਆ। ਬਾਅਦ ਵਿੱਚ ਦੁਬਾਰਾ ਕੋਸ਼ਿਸ਼ ਕਰੋ।</string>
    <string name="PaymentsHomeFragment__deactivate_payments_question">ਭੁਗਤਾਨ ਨੂੰ ਅਕਿਰਿਆਸ਼ੀਲ ਕਰਨਾ ਹੈ?</string>
    <string name="PaymentsHomeFragment__you_will_not_be_able_to_send">ਜੇ ਤੁਸੀਂ ਭੁਗਤਾਨਾਂ ਨੂੰ ਅਕਿਰਿਆਸ਼ੀਲ ਕਰਦੇ ਹੋ ਤਾਂ ਤੁਸੀਂ Molly ਵਿੱਚ Mobilecoin ਭੇਜ ਜਾਂ ਪ੍ਰਾਪਤ ਨਹੀਂ ਕਰ ਸਕੋਗੇ।</string>
    <string name="PaymentsHomeFragment__deactivate">ਅਕਿਰਿਆਸ਼ੀਲ ਕਰੋ</string>
    <string name="PaymentsHomeFragment__continue">ਜਾਰੀ ਰੱਖੋ</string>
    <string name="PaymentsHomeFragment__balance_is_not_currently_available">ਫਿਲਹਾਲ ਬਕਾਇਆ ਉਪਲਬਧ ਨਹੀਂ ਹੈ।</string>
    <string name="PaymentsHomeFragment__payments_deactivated">ਭੁਗਤਾਨ ਨੂੰ ਅਕਿਰਿਆਸ਼ੀਲ ਕੀਤਾ ਗਿਆ।</string>
    <string name="PaymentsHomeFragment__payment_failed">ਭੁਗਤਾਨ ਅਸਫ਼ਲ ਹੈ</string>
    <string name="PaymentsHomeFragment__details">ਵੇਰਵਾ</string>
    <string name="PaymentsHomeFragment__learn_more__activate_payments" translatable="false">https://support.signal.org/hc/articles/360057625692#payments_activate </string>
    <string name="PaymentsHomeFragment__you_can_use_signal_to_send">ਤੁਸੀਂ MobileCoin ਭੇਜਣ ਅਤੇ ਪ੍ਰਾਪਤ ਕਰਨ ਲਈ Molly ਦੀ ਵਰਤੋਂ ਕਰ ਸਕਦੇ ਹੋ। ਸਾਰੇ ਭੁਗਤਾਨ MobileCoins ਅਤੇ MobileCoin ਵਾਲੇਟ ਲਈ ਵਰਤੋਂ ਦੇ ਨਿਯਮਾਂ ਦੇ ਅਧੀਨ ਹਨ। ਇਹ ਇੱਕ ਬੀਟਾ ਵਿਸ਼ੇਸ਼ਤਾ ਹੈ ਇਸ ਲਈ ਤੁਹਾਨੂੰ ਕੁਝ ਮਸਲਿਆਂ ਦਾ ਸਾਹਮਣਾ ਕਰਨਾ ਪੈ ਸਕਦਾ ਹੈ ਅਤੇ ਹੋ ਸਕਦਾ ਹੈ ਕਿ ਤੁਹਾਡੇ ਦੁਆਰਾ ਗੁਆਏ ਜਾਣ ਵਾਂਲੇ ਭੁਗਤਾਨ ਜਾਂ ਬਕਾਏ ਮੁੜ ਪ੍ਰਾਪਤ ਨਾ ਕੀਤੇ ਜਾ ਸਕਣ। </string>
    <string name="PaymentsHomeFragment__activate">ਕਿਰਿਆਸ਼ੀਲ ਕਰੋ</string>
    <string name="PaymentsHomeFragment__view_mobile_coin_terms">MobileCoin ਨਿਯਮ ਦੇਖੋ</string>
    <string name="PaymentsHomeFragment__payments_not_available">Molly ਵਿੱਚ ਭੁਗਤਾਨ ਹੁਣ ਉਪਲਬਧ ਨਹੀਂ ਰਹੇ। ਤੁਸੀਂ ਹਾਲੇ ਵੀ ਕਿਸੇ ਐਕਸਚੇਂਜ ਵਿੱਚ ਫੰਡ ਟ੍ਰਾਂਸਫ਼ਰ ਕਰ ਸਕਦੇ ਹੋ ਪਰ ਤੁਸੀਂ ਹੁਣ ਭੁਗਤਾਨ ਭੇਜ ਅਤੇ ਪ੍ਰਾਪਤ ਨਹੀਂ ਕਰ ਸਕਦੇ ਜਾਂ ਫੰਡ ਸ਼ਾਮਲ ਨਹੀਂ ਕਰ ਸਕਦੇ।</string>

    <string name="PaymentsHomeFragment__mobile_coin_terms_url" translatable="false">https://www.mobilecoin.com/terms-of-use.html</string>
    <!-- Alert dialog title which shows up after a payment to turn on payment lock -->
    <string name="PaymentsHomeFragment__turn_on">ਕੀ ਭਵਿੱਖ ਵਿੱਚ ਭੇਜੇ ਜਾਣ ਵਾਲੇ ਭੁਗਤਾਨਾਂ ਲਈ ਭੁਗਤਾਨ ਲਾਕ ਨੂੰ ਚਾਲੂ ਕਰਨਾ ਹੈ?</string>
    <!-- Alert dialog description for why payment lock should be enabled before sending payments -->
    <string name="PaymentsHomeFragment__add_an_additional_layer">ਸੁਰੱਖਿਆ ਦੀ ਇੱਕ ਵਾਧੂ ਪਰਤ ਸ਼ਾਮਲ ਕਰੋ ਅਤੇ ਫੰਡ ਟ੍ਰਾਂਸਫਰ ਕਰਨ ਲਈ Android ਸਕ੍ਰੀਨ ਲਾਕ ਜਾਂ ਫਿੰਗਰਪ੍ਰਿੰਟ ਨੂੰ ਲਾਜ਼ਮੀ ਬਣਾਓ।</string>
    <!-- Alert dialog button to enable payment lock -->
    <string name="PaymentsHomeFragment__enable">ਚਾਲੂ ਕਰੋ</string>
    <!-- Alert dialog button to not enable payment lock for now -->
    <string name="PaymentsHomeFragment__not_now">ਹਾਲੇ ਨਹੀਂ</string>
    <!-- Alert dialog title which shows up to update app to send payments -->
    <string name="PaymentsHomeFragment__update_required">ਅੱਪਡੇਟ ਕਰਨ ਦੀ ਲੋੜ ਹੈ</string>
    <!-- Alert dialog description that app update is required to send payments-->
    <string name="PaymentsHomeFragment__an_update_is_required">ਭੁਗਤਾਨ ਭੇਜਣਾ ਅਤੇ ਪ੍ਰਾਪਤ ਕਰਨਾ ਜਾਰੀ ਰੱਖਣ ਲਈ, ਅਤੇ ਤੁਹਾਡਾ ਅੱਪ-ਟੂ-ਡੇਟ ਬੈਲੈਂਸ ਦੇਖਣ ਲਈ ਅੱਪਡੇਟ ਕਰਨ ਦੀ ਲੋੜ ਹੈ।</string>
    <!-- Alert dialog button to cancel -->
    <string name="PaymentsHomeFragment__cancel">ਰੱਦ ਕਰੋ</string>
    <!-- Alert dialog button to update now -->
    <string name="PaymentsHomeFragment__update_now">ਹੁਣੇ ਅੱਪਡੇਟ ਕਰੋ</string>

    <!-- PaymentsSecuritySetupFragment -->
    <!-- Toolbar title -->
    <string name="PaymentsSecuritySetupFragment__security_setup">ਸੁਰੱਖਿਆ ਸੈੱਟਅੱਪ</string>
    <!-- Title to enable payment lock -->
    <string name="PaymentsSecuritySetupFragment__protect_your_funds">ਆਪਣੇ ਫੰਡ ਦੀ ਰੱਖਿਆ ਕਰੋ</string>
    <!-- Description as to why payment lock is required -->
    <string name="PaymentsSecuritySetupFragment__help_prevent">ਸੁਰੱਖਿਆ ਦੀ ਇੱਕ ਵਾਧੂ ਪਰਤ ਜੋੜ ਕੇ ਕਿਸੇ ਵੀ ਵਿਅਕਤੀ ਨੂੰ ਤੁਹਾਡੇ ਫ਼ੋਨ ਦੀ ਵਰਤੋਂ ਕਰਕੇ ਤੁਹਾਡੇ ਫੰਡ ਪ੍ਰਾਪਤ ਕਰਨ ਤੋਂ ਰੋਕਣ ਵਿੱਚ ਮਦਦ ਕਰੋ। ਤੁਸੀਂ ਸੈਟਿੰਗਾਂ ਵਿੱਚ ਇਸ ਵਿਕਲਪ ਨੂੰ ਅਸਮਰੱਥ ਕਰ ਸਕਦੇ ਹੋ।</string>
    <!-- Option to enable payment lock -->
    <string name="PaymentsSecuritySetupFragment__enable_payment_lock">ਭੁਗਤਾਨ ਲਾਕ ਨੂੰ ਸਮਰੱਥ ਕਰੋ</string>
    <!-- Option to cancel -->
    <string name="PaymentsSecuritySetupFragment__not_now">ਹੁਣੇ ਨਹੀਂ</string>
    <!-- Dialog title to confirm skipping the step -->
    <string name="PaymentsSecuritySetupFragment__skip_this_step">ਕੀ ਇਸ ਕਦਮ ਨੂੰ ਛੱਡਣਾ ਹੈ?</string>
    <!-- Dialog description to let users know why payment lock is required -->
    <string name="PaymentsSecuritySetupFragment__skipping_this_step">ਜੇ ਤੁਸੀਂ ਇਸ ਕਦਮ ਨੂੰ ਛੱਡ ਦਿੰਦੇ ਹੋ, ਤਾਂ ਕੋਈ ਵੀ ਵਿਅਕਤੀ ਤੁਹਾਡੇ ਫ਼ੋਨ ਨੂੰ ਚੁੱਕ ਕੇ ਫੰਡ ਟ੍ਰਾਂਸਫਰ ਕਰ ਸਕਦਾ ਹੈ ਜਾਂ ਤੁਹਾਡੇ ਰਿਕਵਰੀ ਵਾਕ ਨੂੰ ਦੇਖ ਸਕਦਾ ਹੈ।</string>
    <!-- Dialog option to cancel -->
    <string name="PaymentsSecuritySetupFragment__cancel">ਰੱਦ ਕਰੋ</string>
    <!-- Dialog option to skip -->
    <string name="PaymentsSecuritySetupFragment__skip">ਛੱਡੋ</string>

    <!-- PaymentsAddMoneyFragment -->
    <string name="PaymentsAddMoneyFragment__add_funds">ਫੰਡ ਸ਼ਾਮਲ ਕਰੋ</string>
    <string name="PaymentsAddMoneyFragment__your_wallet_address">ਤੁਹਾਡੇ ਵਾਲਟ ਦਾ ਸਿਰਨਾਵਾਂ</string>
    <string name="PaymentsAddMoneyFragment__copy">ਕਾਪੀ ਕਰੋ</string>
    <string name="PaymentsAddMoneyFragment__copied_to_clipboard">ਕਲਿਪਬੋਰਡ ਤੇ ਕਾਪੀ ਕੀਤਾ ਗਿਆ</string>
    <string name="PaymentsAddMoneyFragment__to_add_funds">ਫੰਡ ਸ਼ਾਮਲ ਕਰਨ ਲਈ, ਆਪਣੇ ਵਾਲੇਟ ਪਤੇ ’ਤੇ MobileCoin ਭੇਜੋ। ਆਪਣੇ ਖਾਤੇ ਤੋਂ ਕਿਸੇ ਅਜਿਹੇ ਐਕਸਚੇਂਜ ’ਤੇ ਇੱਕ ਟ੍ਰਾਂਜੈਕਸ਼ਨ ਅਰੰਭ ਕਰੋ ਜੋ MobileCoin ਦਾ ਸਮਰਥਨ ਕਰਦਾ ਹੈ, ਫਿਰ QR ਕੋਡ ਨੂੰ ਸਕੈਨ ਕਰੋ ਜਾਂ ਆਪਣੇ ਵਾਲੇਟ ਪਤੇ ਨੂੰ ਕਾਪੀ ਕਰੋ।</string>
    <string name="PaymentsAddMoneyFragment__learn_more__information" translatable="false">https://support.signal.org/hc/articles/360057625692#payments_transfer_from_exchange</string>

    <!-- PaymentsDetailsFragment -->
    <string name="PaymentsDetailsFragment__details">ਵੇਰਵਾ</string>
    <string name="PaymentsDetailsFragment__status">ਸਥਿਤੀ</string>
    <string name="PaymentsDetailsFragment__submitting_payment">…ਭੁਗਤਾਨ ਭੇਜਿਆ ਜਾ ਰਿਹਾ ਹੈ</string>
    <string name="PaymentsDetailsFragment__processing_payment">ਭੁਗਤਾਨ ਕਾਰਵਾਈ ਅਧੀਨ ਹੈ…</string>
    <string name="PaymentsDetailsFragment__payment_complete">ਭੁਗਤਾਨ ਪੂਰਾ</string>
    <string name="PaymentsDetailsFragment__payment_failed">ਭੁਗਤਾਨ ਅਸਫ਼ਲ ਹੈ</string>
    <string name="PaymentsDetailsFragment__network_fee">ਨੈੱਟਵਰਕ ਫ਼ੀਸ</string>
    <string name="PaymentsDetailsFragment__sent_by">ਭੇਜਿਆ</string>
    <string name="PaymentsDetailsFragment__sent_to_s">%1$s ਨੂੰ ਭੇਜਿਆ</string>
    <string name="PaymentsDetailsFragment__you_on_s_at_s">ਤੁਸੀਂ %1$s ਨੂੰ %2$s ’ਤੇ</string>
    <string name="PaymentsDetailsFragment__s_on_s_at_s">%1$s, %2$s ਨੂੰ %3$s ’ਤੇ</string>
    <string name="PaymentsDetailsFragment__to">ਪ੍ਰਤੀ</string>
    <string name="PaymentsDetailsFragment__from">ਵਲੋਂ</string>
    <string name="PaymentsDetailsFragment__information">ਭੁਗਤਾਨ ਦੀ ਰਕਮ ਅਤੇ ਟ੍ਰਾਂਜੈਕਸ਼ਨ ਦੇ ਸਮੇਂ ਸਮੇਤ ਟ੍ਰਾਂਜੈਕਸ਼ਨ ਦੇ ਵੇਰਵੇ MobileCoin ਲੈਜ਼ਰ ਦਾ ਹਿੱਸਾ ਹਨ।</string>
    <string name="PaymentsDetailsFragment__coin_cleanup_fee">ਕੌਇਨ ਕਲੀਨਅੱਪ ਫ਼ੀਸ</string>
    <string name="PaymentsDetailsFragment__coin_cleanup_information">ਜਦੋਂ ਕਿਸੇ ਟ੍ਰਾਂਜ਼ੈਕਸ਼ਨ ਨੂੰ ਪੂਰਾ ਕਰਨ ਲਈ ਤੁਹਾਡੇ ਅਧਿਕਾਰ ਵਿਚਲੇ ਸਿੱਕਿਆਂ ਨੂੰ ਰਲਾਇਆ ਨਹੀਂ ਜਾ ਸਕਦਾ ਤਾਂ ਇੱਕ \"ਸਿੱਕਾ ਕਲੀਨਅੱਪ ਫ਼ੀਸ\" ਲਗਾਈ ਜਾਂਦੀ ਹੈ। ਕਲੀਨਅੱਪ ਨਾਲ ਤੁਸੀਂ ਭੁਗਤਾਨ ਭੇਜਣਾ ਜਾਰੀ ਰੱਖ ਸਕੋਗੇ।</string>
    <string name="PaymentsDetailsFragment__no_details_available">ਇਸ ਲੈਣ-ਦੇਣ ਲਈ ਹੋਰ ਕੋਈ ਵੇਰਵੇ ਉਪਲਬਧ ਨਹੀਂ</string>
    <string name="PaymentsDetailsFragment__learn_more__information" translatable="false">https://support.signal.org/hc/articles/360057625692#payments_details</string>
    <string name="PaymentsDetailsFragment__learn_more__cleanup_fee" translatable="false">https://support.signal.org/hc/articles/360057625692#payments_details_fees</string>
    <string name="PaymentsDetailsFragment__sent_payment">ਭੁਗਤਾਨ ਭੇਜਿਆ</string>
    <string name="PaymentsDetailsFragment__received_payment">ਭੁਗਤਾਨ ਮਿਲਿਆ</string>
    <string name="PaymentsDeatilsFragment__payment_completed_s">ਭੁਗਤਾਨ ਪੂਰਾ %1$s</string>
    <string name="PaymentsDetailsFragment__block_number">ਨੰਬਰ ਉੱਤੇ ਪਾਬੰਦੀ ਲਾਓ</string>

    <!-- PaymentsTransferFragment -->
    <string name="PaymentsTransferFragment__transfer">ਟਰਾਂਸਫਰ</string>
    <string name="PaymentsTransferFragment__scan_qr_code">QR ਕੋਡ ਸਕੈਨ ਕਰੋ</string>
    <string name="PaymentsTransferFragment__to_scan_or_enter_wallet_address">ਵੱਲ: ਸਕੈਨ ਕਰੋ ਜਾਂ ਵਾਲਟ ਸਿਰਨਾਵਾਂ ਦਿਓ</string>
    <string name="PaymentsTransferFragment__you_can_transfer">ਤੁਸੀਂ ਐਕਸਚੇਂਜ ਦੁਆਰਾ ਪ੍ਰਦਾਨ ਕੀਤੇ ਗਏ ਵਾਲੇਟ ਪਤੇ ’ਤੇ ਟ੍ਰਾਂਸਫ਼ਰ ਪੂਰਾ ਕਰਕੇ MobileCoin ਨੂੰ ਟ੍ਰਾਂਸਫ਼ਰ ਕਰ ਸਕਦੇ ਹੋ। ਵਾਲੇਟ ਪਤਾ ਨੰਬਰਾਂ ਅਤੇ ਅੱਖਰਾਂ ਦੀ ਲੜੀ ਹੁੰਦਾ ਹੈ ਜੋ ਆਮ ਤੌਰ ’ਤੇ QR ਕੋਡ ਦੇ ਹੇਠਾਂ ਹੁੰਦਾ ਹੈ।</string>
    <string name="PaymentsTransferFragment__next">ਅਗਲਾ</string>
    <string name="PaymentsTransferFragment__invalid_address">ਸਿਰਨਾਵਾਂ ਗੈਰਵਾਜਬ ਹੈ</string>
    <string name="PaymentsTransferFragment__check_the_wallet_address">ਉਸ ਵਾਲੇਟ ਪਤੇ ਦੀ ਜਾਂਚ ਕਰੋ ਜਿਸ ਵਿੱਚ ਤੁਸੀਂ ਟ੍ਰਾਂਸਫ਼ਰ ਕਰਨ ਦੀ ਕੋਸ਼ਿਸ਼ ਕਰ ਰਹੇ ਹੋ ਅਤੇ ਦੁਬਾਰਾ ਕੋਸ਼ਿਸ਼ ਕਰੋ।</string>
    <string name="PaymentsTransferFragment__you_cant_transfer_to_your_own_signal_wallet_address">ਤੁਸੀਂ ਆਪਣੇ ਖੁਦ ਦੇ Molly ਵਾਲੇਟ ਪਤੇ ’ਤੇ ਟ੍ਰਾਂਸਫ਼ਰ ਨਹੀਂ ਕਰ ਸਕਦੇ। ਕਿਸੇ ਸਮਰਥਨ ਕਰਦੀ ਐਕਸਚੇਂਜ ਵਿਖੇ ਆਪਣੇ ਖਾਤੇ ਤੋਂ ਵਾਲੇਟ ਪਤਾ ਦਾਖਲ ਕਰੋ।</string>
    <string name="PaymentsTransferFragment__to_scan_a_qr_code_signal_needs">QR ਕੋਡ ਸਕੈਨ ਕਰਨ ਲਈ Molly ਨੂੰ ਕੈਮਰੇ ਨੂੰ ਐਕਸੈਸ ਕਰਨ ਲਈ ਇਜਾਜ਼ਤ ਚਾਹੀਦੀ ਹੈ।</string>
    <string name="PaymentsTransferFragment__signal_needs_the_camera_permission_to_capture_qr_code_go_to_settings">QR ਕੋਡ ਨੂੰ ਖਿੱਚਣ ਲਈ Molly ਨੂੰ ਕੈਮਰੇ ਦੀ ਇਜਾਜ਼ਤ ਦੀ ਲੋੜ ਹੁੰਦੀ ਹੈ। ਸੈਟਿੰਗਾਂ ’ਤੇ ਜਾਓ, \"ਇਜਾਜ਼ਤਾਂ\" ਦੀ ਚੋਣ ਕਰੋ, ਅਤੇ \"ਕੈਮਰਾ\" ਨੂੰ ਸਮਰੱਥ ਕਰੋ।</string>
    <string name="PaymentsTransferFragment__to_scan_a_qr_code_signal_needs_access_to_the_camera">QR ਕੋਡ ਸਕੈਨ ਕਰਨ ਲਈ Molly ਨੂੰ ਕੈਮਰੇ ਨੂੰ ਐਕਸੈਸ ਕਰਨ ਲਈ ਇਜਾਜ਼ਤ ਚਾਹੀਦੀ ਹੈ।</string>
    <string name="PaymentsTransferFragment__settings">ਸੈਟਿੰਗਾਂ</string>

    <!-- PaymentsTransferQrScanFragment -->
    <string name="PaymentsTransferQrScanFragment__scan_address_qr_code">ਸਿਰਨਾਵਾਂ QR ਕੋਡ ਸਕੈਨ ਕਰੋ</string>
    <string name="PaymentsTransferQrScanFragment__scan_the_address_qr_code_of_the_payee">ਆਪਣੇ ਪ੍ਰਾਪਤਕਰਤਾ ਦਾ ਸਿਰਨਾਵਾਂ QR ਕੋਡ ਸਕੈਨ ਕਰੋ</string>

    <!-- CreatePaymentFragment -->
    <string name="CreatePaymentFragment__request">ਬੇਨਤੀ</string>
    <string name="CreatePaymentFragment__pay">ਭੁਗਤਾਨ ਕਰੋ</string>
    <string name="CreatePaymentFragment__available_balance_s">ਮੌਜੂਦਾ ਬੈਲਨਸ: %1$s</string>
    <string name="CreatePaymentFragment__toggle_content_description">ਬਦਲੋ</string>
    <string name="CreatePaymentFragment__1">1</string>
    <string name="CreatePaymentFragment__2">2</string>
    <string name="CreatePaymentFragment__3">3</string>
    <string name="CreatePaymentFragment__4">4</string>
    <string name="CreatePaymentFragment__5">5</string>
    <string name="CreatePaymentFragment__6">6</string>
    <string name="CreatePaymentFragment__7">7</string>
    <string name="CreatePaymentFragment__8">8</string>
    <string name="CreatePaymentFragment__9">9</string>
    <string name="CreatePaymentFragment__decimal">.</string>
    <string name="CreatePaymentFragment__0">0</string>
    <string name="CreatePaymentFragment__lt">&lt;</string>
    <string name="CreatePaymentFragment__backspace">ਬੈਕਸਪੇਸ</string>
    <string name="CreatePaymentFragment__add_note">ਨੋਟ ਜੋੜੋ</string>
    <string name="CreatePaymentFragment__conversions_are_just_estimates">ਤਬਾਦਲਾ ਸਿਰਫ਼ ਅੰਦਾਜ਼ਨ ਹੈ ਅਤੇ ਦਰੁਸਤ ਨਹੀਂ ਵੀ ਹੋ ਸਕਦਾ ਹੈ।</string>
    <string name="CreatePaymentFragment__learn_more__conversions" translatable="false">https://support.signal.org/hc/articles/360057625692#payments_currency_conversion</string>

    <!-- EditNoteFragment -->
    <string name="EditNoteFragment_note">ਨੋਟ</string>

    <!-- ConfirmPaymentFragment -->
    <string name="ConfirmPayment__confirm_payment">ਭੁਗਤਾਨ ਨੂੰ ਤਸਦੀਕ ਕਰੋ</string>
    <string name="ConfirmPayment__network_fee">ਨੈੱਟਵਰਕ ਫ਼ੀਸ</string>
    <string name="ConfirmPayment__error_getting_fee">ਫ਼ੀਸ ਲੈਣ ਦੌਰਾਨ ਤਰੁੱਟੀ</string>
    <string name="ConfirmPayment__estimated_s">ਅੰਦਾਜ਼ਨ %1$s</string>
    <string name="ConfirmPayment__to">ਪ੍ਰਤੀ</string>
    <string name="ConfirmPayment__total_amount">ਕੁੱਲ ਰਕਮ</string>
    <string name="ConfirmPayment__balance_s">ਬਕਾਇਆ: %1$s</string>
    <string name="ConfirmPayment__submitting_payment">…ਭੁਗਤਾਨ ਭੇਜਿਆ ਜਾ ਰਿਹਾ ਹੈ</string>
    <string name="ConfirmPayment__processing_payment">ਭੁਗਤਾਨ ਕਾਰਵਾਈ ਅਧੀਨ ਹੈ…</string>
    <string name="ConfirmPayment__payment_complete">ਭੁਗਤਾਨ ਪੂਰਾ</string>
    <string name="ConfirmPayment__payment_failed">ਭੁਗਤਾਨ ਅਸਫ਼ਲ ਹੈ</string>
    <string name="ConfirmPayment__payment_will_continue_processing">ਭੁਗਤਾਨ ਤੇ ਕਾਰਵਾਈ ਜਾਰੀ ਰਹੇਗੀ</string>
    <string name="ConfirmPaymentFragment__invalid_recipient">ਗੈਰ-ਵਾਜਬ ਰਸੀਦ</string>
    <!-- Title of a dialog show when we were unable to present the user\'s screenlock before sending a payment -->
    <string name="ConfirmPaymentFragment__failed_to_show_payment_lock">ਭੁਗਤਾਨ ਲਾਕ ਦਿਖਾਉਣ ਵਿੱਚ ਅਸਫਲ ਰਹੇ</string>
    <!-- Body of a dialog show when we were unable to present the user\'s screenlock before sending a payment -->
    <string name="ConfirmPaymentFragment__you_enabled_payment_lock_in_the_settings">ਤੁਸੀਂ ਸੈਟਿੰਗਾਂ ਵਿੱਚ ਭੁਗਤਾਨ ਲਾਕ ਨੂੰ ਸਮਰੱਥ ਕੀਤਾ ਹੈ, ਪਰ ਇਸ ਨੂੰ ਦਿਖਾਇਆ ਨਹੀਂ ਜਾ ਸਕਦਾ।</string>
    <!-- Button in a dialog that will take the user to the privacy settings -->
    <string name="ConfirmPaymentFragment__go_to_settings">ਸੈਟਿੰਗਾਂ \'ਤੇ ਜਾਓ</string>
    <string name="ConfirmPaymentFragment__this_person_has_not_activated_payments">ਇਸ ਵਿਅਕਤੀ ਕੋਲ ਕੋਈ ਸਰਗਰਮ ਭੁਗਤਾਨ ਨਹੀਂ ਹਨ।</string>
    <string name="ConfirmPaymentFragment__unable_to_request_a_network_fee">ਨੈੱਟਵਰਕ ਫ਼ੀਸ ਦੀ ਬੇਨਤੀ ਨਹੀਂ ਕੀਤੀ ਜਾ ਸਕਦੀ। ਇਸ ਭੁਗਤਾਨ ਨੂੰ ਜਾਰੀ ਰੱਖਣ ਲਈ ਦੁਬਾਰਾ ਕੋਸ਼ਿਸ਼ ਕਰਨ ਲਈ ਠੀਕ ਹੈ \'ਤੇ ਟੈਪ ਕਰੋ।</string>

    <!-- BiometricDeviceAuthentication -->
    <!-- Biometric/Device authentication prompt title -->
    <string name="BiometricDeviceAuthentication__signal">Signal</string>


    <!-- CurrencyAmountFormatter_s_at_s -->
    <string name="CurrencyAmountFormatter_s_at_s">%2$s ਉੱਤੇ %1$s</string>

    <!-- SetCurrencyFragment -->
    <string name="SetCurrencyFragment__set_currency">ਕਰੰਸੀ ਸੈੱਟ ਕਰੋ</string>
    <string name="SetCurrencyFragment__all_currencies">ਸਾਰੀਆਂ ਕਰੰਸੀਆਂ</string>

    <!-- **************************************** -->
    <!-- menus -->
    <!-- **************************************** -->

    <!-- contact_selection_list -->
    <string name="contact_selection_list__unknown_contact">ਨਵਾਂ ਸੁਨੇਹਾ …</string>
    <string name="contact_selection_list__unknown_contact_block">ਵਰਤੋਂਕਾਰ ਉੱਤੇ ਪਾਬੰਦੀ ਲਾਓ</string>
    <string name="contact_selection_list__unknown_contact_add_to_group">ਕਿਸੇ ਗਰੁੱਪ ਵਿੱਚ ਸ਼ਾਮਲ ਕਰੋ</string>

    <!-- conversation_callable_insecure -->
    <string name="conversation_callable_insecure__menu_call">ਕਾਲ</string>

    <!-- conversation_callable_secure -->
    <string name="conversation_callable_secure__menu_call">Signal ਕਾਲ</string>
    <string name="conversation_callable_secure__menu_video">Signal ਵੀਡੀਓ ਕਾਲ</string>

    <!-- conversation_context -->

    <!-- Heading which shows how many messages are currently selected -->
    <plurals name="conversation_context__s_selected">
        <item quantity="one">%1$d ਚੁਣਿਆ</item>
        <item quantity="other">%1$d ਚੁਣੇ</item>
    </plurals>

    <!-- conversation_context_image -->
    <!-- Button to save a message attachment (image, file etc.) -->
    <string name="conversation_context_image__save_attachment">ਸੰਭਾਲੋ</string>

    <!-- conversation_expiring_off -->
    <string name="conversation_expiring_off__disappearing_messages">ਅਲੋਪ ਹੋਣ ਵਾਲੇ ਸੁਨੇਹੇ</string>

    <!-- conversation_selection -->
    <!-- Button to view detailed information for a message -->
    <string name="conversation_selection__menu_message_details">ਜਾਣਕਾਰੀ</string>
    <!-- Button to copy a message\'s text to the clipboard -->
    <string name="conversation_selection__menu_copy">ਕਾਪੀ ਕਰੋ</string>
    <!-- Button to delete a message -->
    <string name="conversation_selection__menu_delete">ਹਟਾਓ</string>
    <!-- Button to forward a message to another person or group chat -->
    <string name="conversation_selection__menu_forward">ਅੱਗੇ ਭੇਜੋ </string>
    <!-- Button to reply to a message -->
    <string name="conversation_selection__menu_reply">ਜਵਾਬ ਦਿਓ</string>
    <!-- Button to save a message attachment (image, file etc.) -->
    <string name="conversation_selection__menu_save">ਸੰਭਾਲੋ</string>
    <!-- Button to retry sending a message -->
    <string name="conversation_selection__menu_resend_message">ਦੁਬਾਰਾ ਭੇਜੋ</string>
    <!-- Button to select a message and enter selection mode -->
    <string name="conversation_selection__menu_multi_select">ਚੁਣੋ</string>
    <!-- Button to view a in-chat payment message's full payment details -->
    <string name="conversation_selection__menu_payment_details">ਭੁਗਤਾਨ ਦੇ ਵੇਰਵੇ</string>

    <!-- conversation_expiring_on -->

    <!-- conversation_insecure -->
    <string name="conversation_insecure__invite">ਸੱਦਾ</string>

    <!-- conversation_list_batch -->
    <string name="conversation_list_batch__menu_delete_selected">ਚੁਣੇ ਹੋਏ ਮਿਟਾਓ</string>
    <string name="conversation_list_batch__menu_pin_selected">Pin ਚੁਣਿਆ ਗਿਆ</string>
    <string name="conversation_list_batch__menu_unpin_selected">ਚੁਣੇ ਨੂੰ ਲਾਹੋ</string>
    <string name="conversation_list_batch__menu_select_all">ਸਾਰਿਆ ਨੂੰ ਚੁਣੋ</string>
    <string name="conversation_list_batch_archive__menu_archive_selected">ਚੁਣੇ ਹੋਏ ਆਰਕਾਈਵ ਕਰੋ </string>
    <string name="conversation_list_batch_unarchive__menu_unarchive_selected">ਚੁਣੇ ਹੋਏ ਆਰਕਾਈਵ ਤੋਂ ਹਟਾਓ</string>
    <string name="conversation_list_batch__menu_mark_as_read">ਪੜ੍ਹੇ ਵਜੋਂ ਚਿੰਨ੍ਹ ਲਾਓ</string>
    <string name="conversation_list_batch__menu_mark_as_unread">ਨਾ-ਪੜ੍ਹੇ ਵਜੋਂ ਚਿੰਨ੍ਹ ਲਾਓ</string>

    <!-- conversation_list -->
    <string name="conversation_list_settings_shortcut">ਸੈਟਿੰਗਾਂ ਸ਼ੌਰਟਕਟ</string>
    <string name="conversation_list_search_description">ਖੋਜ</string>
    <string name="conversation_list__pinned">ਟੰਗਿਆ</string>
    <string name="conversation_list__chats">ਗੱਲਬਾਤ</string>
    <string name="conversation_list__you_can_only_pin_up_to_d_chats">ਤੁਸੀਂ ਸਿਰਫ਼ %1$d ਚੈਟਾਂ ਹੀ ਟੰਗ ਸਕਦੇ ਹੋ</string>

    <!-- conversation_list_item_view -->
    <string name="conversation_list_item_view__contact_photo_image">ਸੰਪਰਕ ਫੋਟੋ ਚਿੱਤਰ</string>
    <string name="conversation_list_item_view__archived">ਆਰਕਾਈਵ</string>


    <!-- conversation_list_fragment -->
    <string name="conversation_list_fragment__fab_content_description">ਨਵੀਂ ਗੱਲਬਾਤ</string>
    <string name="conversation_list_fragment__open_camera_description">ਕੈਮਰਾ ਖੋਲ੍ਹੋ</string>
    <string name="conversation_list_fragment__no_chats_yet_get_started_by_messaging_a_friend">ਹਾਲੇ ਕੋਈ ਚੈਟ ਨਹੀਂ ਹੈ।\nਦੋਸਤ ਨੂੰ ਸੁਨੇਹਾ ਕਰਕੇ ਸ਼ੁਰੂਆਤ ਕਰੋ।</string>


    <!-- conversation_secure_verified -->
    <string name="conversation_secure_verified__menu_reset_secure_session">ਸੁਰੱਖਿਅਤ ਸੈਸ਼ਨ ਰੀਸੈੱਟ ਕਰੋ</string>

    <!-- conversation_muted -->
    <string name="conversation_muted__unmute">ਅਨਮਿਊਟ ਕਰੋ</string>

    <!-- conversation_unmuted -->
    <string name="conversation_unmuted__mute_notifications">ਸੂਚਨਾਵਾਂ ਨੂੰ ਮਿਊਟ ਕਰੋ</string>

    <!-- conversation -->
    <string name="conversation__menu_group_settings">ਗਰੁੱਪ ਸੈਟਿੰਗਾਂ</string>
    <string name="conversation__menu_leave_group">ਗਰੁੱਪ ਛੱਡੋ</string>
    <string name="conversation__menu_view_all_media">ਸਾਰੇ ਮੀਡੀਆ</string>
    <string name="conversation__menu_conversation_settings">ਗੱਲਬਾਤ ਸੈਟਿੰਗਾਂ</string>
    <string name="conversation__menu_add_shortcut">ਹੋਮ ਸਕਰੀਨ ਤੇ ਜੋੜੋ </string>
    <string name="conversation__menu_create_bubble">ਬੁਲਬੁਲਾ ਬਣਾਓ</string>

    <!-- conversation_popup -->
    <string name="conversation_popup__menu_expand_popup">ਪੋਪਅੱਪ ਫੈਲਾਓ</string>

    <!-- conversation_callable_insecure -->
    <string name="conversation_add_to_contacts__menu_add_to_contacts">ਸੰਪਰਕਾਂ ਵਿੱਚ ਸ਼ਾਮਲ ਕਰੋ</string>

    <!-- conversation_group_options -->
    <string name="convesation_group_options__recipients_list">ਪ੍ਰਾਪਤਕਰਤਾ ਸੂਚੀ</string>
    <string name="conversation_group_options__delivery">ਡਿਲਿਵਰੀ</string>
    <string name="conversation_group_options__conversation">ਗੱਲਬਾਤ</string>
    <string name="conversation_group_options__broadcast">ਬ੍ਰੌਡਕਾਸਟ</string>

    <!-- text_secure_normal -->
    <string name="text_secure_normal__menu_new_group">ਨਵਾਂ ਸਮੂਹ</string>
    <string name="text_secure_normal__menu_settings">ਸੈਟਿੰਗਾਂ</string>
    <string name="text_secure_normal__menu_clear_passphrase">ਲਾਕ</string>
    <string name="text_secure_normal__mark_all_as_read">ਸਾਰੇ ਪੜ੍ਹੇ ਹੋਏ ਮਾਰਕ ਕਰੋ</string>
    <string name="text_secure_normal__invite_friends">ਦੋਸਤਾਂ ਨੂੰ ਸੱਦਾ ਦਿਓ</string>

    <!-- verify_display_fragment -->
    <string name="verify_display_fragment_context_menu__copy_to_clipboard">ਕਲਿਪਬੋਰਡ ਤੇ ਕਾਪੀ ਕਰੋ</string>
    <string name="verify_display_fragment_context_menu__compare_with_clipboard">ਕਲਿਪਬੋਰਡ ਨਾਲ ਤੁਲਨਾ ਕਰੋ</string>

    <!-- reminder_header -->
    <string name="reminder_header_sms_import_title">ਸਿਸਟਮ ਐਸਐਮਐਸ ਇੰਪੋਰਟ ਕਰੋ</string>
    <string name="reminder_header_sms_import_text">ਆਪਣੇ ਫੋਨ ਦੇ SMS ਸੁਨੇਹਿਆਂ ਨੂੰ Signal ਦੇ ਇਨਕ੍ਰਿਪਟ ਕੀਤੇ ਡੇਟਾਬੇਸ ਵਿੱਚ ਕਾਪੀ ਕਰਨ ਲਈ ਟੈਪ ਕਰੋ.</string>
    <string name="reminder_header_push_title">Signal ਸੁਨੇਹਿਆਂ ਅਤੇ ਕਾਲਾਂ ਨੂੰ ਸਮਰੱਥ ਬਣਾਓ</string>
    <string name="reminder_header_push_text">ਆਪਣੇ ਸੰਚਾਰ ਅਨੁਭਵ ਨੂੰ ਅੱਪਗ੍ਰੇਡ ਕਰੋ</string>
    <string name="reminder_header_service_outage_text">Signal ਤਕਨੀਕੀ ਮੁਸ਼ਕਲਾਂ ਦਾ ਸਾਹਮਣਾ ਕਰ ਰਿਹਾ ਹੈ ਅਸੀਂ ਜਿੰਨੀ ਛੇਤੀ ਸੰਭਵ ਹੋ ਸਕੇ ਸੇਵਾ ਨੂੰ ਬਹਾਲ ਕਰਨ ਲਈ ਸਖ਼ਤ ਮਿਹਨਤ ਕਰ ਰਹੇ ਹਾਂ</string>
    <string name="reminder_header_progress">%1$d%%</string>
    <!-- Body text of a banner that will show at the top of the chat list when we temporarily cannot process the user's contacts -->
    <string name="reminder_cds_warning_body">Signal ਦਾ ਨਿੱਜੀ ਸੰਪਰਕ ਖੋਜ ਫੀਚਰ ਅਸਥਾਈ ਤੌਰ \'ਤੇ ਤੁਹਾਡੇ ਫ਼ੋਨ ਦੇ ਸੰਪਰਕਾਂ \'ਤੇ ਕਾਰਵਾਈ ਨਹੀਂ ਕਰ ਸਕਦਾ ਹੈ।</string>
    <!-- Label for a button in a banner to learn more about why we temporarily can't process the user's contacts -->
    <string name="reminder_cds_warning_learn_more">ਹੋਰ ਜਾਣੋ</string>
    <!-- Body text of a banner that will show at the top of the chat list when the user has so many contacts that we cannot ever process them -->
    <string name="reminder_cds_permanent_error_body">Signal ਦਾ ਨਿੱਜੀ ਸੰਪਰਕ ਖੋਜ ਫੀਚਰ ਤੁਹਾਡੇ ਫ਼ੋਨ ਦੇ ਸੰਪਰਕਾਂ \'ਤੇ ਕਾਰਵਾਈ ਨਹੀਂ ਕਰ ਸਕਦਾ ਹੈ।</string>
    <!-- Label for a button in a banner to learn more about why we cannot process the user's contacts -->
    <string name="reminder_cds_permanent_error_learn_more">ਹੋਰ ਜਾਣੋ</string>

    <!-- media_preview -->
    <string name="media_preview__save_title">ਸੰਭਾਲੋ</string>
    <string name="media_preview__forward_title">ਅੱਗੇ ਭੇਜੋ </string>
    <string name="media_preview__share_title">ਸਾਂਝਾ ਕਰੋ</string>
    <string name="media_preview__all_media_title">ਸਾਰੇ ਮੀਡੀਆ</string>
    <string name="media_preview__edit_title">ਸੋਧੋ</string>


    <!-- media_preview_activity -->
    <string name="media_preview_activity__media_content_description">ਮੀਡੀਆ ਝਲਕ</string>

    <!-- new_conversation_activity -->
    <string name="new_conversation_activity__refresh">ਤਾਜ਼ਾ ਕਰੋ</string>
    <!-- redphone_audio_popup_menu -->

    <!-- Insights -->
    <string name="Insights__percent">%</string>
    <string name="Insights__title">ਇਨਸਾਈਟਸ</string>
    <string name="InsightsDashboardFragment__title">ਇਨਸਾਈਟਸ</string>
    <string name="InsightsDashboardFragment__signal_protocol_automatically_protected">Signal ਪ੍ਰੋਟੋਕੋਲ ਨੇ ਬੀਤੇ %2$d ਦਿਨਾਂ ਵਿੱਚ ਤੁਹਾਡੇ ਭੇਜੇ ਗਏ ਸੁਨੇਹਿਆਂ ਦੇ %1$d%%ਨੂੰ ਆਪਣੇ-ਆਪ ਸੁਰੱਖਿਅਤ ਕੀਤਾ। Signal ਵਰਤੋਂਕਾਰਾਂ ਵਿਚਕਾਰ ਗੱਲਬਾਤ ਹਮੇਸ਼ਾਂ ਸਿਰੇ-ਤੋਂ-ਸਿਰੇ ਤੱਕ ਇਨਕ੍ਰਿਪਟ ਕੀਤੀ ਜਾਂਦੀ ਹੈ।</string>
    <string name="InsightsDashboardFragment__spread_the_word">ਸੰਸਾਰ ਭਰ ਵਿੱਚ ਫੈਲਾਓ</string>
    <string name="InsightsDashboardFragment__not_enough_data">ਲੋੜੀਂਦਾ ਡੇਟਾ ਨਹੀਂ</string>
    <string name="InsightsDashboardFragment__your_insights_percentage_is_calculated_based_on">ਤੁਹਾਡੀ ਅੰਤਰਦ੍ਰਿਸ਼ਟੀ ਦੇ ਪ੍ਰਤੀਸ਼ਤ ਦਾ ਹਿਸਾਬ ਬੀਤੇ %1$d ਦਿਨਾਂ ਦੇ ਅੰਦਰ ਭੇਜੇ ਜਾਣ ਵਾਲੇ ਸੁਨੇਹਿਆਂ ਦੇ ਅਧਾਰ ’ਤੇ ਲਾਇਆ ਜਾਂਦਾ ਹੈ ਜੋ ਅਲੋਪ ਨਹੀਂ ਹੋਏ ਜਾਂ ਹਟਾਏ ਨਹੀਂ ਗਏ ਹਨ।</string>
    <string name="InsightsDashboardFragment__start_a_conversation">ਗੱਲਬਾਤ ਸ਼ੁਰੂ ਕਰੋ</string>
    <string name="InsightsDashboardFragment__invite_your_contacts">ਵਧੇਰੇ ਸੰਪਰਕਾਂ ਨੂੰ Signal ਵਿੱਚ ਸ਼ਾਮਲ ਹੋਣ ਦਾ ਸੱਦਾ ਦੇ ਕੇ ਸੁਰੱਖਿਅਤ ਢੰਗ ਨਾਲ ਸੰਚਾਰ ਕਰਨਾ ਅਰੰਭ ਕਰੋ ਅਤੇ ਅਜਿਹੀਆਂ ਨਵੀਆਂ ਵਿਸ਼ੇਸ਼ਤਾਵਾਂ ਨੂੰ ਸਮਰੱਥ ਬਣਾਓ ਜੋ ਇਨਕ੍ਰਿਪਟ ਨਾ ਕੀਤੇ SMS ਸੁਨੇਹਿਆਂ ਦੀਆਂ ਸੀਮਾਵਾਂ ਤੋਂ ਪਾਰ ਜਾਂਦੀਆਂ ਹਨ।</string>
    <string name="InsightsDashboardFragment__this_stat_was_generated_locally">ਇਹ ਅੰਕੜੇ ਸਥਾਨਕ ਤੌਰ ’ਤੇ ਤੁਹਾਡੀ ਡਿਵਾਈਸ ’ਤੇ ਤਿਆਰ ਕੀਤੇ ਗਏ ਸਨ ਅਤੇ ਸਿਰਫ਼ ਤੁਹਾਡੇ ਦੁਆਰਾ ਹੀ ਦੇਖੇ ਜਾ ਸਕਦੇ ਹਨ। ਇਹ ਕਦੇ ਵੀ ਕਿਤੇ ਵੀ ਪ੍ਰਸਾਰਿਤ ਨਹੀਂ ਕੀਤੇ ਜਾਂਦੇ।</string>
    <string name="InsightsDashboardFragment__encrypted_messages">ਇਨਕ੍ਰਿਪਟ ਕੀਤੇ ਸੁਨੇਹੇ</string>
    <string name="InsightsDashboardFragment__cancel">ਰੱਦ ਕਰੋ</string>
    <string name="InsightsDashboardFragment__send">ਭੇਜੋ</string>
    <string name="InsightsModalFragment__title">ਇਨਸਾਈਟਸ ਪੇਸ਼ ਕਰ ਰਿਹਾ ਹੈ</string>
    <string name="InsightsModalFragment__description">ਇਹ ਪਤਾ ਲਗਾਓ ਕਿ ਤੁਹਾਡੇ ਕਿੰਨੇ ਬਾਹਰ ਜਾਣ ਵਾਲੇ ਸੁਨੇਹੇ ਸੁਰੱਖਿਅਤ ਨਾਲ ਭੇਜੇ ਗਏ ਹਨ, ਫਿਰ ਆਪਣੀ Signal ਪ੍ਰਤੀਸ਼ਤਤਾ ਨੂੰ ਵਧਾਉਣ ਲਈ ਨਵੇਂ ਸੰਪਰਕਾਂ ਨੂੰ ਜਲਦੀ ਬੁਲਾਓ।</string>
    <string name="InsightsModalFragment__view_insights">ਇਨਸਾਈਟਸ ਵੇਖੋ</string>

    <string name="FirstInviteReminder__title">Signal ਲਈ ਸੱਦੋ</string>
    <string name="FirstInviteReminder__description">ਤੁਸੀਂ ਇਨਕ੍ਰਿਪਟ ਕੀਤੇ ਸੁਨੇਹਿਆਂ ਦੀ ਗਿਣਤੀ ਵਧਾ ਸਕਦੇ ਹੋ, ਜੋ ਤੁਸੀਂ %1$d%%ਰਾਹੀਂ ਭੇਜਦੇ ਹੋ</string>
    <string name="SecondInviteReminder__title">ਆਪਣੇ Signal ਨੂੰ ਬੂਸਟ ਕਰੋ</string>
    <string name="SecondInviteReminder__description">%1$s ਨੂੰ ਸੱਦਾ</string>
    <string name="InsightsReminder__view_insights">ਇਨਸਾਈਟਸ ਵੇਖੋ</string>
    <string name="InsightsReminder__invite">ਸੱਦਾ</string>

    <!-- Edit KBS Pin -->

    <!-- BaseKbsPinFragment -->
    <string name="BaseKbsPinFragment__next">ਅਗਲਾ</string>
    <string name="BaseKbsPinFragment__create_alphanumeric_pin">ਅੰਕ-ਅੱਖਰੀ PIN ਬਣਾਓ</string>
    <string name="BaseKbsPinFragment__create_numeric_pin">ਅੰਕਾਂ ਨਾਲ PIN ਬਣਾਓ</string>
    <string name="BaseKbsPinFragment__learn_more_url" translatable="false">https://support.signal.org/hc/articles/360007059792</string>

    <!-- CreateKbsPinFragment -->
    <plurals name="CreateKbsPinFragment__pin_must_be_at_least_characters">
        <item quantity="one">ਪਿੰਨ ਵਿੱਚ ਘੱਟੋ-ਘੱਟ %1$d ਅੱਖਰ ਹੋਣਾ ਚਾਹੀਦਾ ਹੈ</item>
        <item quantity="other">PIN ਵਿੱਚ ਘੱਟੋ-ਘੱਟ %1$d ਅੱਖਰ ਹੋਣੇ ਚਾਹੀਦੇ ਹਨ</item>
    </plurals>
    <plurals name="CreateKbsPinFragment__pin_must_be_at_least_digits">
        <item quantity="one">ਪਿੰਨ ਵਿੱਚ ਘੱਟੋ-ਘੱਟ %1$d ਅੰਕ ਹੋਣਾ ਚਾਹੀਦਾ ਹੈ</item>
        <item quantity="other">PIN ਵਿੱਚ ਘੱਟੋ-ਘੱਟ %1$d ਅੰਕ ਹੋਣੇ ਚਾਹੀਦੇ ਹਨ</item>
    </plurals>
    <string name="CreateKbsPinFragment__create_a_new_pin">ਨਵਾਂ PIN ਬਣਾਓ</string>
    <string name="CreateKbsPinFragment__you_can_choose_a_new_pin_as_long_as_this_device_is_registered">ਜਿੰਨਾਂ ਚਿਰ ਇਹ ਡਿਵਾਈਸ ਰਜਿਸਟਰ ਹੈ, ਤੁਸੀਂ PIN ਬਦਲ ਸਕਦੇ ਹੋ.</string>
    <string name="CreateKbsPinFragment__create_your_pin">ਆਪਣਾ PIN ਬਣਾਓ</string>
    <string name="CreateKbsPinFragment__pins_keep_information_stored_with_signal_encrypted">PIN Signal ਨਾਲ ਸੰਭਾਲੀ ਜਾਣਕਾਰੀ ਨੂੰ ਇਨਕ੍ਰਿਪਟ ਕਰਕੇ ਰੱਖਦੇ ਹਨ ਤਾਂ ਕਿ ਸਿਰਫ਼ ਤੁਸੀਂ ਹੀ ਇਸ ਨੂੰ ਐਕਸੈਸ ਕਰ ਸਕੋ। ਤੁਹਾਡਾ ਪ੍ਰੋਫਾਈਲ, ਸੈਟਿੰਗਾਂ ਤੇ ਸੰਪਰਕਾਂ ਨੂੰ ਤੁਹਾਡੇ ਵਲੋਂ ਮੁੜ-ਸਥਾਪਤ ਕਰਨ ਉੱਤੇ ਬਹਾਲ ਕੀਤਾ ਜਾਵੇਗਾ। ਐਪ ਖੋਲ੍ਹਣ ਲਈ ਤੁਹਾਨੂੰ ਤੁਹਾਡੇ PIN ਦੀ ਲੋੜ ਨਹੀਂ ਹੋਵੇਗੀ।</string>
    <string name="CreateKbsPinFragment__choose_a_stronger_pin">ਮਜ਼ਬੂਤ PIN ਬਣਾਓ</string>

    <!-- ConfirmKbsPinFragment -->
    <string name="ConfirmKbsPinFragment__pins_dont_match">PIN ਮੇਲ ਨਹੀਂ ਖਾਂਦਾ। ਮੁੜ ਕੋਸ਼ਿਸ਼ ਕਰੋ।</string>
    <string name="ConfirmKbsPinFragment__confirm_your_pin">ਆਪਣੇ PIN ਨੂੰ ਤਸਦੀਕ ਕਰੋ।</string>
    <string name="ConfirmKbsPinFragment__pin_creation_failed">PIN ਬਣਾਉਣਾ ਅਸਫ਼ਲ</string>
    <string name="ConfirmKbsPinFragment__your_pin_was_not_saved">ਤੁਹਾਡਾ PIN ਸੰਭਾਲਿਆ ਨਹੀਂ ਗਿਆ ਸੀ। ਅਸੀਂ ਤੁਹਾਨੂੰ ਬਾਅਦ ਵਿੱਚ PIN ਬਣਾਉਣ ਲਈ ਪੁੱਛਾਂਗੇ।</string>
    <string name="ConfirmKbsPinFragment__pin_created">PIN ਬਣਾਇਆ।</string>
    <string name="ConfirmKbsPinFragment__re_enter_your_pin">ਆਪਣਾ PIN ਮੁੜ-ਦਰਜ ਕਰੋ</string>
    <string name="ConfirmKbsPinFragment__creating_pin">PIN ਬਣਾਇਆ ਜਾ ਰਿਹਾ ਹੈ…</string>

    <!-- KbsSplashFragment -->
    <string name="KbsSplashFragment__introducing_pins">ਪੇਸ਼ ਕਰਦੇ ਹਾਂ PINs</string>
    <string name="KbsSplashFragment__pins_keep_information_stored_with_signal_encrypted">PIN Signal ਨਾਲ ਸੰਭਾਲੀ ਜਾਣਕਾਰੀ ਨੂੰ ਇਨਕ੍ਰਿਪਟ ਕਰਕੇ ਰੱਖਦੇ ਹਨ ਤਾਂ ਕਿ ਸਿਰਫ਼ ਤੁਸੀਂ ਹੀ ਇਸ ਨੂੰ ਐਕਸੈਸ ਕਰ ਸਕੋ। ਤੁਹਾਡਾ ਪ੍ਰੋਫਾਈਲ, ਸੈਟਿੰਗਾਂ ਤੇ ਸੰਪਰਕਾਂ ਨੂੰ ਤੁਹਾਡੇ ਵਲੋਂ ਮੁੜ-ਸਥਾਪਤ ਕਰਨ ਉੱਤੇ ਬਹਾਲ ਕੀਤਾ ਜਾਵੇਗਾ। ਐਪ ਖੋਲ੍ਹਣ ਲਈ ਤੁਹਾਨੂੰ ਤੁਹਾਡੇ PIN ਦੀ ਲੋੜ ਨਹੀਂ ਹੋਵੇਗੀ।</string>
    <string name="KbsSplashFragment__learn_more">ਹੋਰ ਜਾਣੋ</string>
    <string name="KbsSplashFragment__learn_more_link" translatable="false">https://support.signal.org/hc/articles/360007059792</string>
    <string name="KbsSplashFragment__registration_lock_equals_pin">ਰਜਿਸਟਰੇਸ਼ਨ ਲੌਕ = PIN</string>
    <string name="KbsSplashFragment__your_registration_lock_is_now_called_a_pin">ਤੁਹਾਡੇ ਰਜਿਸਟ੍ਰੇਸ਼ਨ ਲੌਕ ਨੂੰ ਹੁਣ PIN ਕਿਹਾ ਜਾਂਦਾ ਹੈ, ਅਤੇ ਇਹ ਵਧੇਰੇ ਕੰਮ ਕਰਦਾ ਹੈ। ਹੁਣੇ ਅੱਪਡੇਟ ਕਰੋ।</string>
    <string name="KbsSplashFragment__update_pin">PIN ਅੱਪਡੇਟ ਕਰੋ</string>
    <string name="KbsSplashFragment__create_your_pin">ਆਪਣਾ PIN ਬਣਾਓ</string>
    <string name="KbsSplashFragment__learn_more_about_pins">PINs ਬਾਰੇ ਹੋਰ ਜਾਣੋ</string>
    <string name="KbsSplashFragment__disable_pin">PIN ਅਸਮਰੱਥ ਕਰੋ</string>

    <!-- KBS Reminder Dialog -->
    <string name="KbsReminderDialog__enter_your_signal_pin">ਆਪਣਾ Signal ਦਾ PIN ਦਿਓ</string>
    <string name="KbsReminderDialog__to_help_you_memorize_your_pin">ਤੁਹਾਨੂੰ ਤੁਹਾਡਾ PIN ਯਾਦ ਕਰਵਾਉਣ ਲਈ ਮਦਦ ਵਾਸਤੇ ਅਸੀਂ ਇਹ ਲਗਾਤਾਰ ਭਰਨ ਲਈ ਕਹਾਂਗੇ। ਸਮੇਂ ਨਾਲ ਅਸੀਂ ਵਾਰ ਪੁੱਛਾਂਗੇ।</string>
    <string name="KbsReminderDialog__skip">ਛੱਡੋ</string>
    <string name="KbsReminderDialog__submit">ਦਰਜ ਕਰੋ</string>
    <string name="KbsReminderDialog__forgot_pin">ਕੀ PIN ਭੁੱਲ ਗਏ ਹੋ?</string>
    <string name="KbsReminderDialog__incorrect_pin_try_again">ਗਲਤ PIN। ਦੁਬਾਰਾ ਕੋਸ਼ਿਸ਼ ਕਰੋ।</string>

    <!-- AccountLockedFragment -->
    <string name="AccountLockedFragment__account_locked">ਖਾਤਾ ਲਾਕ ਹੋਇਆ</string>
    <string name="AccountLockedFragment__your_account_has_been_locked_to_protect_your_privacy">ਤੁਹਾਡੀ ਪਰਦੇਦਾਰੀ ਅਤੇ ਸੁਰੱਖਿਆ ਲਈ ਤੁਹਾਡੇ ਖਾਤੇ ਨੂੰ ਲੌਕ ਕੀਤਾ ਗਿਆ ਹੈ। ਤੁਹਾਡੇ ਖਾਤੇ ਵਿੱਚ %1$dਦਿਨਾਂ ਦੀ ਬਿਨਾਂ ਸਰਗਰਮੀ ਦੇ ਤੁਸੀਂ ਇਸ ਫ਼ੋਨ ਨੰਬਰ ਨੂੰ ਬਿਨਾਂ ਆਪਣਾ PIN ਦਿੱਤੇ ਮੁੜ-ਰਜਿਸਟਰ ਕਰ ਸਕਦੇ ਹੋ। ਸਾਰੀ ਸਮੱਗਰੀ ਹਟਾ ਦਿੱਤੀ ਜਾਵੇਗੀ।</string>
    <string name="AccountLockedFragment__next">ਅੱਗੇ</string>
    <string name="AccountLockedFragment__learn_more">ਹੋਰ ਜਾਣੋ</string>
    <string name="AccountLockedFragment__learn_more_url" translatable="false">https://support.signal.org/hc/articles/360007059792</string>

    <!-- KbsLockFragment -->
    <string name="RegistrationLockFragment__enter_your_pin">ਆਪਣਾ PIN ਦਰਜ ਕਰੋ</string>
    <string name="RegistrationLockFragment__enter_the_pin_you_created">ਆਪਣੇ ਖਾਤੇ ਲਈ ਤੁਹਾਡੇ ਵੱਲੋਂ ਬਣਾਇਆ PIN ਦਿਓ। ਇਹ ਤੁਹਾਡੇ SMS ਤਸਦੀਕ ਕੋਡ ਤੋਂ ਵੱਖਰਾ ਹੁੰਦਾ ਹੈ.</string>
    <string name="RegistrationLockFragment__enter_alphanumeric_pin">ਅੱਖਰਾਂ ਅਤੇ ਸੰਖਿਆਵਾਂ ਤੋਂ ਬਣਿਆ PIN ਦਰਜ ਕਰੋ</string>
    <string name="RegistrationLockFragment__enter_numeric_pin">ਅੰਕਾਂ ਵਾਲਾ ਪਿੰਨ ਦਿਓ</string>
    <string name="RegistrationLockFragment__incorrect_pin_try_again">ਗਲਤ PIN। ਦੁਬਾਰਾ ਕੋਸ਼ਿਸ਼ ਕਰੋ।</string>
    <string name="RegistrationLockFragment__forgot_pin">ਕੀ PIN ਭੁੱਲ ਗਏ ਹੋ?</string>
    <string name="RegistrationLockFragment__incorrect_pin">ਗਲਤ PIN</string>
    <string name="RegistrationLockFragment__forgot_your_pin">ਆਪਣਾ PIN ਭੁੱਲ ਗਏ ਹੋ?</string>
    <string name="RegistrationLockFragment__not_many_tries_left">ਜਿਆਦਾ ਕੋਸ਼ਿਸ਼ਾਂ ਨਹੀਂ ਬਚੀਆਂ ਹਨ!</string>
    <string name="RegistrationLockFragment__signal_registration_need_help_with_pin_for_android_v1_pin">Signal ਰਜਿਸਟ੍ਰੇਸ਼ਨ - Android (v1 PIN) ਦੇ ਲਈ PIN ਨੂੰ ਲੈ ਕੇ ਮਦਦ ਦੀ ਲੋੜ ਹੈ</string>
    <string name="RegistrationLockFragment__signal_registration_need_help_with_pin_for_android_v2_pin">Signal ਰਜਿਸਟ੍ਰੇਸ਼ਨ - Android (v2 PIN) ਦੇ ਲਈ PIN ਨੂੰ ਲੈ ਕੇ ਮਦਦ ਦੀ ਲੋੜ ਹੈ</string>

    <plurals name="RegistrationLockFragment__for_your_privacy_and_security_there_is_no_way_to_recover">
        <item quantity="one">ਤੁਹਾਡੀ ਗੁਪਤਤਾ ਅਤੇ ਸੁਰੱਖਿਆ ਲਈ, ਤੁਹਾਡੇ ਪਿੰਨ ਨੂੰ ਦੁਬਾਰਾ ਪ੍ਰਾਪਤ ਕਰਨ ਦਾ ਕੋਈ ਤਰੀਕਾ ਨਹੀਂ ਹੈ। ਜੇਕਰ ਤੁਸੀਂ ਆਪਣਾ ਪਿੰਨ ਯਾਦ ਨਹੀਂ ਰੱਖ ਸਕਦੇ, ਤਾਂ ਤੁਸੀਂ %1$d ਦਿਨ ਅਕਿਰਿਆਸ਼ੀਲ ਰਹਿਣ ਤੋਂ ਬਾਅਦ SMS ਦੇ ਨਾਲ ਦੁਬਾਰਾ-ਤਸਦੀਕ ਕਰ ਸਕਦੇ ਹੋ। ਇਸ ਮਾਮਲੇ ਵਿੱਚ, ਤੁਹਾਡਾ ਖਾਤਾ ਬੰਦ ਕਰ ਦਿੱਤਾ ਜਾਵੇਗਾ ਅਤੇ ਸਾਰੀ ਸਮੱਗਰੀ ਮਿਟਾ ਦਿੱਤੀ ਜਾਵੇਗੀ।</item>
        <item quantity="other">ਤੁਹਾਡੀ ਪਰਦੇਦਾਰੀ ਅਤੇ ਸੁਰੱਖਿਆ ਲਈ, ਤੁਹਾਡੇ PIN ਨੂੰ ਦੁਬਾਰਾ ਪ੍ਰਾਪਤ ਕਰਨ ਦਾ ਕੋਈ ਤਰੀਕਾ ਨਹੀਂ ਹੈ। ਜੇਕਰ ਤੁਸੀਂ ਆਪਣਾ PIN ਯਾਦ ਨਹੀਂ ਰੱਖ ਸਕਦੇ, ਤਾਂ ਤੁਸੀਂ %1$d ਦਿਨ ਨਾ-ਸਰਗਰਮ ਰਹਿਣ ਤੋਂ ਬਾਅਦ SMS ਦੇ ਨਾਲ ਮੁੜ-ਤਸਦੀਕ ਕਰ ਸਕਦੇ ਹੋ। ਇਸ ਮਾਮਲੇ ਵਿੱਚ, ਤੁਹਾਡਾ ਖਾਤਾ ਬੰਦ ਕਰ ਦਿੱਤਾ ਜਾਵੇਗਾ ਅਤੇ ਸਾਰੀ ਸਮੱਗਰੀ ਹਟਾ ਦਿੱਤੀ ਜਾਵੇਗੀ।</item>
    </plurals>

    <plurals name="RegistrationLockFragment__incorrect_pin_d_attempts_remaining">
        <item quantity="one">ਗਲਤ ਪਿੰਨ। %1$d ਕੋਸ਼ਿਸ਼ ਬਾਕੀ।</item>
        <item quantity="other">ਗਲਤ PIN। %1$d ਕੋਸ਼ਿਸ਼ਾਂ ਬਾਕੀ।</item>
    </plurals>

    <plurals name="RegistrationLockFragment__if_you_run_out_of_attempts_your_account_will_be_locked_for_d_days">
        <item quantity="one">ਜੇਕਰ ਤੁਹਾਡੀਆਂ ਕੋਸ਼ਿਸ਼ਾਂ ਖਤਮ ਹੋ ਜਾਂਦੀਆਂ ਹਨ ਤਾਂ ਤੁਹਾਡੇ ਖਾਤੇ ਨੂੰ %1$d ਦਿਨ ਲਈ ਲੌਕ ਕਰ ਦਿੱਤਾ ਜਾਵੇਗਾ। %1$d ਦਿਨ ਅਕਿਰਿਆਸ਼ੀਲ ਰਹਿਣ ਤੋਂ ਬਾਅਦ, ਤੁਸੀਂ ਆਪਣੇ ਪਿੰਨ ਤੋਂ ਬਿਨਾਂ ਦੁਬਾਰਾ ਰਜਿਸਟਰ ਕਰ ਸਕਦੇ ਹੋ। ਤੁਹਾਡਾ ਖਾਤਾ ਬੰਦ ਕਰ ਦਿੱਤਾ ਜਾਵੇਗਾ ਅਤੇ ਸਾਰੀ ਸਮੱਗਰੀ ਮਿਟਾ ਦਿੱਤੀ ਜਾਵੇਗੀ।</item>
        <item quantity="other">ਜੇਕਰ ਤੁਹਾਡੀਆਂ ਕੋਸ਼ਿਸ਼ਾਂ ਖਤਮ ਹੋ ਜਾਂਦੀਆਂ ਹਨ ਤਾਂ ਤੁਹਾਡੇ ਖਾਤੇ ਨੂੰ %1$d ਦਿਨਾਂ ਲਈ ਲੌਕ ਕਰ ਦਿੱਤਾ ਜਾਵੇਗਾ। %1$d ਦਿਨ ਅਕਿਰਿਆਸ਼ੀਲ ਰਹਿਣ ਤੋਂ ਬਾਅਦ, ਤੁਸੀਂ ਆਪਣੇ PIN ਤੋਂ ਬਿਨਾਂ ਦੁਬਾਰਾ ਰਜਿਸਟਰ ਕਰ ਸਕਦੇ ਹੋ। ਤੁਹਾਡਾ ਖਾਤਾ ਬੰਦ ਕਰ ਦਿੱਤਾ ਜਾਵੇਗਾ ਅਤੇ ਸਾਰੀ ਸਮੱਗਰੀ ਮਿਟਾ ਦਿੱਤੀ ਜਾਵੇਗੀ।</item>
    </plurals>

    <plurals name="RegistrationLockFragment__you_have_d_attempts_remaining">
        <item quantity="one">ਤੁਹਾਡੀ %1$d ਕੋਸ਼ਿਸ਼ ਬਾਕੀ ਹੈ।</item>
        <item quantity="other">ਤੁਹਾਡੀਆਂ %1$d ਕੋਸ਼ਿਸ਼ਾਂ ਬਾਕੀ ਹਨ।</item>
    </plurals>

    <plurals name="RegistrationLockFragment__d_attempts_remaining">
        <item quantity="one">%1$d ਕੋਸ਼ਿਸ਼ ਬਾਕੀ।</item>
        <item quantity="other">%1$d ਕੋਸ਼ਿਸ਼ਾਂ ਬਾਕੀ।</item>
    </plurals>

    <!-- CalleeMustAcceptMessageRequestDialogFragment -->
    <string name="CalleeMustAcceptMessageRequestDialogFragment__s_will_get_a_message_request_from_you">%1$s ਨੂੰ ਤੁਹਾਡੇ ਤੋਂ ਬੇਨਤੀ ਵਾਲਾ ਸੁਨੇਹਾ ਮਿਲੇਗਾ। ਜਦੋਂ ਤੁਹਾਡਾ ਬੇਨਤੀ ਵਾਲਾ ਸੁਨੇਹਾ ਮਨਜ਼ੂਰ ਕਰ ਲਿਆ ਜਾਵੇਗਾ ਤਾਂ ਤੁਸੀਂ ਕਾਲ ਕਰ ਸਕਦੇ ਹੋ।</string>

    <!-- KBS Megaphone -->
    <string name="KbsMegaphone__create_a_pin">PIN ਬਣਾਓ</string>
    <string name="KbsMegaphone__pins_keep_information_thats_stored_with_signal_encrytped">PIN Signal ਨਾਲ ਸਟੋਰ ਕੀਤੀ ਸਮੱਗਰੀ ਨੂੰ ਇਨਕ੍ਰਿਪਟ ਕਰਕੇ ਰੱਖਦਾ ਹੈ।</string>
    <string name="KbsMegaphone__create_pin">PIN ਬਣਾਓ</string>

    <!-- transport_selection_list_item -->
    <string name="transport_selection_list_item__transport_icon">ਆਵਾਜਾਈ ਆਈਕਨ</string>
    <string name="ConversationListFragment_loading">ਲੋਡ ਕਰ ਰਿਹਾ ਹੈ …</string>
    <string name="CallNotificationBuilder_connecting">ਕਨੈਕਟ ਕਰ ਰਿਹਾ ਹੈ …</string>
    <string name="Permissions_permission_required">ਇਜਾਜ਼ਤ ਦੀ ਲੋੜ ਹੈ</string>
    <string name="ConversationActivity_signal_needs_sms_permission_in_order_to_send_an_sms">SMS ਭੇਜਣ ਲਈ Signal ਨੂੰ SMS ਇਜਾਜ਼ਤ ਦੀ ਲੋੜ ਹੁੰਦੀ ਹੈ, ਇਸ ਨੂੰ ਸਥਾਈ ਤੌਰ ’ਤੇ ਇਨਕਾਰ ਕਰ ਦਿੱਤਾ ਗਿਆ ਹੈ। ਕਿਰਪਾ ਕਰਕੇ ਐਪ ਸੈਟਿੰਗਾਂ ’ਤੇ ਜਾਰੀ ਰੱਖੋ, \"ਇਜਾਜ਼ਤਾਂ\" ਚੁਣੋ, ਅਤੇ \"SMS\" ਨੂੰ ਸਮਰੱਥ ਕਰੋ।</string>
    <string name="Permissions_continue">ਜਾਰੀ ਰੱਖੋ</string>
    <string name="Permissions_not_now">ਹਾਲੇ ਨਹੀਂ</string>
    <string name="conversation_activity__enable_signal_messages">Signal ਸੁਨੇਹੇ ਸਮਰੱਥ ਕਰੋ</string>
    <string name="SQLCipherMigrationHelper_migrating_signal_database">Signal ਡਾਟਾਬੇਸ ਮਾਈਗ੍ਰੇਟ ਹੋ ਰਿਹਾ ਹੈ</string>
    <string name="PushDecryptJob_new_locked_message">ਨਵਾਂ ਲਾਕ ਕੀਤਾ ਸੁਨੇਹਾ</string>
    <string name="PushDecryptJob_unlock_to_view_pending_messages">ਬਕਾਇਆ ਸੁਨੇਹੇ ਵੇਖਣ ਲਈ ਅਨਲੌਕ ਕਰੋ</string>
    <string name="enter_backup_passphrase_dialog__backup_passphrase">ਬੈਕਅਪ ਪਾਸਫ਼੍ਰੇਜ਼</string>
    <string name="backup_enable_dialog__backups_will_be_saved_to_external_storage_and_encrypted_with_the_passphrase_below_you_must_have_this_passphrase_in_order_to_restore_a_backup">ਬੈਕਅਪ ਬਾਹਰੀ ਸਟੋਰੇਜ ਵਿੱਚ ਸੁਰੱਖਿਅਤ ਕੀਤੇ ਜਾਣਗੇ ਅਤੇ ਹੇਠਾਂ ਪਾਸਫ਼੍ਰੇਜ਼ ਨਾਲ ਇਨਕ੍ਰਿਪਟ ਕੀਤੇ ਜਾਣਗੇ. ਬੈਕਅੱਪ ਨੂੰ ਰੀਸਟੋਰ ਕਰਨ ਲਈ ਤੁਹਾਡੇ ਕੋਲ ਇਹ ਪਾਸਫ਼੍ਰੇਜ਼ ਹੋਣਾ ਲਾਜ਼ਮੀ ਹੈ.</string>
    <string name="backup_enable_dialog__you_must_have_this_passphrase">ਬੈਕਅੱਪ ਤੋਂ ਬਹਾਲ ਕਰਨ ਲਈ ਤੁਹਾਨੂੰ ਇਹ ਪਾਸਫ਼੍ਰੇਜ਼ ਚਾਹੀਦਾ ਹੈ।</string>
    <string name="backup_enable_dialog__folder">ਫੋਲਡਰ</string>
    <string name="backup_enable_dialog__i_have_written_down_this_passphrase">ਮੈਂ ਇਹ ਪਾਸਫ਼੍ਰੇਜ਼ ਲਿੱਖ ਲਿਆ ਹੈ. ਇਸ ਤੋਂ ਬਿਨਾਂ, ਮੈਂ ਬੈਕਅੱਪ ਨੂੰ ਰੀਸਟੋਰ ਕਰਨ ਵਿੱਚ ਅਸਮਰੱਥ ਹੋਵਾਂਗਾ.</string>
    <string name="registration_activity__restore_backup">ਬੈਕਅਪ ਬਹਾਲ ਕਰੋ</string>
    <string name="registration_activity__transfer_or_restore_account">ਖਾਤਾ ਟ੍ਰਾਂਸਫਰ ਕਰੋ ਜਾਂ ਬਹਾਲ ਕਰੋ</string>
    <string name="registration_activity__transfer_account">ਖਾਤਾ ਟ੍ਰਾਂਸਫਰ ਕਰੋ</string>
    <string name="registration_activity__skip">ਛੱਡੋ</string>
    <string name="preferences_chats__chat_backups">ਚੈਟ ਬੈਕਅਪ</string>
    <string name="preferences_chats__backup_chats_to_external_storage">ਬਾਹਰੀ ਸਟੋਰੇਜ ਤੇ ਚੈਟ ਨੂੰ ਬੈਕਅਪ ਕਰੋ </string>
    <string name="preferences_chats__transfer_account">ਖਾਤਾ ਟ੍ਰਾਂਸਫਰ ਕਰੋ</string>
    <string name="preferences_chats__transfer_account_to_a_new_android_device">ਖਾਤੇ ਨੂੰ ਨਵੇਂ Android ਡਿਵਾਈਸ ਉੱਤੇ ਟ੍ਰਾਂਸਫਰ ਕਰੋ</string>
    <string name="RegistrationActivity_enter_backup_passphrase">ਬੈਕਅਪ ਪਾਸਫ਼੍ਰੇਜ਼ ਦਰਜ ਕਰੋ</string>
    <string name="RegistrationActivity_restore">ਰੀਸਟੋਰ ਕਰੋ</string>
    <string name="RegistrationActivity_backup_failure_downgrade">Signal ਦੇ ਨਵੇਂ ਸੰਸਕਰਣਾਂ ਤੋਂ ਬੈਕਅੱਪ ਆਯਾਤ ਨਹੀਂ ਕਰ ਸਕਦਾ</string>
    <string name="RegistrationActivity_incorrect_backup_passphrase">ਗਲਤ ਬੈਕਅਪ ਪਾਸਫ਼੍ਰੇਜ਼</string>
    <string name="RegistrationActivity_checking">ਜਾਂਚ ਕਰ ਰਿਹਾ ਹੈ …</string>
    <string name="RegistrationActivity_d_messages_so_far">ਅਜੇ ਤੱਕ %1$d ਸੁਨੇਹੇ …</string>
    <string name="RegistrationActivity_restore_from_backup">ਬੈਕਅਪ ਤੋਂ ਬਹਾਲ ਕਰਨਾ ਹੈ?</string>
    <string name="RegistrationActivity_restore_your_messages_and_media_from_a_local_backup">ਸਥਾਨਕ ਸੁਨੇਹਿਆਂ ਤੋਂ ਆਪਣੇ ਸੁਨੇਹਿਆਂ ਅਤੇ ਮੀਡੀਆ ਨੂੰ ਪੁਨਰ ਸਥਾਪਿਤ ਕਰੋ | ਜੇਕਰ ਤੁਸੀਂ ਹੁਣ ਮੁੜ ਬਹਾਲ ਨਹੀਂ ਕਰਦੇ ਹੋ, ਤਾਂ ਤੁਸੀਂ ਬਾਅਦ ਵਿੱਚ ਰੀਸਟੋਰ ਨਹੀਂ ਕਰ ਸਕੋਗੇ.</string>
    <string name="RegistrationActivity_backup_size_s">ਬੈਕਅਪ ਆਕਾਰ:%1$s</string>
    <string name="RegistrationActivity_backup_timestamp_s">ਬੈਕਅੱਪ ਟਾਈਮਸਟੈਂਪ: %1$s</string>
    <string name="BackupDialog_enable_local_backups">ਸਥਾਨਕ ਬੈਕਅਪ ਨੂੰ ਸਮਰੱਥ ਬਣਾਉਣਾ ਹੈ?</string>
    <string name="BackupDialog_enable_backups">ਬੈਕਅਪ ਨੂੰ ਸਮਰੱਥ ਬਣਾਓ</string>
    <string name="BackupDialog_please_acknowledge_your_understanding_by_marking_the_confirmation_check_box">ਕਿਰਪਾ ਕਰਕੇ ਪੁਸ਼ਟੀਕਰਨ ਚੈਕ ਬਾਕਸ ਤੇ ਨਿਸ਼ਾਨ ਲਗਾ ਕੇ ਆਪਣੀ ਸਮਝ ਨੂੰ ਮੰਨ ਲਓ.</string>
    <string name="BackupDialog_delete_backups">ਬੈਕਅਪ ਹਟਾਉਣੇ ਹਨ?</string>
    <string name="BackupDialog_disable_and_delete_all_local_backups">ਕੀ ਸਾਰੇ ਲੋਕਲ ਬੈਕਅਪ ਨੂੰ ਅਸਮਰੱਥ ਕਰਨਾ ਤੇ ਹਟਾਉਣਾ ਹੈ?</string>
    <string name="BackupDialog_delete_backups_statement">ਬੈਕਅਪ ਮਿਟਾਓ</string>
    <string name="BackupDialog_to_enable_backups_choose_a_folder">ਬੈਕਅੱਪ ਸਮਰੱਥ ਕਰਨ ਲਈ, ਫੋਲਡਰ ਚੁਣੋ। ਬੈਕਅੱਪਾਂ ਨੂੰ ਇਸ ਟਿਕਾਣੇ ਉੱਤੇ ਸੰਭਾਲਿਆ ਜਾਵੇਗਾ।</string>
    <string name="BackupDialog_choose_folder">ਫੋਲਡਰ ਚੁਣੋ</string>
    <string name="BackupDialog_copied_to_clipboard">ਕਲਿਪਬੋਰਡ ਤੇ ਕਾਪੀ ਕੀਤਾ ਗਿਆ</string>
    <string name="BackupDialog_no_file_picker_available">ਕੋਈ ਫਾਇਲ ਚੁਣਨ ਵਾਲਾ ਮੌਜੂਦ ਨਹੀਂ ਹੈ।</string>
    <string name="BackupDialog_enter_backup_passphrase_to_verify">ਤਸਦੀਕ ਕਰਨ ਲਈ ਆਪਣਾ ਬੈਕਅੱਪ ਪਾਸਫ਼੍ਰੇਜ਼ ਦਿਓ</string>
    <string name="BackupDialog_verify">ਤਸਦੀਕ ਕਰੋ</string>
    <string name="BackupDialog_you_successfully_entered_your_backup_passphrase">ਤੁਸੀਂ ਆਪਣਾ ਬੈਕਅੱਪ ਪਾਸਫ਼੍ਰੇਜ਼ ਕਾਮਯਾਬੀ ਨਾਲ ਭਰਿਆ ਹੈ</string>
    <string name="BackupDialog_passphrase_was_not_correct">ਪਾਸਫ਼੍ਰੇਜ਼ ਸਹੀ ਨਹੀਂ ਹੈ</string>
    <string name="LocalBackupJob_creating_signal_backup">Molly ਬੈਕਅੱਪ ਬਣਾਇਆ ਜਾ ਰਿਹਾ ਹੈ…</string>
    <!-- Title for progress notification shown in a system notification while verifying a recent backup. -->
    <string name="LocalBackupJob_verifying_signal_backup">Molly ਦੇ ਬੈਕਅੱਪ ਦੀ ਤਸਦੀਕ ਕੀਤੀ ਜਾ ਰਹੀ ਹੈ…</string>
    <string name="LocalBackupJobApi29_backup_failed">ਬੈਕਅੱਪ ਅਸਫ਼ਲ ਹੈ</string>
    <string name="LocalBackupJobApi29_your_backup_directory_has_been_deleted_or_moved">ਤੁਹਾਡੀ ਬੈਕਅੱਪ ਡਾਇਰੈਕਟਰੀ ਜਾਂ ਤਾਂ ਹਟਾਈ ਗਈ ਜਾਂ ਹਿਲਾਈ ਗਈ ਹੈ।</string>
    <string name="LocalBackupJobApi29_your_backup_file_is_too_large">ਤੁਹਾਡੀ ਬੈਕਅੱਪ ਫਾਇਲ ਇਸ ਵਾਲੀਅਮ ਉੱਤੇ ਸੰਭਾਲਣ ਲਈ ਬਹੁਤ ਵੱਡੀ ਹੈ।</string>
    <string name="LocalBackupJobApi29_there_is_not_enough_space">ਤੁਹਾਡੇ ਬੈਕਅੱਪ ਲਈ ਲੋੜੀਦੀ ਸਟੋਰੇਜ਼ ਥਾਂ ਨਹੀਂ ਹੈ।</string>
    <!-- Error message shown if a newly created backup could not be verified as accurate -->
    <string name="LocalBackupJobApi29_your_backup_could_not_be_verified">ਤੁਹਾਡਾ ਨਵਾਂ ਬੈਕਅੱਪ ਬਣਾ ਅਤੇ ਉਸਦੀ ਤਸਦੀਕ ਨਹੀਂ ਕਰ ਸਕੇ। ਕਿਰਪਾ ਕਰਕੇ ਇੱਕ ਨਵਾਂ ਬੈਕਅੱਪ ਬਣਾਓ।</string>
    <!-- Error message shown if a very large attachment is encountered during the backup creation and causes the backup to fail -->
    <string name="LocalBackupJobApi29_your_backup_contains_a_very_large_file">ਤੁਹਾਡੇ ਬੈਕਅੱਪ ਵਿੱਚ ਇੱਕ ਬਹੁਤ ਵੱਡੀ ਫਾਈਲ ਮੌਜੂਦ ਹੈ ਜਿਸਦਾ ਬੈਕਅੱਪ ਨਹੀਂ ਲਿਆ ਜਾ ਸਕਦਾ ਹੈ। ਕਿਰਪਾ ਕਰਕੇ ਇਸਨੂੰ ਮਿਟਾਓ ਅਤੇ ਇੱਕ ਨਵਾਂ ਬੈਕਅੱਪ ਬਣਾਓ।</string>
    <string name="LocalBackupJobApi29_tap_to_manage_backups">ਬੈਕਅੱਪਾਂ ਦਾ ਇੰਤਜ਼ਾਮ ਕਨ ਲਈ ਛੂਹੋ।</string>
    <string name="ProgressPreference_d_messages_so_far">ਅਜੇ ਤੱਕ %1$d ਸੁਨੇਹੇ</string>
    <string name="RegistrationActivity_wrong_number">ਗਲਤ ਨੰਬਰ</string>
    <string name="RegistrationActivity_call_me_instead_available_in">ਇਸ ਦੀ ਬਜਾਏ ਮੈਨੂੰ ਕਾਲ ਕਰੋ \n ( ਵਿੱਚ ਉਪਲੱਬਧ %1$02d:%2$02d)</string>
    <string name="RegistrationActivity_contact_signal_support">ਸੰਪਰਕ Signal ਸਹਾਇਤਾ</string>
    <string name="RegistrationActivity_code_support_subject">Signal ਰਜਿਸਟ੍ਰੇਸ਼ਨ - ਐਂਡਰਾਇਡ ਲਈ ਪੁਸ਼ਟੀਕਰਣ ਕੋਡ</string>
    <string name="RegistrationActivity_incorrect_code">ਗਲਤ ਕੋਡ</string>
    <string name="BackupUtil_never">ਕਦੇ ਨਹੀਂ</string>
    <string name="BackupUtil_unknown">ਅਣਜਾਣ</string>
    <string name="preferences_app_protection__see_my_phone_number">ਮੇਰੇ ਫੋਨ ਨੰਬਰ ਵੇਖਾਓ</string>
    <string name="preferences_app_protection__find_me_by_phone_number">ਮੈਨੂੰ ਫ਼ੋਨ ਨੰਬਰ ਨਾਲ ਲੱਭੋ</string>
    <string name="PhoneNumberPrivacy_everyone">ਹਰ ਕੋਈ</string>
    <string name="PhoneNumberPrivacy_my_contacts">ਮੇਰੇ ਸੰਪਰਕ</string>
    <string name="PhoneNumberPrivacy_nobody">ਕੋਈ ਵੀ ਨਹੀਂ</string>
    <string name="PhoneNumberPrivacy_everyone_see_description">ਤੁਹਾਡਾ ਫ਼ੋਨ ਨੰਬਰ ਤੁਹਾਡੇ ਵਲੋਂ ਸੁਨੇਹੇ ਭੇਜੇ ਸਾਰੇ ਲੋਕਾਂ ਤੇ ਗਰੁੱਪਾਂ ਨੂੰ ਦਿਖਾਈ ਦੇਵੇਗਾ।</string>
    <string name="PhoneNumberPrivacy_everyone_find_description">ਜਿਸ ਕਿਸੇ ਕੋਲ ਵੀ ਤੁਹਾਡਾ ਫ਼ੋਨ ਨੰਬਰ ਉਹਨਾਂ ਦੇ ਸੰਪਰਕਾਂ ਵਿੱਚ ਹੋਵੇਗਾ, ਤੁਹਾਨੂੰ Signal ਉੱਤੇ ਸੰਪਰਕ ਵਜੋਂ ਵੇਖ ਸਕਦੇ ਹਨ। ਹੋਰ ਖੋਜ ਵਿੱਚ ਤੁਹਾਨੂੰ ਲੱਭ ਸਕਦੇ ਹਨ।</string>
    <string name="preferences_app_protection__screen_lock">ਸਕ੍ਰੀਨ ਲੌਕ</string>
    <string name="preferences_app_protection__lock_signal_access_with_android_screen_lock_or_fingerprint">ਐਂਡਰਾਇਡ ਸਕ੍ਰੀਨ ਲੌਕ ਜਾਂ ਫਿੰਗਰਪ੍ਰਿੰਟ ਦੇ ਨਾਲ Signal ਨੂੰ ਲਾਕ ਕਰੋ </string>
    <string name="preferences_app_protection__screen_lock_inactivity_timeout">ਸਕ੍ਰੀਨ ਲੌਕ ਅਕਿਰਿਆਟੀਟੀ ਟਾਈਮਆਉਟ</string>
    <string name="preferences_app_protection__signal_pin">Signal PIN</string>
    <string name="preferences_app_protection__create_a_pin">PIN ਬਣਾਓ</string>
    <string name="preferences_app_protection__change_your_pin">ਆਪਣਾ PIN ਬਦਲੋ</string>
    <string name="preferences_app_protection__pin_reminders">PIN ਰਿਮਾਈਂਡਰ</string>
    <string name="preferences_app_protection__pins_keep_information_stored_with_signal_encrypted">PIN Signal ਦੇ ਨਾਲ ਸਟੋਰ ਕੀਤੀ ਜਾਣਕਾਰੀ ਨੂੰ ਇਨਕ੍ਰਿਪਟ ਕਰਕੇ ਰੱਖਦੇ ਹਨ ਤਾਂ ਜੋ ਉਸ ਤਾਈਂ ਸਿਰਫ ਤੁਹਾਡੀ ਪਹੁੰਚ ਹੋਵੇ. ਜਦੋਂ ਤੁਸੀਂ Signal ਨੂੰ ਮੁੜ-ਸਥਾਪਤ ਕਰੋਗੇ ਤਾਂ ਤੁਹਾਡੀ ਪ੍ਰੋਫਾਈਲ, ਸੈਟਿੰਗਾਂ, ਅਤੇ ਸੰਪਰਕ ਮੁੜ-ਬਹਾਲ ਹੋ ਜਾਣਗੇ.</string>
    <string name="preferences_app_protection__add_extra_security_by_requiring_your_signal_pin_to_register">Signal ਨਾਲ ਤੁਹਾਡੇ ਫ਼ੋਨ ਨੰਬਰ ਨੂੰ ਰਜਿਸਟਰ ਕਰਨ ਲਈ ਆਪਣੇ Signal PIN ਦੀ ਮੰਗ ਕਰਕੇ ਸੁਰੱਖਿਆ ਵਿੱਚ ਵਾਧਾ ਜੋੜੋ।</string>
    <string name="preferences_app_protection__reminders_help_you_remember_your_pin">ਰਿਮਾਈਂਡਰ ਤੁਹਾਨੂੰ ਤੁਹਾਡਾ PIN ਯਾਦ ਕਰਨ ਵਿੱਚ ਮਦਦ ਕਰਦੇ ਹਨ ਕਿਉਂਕਿ ਉਸ ਨੂੰ ਦੁਬਾਰਾ ਨਹੀਂ ਪ੍ਰਾਪਤ ਕੀਤਾ ਜਾ ਸਕਦਾ। ਸਮਾਂ ਪੈਣ ’ਤੇ ਤੁਹਾਨੂੰ ਘੱਟ ਅਕਸਰ ਪੁੱਛਿਆ ਜਾਵੇਗਾ।</string>
    <string name="preferences_app_protection__turn_off">ਬੰਦ ਕਰੋ</string>
    <string name="preferences_app_protection__confirm_pin">PIN ਦੀ ਪੁਸ਼ਟੀ ਕਰੋ</string>
    <string name="preferences_app_protection__confirm_your_signal_pin">ਆਪਣੇ Signal ਦੇ PIN ਦੀ ਪੁਸ਼ਟੀ ਕਰੋ</string>
    <string name="preferences_app_protection__make_sure_you_memorize_or_securely_store_your_pin">ਆਪਣੇ PIN ਨੂੰ ਯਾਦ ਕਰਨਾ ਜਾਂ ਸੁਰੱਖਿਅਤ ਤਰੀਕੇ ਨਾਲ ਕਿਤੇ ਨੋਟ ਕਰਨਾ ਯਕੀਨੀ ਬਣਾਓ ਕਿਉਂਕਿ ਇਸ ਨੂੰ ਦੁਬਾਰਾ ਨਹੀਂ ਪ੍ਰਾਪਤ ਕੀਤਾ ਜਾ ਸਕਦਾ। ਜੇਕਰ ਤੁਸੀਂ ਆਪਣਾ PIN ਭੁੱਲ ਜਾਂਦੇ ਹੋ, ਤਾਂ ਹੋ ਸਕਦਾ ਹੈ ਕਿ ਤੁਸੀਂ ਆਪਣੇ Signal ਖਾਤੇ ਨਾਲ ਦੁਬਾਰਾ ਰਜਿਸਟਰ ਕਰਨ ਸਮੇਂ ਆਪਣਾ ਡੇਟਾ ਗੁਆ ਬੈਠੋ।</string>
    <string name="preferences_app_protection__incorrect_pin_try_again">ਗਲਤ PIN। ਦੁਬਾਰਾ ਕੋਸ਼ਿਸ਼ ਕਰੋ।</string>
    <string name="preferences_app_protection__failed_to_enable_registration_lock">ਰਜਿਸਟਰੇਸ਼ਨ ਲਾਕ ਅਸਮਰੱਥ ਕਰਨਾ ਅਸਫਲ ਰਿਹਾ।</string>
    <string name="preferences_app_protection__failed_to_disable_registration_lock">ਰਜਿਸਟਰੇਸ਼ਨ ਲਾਕ ਅਸਮਰੱਥ ਕਰਨ ਲਈ ਅਸਫ਼ਲ ਹੈ।</string>
    <string name="AppProtectionPreferenceFragment_none">ਕੋਈ ਨਹੀਂ</string>
    <string name="preferences_app_protection__registration_lock">ਰਜਿਸਟਰੇਸ਼ਨ ਲੌਕ </string>
    <string name="RegistrationActivity_you_must_enter_your_registration_lock_PIN">ਤੁਹਾਨੂੰ ਆਪਣਾ ਰਜਿਸਟਰੇਸ਼ਨ ਲੌਕ PIN ਦਾਖ਼ਲ ਕਰਨਾ ਚਾਹੀਦਾ ਹੈ</string>
    <string name="RegistrationActivity_your_pin_has_at_least_d_digits_or_characters">ਤੁਹਾਡੇ PIN ਵਿੱਚ ਘੱਟੋ-ਘੱਟ %1$d ਅੰਕ ਜਾਂ ਵਰਣ ਹਨ।</string>
    <string name="RegistrationActivity_too_many_attempts">ਬਹੁਤ ਜ਼ਿਆਦਾ ਕੋਸ਼ਿਸ਼ਾਂ</string>
    <string name="RegistrationActivity_you_have_made_too_many_incorrect_registration_lock_pin_attempts_please_try_again_in_a_day">ਤੁਸੀਂ ਬਹੁਤ ਜ਼ਿਆਦਾ ਗਲਤ ਰਜਿਸਟਰੇਸ਼ਨ PIN ਪਿੰਨ ਕੋਸ਼ਿਸ਼ਾਂ ਕੀਤੀਆਂ ਹਨ ਕਿਰਪਾ ਕਰਕੇ ਇੱਕ ਦਿਨ ਵਿੱਚ ਦੁਬਾਰਾ ਕੋਸ਼ਿਸ਼ ਕਰੋ.</string>
    <string name="RegistrationActivity_you_have_made_too_many_attempts_please_try_again_later">ਤੁਸੀਂ ਬਹੁਤ ਸਾਰੀਆਂ ਕੋਸ਼ਿਸ਼ਾਂ ਕਰ ਲਈਆਂ ਹਨ। ਕਿਰਪਾ ਕਰਕੇ ਬਾਅਦ ਵਿੱਚ ਦੁਬਾਰਾ ਕੋਸ਼ਿਸ਼ ਕਰੋ।</string>
    <string name="RegistrationActivity_error_connecting_to_service">ਸੇਵਾ ਨਾਲ ਕਨੈਕਟ ਕਰਨ ਵਿੱਚ ਤਰੁੱਟੀ</string>
    <string name="preferences_chats__backups">ਬੈਕਅੱਪ</string>
    <string name="prompt_passphrase_activity__signal_is_locked">Molly ਲਾਕ ਹੈ</string>
    <string name="prompt_passphrase_activity__tap_to_unlock">ਅਨਲੌਕ ਕਰਨ ਲਈ ਟੈਪ ਕਰੋ</string>
    <string name="Recipient_unknown">ਅਣਜਾਣ</string>

    <!-- TransferOrRestoreFragment -->
    <string name="TransferOrRestoreFragment__transfer_or_restore_account">ਖਾਤਾ ਟ੍ਰਾਂਸਫਰ ਕਰੋ ਜਾਂ ਬਹਾਲ ਕਰੋ</string>
    <string name="TransferOrRestoreFragment__if_you_have_previously_registered_a_signal_account">ਜੇ ਤੁਸੀਂ ਪਹਿਲਾਂ Signal ਖਾਤਾ ਰਜਿਸਟਰ ਕੀਤਾ ਹੈ, ਤਾਂ ਤੁਸੀਂ ਆਪਣੇ ਖਾਤੇ ਅਤੇ ਸੁਨੇਹਿਆਂ ਨੂੰ ਟ੍ਰਾਂਸਫਰ ਜਾਂ ਬਹਾਲ ਕਰ ਸਕਦੇ ਹੋ</string>
    <string name="TransferOrRestoreFragment__transfer_from_android_device">Android ਡਿਵਾਈਸ ਤੋਂ ਟਰਾਂਸਫਰ ਕਰੋ</string>
    <string name="TransferOrRestoreFragment__transfer_your_account_and_messages_from_your_old_android_device">ਆਪਣੀ ਪੁਰਾਣੀ Android ਡਿਵਾਈਸ ਤੋਂ ਆਪਣੇ ਖਾਤੇ ਅਤੇ ਸੁਨੇਹਿਆਂ ਨੂੰ ਟ੍ਰਾਂਸਫਰ ਕਰੋ। ਤੁਹਾਨੂੰ ਆਪਣੀ ਪੁਰਾਣੀ ਡਿਵਾਈਸ ਤੱਕ ਪਹੁੰਚ ਦੀ ਲੋੜ ਹੈ।</string>
    <string name="TransferOrRestoreFragment__you_need_access_to_your_old_device">ਤੁਹਾਨੂੰ ਆਪਣੀ ਪੁਰਾਣੀ ਡਿਵਾਈਸ ਤੱਕ ਪਹੁੰਚ ਦੀ ਲੋੜ ਹੈ।</string>
    <string name="TransferOrRestoreFragment__restore_from_backup">ਬੈਕਅੱਪ ਤੋਂ ਬਹਾਲ ਕਰੋ</string>
    <string name="TransferOrRestoreFragment__restore_your_messages_from_a_local_backup">ਸਥਾਨਕ ਬੈਕਅੱਪ ਤੋਂ ਆਪਣੇ ਸੁਨੇਹਿਆਂ ਨੂੰ ਬਹਾਲ ਕਰੋ | ਜੇਕਰ ਤੁਸੀਂ ਹੁਣੇ ਬਹਾਲ ਨਹੀਂ ਕਰਦੇ ਹੋ, ਤਾਂ ਤੁਸੀਂ ਬਾਅਦ ਵਿੱਚ ਬਹਾਲ ਨਹੀਂ ਕਰ ਸਕੋਗੇ।</string>

    <!-- NewDeviceTransferInstructionsFragment -->
    <string name="NewDeviceTransferInstructions__open_signal_on_your_old_android_phone">ਆਪਣੇ ਪੁਰਾਣੇ Android ਫ਼ੋਨ ਉੱਤੇ Signal ਖੋਲ੍ਹੋ</string>
    <string name="NewDeviceTransferInstructions__continue">ਜਾਰੀ ਰੱਖੋ</string>
    <string name="NewDeviceTransferInstructions__first_bullet">1.</string>
    <string name="NewDeviceTransferInstructions__tap_on_your_profile_photo_in_the_top_left_to_open_settings">ਸੈਟਿੰਗਾਂ ਖੋਲ੍ਹਣ ਲਈ ਉੱਪਰ ਖੱਬੇ ਪਾਸੇ ਆਪਣੀ ਪ੍ਰੋਫ਼ਾਈਲ ਫ਼ੋਟੋ \'ਤੇ ਟੈਪ ਕਰੋ</string>
    <string name="NewDeviceTransferInstructions__second_bullet">2.</string>
    <string name="NewDeviceTransferInstructions__tap_on_account">"\"ਖਾਤਾ\" ਨੂੰ ਛੂਹੋ"</string>
    <string name="NewDeviceTransferInstructions__third_bullet">3.</string>
    <string name="NewDeviceTransferInstructions__tap_transfer_account_and_then_continue_on_both_devices">"\"ਖਾਤਾ ਟ੍ਰਾਂਸਫਰ ਕਰੋ\" ’ਤੇ ਟੈਪ ਕਰੋ ਅਤੇ ਫਿਰ ਦੋਵੇਂ ਡਿਵਾਈਸਾਂ ’ਤੇ \"ਜਾਰੀ ਰੱਖੋ\" ’ਤੇ ਟੈਪ ਕਰੋ"</string>

    <!-- NewDeviceTransferSetupFragment -->
    <string name="NewDeviceTransferSetup__preparing_to_connect_to_old_android_device">ਪੁਰਾਣੀ Android ਡਿਵਾਈਸ ਨਾਲ ਕਨੈਕਟ ਕਰਨ ਦੀ ਤਿਆਰੀ ਕੀਤੀ ਜਾ ਰਹੀ ਹੈ…</string>
    <string name="NewDeviceTransferSetup__take_a_moment_should_be_ready_soon">ਬਸ ਕੁਝ ਪਲਾਂ ਦੀ ਦੇਰ, ਛੇਤੀ ਹੀ ਤਿਆਰ ਹੋਵੇਗਾ</string>
    <string name="NewDeviceTransferSetup__waiting_for_old_device_to_connect">ਪੁਰਾਣੀ Android ਡਿਵਾਈਸ ਨਾਲ ਕਨੈਕਟ ਕਰਨ ਦੀ ਉਡੀਕ ਕੀਤੀ ਜਾ ਰਹੀ ਹੈ…</string>
    <string name="NewDeviceTransferSetup__signal_needs_the_location_permission_to_discover_and_connect_with_your_old_device">ਤੁਹਾਡੀ ਪੁਰਾਣੀ Android ਡਿਵਾਈਸ ਨੂੰ ਲੱਭਣ ਅਤੇ ਕਨੈਕਟ ਕਰਨ ਲਈ Molly ਨੂੰ ਟਿਕਾਣੇ ਦੀ ਇਜਾਜ਼ਤ ਦੀ ਲੋੜ ਹੈ।</string>
    <string name="NewDeviceTransferSetup__signal_needs_location_services_enabled_to_discover_and_connect_with_your_old_device">ਤੁਹਾਡੀ ਪੁਰਾਣੀ Android ਡਿਵਾਈਸ ਨੂੰ ਲੱਭਣ ਅਤੇ ਕਨੈਕਟ ਕਰਨ ਲਈ Molly ਨੂੰ ਟਿਕਾਣਾ ਸੇਵਾਵਾਂ ਸਮਰੱਥ ਕੀਤੇ ਹੋਣ ਦੀ ਲੋੜ ਹੈ।</string>
    <string name="NewDeviceTransferSetup__signal_needs_wifi_on_to_discover_and_connect_with_your_old_device">ਤੁਹਾਡੀ ਪੁਰਾਣੀ Android ਡਿਵਾਈਸ ਨੂੰ ਲੱਭਣ ਅਤੇ ਕਨੈਕਟ ਕਰਨ ਲਈ Molly ਨੂੰ Wi-Fi ਚਾਲੂ ਕੀਤੇ ਹੋਣ ਦੀ ਲੋੜ ਹੈ। Wi-Fi ਦਾ ਚਾਲੂ ਹੋਣਾ ਜ਼ਰੂਰੀ ਹੈ ਪਰ ਇਸਦਾ ਕਿਸੇ Wi-Fi ਨੈੱਟਵਰਕ ਨਾਲ ਕਨੈਕਟ ਹੋਣਾ ਜ਼ਰੂਰੀ ਨਹੀਂ।</string>
    <string name="NewDeviceTransferSetup__sorry_it_appears_your_device_does_not_support_wifi_direct">ਅਫ਼ਸੋਸ, ਜਾਪਦਾ ਹੈ ਕਿ ਇਹ ਡਿਵਾਈਸ Wi-Fi ਡਾਇਰੈਕਟ ਦਾ ਸਮਰਥਨ ਨਹੀਂ ਕਰਦੀ। Molly ਸਿਗਨਲ ਤੁਹਾਡੀ ਪੁਰਾਣੀ Android ਡਿਵਾਈਸ ਨੂੰ ਲੱਭਣ ਅਤੇ ਕਨੈਕਟ ਕਰਨ ਲਈ Wi-Fi ਡਾਇਰੈਕਟ ਦੀ ਵਰਤੋਂ ਕਰਦਾ ਹੈ। ਤੁਸੀਂ ਹਾਲੇ ਵੀ ਆਪਣੀ ਪੁਰਾਣੀ Android ਡਿਵਾਈਸ ਤੋਂ ਆਪਣੇ ਖਾਤੇ ਨੂੰ ਬਹਾਲ ਕਰਨ ਲਈ ਬੈਕਅੱਪ ਨੂੰ ਬਹਾਲ ਕਰ ਸਕਦੇ ਹੋ।</string>
    <string name="NewDeviceTransferSetup__restore_a_backup">ਬੈਕਅੱਪ ਬਹਾਲ ਕਰੋ</string>
    <string name="NewDeviceTransferSetup__an_unexpected_error_occurred_while_attempting_to_connect_to_your_old_device">ਤੁਹਾਡੀ ਪੁਰਾਣੀ Android ਡਿਵਾਈਸ ਨਾਲ ਕਨੈਕਟ ਕਰਨ ਦੀ ਕੋਸ਼ਿਸ਼ ਕਰਦੇ ਸਮੇਂ ਕੋਈ ਅਚਨਚੇਤ ਤਰੁੱਟੀ ਆਈ।</string>

    <!-- OldDeviceTransferSetupFragment -->
    <string name="OldDeviceTransferSetup__searching_for_new_android_device">ਨਵੀਂ Android ਡਿਵਾਈਸ ਨੂੰ ਲੱਭਿਆ ਜਾ ਰਿਹਾ ਹੈ…</string>
    <string name="OldDeviceTransferSetup__signal_needs_the_location_permission_to_discover_and_connect_with_your_new_device">ਤੁਹਾਡੀ ਨਵੀਂ Android ਡਿਵਾਈਸ ਨੂੰ ਲੱਭਣ ਅਤੇ ਕਨੈਕਟ ਕਰਨ ਲਈ Molly ਨੂੰ ਟਿਕਾਣੇ ਦੀ ਇਜਾਜ਼ਤ ਦੀ ਲੋੜ ਹੈ।</string>
    <string name="OldDeviceTransferSetup__signal_needs_location_services_enabled_to_discover_and_connect_with_your_new_device">ਤੁਹਾਡੀ ਨਵੀਂ Android ਡਿਵਾਈਸ ਨੂੰ ਲੱਭਣ ਅਤੇ ਕਨੈਕਟ ਕਰਨ ਲਈ Molly ਨੂੰ ਟਿਕਾਣਾ ਸੇਵਾਵਾਂ ਸਮਰੱਥ ਕੀਤੇ ਹੋਣ ਦੀ ਲੋੜ ਹੈ।</string>
    <string name="OldDeviceTransferSetup__signal_needs_wifi_on_to_discover_and_connect_with_your_new_device">ਤੁਹਾਡੀ ਨਵੀਂ Android ਡਿਵਾਈਸ ਨੂੰ ਲੱਭਣ ਅਤੇ ਕਨੈਕਟ ਕਰਨ ਲਈ Molly ਨੂੰ Wi-Fi ਚਾਲੂ ਕੀਤੇ ਹੋਣ ਦੀ ਲੋੜ ਹੈ। Wi-Fi ਦਾ ਚਾਲੂ ਹੋਣਾ ਜ਼ਰੂਰੀ ਹੈ ਪਰ ਇਸਦਾ ਕਿਸੇ Wi-Fi ਨੈੱਟਵਰਕ ਨਾਲ ਕਨੈਕਟ ਹੋਣਾ ਜ਼ਰੂਰੀ ਨਹੀਂ।</string>
    <string name="OldDeviceTransferSetup__sorry_it_appears_your_device_does_not_support_wifi_direct">ਅਫ਼ਸੋਸ, ਜਾਪਦਾ ਹੈ ਕਿ ਇਹ ਡਿਵਾਈਸ Wi-Fi ਡਾਇਰੈਕਟ ਦਾ ਸਮਰਥਨ ਨਹੀਂ ਕਰਦੀ। Molly ਸਿਗਨਲ ਤੁਹਾਡੀ ਨਵੀਂ Android ਡਿਵਾਈਸ ਨੂੰ ਲੱਭਣ ਅਤੇ ਕਨੈਕਟ ਕਰਨ ਲਈ Wi-Fi ਡਾਇਰੈਕਟ ਦੀ ਵਰਤੋਂ ਕਰਦਾ ਹੈ। ਤੁਸੀਂ ਹਾਲੇ ਵੀ ਆਪਣੀ ਨਵੀਂ Android ਡਿਵਾਈਸ ਤੋਂ ਆਪਣੇ ਖਾਤੇ ਨੂੰ ਬਹਾਲ ਕਰਨ ਲਈ ਬੈਕਅੱਪ ਤਿਆਰ ਕਰ ਸਕਦੇ ਹੋ।</string>
    <string name="OldDeviceTransferSetup__create_a_backup">ਬੈਕਅੱਪ ਬਣਾਓ</string>
    <string name="OldDeviceTransferSetup__an_unexpected_error_occurred_while_attempting_to_connect_to_your_old_device">ਤੁਹਾਡੀ ਨਵੀਂ Android ਡਿਵਾਈਸ ਨਾਲ ਕਨੈਕਟ ਕਰਨ ਦੀ ਕੋਸ਼ਿਸ਼ ਕਰਦੇ ਸਮੇਂ ਕੋਈ ਅਚਨਚੇਤ ਤਰੁੱਟੀ ਆਈ।</string>

    <!-- DeviceTransferSetupFragment -->
    <string name="DeviceTransferSetup__unable_to_open_wifi_settings">Wi-Fi ਸੈਟਿੰਗਾਂ ਖੋਲ੍ਹੀਆਂ ਨਹੀਂ ਜਾ ਸਕਦੀਆਂ। ਕਿਰਪਾ ਕਰਕੇ Wi-Fi ਨੂੰ ਆਪ ਚਾਲੂ ਕਰੋ।</string>
    <string name="DeviceTransferSetup__grant_location_permission">ਟਿਕਾਣੇ ਲਈ ਇਜਾਜ਼ਤ ਦਿਓ</string>
    <string name="DeviceTransferSetup__turn_on_location_services">ਟਿਕਾਣਾ ਸੇਵਾਵਾਂ ਚਾਲੂ ਕਰੋ</string>
    <string name="DeviceTransferSetup__unable_to_open_location_settings">ਟਿਕਾਣਾ ਸੈਟਿੰਗਾਂ ਖੋਲ੍ਹਣ ਲਈ ਅਸਮਰੱਥ ਹੈ।</string>
    <string name="DeviceTransferSetup__turn_on_wifi">ਵਾਈ-ਫਾਈ ਚਾਲੂ ਕਰੋ</string>
    <string name="DeviceTransferSetup__error_connecting">ਕਨੈਕਟ ਕਰਨ ਦੌਰਾਨ ਤਰੁੱਟੀ</string>
    <string name="DeviceTransferSetup__retry">ਮੁੜ-ਕੋਸ਼ਿਸ਼ ਕਰੋ</string>
    <string name="DeviceTransferSetup__submit_debug_logs">ਡੀਬੱਗ ਲੌਗ ਦਰਜ ਕਰੋ</string>
    <string name="DeviceTransferSetup__verify_code">ਕੋਡ ਤਸਦੀਕ ਕਰੋ</string>
    <string name="DeviceTransferSetup__verify_that_the_code_below_matches_on_both_of_your_devices">ਤਸਦੀਕ ਕਰੋ ਕਿ ਹੇਠਲਾ ਕੋਡ ਤੁਹਾਡੇ ਦੋਵੇਂ ਡਿਵਾਈਸਾਂ ਉੱਤੇ ਮਿਲਦਾ ਹੈ। ਤਦ ਜਾਰੀ ਰੱਖੋ ਨੂੰ ਛੂਹੋ।</string>
    <string name="DeviceTransferSetup__the_numbers_do_not_match">ਨੰਬਰ ਮਿਲਦੇ ਨਹੀਂ ਹਨ</string>
    <string name="DeviceTransferSetup__continue">ਜਾਰੀ ਰੱਖੋ</string>
    <string name="DeviceTransferSetup__number_is_not_the_same">ਨੰਬਰ ਇੱਕੋ ਨਹੀਂ ਹਨ</string>
    <string name="DeviceTransferSetup__if_the_numbers_on_your_devices_do_not_match_its_possible_you_connected_to_the_wrong_device">ਜੇ ਤੁਹਾਡੀਆਂ ਡਿਵਾਈਸਾਂ ਉੱਤੇ ਨੰਬਰ ਮੇਲ ਨਹੀਂ ਖਾਂਦੇ, ਤਾਂ ਇਹ ਸੰਭਵ ਹੈ ਕਿ ਤੁਸੀਂ ਗਲਤ ਡਿਵਾਈਸ ਨਾਲ ਕਨੈਕਟ ਹੋਏ ਹੋਵੋ। ਇਸਨੂੰ ਠੀਕ ਕਰਨ ਲਈ, ਟ੍ਰਾਂਸਫ਼ਰ ਨੂੰ ਰੋਕੋ ਅਤੇ ਦੁਬਾਰਾ ਕੋਸ਼ਿਸ਼ ਕਰੋ, ਅਤੇ ਆਪਣੀਆਂ ਦੋਵੇਂ ਡਿਵਾਈਸਾਂ ਨੂੰ ਨੇੜੇ ਰੱਖੋ।</string>
    <string name="DeviceTransferSetup__stop_transfer">ਟਰਾਂਸਫਰ ਨੂੰ ਰੋਕੋ</string>
    <string name="DeviceTransferSetup__unable_to_discover_old_device">ਪੁਰਾਣਾ ਡਿਵਾਈਸ ਲੱਭਣ ਲਈ ਅਸਮਰੱਥ</string>
    <string name="DeviceTransferSetup__unable_to_discover_new_device">ਨਵਾਂ ਡਿਵਾਈਸ ਲੱਭਣ ਲਈ ਅਸਮਰੱਥ</string>
    <string name="DeviceTransferSetup__make_sure_the_following_permissions_are_enabled">ਪੱਕਾ ਕਰੋ ਕਿ ਅੱਗੇ ਦਿੱਤੀਆਂ ਇਜਾਜ਼ਤਾਂ ਤੇ ਸੇਵਾਵਾਂ ਸਮਰੱਥ ਹਨ:</string>
    <string name="DeviceTransferSetup__location_permission">ਟਿਕਾਣਾ ਇਜਾਜ਼ਤ</string>
    <string name="DeviceTransferSetup__location_services">ਟਿਕਾਣਾ ਸੇਵਾਵਾਂ</string>
    <string name="DeviceTransferSetup__wifi">Wi-Fi</string>
    <string name="DeviceTransferSetup__on_the_wifi_direct_screen_remove_all_remembered_groups_and_unlink_any_invited_or_connected_devices">WiFi ਡਾਇਰੈਕਟ ਸਕਰੀਨ ’ਤੇ, ਸਾਰੇ ਯਾਦ ਕੀਤੇ ਗਰੁੱਪਾਂ ਨੂੰ ਹਟਾਓ ਅਤੇ ਕਿਸੇ ਵੀ ਸੱਦੀਆਂ ਜਾਂ ਕਨੈਕਟ ਹੋਈਆਂ ਡਿਵਾਈਸਾਂ ਨੂੰ ਅਨਲਿੰਕ ਕਰੋ।</string>
    <string name="DeviceTransferSetup__wifi_direct_screen">WiFi ਡਾਇਰੈਕਟ ਸਕਰੀਨ</string>
    <string name="DeviceTransferSetup__try_turning_wifi_off_and_on_on_both_devices">Wi-Fi ਨੂੰ ਦੋਵੇਂ ਡਿਵਾਈਸਾਂ ਉੱਪਰ, ਬੰਦ ਅਤੇ ਚਾਲੂ ਕਰਨ ਦੀ ਕੋਸ਼ਿਸ਼ ਕਰੋ।</string>
    <string name="DeviceTransferSetup__make_sure_both_devices_are_in_transfer_mode">ਯਕੀਨੀ ਬਣਾਓ ਕਿ ਦੋਵੇਂ ਡਿਵਾਈਸਾਂ ਟ੍ਰਾਂਸਫ਼ਰ ਮੋਡ ਵਿੱਚ ਹਨ।</string>
    <string name="DeviceTransferSetup__go_to_support_page">ਸਹਾਇਤਾ ਸਫ਼ੇ ਉੱਤੇ ਜਾਓ</string>
    <string name="DeviceTransferSetup__try_again">ਫਿਰ ਕੋਸ਼ਿਸ਼ ਕਰੋ</string>
    <string name="DeviceTransferSetup__waiting_for_other_device">ਹੋਰ ਡਿਵਾਈਸ ਦੀ ਉਡੀਕ ਹੋ ਰਹੀ ਹੈ</string>
    <string name="DeviceTransferSetup__tap_continue_on_your_other_device_to_start_the_transfer">ਟ੍ਰਾਂਸਫ਼ਰ ਸ਼ੁਰੂ ਕਰਨ ਲਈ ਆਪਣੀ ਦੂਜੀ ਡਿਵਾਈਸ ਉੱਪਰ ਜਾਰੀ ਰੱਖੋ ’ਤੇ ਟੈਪ ਕਰੋ।</string>
    <string name="DeviceTransferSetup__tap_continue_on_your_other_device">ਆਪਣੀ ਦੂਜੀ ਡਿਵਾਈਸ ਉੱਪਰ ਜਾਰੀ ਰੱਖੋ ’ਤੇ ਟੈਪ ਕਰੋ…</string>

    <!-- NewDeviceTransferFragment -->
    <string name="NewDeviceTransfer__cannot_transfer_from_a_newer_version_of_signal">Signal ਦੇ ਵਧੇਰੇ ਨਵੇਂ ਸੰਸਕਰਣਾਂ ਤੋਂ ਟ੍ਰਾਂਸਫ਼ਰ ਨਹੀਂ ਕਰ ਸਕਦਾ</string>

    <!-- DeviceTransferFragment -->
    <string name="DeviceTransfer__transferring_data">ਡਾਟਾ ਟਰਾਂਸਫਰ ਕੀਤਾ ਜਾ ਰਿਹਾ ਹੈ</string>
    <string name="DeviceTransfer__keep_both_devices_near_each_other">ਦੋਵੇਂ ਡਿਵਾਈਸਾਂ ਨੂੰ ਇੱਕ ਦੂਜੇ ਦੇ ਨੇੜੇ ਰੱਖੋ। ਡਿਵਾਈਸਾਂ ਨੂੰ ਬੰਦ ਨਾ ਕਰੋ ਅਤੇ Molly ਨੂੰ ਖੋਲ੍ਹੀ ਰੱਖੋ। ਟ੍ਰਾਂਸਫ਼ਰਾਂ ਸਿਰੇ-ਤੋਂ-ਸਿਰੇ ਤੱਕ ਇਨਕ੍ਰਿਪਟ ਹਨ।</string>
    <string name="DeviceTransfer__d_messages_so_far">…ਹੁਣ ਤੱਕ %1$d ਸੁਨੇਹੇ</string>
    <!-- Filled in with total percentage of messages transferred -->
    <string name="DeviceTransfer__s_of_messages_so_far">ਹੁਣ ਤੱਕ %1$s %% ਸੁਨੇਹੇ…</string>
    <string name="DeviceTransfer__cancel">ਰੱਦ ਕਰੋ</string>
    <string name="DeviceTransfer__try_again">ਫਿਰ ਕੋਸ਼ਿਸ਼ ਕਰੋ</string>
    <string name="DeviceTransfer__stop_transfer_question">ਟਰਾਂਸਫਰ ਨੂੰ ਰੋਕਣਾ ਹੈ?</string>
    <string name="DeviceTransfer__stop_transfer">ਟਰਾਂਸਫਰ ਨੂੰ ਰੋਕੋ</string>
    <string name="DeviceTransfer__all_transfer_progress_will_be_lost">ਸਾਰੀ ਟਰਾਂਸਫ਼ਰ ਤਰੱਕੀ ਖਤਮ ਹੋ ਜਾਵੇਗੀ।</string>
    <string name="DeviceTransfer__transfer_failed">ਟਰਾਂਸਫ਼ਰ ਅਸਫ਼ਲ ਹੈ</string>
    <string name="DeviceTransfer__unable_to_transfer">ਟ੍ਰਾਂਸਫ਼ਰ ਨਹੀਂ ਕੀਤਾ ਜਾ ਸਕਦਾ</string>

    <!-- OldDeviceTransferInstructionsFragment -->
    <string name="OldDeviceTransferInstructions__transfer_account">ਖਾਤਾ ਟ੍ਰਾਂਸਫਰ ਕਰੋ</string>
    <string name="OldDeviceTransferInstructions__you_can_transfer_your_signal_account_when_setting_up_signal_on_a_new_android_device">ਕਿਸੇ ਨਵੀਂ Android ਡਿਵਾਈਸ ’ਤੇ Signal ਸਥਾਪਤ ਕਰਨ ਵੇਲੇ ਤੁਸੀਂ ਆਪਣਾ Signal ਖਾਤਾ ਟ੍ਰਾਂਸਫ਼ਰ ਕਰ ਸਕਦੇ ਹੋ। ਜਾਰੀ ਰੱਖਣ ਤੋਂ ਪਹਿਲਾਂ:</string>
    <string name="OldDeviceTransferInstructions__first_bullet">1.</string>
    <string name="OldDeviceTransferInstructions__download_signal_on_your_new_android_device">ਆਪਣੇ ਨਵੇਂ Android ਡਿਵਾਈਸ ਉੱਤੇ Molly ਡਾਊਨਲੋਡ ਕਰੋ</string>
    <string name="OldDeviceTransferInstructions__second_bullet">2.</string>
    <string name="OldDeviceTransferInstructions__tap_on_transfer_or_restore_account">"\"ਖਾਤਾ ਟ੍ਰਾਂਸਫ਼ਰ ਜਾਂ ਰੀਸਟੋਰ ਕਰੋ\" ’ਤੇ ਟੈਪ ਕਰੋ"</string>
    <string name="OldDeviceTransferInstructions__third_bullet">3.</string>
    <string name="OldDeviceTransferInstructions__select_transfer_from_android_device_when_prompted_and_then_continue">"ਪੁੱਛੇ ਜਾਣ ’ਤੇ \"Android ਡਿਵਾਈਸ ਤੋਂ ਟ੍ਰਾਂਸਫ਼ਰ ਕਰੋ\" ਨੂੰ ਚੁਣੋ ਅਤੇ ਫਿਰ \"ਜਾਰੀ ਰੱਖੋ\"। ਦੋਵੇਂ ਡਿਵਾਈਸਾਂ ਨੂੰ ਨੇੜੇ ਰੱਖੋ।"</string>
    <string name="OldDeviceTransferInstructions__continue">ਜਾਰੀ ਰੱਖੋ</string>

    <!-- OldDeviceTransferComplete -->
    <string name="OldDeviceTransferComplete__transfer_complete">ਟਰਾਂਸਫ਼ਰ ਪੂਰਾ</string>
    <string name="OldDeviceTransferComplete__go_to_your_new_device">ਆਪਣੇ ਨਵੇਂ ਡਿਵਾਈਸ ਉੱਤੇ ਜਾਓ</string>
    <string name="OldDeviceTransferComplete__your_signal_data_has_Been_transferred_to_your_new_device">ਤੁਹਾਡਾ Signal ਡੇਟਾ ਤੁਹਾਡੀ ਨਵੀਂ ਡਿਵਾਈਸ ’ਤੇ ਟ੍ਰਾਂਸਫਰ ਕੀਤਾ ਗਿਆ ਹੈ। ਟ੍ਰਾਂਸਫ਼ਰ ਪ੍ਰਕਿਰਿਆ ਨੂੰ ਪੂਰਾ ਕਰਨ ਲਈ, ਤੁਹਾਨੂੰ ਆਪਣੀ ਨਵੀਂ ਡਿਵਾਈਸ ’ਤੇ ਰਜਿਸਟ੍ਰੇਸ਼ਨ ਜਾਰੀ ਰੱਖਣਾ ਪਵੇਗਾ।</string>
    <string name="OldDeviceTransferComplete__close">ਬੰਦ ਕਰੋ</string>

    <!-- NewDeviceTransferComplete -->
    <string name="NewDeviceTransferComplete__transfer_successful">ਟਰਾਂਸਫ਼ਰ ਕਾਮਯਾਬ ਹੈ</string>
    <string name="NewDeviceTransferComplete__transfer_complete">ਟਰਾਂਸਫ਼ਰ ਪੂਰਾ</string>
    <string name="NewDeviceTransferComplete__to_complete_the_transfer_process_you_must_continue_registration">ਟਰਾਂਸਫ਼ਰ ਨੂੰ ਪੂਰਾ ਕਰਨ ਲਈ ਤੁਹਾਨੂੰ ਰਜਿਸਟਰੇਸ਼ਨ ਕਰਨੀ ਪਵੇਗੀ।</string>
    <string name="NewDeviceTransferComplete__continue_registration">ਟਰਾਂਸਫ਼ਰ ਕਰੋ</string>

    <!-- DeviceToDeviceTransferService -->
    <string name="DeviceToDeviceTransferService_content_title">ਖਾਤਾ ਟ੍ਰਾਂਸਫਰ</string>
    <string name="DeviceToDeviceTransferService_status_ready">ਤੁਹਾਡੀ ਦੂਜੀ Android ਡਿਵਾਈਸ ਨਾਲ ਕਨੈਕਟ ਕਰਨ ਦੀ ਤਿਆਰੀ ਕੀਤੀ ਜਾ ਰਹੀ ਹੈ…</string>
    <string name="DeviceToDeviceTransferService_status_starting_up">ਤੁਹਾਡੀ ਦੂਜੀ Android ਡਿਵਾਈਸ ਨਾਲ ਕਨੈਕਟ ਕਰਨ ਦੀ ਤਿਆਰੀ ਕੀਤੀ ਜਾ ਰਹੀ ਹੈ…</string>
    <string name="DeviceToDeviceTransferService_status_discovery">ਤੁਹਾਡੀ ਦੂਜੀ Android ਡਿਵਾਈਸ ਨੂੰ ਲੱਭਿਆ ਜਾ ਰਿਹਾ ਹੈ…</string>
    <string name="DeviceToDeviceTransferService_status_network_connected">ਤੁਹਾਡੀ ਦੂਜੀ Android ਡਿਵਾਈਸ ਨਾਲ ਕਨੈਕਟ ਕੀਤਾ ਜਾ ਰਿਹਾ ਹੈ…</string>
    <string name="DeviceToDeviceTransferService_status_verification_required">ਤਸਦੀਕ ਕਰਨ ਦੀ ਲੋੜ ਹੈ</string>
    <string name="DeviceToDeviceTransferService_status_service_connected">ਖਾਤਾ ਟ੍ਰਾਂਸਫਰ ਕੀਤਾ ਜਾ ਰਿਹਾ ਹੈ…</string>

    <!-- OldDeviceTransferLockedDialog -->
    <string name="OldDeviceTransferLockedDialog__complete_registration_on_your_new_device">ਆਪਣੀ ਨਵੀਂ ਡਿਵਾਈਸ ’ਤੇ ਰਜਿਸਟ੍ਰੇਸ਼ਨ ਪੂਰੀ ਕਰੋ</string>
    <string name="OldDeviceTransferLockedDialog__your_signal_account_has_been_transferred_to_your_new_device">ਤੁਹਾਡਾ Signal ਖਾਤਾ ਤੁਹਾਡੀ ਨਵੀਂ ਡਿਵਾਈਸ ’ਤੇ ਟ੍ਰਾਂਸਫਰ ਕਰ ਦਿੱਤਾ ਗਿਆ ਹੈ, ਪਰ ਜਾਰੀ ਰੱਖਣ ਲਈ ਤੁਹਾਨੂੰ ਇਸ ’ਤੇ ਰਜਿਸਟ੍ਰੇਸ਼ਨ ਨੂੰ ਪੂਰਾ ਕਰਨਾ ਪਵੇਗਾ। ਇਸ ਡਿਵਾਈਸ ’ਤੇ Signal ਕਿਰਿਆਸ਼ੀਲ ਨਹੀਂ ਹੋਵੇਗਾ।</string>
    <string name="OldDeviceTransferLockedDialog__done">ਹੋ ਗਿਆ</string>
    <string name="OldDeviceTransferLockedDialog__cancel_and_activate_this_device">ਇਸ ਡਿਵਾਈਸ ਨੂੰ ਰੱਦ ਅਤੇ ਕਿਰਿਆਸ਼ੀਲ ਕਰੋ</string>

    <!-- AdvancedPreferenceFragment -->
    <string name="AdvancedPreferenceFragment__transfer_mob_balance">MOB ਬਕਾਇਆ ਟ੍ਰਾਂਸਫ਼ਰ ਕਰਨਾ ਹੈ?</string>
    <string name="AdvancedPreferenceFragment__you_have_a_balance_of_s">ਤੁਹਾਡੇ ਕੋਲ %1$s ਬਕਾਇਆ ਰਹਿੰਦਾ ਹੈ। ਜੇ ਤੁਸੀਂ ਆਪਣੇ ਖਾਤੇ ਨੂੰ ਮਿਟਾਉਣ ਤੋਂ ਪਹਿਲਾਂ ਆਪਣੇ ਫੰਡ ਕਿਸੇ ਹੋਰ ਵਾਲੇਟ ਪਤੇ \'ਤੇ ਟ੍ਰਾਂਸਫਰ ਨਹੀਂ ਕਰਦੇ, ਤਾਂ ਤੁਸੀਂ ਇਸਨੂੰ ਸਦਾ ਲਈ ਗੁਆ ਦੇਵੋਗੇ।</string>
    <string name="AdvancedPreferenceFragment__dont_transfer">ਟਰਾਂਸਫ਼ਰ ਨਾ ਕਰੋ</string>
    <string name="AdvancedPreferenceFragment__transfer">ਟਰਾਂਸਫਰ</string>

    <!-- RecipientBottomSheet -->
    <string name="RecipientBottomSheet_block">ਬਲਾਕ</string>
    <string name="RecipientBottomSheet_unblock">ਪਾਬੰਦੀ ਹਟਾਓ</string>
    <string name="RecipientBottomSheet_add_to_contacts">ਸੰਪਰਕਾਂ ਵਿੱਚ ਸ਼ਾਮਲ ਕਰੋ</string>
    <!-- Error message that displays when a user tries to tap to view system contact details but has no app that supports it -->
    <string name="RecipientBottomSheet_unable_to_open_contacts">ਸੰਪਰਕ ਖੋਲ੍ਹਣ ਲਈ ਐਪ ਲੱਭੀ ਨਹੀਂ ਜਾ ਸਕਦੀ ਹੈ।</string>
    <string name="RecipientBottomSheet_add_to_a_group">ਕਿਸੇ ਗਰੁੱਪ ਵਿੱਚ ਸ਼ਾਮਲ ਕਰੋ</string>
    <string name="RecipientBottomSheet_add_to_another_group">ਕਿਸੇ ਹੋਰ ਗਰੁੱਪ ਵਿੱਚ ਸ਼ਾਮਲ ਕਰੋ</string>
    <string name="RecipientBottomSheet_view_safety_number">ਸੁਰੱਖਿਆ ਨੰਬਰ ਵੇਖੋ</string>
    <string name="RecipientBottomSheet_make_admin">ਐਡਮਿਨ ਬਣਾਓ</string>
    <string name="RecipientBottomSheet_remove_as_admin">ਐਡਮਿਨ ਵਜੋਂ ਹਟਾਓ</string>
    <string name="RecipientBottomSheet_remove_from_group">ਗਰੁੱਪ ਵਿੱਚੋਂ ਹਟਾਓ</string>
    <string name="RecipientBottomSheet_message_description">ਸੁਨੇਹਾ</string>
    <string name="RecipientBottomSheet_voice_call_description">ਵੌਇਸ ਕਾਲ</string>
    <string name="RecipientBottomSheet_insecure_voice_call_description">ਅਸੁਰੱਖਿਅਤ ਵੌਇਸ ਕਾਲ</string>
    <string name="RecipientBottomSheet_video_call_description">ਵੀਡੀਓ ਕਾਲ</string>

    <string name="RecipientBottomSheet_remove_s_as_group_admin">%1$s ਨੂੰ ਗਰੁੱਪ ਪਰਸ਼ਾਸਕ ਵਜੋਂ ਹਟਾਉਣਾ ਹੈ?</string>
    <string name="RecipientBottomSheet_s_will_be_able_to_edit_group">"\"%1$s\" ਇਸ ਗਰੁੱਪ ਅਤੇ ਇਸਦੇ ਮੈਂਬਰਾਂ ਦਾ ਸੰਪਾਦਨ ਕਰ ਸਕਣਗੇ।"</string>

    <string name="RecipientBottomSheet_remove_s_from_the_group">%1$s ਨੂੰ ਗਰੁੱਪ ਤੋਂ ਹਟਾਉਣਾ ਹੈ?</string>
    <!-- Dialog message shown when removing someone from a group with group link being active to indicate they will not be able to rejoin -->
    <string name="RecipientBottomSheet_remove_s_from_the_group_they_will_not_be_able_to_rejoin">ਕੀ %1$s ਨੂੰ ਗਰੁੱਪ ਵਿੱਚੋਂ ਹਟਾਉਣਾ ਹੈ? ਉਹ ਗਰੁੱਪ ਲਿੰਕ ਰਾਹੀਂ ਗਰੁੱਪ ਵਿੱਚ ਦੁਬਾਰਾ ਸ਼ਾਮਲ ਨਹੀਂ ਹੋ ਸਕਣਗੇ।</string>
    <string name="RecipientBottomSheet_remove">ਹਟਾਓ</string>
    <string name="RecipientBottomSheet_copied_to_clipboard">ਕਲਿਪਬੋਰਡ ਤੇ ਕਾਪੀ ਕੀਤਾ ਗਿਆ</string>

    <string name="GroupRecipientListItem_admin">ਐਡਮਿਨ</string>
    <string name="GroupRecipientListItem_approve_description">ਮਨਜ਼ੂਰ ਕਰੋ</string>
    <string name="GroupRecipientListItem_deny_description">ਇਨਕਾਰ ਕਰੋ</string>


    <!-- GroupsLearnMoreBottomSheetDialogFragment -->
    <string name="GroupsLearnMore_legacy_vs_new_groups">ਲੈਗਸੀ ਬਨਾਮ ਨਵੇਂ ਗਰੁੱਪ</string>
    <string name="GroupsLearnMore_what_are_legacy_groups">ਲੈਗਸੀ ਗਰੁੱਪ ਕੀ ਹਨ?</string>
    <string name="GroupsLearnMore_paragraph_1">ਲੀਗੇਸੀ ਗਰੁੱਪ ਉਹ ਗਰੁੱਪ ਹਨ ਜੋ ਨਵੀਆਂ ਗਰੁੱਪ ਵਿਸ਼ੇਸ਼ਤਾਵਾਂ ਜਿਵੇਂ ਕਿ ਐਡਮਿਨ ਅਤੇ ਵਧੇਰੇ ਵਰਣਨਯੋਗ ਗਰੁੱਪ ਅੱਪਡੇਟਾਂ ਦੇ ਅਨੁਕੂਲ ਨਹੀਂ ਹਨ।</string>
    <string name="GroupsLearnMore_can_i_upgrade_a_legacy_group">ਕੀ ਮੈਂ ਲੈਗਸੀ ਗਰੁੱਪ ਅੱਪਡੇਟ ਕਰ ਸਕਦਾ/ਸਕਦੀ ਹਾਂ?</string>
    <string name="GroupsLearnMore_paragraph_2">ਲੈਗਸੀ ਗਰੁੱਪਾਂ ਨੂੰ ਹਾਲੇ ਨਵੇਂ ਗਰੁੱਪਾਂ ਵਿੱਚ ਅੱਪਗ੍ਰੇਡ ਨਹੀਂ ਕੀਤਾ ਜਾ ਸਕਦਾ, ਪਰ ਤੁਸੀਂ ਸਮਾਨ ਮੈਂਬਰਾਂ ਦੇ ਨਾਲ ਇੱਕ ਨਵਾਂ ਗਰੁੱਪ ਬਣਾ ਸਕਦੇ ਹੋ ਜੇ ਉਹ Signal ਦੇ ਨਵੀਨਤਮ ਸੰਸਕਰਣ \'ਤੇ ਹਨ।</string>
    <string name="GroupsLearnMore_paragraph_3">Signal ਭਵਿੱਖ ਵਿੱਚ ਲੈਗਸੀ ਗਰੁੱਪਾਂ ਨੂੰ ਅੱਪਗ੍ਰੇਡ ਕਰਨ ਦਾ ਇੱਕ ਤਰੀਕਾ ਪੇਸ਼ ਕਰੇਗਾ।</string>

    <!-- GroupLinkBottomSheetDialogFragment -->
    <string name="GroupLinkBottomSheet_share_hint_requiring_approval">ਇਸ ਲਿੰਕ ਨਾਲ ਕੋਈ ਵੀ ਵਿਅਕਤੀ ਗਰੁੱਪ ਦਾ ਨਾਂ ਅਤੇ ਫ਼ੋਟੋ ਦੇਖ ਸਕਦਾ ਹੈ ਅਤੇ ਸ਼ਾਮਲ ਹੋਣ ਦੀ ਬੇਨਤੀ ਕਰ ਸਕਦਾ ਹੈ। ਇਸਨੂੰ ਉਨ੍ਹਾਂ ਲੋਕਾਂ ਨਾਲ ਸਾਂਝਾ ਕਰੋ ਜਿਨ੍ਹਾਂ \'ਤੇ ਤੁਸੀਂ ਵਿਸ਼ਵਾਸ ਕਰਦੇ ਹੋ।</string>
    <string name="GroupLinkBottomSheet_share_hint_not_requiring_approval">ਇਸ ਲਿੰਕ ਨਾਲ ਕੋਈ ਵੀ ਵਿਅਕਤੀ ਗਰੁੱਪ ਦਾ ਨਾਂ ਅਤੇ ਫ਼ੋਟੋ ਦੇਖ ਸਕਦਾ ਹੈ ਅਤੇ ਗਰੁੱਪ ਵਿੱਚ ਸ਼ਾਮਲ ਹੋ ਸਕਦਾ ਹੈ। ਇਸਨੂੰ ਉਨ੍ਹਾਂ ਲੋਕਾਂ ਨਾਲ ਸਾਂਝਾ ਕਰੋ ਜਿਨ੍ਹਾਂ \'ਤੇ ਤੁਸੀਂ ਵਿਸ਼ਵਾਸ ਕਰਦੇ ਹੋ।</string>
    <string name="GroupLinkBottomSheet_share_via_signal">Molly ਰਾਹੀਂ ਸਾਂਝਾ ਕਰੋ</string>
    <string name="GroupLinkBottomSheet_copy">ਕਾਪੀ ਕਰੋ</string>
    <string name="GroupLinkBottomSheet_qr_code">QR ਕੋਡ</string>
    <string name="GroupLinkBottomSheet_share">ਸਾਂਝਾ ਕਰੋ</string>
    <string name="GroupLinkBottomSheet_copied_to_clipboard">ਕਲਿਪਬੋਰਡ ਤੇ ਕਾਪੀ ਕੀਤਾ ਗਿਆ</string>
    <string name="GroupLinkBottomSheet_the_link_is_not_currently_active">ਲਿੰਕ ਇਸ ਵੇਲੇ ਸਰਗਰਮ ਨਹੀਂ ਹੈ</string>

    <!-- VoiceNotePlaybackPreparer -->
    <string name="VoiceNotePlaybackPreparer__failed_to_play_voice_message">ਅਵਾਜ਼ ਵਾਲੇ ਸੁਨੇਹਾ ਸੁਣਾਉਣਾ ਅਸਫਲ ਰਿਹਾ</string>

    <!-- VoiceNoteMediaDescriptionCompatFactory -->
    <string name="VoiceNoteMediaItemFactory__voice_message">ਆਵਾਜ਼ ਸੁਨੇਹਾ · %1$s</string>
    <string name="VoiceNoteMediaItemFactory__s_to_s">%1$s ਤੋਂ %2$s</string>

    <!-- StorageUtil -->
    <string name="StorageUtil__s_s">%1$s/%2$s</string>
    <string name="BlockedUsersActivity__s_has_been_blocked">\"%1$s\" ਉੱਤੇ ਪਾਬੰਦੀ ਲਾਈ ਹੈ।</string>
    <string name="BlockedUsersActivity__failed_to_block_s">\"%1$s\" ਉੱਤੇ ਪਾਬੰਦੀ ਲਾਉਣ ਲਈ ਅਸਫ਼ਲ ਹੈ</string>
    <string name="BlockedUsersActivity__s_has_been_unblocked">\"%1$s\" ਤੋਂ ਪਾਬੰਦੀ ਹਟਾਈ ਜਾ ਚੁੱਕੀ ਹੈ।</string>

    <!-- ReviewCardDialogFragment -->
    <string name="ReviewCardDialogFragment__review_members">ਮੈਂਬਰ ਦੀ ਪੜਤਾਲ</string>
    <string name="ReviewCardDialogFragment__review_request">ਬੇਨਤੀ ਦੀ ਸਮੀਖਿਆ ਕਰੋ</string>
    <string name="ReviewCardDialogFragment__d_group_members_have_the_same_name">%1$d ਗਰੁੱਪ ਮੈਂਬਰਾਂ ਦੇ ਨਾਂ ਇੱਕੋ ਜਿਹੇ ਹਨ, ਹੇਠਲੇ ਮੈਂਬਰਾਂ ਦੀ ਸਮੀਖਿਆ ਕਰੋ ਅਤੇ ਕਾਰਵਾਈ ਦੀ ਚੋਣ ਕਰੋ।</string>
    <string name="ReviewCardDialogFragment__if_youre_not_sure">ਜੇ ਤੁਹਾਨੂੰ ਇਹ ਪੱਕਾ ਨਹੀਂ ਪਤਾ ਹੈ ਕਿ ਬੇਨਤੀ ਕਿਸ ਤੋਂ ਆਈ ਹੈ, ਤਾਂ ਹੇਠਲੇ ਸੰਪਰਕਾਂ ਦੀ ਸਮੀਖਿਆ ਕਰੋ ਅਤੇ ਕਾਰਵਾਈ ਕਰੋ।</string>
    <string name="ReviewCardDialogFragment__no_other_groups_in_common">ਕੋਈ ਹੋਰ ਗਰੁੱਪ ਸਾਂਝੇ ਨਹੀਂ।</string>
    <string name="ReviewCardDialogFragment__no_groups_in_common">ਕੋਈ ਗਰੁੱਪ ਸਾਂਝੇ ਨਹੀਂ।</string>
    <plurals name="ReviewCardDialogFragment__d_other_groups_in_common">
        <item quantity="one">%1$d ਗਰੁੱਪ ਸਾਂਝਾ ਹੈ</item>
        <item quantity="other">%1$d ਗਰੁੱਪ ਸਾਂਝੇ ਹਨ</item>
    </plurals>
    <plurals name="ReviewCardDialogFragment__d_groups_in_common">
        <item quantity="one">%1$d ਗਰੁੱਪ ਸਾਂਝਾ ਹੈ</item>
        <item quantity="other">%1$d ਗਰੁੱਪ ਸਾਂਝੇ ਹਨ</item>
    </plurals>
    <string name="ReviewCardDialogFragment__remove_s_from_group">%1$s ਨੂੰ ਗਰੁੱਪ ਤੋਂ ਹਟਾਉਣਾ ਹੈ?</string>
    <string name="ReviewCardDialogFragment__remove">ਹਟਾਓ</string>
    <string name="ReviewCardDialogFragment__failed_to_remove_group_member">ਗਰੁੱਪ ਮੈਂਬਰ ਹਟਾਉਣ ਲਈ ਅਸਫ਼ਲ ਹੈ।</string>

    <!-- ReviewCard -->
    <string name="ReviewCard__member">ਮੈਂਬਰ</string>
    <string name="ReviewCard__request">ਬੇਨਤੀ</string>
    <string name="ReviewCard__your_contact">ਤੁਹਾਡਾ ਸੰਪਰਕ</string>
    <string name="ReviewCard__remove_from_group">ਗਰੁੱਪ ਵਿੱਚੋਂ ਹਟਾਓ</string>
    <string name="ReviewCard__update_contact">ਸੰਪਰਕ ਅੱਪਡੇਟ ਕਰੋ</string>
    <string name="ReviewCard__block">ਬਲੌਕ ਕਰੋ</string>
    <string name="ReviewCard__delete">ਮਿਟਾਓ</string>
    <string name="ReviewCard__recently_changed">ਹਾਲ ਹੀ ਵਿੱਚ ਆਪਣਾ ਪ੍ਰੋਫ਼ਾਈਲ ਨਾਂ %1$s ਤੋਂ ਬਦਲ ਕੇ %2$s ਰੱਖਿਆ।</string>

    <!-- CallParticipantsListUpdatePopupWindow -->
    <string name="CallParticipantsListUpdatePopupWindow__s_joined">%1$s ਸ਼ਾਮਲ ਹੋਏ</string>
    <string name="CallParticipantsListUpdatePopupWindow__s_and_s_joined">%1$s ਅਤੇ %2$s ਸ਼ਾਮਲ ਹੋਏ</string>
    <string name="CallParticipantsListUpdatePopupWindow__s_s_and_s_joined">%1$s, %2$s ਅਤੇ %3$s ਸ਼ਾਮਲ ਹੋਏ</string>
    <string name="CallParticipantsListUpdatePopupWindow__s_s_and_d_others_joined">%1$s, %2$s ਅਤੇ %3$d ਹੋਰ ਸ਼ਾਮਲ ਹੋਏ</string>
    <string name="CallParticipantsListUpdatePopupWindow__s_left">%1$s ਨੇ ਛੱਡਿਆ</string>
    <string name="CallParticipantsListUpdatePopupWindow__s_and_s_left">%1$s ਅਤੇ %2$s ਨੇ ਛੱਡਿਆ</string>
    <string name="CallParticipantsListUpdatePopupWindow__s_s_and_s_left">%1$s, %2$s ਅਤੇ %3$s ਨੇ ਛੱਡਿਆ</string>
    <string name="CallParticipantsListUpdatePopupWindow__s_s_and_d_others_left">%1$s, %2$s ਅਤੇ %3$d ਹੋਰਾਂ ਨੇ ਛੱਡਿਆ</string>

    <string name="CallParticipant__you">ਤੁਸੀਂ</string>
    <string name="CallParticipant__you_on_another_device">ਤੁਸੀਂ (ਹੋਰ ਡਿਵਾਈਸ ਉੱਤੇ)</string>
    <string name="CallParticipant__s_on_another_device">%1$s (ਹੋਰ ਡਿਵਾਈਸ ਉੱਤੇ)</string>

    <!-- WifiToCellularPopupWindow -->
    <!-- Message shown during a call when the WiFi network is unusable, and cellular data starts to be used for the call instead. -->
    <string name="WifiToCellularPopupWindow__weak_wifi_switched_to_cellular">Wi-Fi ਸਿਗਨਲ ਕਮਜ਼ੋਰ ਹੈ। ਸੈਲੂਲਰ \'ਤੇ ਬਦਲਿਆ ਗਿਆ।</string>

    <!-- DeleteAccountFragment -->
    <string name="DeleteAccountFragment__deleting_your_account_will">ਤੁਹਾਡੇ ਖਾਤੇ ਨੂੰ ਹਟਾਉਣ ਨਾਲ:</string>
    <string name="DeleteAccountFragment__enter_your_phone_number">ਆਪਣਾ ਫੋਨ ਨੰਬਰ ਦਰਜ ਕਰੋ</string>
    <string name="DeleteAccountFragment__delete_account">ਖਾਤੇ ਨੂੰ ਹਟਾਓ</string>
    <string name="DeleteAccountFragment__delete_your_account_info_and_profile_photo">ਆਪਣੀ ਖਾਤਾ ਜਾਣਕਾਰੀ ਤੇ ਪਰੋਫਾਇਲ ਫ਼ੋਟੋ ਨੂੰ ਹਟਾਓ</string>
    <string name="DeleteAccountFragment__delete_all_your_messages">ਆਪਣੇ ਸਾਰੇ ਸੁਨੇਹੇ ਹਟਾਓ</string>
    <string name="DeleteAccountFragment__delete_s_in_your_payments_account">ਤੁਹਾਡੇ ਭੁਗਤਾਨ ਖਾਤੇ ਵਿੱਚ %1$s ਨੂੰ ਹਟਾਇਆ</string>
    <string name="DeleteAccountFragment__no_country_code">ਕੋਈ ਦੇਸ਼ ਦਾ ਕੋਡ ਨਹੀਂ ਦਿੱਤਾ</string>
    <string name="DeleteAccountFragment__no_number">ਨੰਬਰ ਨਹੀਂ ਦਿੱਤਾ</string>
    <string name="DeleteAccountFragment__the_phone_number">ਤੁਹਾਡੇ ਵਲੋਂ ਦਿੱਤਾ ਫ਼ੋਨ ਨੰਬਰ ਤੁਹਾਡੇ ਖਾਤੇ ਨਾਲ ਮਿਲਦਾ ਨਹੀਂ ਹੈ।</string>
    <string name="DeleteAccountFragment__are_you_sure">ਕੀ ਤੁਸੀਂ ਵਾਕਈ ਆਪਣਾ ਖਾਤਾ ਮਿਟਾਉਣਾ ਚਾਹੁੰਦੇ ਹੋ?</string>
    <string name="DeleteAccountFragment__this_will_delete_your_signal_account">ਇਹ ਤੁਹਾਡੇ Signal ਖਾਤੇ ਨੂੰ ਹਟਾਏਗਾ ਅਤੇ ਐਪਲੀਕੇਸ਼ਨ ਨੂੰ ਰੀਸੈੱਟ ਕਰੇਗਾ। ਪਰੋਸੈਸ ਪੂਰਾ ਹੋਣ ਦੇ ਬਾਅਦ ਐਪ ਬੰਦ ਕੀਤੀ ਜਾਵੇਗੀ।</string>
    <string name="DeleteAccountFragment__failed_to_delete_account">ਖਾਤਾ ਹਟਾਉਣਾ ਅਸਫਲ ਰਿਹਾ। ਕੀ ਤੁਹਾਡੇ ਕੋਲ ਕੋਈ ਨੈੱਟਵਰਕ ਕਨੈਕਸ਼ਨ ਹੈ?</string>
    <string name="DeleteAccountFragment__failed_to_delete_local_data">ਲੋਕਲ ਡੇਟਾ ਹਟਾਉਣਾ ਅਸਫਲ ਰਿਹਾ। ਤੁਸੀਂ ਸਿਸਟਮ ਐਪਲੀਕੇਸ਼ਨ ਸੈਟਿੰਗਾਂ ਵਿੱਚ ਇਸ ਨੂੰ ਖੁਦ ਹਟਾ ਸਕਦੇ ਹੋ।</string>
    <string name="DeleteAccountFragment__launch_app_settings">ਐਪ ਸੈਟਿੰਗਾਂ ਚਲਾਓ</string>
    <!-- Title of progress dialog shown when a user deletes their account and the process is leaving all groups -->
    <string name="DeleteAccountFragment__leaving_groups">ਗਰੁੱਪ ਛੱਡੇ ਜਾ ਰਹੇ ਹਨ…</string>
    <!-- Title of progress dialog shown when a user deletes their account and the process has left all groups -->
    <string name="DeleteAccountFragment__deleting_account">ਖਾਤਾ ਹਟਾਇਆ ਜਾ ਰਿਹਾ ਹੈ…</string>
    <!-- Message of progress dialog shown when a user deletes their account and the process is canceling their subscription -->
    <string name="DeleteAccountFragment__canceling_your_subscription">ਤੁਹਾਡੀ ਸਬਸਕ੍ਰਿਪਸ਼ਨ ਰੱਦ ਕੀਤੀ ਜਾ ਰਹੀ ਹੈ…</string>
    <!-- Message of progress dialog shown when a user deletes their account and the process is leaving groups -->
    <string name="DeleteAccountFragment__depending_on_the_number_of_groups">ਜਿੰਨੇ ਗਰੁੱਪਾਂ ਵਿੱਚ ਤੁਸੀਂ ਹੋ, ਉਸ ਮੁਤਾਬਕ ਇਸ ਨੂੰ ਕੁਝ ਮਿੰਟ ਲੱਗ ਸਕਦੇ ਹਨ।</string>
    <!-- Message of progress dialog shown when a user deletes their account and the process has left all groups -->
    <string name="DeleteAccountFragment__deleting_all_user_data_and_resetting">ਵਰਤੋਂਕਾਰ ਡਾਟਾ ਹਟਾਇਆ ਤੇ ਐਪ ਨੂੰ ਮੁੜ-ਸੈੱਟ ਕੀਤਾ ਜਾ ਰਿਹਾ ਹੈ</string>
    <!-- Title of error dialog shown when a network error occurs during account deletion -->
    <string name="DeleteAccountFragment__account_not_deleted">ਖਾਤਾ ਨਹੀਂ ਹਟਾਇਆ</string>
    <!-- Message of error dialog shown when a network error occurs during account deletion -->
    <string name="DeleteAccountFragment__there_was_a_problem">ਹਟਾਉਣ ਦੀ ਕਾਰਵਾਈ ਪੂਰੀ ਕਰਨ ਦੇ ਦੌਰਾਨ ਕੁਝ ਸਮੱਸਿਆ ਆਈ ਸੀ। ਆਪਣੇ ਨੈੱਟਵਰਕ ਦੀ ਜਾਂਚ ਕਰਕੇ ਫੇਰ ਕੋਸ਼ਿਸ਼ ਕਰੋ।</string>

    <!-- DeleteAccountCountryPickerFragment -->
    <string name="DeleteAccountCountryPickerFragment__search_countries">ਦੇਸ਼ ਲੱਭੋ</string>

    <!-- CreateGroupActivity -->
    <string name="CreateGroupActivity__skip">ਛੱਡੋ</string>
    <plurals name="CreateGroupActivity__d_members">
        <item quantity="one">%1$d ਮੈਂਬਰ</item>
        <item quantity="other">%1$d ਮੈਂਬਰ</item>
    </plurals>

    <!-- ShareActivity -->
    <string name="ShareActivity__share">ਸਾਂਝਾ ਕਰੋ</string>
    <string name="ShareActivity__send">ਭੇਜੋ</string>
    <string name="ShareActivity__comma_s">, %1$s</string>
    <string name="ShareActivity__sharing_to_multiple_chats_is">ਇੱਕ ਤੋਂ ਵੱਧ ਚੈਟਾਂ ਨਾਲ ਸਾਂਝਾ ਕਰਨਾ ਸਿਰਫ਼ Signal ਸੁਨੇਹਿਆਂ ਲਈ ਸਮਰਥਿਤ ਹੈ</string>
    <!-- Toast when the incoming intent is invalid -->
    <string name="ShareActivity__could_not_get_share_data_from_intent">ਇਨਟੈਂਟ ਤੋਂ ਸਾਂਝਾ ਕੀਤਾ ਡਾਟਾ ਪ੍ਰਾਪਤ ਨਹੀਂ ਕਰ ਸਕੇ।</string>

    <!-- MultiShareDialogs -->
    <string name="MultiShareDialogs__failed_to_send_to_some_users">ਕੁਝ ਵਰਤੋਂਕਾਰਾਂ ਨੂੰ ਭੇਜਣਾ ਅਸਫਲ ਰਿਹਾ</string>
    <string name="MultiShareDialogs__you_can_only_share_with_up_to">ਤੁਸੀਂ ਸਿਰਫ਼ %1$d ਚੈਟਾਂ ਤੱਕ ਦੇ ਨਾਲ ਹੀ ਸਾਂਝਾ ਕਰ ਸਕਦੇ ਹੋ</string>

    <!-- ChatWallpaperActivity -->
    <string name="ChatWallpaperActivity__chat_wallpaper">ਗੱਲਬਾਤ ਵਾਲਪੇਪਰ</string>

    <!-- ChatWallpaperFragment -->
    <string name="ChatWallpaperFragment__chat_color">ਗੱਲਬਾਤ ਦਾ ਰੰਗ</string>
    <string name="ChatWallpaperFragment__reset_chat_colors">ਚੈਟ ਦੇ ਰੰਗਾਂ ਨੂੰ ਰੀਸੈੱਟ ਕਰੋ</string>
    <string name="ChatWallpaperFragment__reset_chat_color">ਚੈਟ ਦੇ ਰੰਗ ਨੂੰ ਰੀਸੈੱਟ ਕਰੋ</string>
    <string name="ChatWallpaperFragment__reset_chat_color_question">ਚੈਟ ਦੇ ਰੰਗ ਨੂੰ ਰੀਸੈੱਟ ਕਰਨਾ ਹੈ?</string>
    <string name="ChatWallpaperFragment__set_wallpaper">ਵਾਲਪੇਪਰ ਲਾਓ</string>
    <string name="ChatWallpaperFragment__dark_mode_dims_wallpaper">ਗੂੜ੍ਹੇ ਮੋਡ ਵਾਲਾ ਡਿਮਜ਼ ਵਾਲਪੇਪਰ</string>
    <string name="ChatWallpaperFragment__contact_name">ਸੰਪਰਕ ਦਾ ਨਾਂ</string>
    <string name="ChatWallpaperFragment__reset">ਰੀਸੈੱਟ ਕਰੋ</string>
    <string name="ChatWallpaperFragment__clear">ਮਿਟਾਓ</string>
    <string name="ChatWallpaperFragment__wallpaper_preview_description">ਵਾਲਪੇਪਰ ਦੀ ਝਲਕ</string>
    <string name="ChatWallpaperFragment__would_you_like_to_override_all_chat_colors">ਕੀ ਤੁਸੀਂ ਸਾਰੇ ਚੈਟ ਰੰਗਾਂ ਨੂੰ ਰੱਦ ਕਰਨਾ ਚਾਹੋਗੇ?</string>
    <string name="ChatWallpaperFragment__would_you_like_to_override_all_wallpapers">ਕੀ ਤੁਸੀਂ ਸਾਰੇ ਵਾਲਪੇਪਰਾਂ ਨੂੰ ਓਵਰਰਾਈਡ ਕਰਨਾ ਚਾਹੋਗੇ?</string>
    <string name="ChatWallpaperFragment__reset_default_colors">ਮੂਲ ਰੰਗ ਰੀਸੈੱਟ ਕਰੋ</string>
    <string name="ChatWallpaperFragment__reset_all_colors">ਸਾਰੇ ਰੰਗ ਰੀਸੈੱਟ ਕਰੋ</string>
    <string name="ChatWallpaperFragment__reset_default_wallpaper">ਮੂਲ ਵਾਲਪੇਪਰ ਰੀਸੈੱਟ ਕਰੋ</string>
    <string name="ChatWallpaperFragment__reset_all_wallpapers">ਸਾਰੇ ਵਾਲਪੇਪਰ ਰੀਸੈੱਟ ਕਰੋ</string>
    <string name="ChatWallpaperFragment__reset_wallpapers">ਵਾਲਪੇਪਰ ਰੀਸੈੱਟ ਕਰੋ</string>
    <string name="ChatWallpaperFragment__reset_wallpaper">ਵਾਲਪੇਪਰ ਰੀਸੈੱਟ ਕਰੋ</string>
    <string name="ChatWallpaperFragment__reset_wallpaper_question">ਵਾਲਪੇਪਰ ਰੀਸੈੱਟ ਕਰਨੇ ਹਨ?</string>

    <!-- ChatWallpaperSelectionFragment -->
    <string name="ChatWallpaperSelectionFragment__choose_from_photos">ਫ਼ੋਟੋਆਂ ਵਿੱਚੋਂ ਚੁਣੋ</string>
    <string name="ChatWallpaperSelectionFragment__presets">ਪ੍ਰੀ-ਸੈੱਟ</string>

    <!-- ChatWallpaperPreviewActivity -->
    <string name="ChatWallpaperPreviewActivity__preview">ਝਲਕ</string>
    <string name="ChatWallpaperPreviewActivity__set_wallpaper">ਵਾਲਪੇਪਰ ਲਾਓ</string>
    <string name="ChatWallpaperPreviewActivity__swipe_to_preview_more_wallpapers">ਵਧੇਰੇ ਵਾਲਪੇਪਰਾਂ ਦੀ ਝਲਕ ਲਈ ਸਵਾਈਪ ਕਰੋ</string>
    <string name="ChatWallpaperPreviewActivity__set_wallpaper_for_all_chats">ਸਾਰੀਆਂ ਚੈਟਾਂ ਲਈ ਵਾਲਪੇਪਰ ਲਾਓ</string>
    <string name="ChatWallpaperPreviewActivity__set_wallpaper_for_s">%1$s ਲਈ ਵਾਲਪੇਪਰ ਲਾਓ</string>
    <string name="ChatWallpaperPreviewActivity__viewing_your_gallery_requires_the_storage_permission">ਤੁਹਾਡੀ ਗੈਲਰੀ ਵੇਖਣ ਲਈ ਸਟੋਰੇਜ ਇਜਾਜ਼ਤ ਚਾਹੀਦੀ ਹੈ।</string>

    <!-- WallpaperImageSelectionActivity -->
    <string name="WallpaperImageSelectionActivity__choose_wallpaper_image">ਵਾਲਪੇਪਰ ਤਸਵੀਰ ਚੁਣੋ</string>

    <!-- WallpaperCropActivity -->
    <string name="WallpaperCropActivity__pinch_to_zoom_drag_to_adjust">ਜ਼ੂਮ ਕਰਨ ਲਈ ਚੂੰਢੀ ਭਰੋ, ਮੇਚ ਬਿਠਾਉਣ ਲਈ ਖਿੱਚੋ।</string>
    <string name="WallpaperCropActivity__set_wallpaper_for_all_chats">ਸਾਰੀਆਂ ਚੈਟਾਂ ਲਈ ਵਾਲਪੇਪਰ ਲਾਓ।</string>
    <string name="WallpaperCropActivity__set_wallpaper_for_s">%1$s ਲਈ ਵਾਲਪੇਪਰ ਲਾਓ।</string>
    <string name="WallpaperCropActivity__error_setting_wallpaper">ਵਾਲਪੇਪਰ ਲਾਉਣ ਵਿੱਚ ਤਰੁੱਟੀ।</string>
    <string name="WallpaperCropActivity__blur_photo">ਫ਼ੋਟੋ ਨੂੰ ਧੁੰਦਲਾ ਕਰੋ</string>

    <!-- InfoCard -->
    <string name="payment_info_card_about_mobilecoin">MobileCoin ਬਾਰੇ</string>
    <string name="payment_info_card_mobilecoin_is_a_new_privacy_focused_digital_currency">MobileCoin ਇੱਕ ਨਵੀਂ ਪਰਦੇਦਾਰੀ ਉੱਤੇ ਅਧਾਰਿਤ ਡਿਜੀਟਲ ਕਰੰਸੀ ਹੈ।</string>
    <string name="payment_info_card_adding_funds">ਫੰਡ ਸ਼ਾਮਲ ਕਰਨਾ</string>
    <string name="payment_info_card_you_can_add_funds_for_use_in">ਤੁਸੀਂ MobileCoin ਨੂੰ ਆਪਣੇ ਵਾਲੇਟ ਪਤੇ ’ਤੇ ਭੇਜ ਕੇ Molly ਵਿੱਚ ਵਰਤੋਂ ਲਈ ਫੰਡ ਪਾ ਸਕਦੇ ਹੋ।</string>
    <string name="payment_info_card_cashing_out">ਨਿਵੇਸ਼ ਵੇਚਣਾ</string>
    <string name="payment_info_card_you_can_cash_out_mobilecoin">ਤੁਸੀਂ MobileCoin ਦਾ ਸਮਰਥਨ ਕਰਨ ਵਾਲੇ ਐਕਸਚੇਂਜ \'ਤੇ ਕਿਸੇ ਵੀ ਸਮੇਂ MobileCoin ਨੂੰ ਨਕਦ ਲੈ ਸਕਦੇ ਹੋ। ਉਸ ਐਕਸਚੇਂਜ \'ਤੇ ਸਿਰਫ਼ ਆਪਣੇ ਖਾਤੇ ਵਿੱਚ ਟ੍ਰਾਂਸਫਰ ਕਰੋ।</string>
    <string name="payment_info_card_hide_this_card">ਇਹ ਕਾਰਡ ਲੁਕਾਉਣਾ ਹੈ?</string>
    <string name="payment_info_card_hide">ਲੁਕਾਓ</string>
    <!-- Title of save recovery phrase card -->
    <string name="payment_info_card_save_recovery_phrase">ਰਿਕਵਰੀ ਵਾਕ ਨੂੰ ਸੇਵ ਕਰੋ</string>
    <string name="payment_info_card_your_recovery_phrase_gives_you">ਤੁਹਾਡਾ ਰਿਕਵਰੀ ਸ਼ਬਦ-ਸਮੂਹ ਤੁਹਾਨੂੰ ਤੁਹਾਡੇ ਭੁਗਤਾਨ ਖਾਤੇ ਨੂੰ ਬਹਾਲ ਕਰਨ ਦਾ ਇੱਕ ਹੋਰ ਤਰੀਕਾ ਪ੍ਰਦਾਨ ਕਰਦਾ ਹੈ।</string>
    <!-- Button in save recovery phrase card -->
    <string name="payment_info_card_save_your_phrase">ਆਪਣਾ ਵਾਕ ਸੇਵ ਕਰੋ</string>
    <string name="payment_info_card_update_your_pin">ਆਪਣਾ PIN ਅੱਪਡੇਟ ਕਰੋ</string>
    <string name="payment_info_card_with_a_high_balance">ਜ਼ਿਆਦਾ ਬਕਾਏ ਦੇ ਨਾਲ, ਤੁਸੀਂ ਆਪਣੇ ਖਾਤੇ ਵਿੱਚ ਵਧੇਰੇ ਸੁਰੱਖਿਆ ਜੋੜਨ ਲਈ ਅਲਫਾਨੁਮੈਰਿਕ PIN ਨੂੰ ਅੱਪਡੇਟ ਕਰਨ ਦੀ ਇੱਛਾ ਰੱਖ ਸਕਦੇ ਹੋ।</string>
    <string name="payment_info_card_update_pin">PIN ਅੱਪਡੇਟ ਕਰੋ</string>

    <string name="payment_info_card__learn_more__about_mobilecoin" translatable="false">https://support.signal.org/hc/articles/360057625692#payments_which_ones</string>
    <string name="payment_info_card__learn_more__adding_to_your_wallet" translatable="false">https://support.signal.org/hc/articles/360057625692#payments_transfer_from_exchange</string>
    <string name="payment_info_card__learn_more__cashing_out" translatable="false">https://support.signal.org/hc/articles/360057625692#payments_transfer_to_exchange</string>

    <!-- DeactivateWalletFragment -->
    <string name="DeactivateWalletFragment__deactivate_wallet">ਵਾਲਟ ਡਿ-ਐਕਟੀਵੇਟ ਕਰੋ</string>
    <string name="DeactivateWalletFragment__your_balance">ਤੁਹਾਡਾ ਬੈਲਨਸ</string>
    <string name="DeactivateWalletFragment__its_recommended_that_you">ਇਹ ਸਿਫ਼ਾਰਸ਼ ਕੀਤੀ ਜਾਂਦੀ ਹੈ ਕਿ ਭੁਗਤਾਨਾਂ ਨੂੰ ਅਕਿਰਿਆਸ਼ੀਲ ਕਰਨ ਤੋਂ ਪਹਿਲਾਂ ਤੁਸੀਂ ਆਪਣੇ ਫੰਡ ਕਿਸੇ ਹੋਰ ਵਾਲੇਟ ਪਤੇ ’ਤੇ ਟ੍ਰਾਂਸਫ਼ਰ ਕਰ ਲਓ। ਜੇ ਤੁਸੀਂ ਹੁਣੇ ਆਪਣੇ ਫੰਡ ਟ੍ਰਾਂਸਫ਼ਰ ਨਾ ਕਰਨ ਦੀ ਚੋਣ ਕਰਦੇ ਹੋ, ਤਾਂ ਜੇ ਤੁਸੀਂ ਭੁਗਤਾਨਾਂ ਨੂੰ ਮੁੜ ਕਿਰਿਆਸ਼ੀਲ ਕਰੋਗੇ ਤਾਂ ਉਹ ਤੁਹਾਡੇ ਵਾਲੇਟ ਵਿੱਚ Molly ਨਾਲ ਜੁੜੇ ਰਹਿਣਗੇ।</string>
    <string name="DeactivateWalletFragment__transfer_remaining_balance">ਬਾਕੀ ਬਕਾਇਆ ਟ੍ਰਾਂਸਫ਼ਰ ਕਰੋ</string>
    <string name="DeactivateWalletFragment__deactivate_without_transferring">ਟ੍ਰਾਂਸਫ਼ਰ ਕੀਤੇ ਬਿਨਾਂ ਅਕਿਰਿਆਸ਼ੀਲ ਕਰੋ</string>
    <string name="DeactivateWalletFragment__deactivate">ਅਕਿਰਿਆਸ਼ੀਲ ਕਰੋ</string>
    <string name="DeactivateWalletFragment__deactivate_without_transferring_question">ਟ੍ਰਾਂਸਫਰ ਕੀਤੇ ਬਿਨਾ ਅਕਿਰਿਆਸ਼ੀਲ ਕਰਨਾ ਹੈ?</string>
    <string name="DeactivateWalletFragment__your_balance_will_remain">ਜੇ ਤੁਸੀਂ ਭੁਗਤਾਨਾਂ ਨੂੰ ਮੁੜ-ਕਿਰਿਆਸ਼ੀਲ ਕਰਨ ਦੀ ਚੋਣ ਕਰਦੇ ਹੋ ਤਾਂ ਤੁਹਾਡਾ ਬਕਾਇਆ Molly ਨਾਲ ਜੁੜੇ ਤੁਹਾਡੇ ਵਾਲੇਟ ਵਿੱਚ ਰਹੇਗਾ।</string>
    <string name="DeactivateWalletFragment__error_deactivating_wallet">ਵਾਲੇਟ ਅਕਿਰਿਆਸ਼ੀਲ ਕਰਨ ਵਿੱਚ ਤਰੁੱਟੀ।</string>
    <string name="DeactivateWalletFragment__learn_more__we_recommend_transferring_your_funds" translatable="false">https://support.signal.org/hc/articles/360057625692#payments_deactivate</string>

    <!-- PaymentsRecoveryStartFragment -->
    <string name="PaymentsRecoveryStartFragment__recovery_phrase">ਬਹਾਲੀ ਵਾਕ</string>
    <string name="PaymentsRecoveryStartFragment__view_recovery_phrase">ਰਿਕਵਰੀ ਵਾਕ ਵੇਖੋ</string>
    <!-- Title in save recovery phrase screen -->
    <string name="PaymentsRecoveryStartFragment__save_recovery_phrase">ਰਿਕਵਰੀ ਵਾਕ ਨੂੰ ਸੇਵ ਕਰੋ</string>
    <string name="PaymentsRecoveryStartFragment__enter_recovery_phrase">ਰਿਕਵਰੀ ਵਾਕ ਦਿਓ</string>
    <plurals name="PaymentsRecoveryStartFragment__your_balance_will_automatically_restore">
        <item quantity="one">ਜੇ ਤੁਸੀਂ ਆਪਣੇ Signal PIN ਦੀ ਪੁਸ਼ਟੀ ਕਰਦੇ ਹੋ ਤਾਂ Signal ਨੂੰ ਦੁਬਾਰਾ ਇੰਸਟਾਲ ਕਰਨ ਤੋਂ ਬਾਅਦ ਤੁਹਾਡਾ ਬੈਲੈਂਸ ਆਪਣੇ-ਆਪ ਬਹਾਲ ਹੋ ਜਾਵੇਗਾ। ਤੁਸੀਂ ਆਪਣੇ %1$d-ਸ਼ਬਦ ਵਾਲੇ ਵਿਲੱਖਣ ਰਿਕਵਰੀ ਵਾਕ ਦੀ ਵਰਤੋਂ ਕਰਕੇ ਵੀ ਆਪਣਾ ਬੈਲੈਂਸ ਬਹਾਲ ਕਰ ਸਕਦੇ ਹੋ। ਇਸ ਵਾਕ ਨੂੰ ਕਿਸੇ ਸੁਰੱਖਿਅਤ ਥਾਂ \'ਤੇ ਲਿਖ ਲਓ ਅਤੇ ਸਟੋਰ ਕਰ ਲਓ।</item>
        <item quantity="other">ਜੇ ਤੁਸੀਂ ਆਪਣੇ Signal PIN ਦੀ ਪੁਸ਼ਟੀ ਕਰਦੇ ਹੋ ਤਾਂ Signal ਨੂੰ ਦੁਬਾਰਾ ਇੰਸਟਾਲ ਕਰਨ ਤੋਂ ਬਾਅਦ ਤੁਹਾਡਾ ਬੈਲੈਂਸ ਆਪਣੇ-ਆਪ ਬਹਾਲ ਹੋ ਜਾਵੇਗਾ। ਤੁਸੀਂ ਆਪਣੇ %1$d-ਸ਼ਬਦ ਵਾਲੇ ਵਿਲੱਖਣ ਰਿਕਵਰੀ ਵਾਕ ਦੀ ਵਰਤੋਂ ਕਰਕੇ ਵੀ ਆਪਣਾ ਬੈਲੈਂਸ ਬਹਾਲ ਕਰ ਸਕਦੇ ਹੋ। ਇਸ ਵਾਕ ਨੂੰ ਕਿਸੇ ਸੁਰੱਖਿਅਤ ਥਾਂ \'ਤੇ ਲਿਖ ਲਓ ਅਤੇ ਸਟੋਰ ਕਰ ਲਓ।</item>
    </plurals>
    <!-- Description in save recovery phrase screen which shows up when user has non zero balance -->
    <string name="PaymentsRecoveryStartFragment__got_balance">ਤੁਹਾਡੇ ਕੋਲ ਬੈਲੈਂਸ ਹੈ! ਹੁਣ ਤੁਹਾਡੇ ਰਿਕਵਰੀ ਵਾਕ ਨੂੰ ਸੇਵ ਕਰਨ ਦਾ ਸਮਾਂ ਹੈ—24-ਸ਼ਬਦਾਂ ਦੀ ਇੱਕ ਕੁੰਜੀ ਹੈ ਜਿਸਦੀ ਵਰਤੋਂ ਤੁਸੀਂ ਆਪਣਾ ਬੈਲੈਂਸ ਰੀਸਟੋਰ ਕਰਨ ਲਈ ਕਰ ਸਕਦੇ ਹੋ।</string>
    <!-- Description in save recovery phrase screen which shows up when user navigates from info card -->
    <string name="PaymentsRecoveryStartFragment__time_to_save">ਹੁਣ ਤੁਹਾਡੇ ਰਿਕਵਰੀ ਵਾਕ ਨੂੰ ਸੇਵ ਕਰਨ ਦਾ ਸਮਾਂ ਹੈ—24-ਸ਼ਬਦਾਂ ਦੀ ਇੱਕ ਕੁੰਜੀ ਹੈ ਜਿਸਦੀ ਵਰਤੋਂ ਤੁਸੀਂ ਆਪਣਾ ਬੈਲੈਂਸ ਰੀਸਟੋਰ ਕਰਨ ਲਈ ਕਰ ਸਕਦੇ ਹੋ। ਹੋਰ ਜਾਣੋ</string>
    <string name="PaymentsRecoveryStartFragment__your_recovery_phrase_is_a">ਤੁਹਾਡਾ ਰਿਕਵਰੀ ਸ਼ਬਦ-ਸਮੂਹ ਤੁਹਾਡੇ ਲਈ ਵਿਲੱਖਣ ਇੱਕ %1$d-ਸ਼ਬਦਾਂ ਵਾਲਾ ਸ਼ਬਦ-ਸਮੂਹ ਹੁੰਦਾ ਹੈ। ਆਪਣੇ ਬਕਾਏ ਨੂੰ ਬਹਾਲ ਕਰਨ ਲਈ ਇਸ ਸ਼ਬਦ-ਸਮੂਹ ਦੀ ਵਰਤੋਂ ਕਰੋ।</string>
    <string name="PaymentsRecoveryStartFragment__start">ਸ਼ੁਰੂ</string>
    <string name="PaymentsRecoveryStartFragment__enter_manually">ਖੁਦ ਦਿਓ</string>
    <string name="PaymentsRecoveryStartFragment__paste_from_clipboard">ਕਲਿੱਪਬੋਰਡ ਤੋਂ ਚੇਪੋ</string>
    <!-- Alert dialog title which asks before going back if user wants to save recovery phrase -->
    <string name="PaymentsRecoveryStartFragment__continue_without_saving">ਸੇਵ ਕੀਤੇ ਬਿਨਾਂ ਅੱਗੇ ਜਾਰੀ ਰੱਖਣਾ ਹੈ?</string>
    <!-- Alert dialog description to let user know why recovery phrase needs to be saved -->
    <string name="PaymentsRecoveryStartFragment__your_recovery_phrase">ਤੁਹਾਡਾ ਰਿਕਵਰੀ ਵਾਕ ਤੁਹਾਨੂੰ ਮਾੜੀ ਤੋਂ ਮਾੜੀ ਸਥਿਤੀ ਵਿੱਚ ਆਪਣਾ ਬੈਲੈਂਸ ਰੀਸਟੋਰ ਕਰਨ ਦੀ ਸਹੂਲਤ ਦਿੰਦਾ ਹੈ। ਅਸੀਂ ਇਸ ਵਾਕ ਨੂੰ ਸੇਵ ਕਰਨ ਦੀ ਪੁਰਜ਼ੋਰ ਸਿਫਾਰਸ਼ ਕਰਦੇ ਹਾਂ।</string>
    <!-- Alert dialog option to skip recovery phrase -->
    <string name="PaymentsRecoveryStartFragment__skip_recovery_phrase">ਰਿਕਵਰੀ ਵਾਕ ਨੂੰ ਛੱਡੋ</string>
    <!-- Alert dialog option to cancel dialog-->
    <string name="PaymentsRecoveryStartFragment__cancel">ਰੱਦ ਕਰੋ</string>

    <!-- PaymentsRecoveryPasteFragment -->
    <string name="PaymentsRecoveryPasteFragment__paste_recovery_phrase">ਰਿਕਵਰੀ ਸ਼ਬਦ-ਸਮੂਹ ਚੇਪੋ</string>
    <string name="PaymentsRecoveryPasteFragment__recovery_phrase">ਬਹਾਲੀ ਵਾਕ</string>
    <string name="PaymentsRecoveryPasteFragment__next">ਅਗਲਾ</string>
    <string name="PaymentsRecoveryPasteFragment__invalid_recovery_phrase">ਅਵੈਧ ਰਿਕਵਰੀ ਸ਼ਬਦ-ਸਮੂਹ</string>
    <string name="PaymentsRecoveryPasteFragment__make_sure">ਯਕੀਨੀ ਬਣਾਓ ਕਿ ਤੁਸੀਂ %1$dਸ਼ਬਦ ਦਰਜ ਕੀਤੇ ਹਨ ਅਤੇ ਦੁੁਬਾਰਾ ਕੋਸ਼ਿਸ਼ ਕਰੋ।</string>

    <string name="PaymentsRecoveryStartFragment__learn_more__view" translatable="false">https://support.signal.org/hc/articles/360057625692#payments_wallet_view_passphrase</string>
    <string name="PaymentsRecoveryStartFragment__learn_more__restore" translatable="false">https://support.signal.org/hc/articles/360057625692#payments_wallet_restore_passphrase</string>

    <!-- PaymentsRecoveryPhraseFragment -->
    <string name="PaymentsRecoveryPhraseFragment__next">ਅਗਲਾ</string>
    <string name="PaymentsRecoveryPhraseFragment__edit">ਸੋਧੋ</string>
    <string name="PaymentsRecoveryPhraseFragment__previous">ਪਿੱਛੇ</string>
    <string name="PaymentsRecoveryPhraseFragment__your_recovery_phrase">ਤੁਹਾਡਾ ਰਿਕਵਰੀ ਸ਼ਬਦ-ਸਮੂਹ</string>
    <string name="PaymentsRecoveryPhraseFragment__write_down_the_following_d_words">ਕ੍ਰਮ ਵਿੱਚ ਹੇਠਲਾ %1$d ਲਿਖੋ। ਆਪਣੀ ਸੂਚੀ ਨੂੰ ਕਿਸੇ ਸੁਰੱਖਿਅਤ ਜਗ੍ਹਾ ’ਤੇ ਸਟੋਰ ਕਰੋ।</string>
    <string name="PaymentsRecoveryPhraseFragment__make_sure_youve_entered">ਪੱਕਾ ਕਰੋ ਕਿ ਤੁਸੀਂ ਆਪਣਾ ਵਾਕ ਠੀਕ ਤਰ੍ਹਾਂ ਦਿੱਤਾ ਹੈ।</string>
    <string name="PaymentsRecoveryPhraseFragment__do_not_screenshot_or_send_by_email">ਸਕਰੀਨਸ਼ਾਟ ਨਾ ਲਵੋ ਨਾ ਹੀ ਈਮੇਲ ਰਾਹੀਂ ਭੇਜੋ।</string>
    <string name="PaymentsRecoveryPhraseFragment__payments_account_restored">ਭੁਗਤਾਨ ਖਾਤਾ ਬਹਾਲ ਕੀਤਾ।</string>
    <string name="PaymentsRecoveryPhraseFragment__invalid_recovery_phrase">ਅਵੈਧ ਰਿਕਵਰੀ ਸ਼ਬਦ-ਸਮੂਹ</string>
    <string name="PaymentsRecoveryPhraseFragment__make_sure_youve_entered_your_phrase_correctly_and_try_again">ਯਕੀਨੀ ਬਣਾਓ ਕਿ ਤੁਸੀਂ ਆਪਣੇ ਸ਼ਬਦ-ਸਮੂਹ ਨੂੰ ਸਹੀ ਢੰਗ ਨਾਲ ਦਰਜ ਕੀਤਾ ਹੈ ਅਤੇ ਦੁੁਬਾਰਾ ਕੋਸ਼ਿਸ਼ ਕਰੋ।</string>
    <string name="PaymentsRecoveryPhraseFragment__copy_to_clipboard">ਕਲਿੱਪਬੋਰਡ ਵਿੱਚ ਕਾਪੀ ਕਰਨਾ ਹੈ?</string>
    <string name="PaymentsRecoveryPhraseFragment__if_you_choose_to_store">ਜੇ ਤੁਸੀਂ ਆਪਣੇ ਰਿਕਵਰੀ ਸ਼ਬਦ-ਸਮੂਹ ਨੂੰ ਡਿਜੀਟਲ ਰੂਪ ਵਿੱਚ ਸਟੋਰ ਕਰਨ ਦੀ ਚੋਣ ਕਰਦੇ ਹੋ, ਤਾਂ ਯਕੀਨੀ ਬਣਾਓ ਕਿ ਕਿਸੇ ਅਜਿਹੀ ਥਾਂ ਸੁਰੱਖਿਅਤ ਢੰਗ ਨਾਲ ਸਟੋਰ ਕੀਤਾ ਜਾਵੇ, ਜਿੱਥੇ ਤੁਸੀਂ ਵਿਸ਼ਵਾਸ ਕਰਦੇ ਹੋ।</string>
    <string name="PaymentsRecoveryPhraseFragment__copy">ਕਾਪੀ ਕਰੋ</string>

    <!-- PaymentsRecoveryPhraseConfirmFragment -->
    <string name="PaymentRecoveryPhraseConfirmFragment__confirm_recovery_phrase">ਰਿਕਵਰੀ ਵਾਕ ਤਸਦੀਕ ਕਰੋ</string>
    <string name="PaymentRecoveryPhraseConfirmFragment__enter_the_following_words">ਆਪਣੇ ਰਿਕਵਰੀ ਸ਼ਬਦ-ਸਮੂਹ ਤੋਂ ਹੇਠਾਂ ਦਿੱਤੇ ਸ਼ਬਦ ਦਰਜ ਕਰੋ।</string>
    <string name="PaymentRecoveryPhraseConfirmFragment__word_d">ਸ਼ਬਦ %1$d</string>
    <string name="PaymentRecoveryPhraseConfirmFragment__see_phrase_again">ਸ਼ਬਦ-ਸਮੂਹ ਦੁਬਾਰਾ ਦੇਖੋ</string>
    <string name="PaymentRecoveryPhraseConfirmFragment__done">ਹੋ ਗਿਆ</string>
    <string name="PaymentRecoveryPhraseConfirmFragment__recovery_phrase_confirmed">ਰਿਕਵਰੀ ਸ਼ਬਦ-ਸਮੂਹ ਦੀ ਪੁਸ਼ਟੀ ਹੋਈ</string>

    <!-- PaymentsRecoveryEntryFragment -->
    <string name="PaymentsRecoveryEntryFragment__enter_recovery_phrase">ਰਿਕਵਰੀ ਵਾਕ ਦਿਓ</string>
    <string name="PaymentsRecoveryEntryFragment__enter_word_d">%1$d ਸ਼ਬਦ ਦਿਓ</string>
    <string name="PaymentsRecoveryEntryFragment__word_d">ਸ਼ਬਦ %1$d</string>
    <string name="PaymentsRecoveryEntryFragment__next">ਅਗਲਾ</string>
    <string name="PaymentsRecoveryEntryFragment__invalid_word">ਅਵੈਧ ਸ਼ਬਦ</string>

    <!-- ClearClipboardAlarmReceiver -->
    <string name="ClearClipboardAlarmReceiver__clipboard_cleared">ਕਲਿੱਪਬੋਰਡ ਖਾਲੀ ਹੈ।</string>

    <!-- PaymentNotificationsView -->
    <string name="PaymentNotificationsView__view">ਵੇਖੋ</string>

    <!-- UnreadPayments -->
    <string name="UnreadPayments__s_sent_you_s">%1$s ਨੇ ਤੁਹਾਨੂੰ %2$s ਭੇਜਿਆ</string>
    <string name="UnreadPayments__d_new_payment_notifications">%1$d ਨਵੀਆਂ ਭੁਗਤਾਨ ਸੂਚਨਾਵਾਂ</string>

    <!-- CanNotSendPaymentDialog -->
    <string name="CanNotSendPaymentDialog__cant_send_payment">ਭੁਗਤਾਨ ਨਹੀਂ ਭੇਜ ਸਕਦਾ</string>
    <string name="CanNotSendPaymentDialog__to_send_a_payment_to_this_user">ਇਸ ਵਰਤੋਂਕਾਰ ਨੂੰ ਭੁਗਤਾਨ ਭੇਜਣ ਲਈ ਉਹਨਾਂ ਨੂੰ ਤੁਹਾਡੇ ਦੁਆਰਾ ਇੱਕ ਸੁਨੇਹਾ ਬੇਨਤੀ ਸਵੀਕਾਰ ਕਰਨ ਦੀ ਜ਼ਰੂਰਤ ਹੈ। ਇੱਕ ਸੁਨੇਹਾ ਬੇਨਤੀ ਬਣਾਉਣ ਲਈ ਉਹਨਾਂ ਨੂੰ ਇੱਕ ਸੁਨੇਹਾ ਭੇਜੋ।</string>
    <string name="CanNotSendPaymentDialog__send_a_message">ਸੁਨੇਹਾ ਭੇਜੋ</string>

    <!-- GroupsInCommonMessageRequest -->
    <string name="GroupsInCommonMessageRequest__you_have_no_groups_in_common_with_this_person">ਇਸ ਵਿਅਕਤੀ ਨਾਲ ਤੁਹਾਡੇ ਕੋਈ ਸਾਂਝੇ ਗਰੁੱਪ ਨਹੀਂ ਹਨ। ਅਣਚਾਹੇ ਸੁਨੇਹਿਆਂ ਤੋਂ ਬਚਣ ਲਈ ਬੇਨਤੀਆਂ ਨੂੰ ਸਵੀਕਾਰ ਕਰਨ ਤੋਂ ਪਹਿਲਾਂ ਸਾਵਧਾਨੀ ਨਾਲ ਇਹਨਾਂ ਦੀ ਸਮੀਖਿਆ ਕਰੋ।</string>
    <string name="GroupsInCommonMessageRequest__none_of_your_contacts_or_people_you_chat_with_are_in_this_group">ਤੁਹਾਡੇ ਸੰਪਰਕਾਂ ਜਾਂ ਜਿਹਨਾਂ ਲੋਕਾਂ ਨਾਲ ਤੁਸੀਂ ਚੈਟ ਕਰਦੇ ਹੋ, ਉਹਨਾਂ ਵਿੱਚੋਂ ਕੋਈ ਵੀ ਇਸ ਗਰੁੱਪ ਵਿੱਚ ਨਹੀਂ ਹੈ। ਅਣਚਾਹੇ ਸੁਨੇਹਿਆਂ ਤੋਂ ਬਚਣ ਲਈ ਸਵੀਕਾਰ ਕਰਨ ਤੋਂ ਪਹਿਲਾਂ ਧਿਆਨ ਨਾਲ ਬੇਨਤੀਆਂ ਦੀ ਸਮੀਖਿਆ ਕਰੋ।</string>
    <string name="GroupsInCommonMessageRequest__about_message_requests">ਸੁਨੇਹਾ ਬੇਨਤੀਆਂ ਬਾਰੇ</string>
    <string name="GroupsInCommonMessageRequest__okay">ਠੀਕ ਹੈ</string>
    <string name="GroupsInCommonMessageRequest__support_article" translatable="false">https://support.signal.org/hc/articles/360007459591</string>
    <string name="ChatColorSelectionFragment__heres_a_preview_of_the_chat_color">ਇਹ ਹੈ ਚੈਟ ਰੰਗ ਦੀ ਝਲਕ।</string>
    <string name="ChatColorSelectionFragment__the_color_is_visible_to_only_you">ਇਹ ਰੰਗ ਸਿਰਫ਼ ਤੁਹਾਨੂੰ ਦਿਖਾਈ ਦਿੰਦਾ ਹੈ।</string>

    <!-- GroupDescriptionDialog -->
    <string name="GroupDescriptionDialog__group_description">ਗਰੁੱਪ ਬਾਰੇ ਜਾਣਕਾਰੀ</string>

    <!-- QualitySelectorBottomSheetDialog -->
    <string name="QualitySelectorBottomSheetDialog__standard">ਸਟੈਂਡਰਡ</string>
    <string name="QualitySelectorBottomSheetDialog__faster_less_data">ਵੱਧ ਤੇਜ਼, ਘੱਟ ਡਾਟਾ</string>
    <string name="QualitySelectorBottomSheetDialog__high">ਉੱਚਾ</string>
    <string name="QualitySelectorBottomSheetDialog__slower_more_data">ਹੌਲੀ, ਵੱਧ ਡਾਟਾ</string>
    <string name="QualitySelectorBottomSheetDialog__photo_quality">ਫ਼ੋਟੋ ਦੀ ਕੁਆਲਟੀ</string>

    <!-- AppSettingsFragment -->
    <string name="AppSettingsFragment__invite_your_friends">ਆਪਣੇ ਦੋਸਤਾਂ ਨੂੰ ਸੱਦਾ ਦਿਓ</string>
    <string name="AppSettingsFragment__copied_subscriber_id_to_clipboard">ਸਬਸਕ੍ਰਾਈਬਰ ID ਨੂੰ ਕਲਿੱਪਬੋਰਡ \'ਤੇ ਕਾਪੀ ਕੀਤਾ ਗਿਆ</string>

    <!-- AccountSettingsFragment -->
    <string name="AccountSettingsFragment__account">ਖਾਤਾ</string>
    <string name="AccountSettingsFragment__youll_be_asked_less_frequently">ਸਮਾਂ ਪੈਣ ’ਤੇ ਤੁਹਾਨੂੰ ਅਕਸਰ ਹੀ ਘੱਟ ਪੁੱਛਿਆ ਜਾਵੇਗਾ</string>
    <string name="AccountSettingsFragment__require_your_signal_pin">Signal ਨਾਲ ਤੁਹਾਡੇ ਫ਼ੋਨ ਨੰਬਰ ਨੂੰ ਮੁੜ ਰਜਿਸਟਰ ਕਰਨ ਲਈ Signal PIN ਦੀ ਲੋੜ ਹੈ</string>
    <string name="AccountSettingsFragment__change_phone_number">ਫ਼ੋਨ ਨੰਬਰ ਬਦਲੋ</string>

    <!-- ChangeNumberFragment -->
    <string name="ChangeNumberFragment__use_this_to_change_your_current_phone_number_to_a_new_phone_number">ਆਪਣੇ ਮੌਜੂਦਾ ਫ਼ੋਨ ਨੰਬਰ ਨੂੰ ਇੱਕ ਨਵੇਂ ਫ਼ੋਨ ਨੰਬਰ ਵਿੱਚ ਬਦਲਣ ਲਈ ਇਸ ਦੀ ਵਰਤੋਂ ਕਰੋ। ਤੁਸੀਂ ਇਸ ਤਬਦੀਲੀ ਨੂੰ ਅਣਕੀਤਾ ਨਹੀਂ ਕਰ ਸਕਦੇ।\n\nਅੱਗੇ ਜਾਰੀ ਰੱਖਣ ਤੋਂ ਪਹਿਲਾਂ, ਯਕੀਨੀ ਬਣਾਓ ਕਿ ਤੁਹਾਡਾ ਨਵਾਂ ਨੰਬਰ SMS ਜਾਂ ਕਾਲਾਂ ਪ੍ਰਾਪਤ ਕਰ ਸਕਦਾ ਹੋਵੇ।</string>
    <string name="ChangeNumberFragment__continue">ਜਾਰੀ ਰੱਖੋ</string>
    <!-- Message shown on dialog after your number has been changed successfully. -->
    <string name="ChangeNumber__your_phone_number_has_changed_to_s">ਤੁਹਾਡਾ ਫ਼ੋਨ ਨੰਬਰ %1$s ਵਜੋਂ ਬਦਲਿਆ ਗਿਆ ਹੈ।</string>
    <!-- Confirmation button to dismiss number changed dialog -->
    <string name="ChangeNumber__okay">ਠੀਕ ਹੈ</string>

    <!-- ChangeNumberEnterPhoneNumberFragment -->
    <string name="ChangeNumberEnterPhoneNumberFragment__change_number">ਨੰਬਰ ਬਦਲੋ</string>
    <string name="ChangeNumberEnterPhoneNumberFragment__your_old_number">ਤੁਹਾਡਾ ਪੁਰਾਣਾ ਨੰਬਰ</string>
    <string name="ChangeNumberEnterPhoneNumberFragment__old_phone_number">ਪੁਰਾਣਾ ਫ਼ੋਨ ਨੰਬਰ</string>
    <string name="ChangeNumberEnterPhoneNumberFragment__your_new_number">ਤੁਹਾਡਾ ਨਵਾਂ ਨੰਬਰ</string>
    <string name="ChangeNumberEnterPhoneNumberFragment__new_phone_number">ਨਵਾਂ ਫ਼ੋਨ ਨੰਬਰ</string>
    <string name="ChangeNumberEnterPhoneNumberFragment__the_phone_number_you_entered_doesnt_match_your_accounts">ਤੁਹਾਡੇ ਵਲੋਂ ਦਿੱਤਾ ਫ਼ੋਨ ਨੰਬਰ ਤੁਹਾਡੇ ਖਾਤੇ ਨਾਲ ਮਿਲਦਾ ਨਹੀਂ ਹੈ।</string>
    <string name="ChangeNumberEnterPhoneNumberFragment__you_must_specify_your_old_number_country_code">ਤੁਹਾਡੇ ਆਪਣੇ ਪੁਰਾਣੇ ਨੰਬਰ ਦਾ ਦੇਸ਼ ਕੋਡ ਦੇਣਾ ਪਵੇਗਾ</string>
    <string name="ChangeNumberEnterPhoneNumberFragment__you_must_specify_your_old_phone_number">ਤੁਹਾਨੂੰ ਆਪਣਾ ਪੁਰਾਣਾ ਫ਼ੋਨ ਨੰਬਰ ਦੇਣਾ ਪਵੇਗਾ</string>
    <string name="ChangeNumberEnterPhoneNumberFragment__you_must_specify_your_new_number_country_code">ਤੁਹਾਡੇ ਆਪਣੇ ਨਵੇਂ ਨੰਬਰ ਦਾ ਦੇਸ਼ ਕੋਡ ਦੇਣਾ ਪਵੇਗਾ</string>
    <string name="ChangeNumberEnterPhoneNumberFragment__you_must_specify_your_new_phone_number">ਤੁਹਾਨੂੰ ਆਪਣਾ ਨਵਾਂ ਫ਼ੋਨ ਨੰਬਰ ਦੇਣਾ ਪਵੇਗਾ</string>

    <!-- ChangeNumberVerifyFragment -->
    <string name="ChangeNumberVerifyFragment__change_number">ਨੰਬਰ ਬਦਲੋ</string>
    <string name="ChangeNumberVerifyFragment__verifying_s">%1$s ਤਸਦੀਕ ਕੀਤਾ ਜਾ ਰਿਹਾ ਹੈ</string>
    <string name="ChangeNumberVerifyFragment__captcha_required">ਕੈਪਚਾ ਚਾਹੀਦਾ ਹੈ</string>

    <!-- ChangeNumberConfirmFragment -->
    <string name="ChangeNumberConfirmFragment__change_number">ਨੰਬਰ ਬਦਲੋ</string>
    <string name="ChangeNumberConfirmFragment__you_are_about_to_change_your_phone_number_from_s_to_s">ਤੁਸੀਂ %1$s ਤੋਂ %2$s ਲਈ ਆਪਣਾ ਫ਼ੋਨ ਨੰਬਰ ਬਦਲਣ ਵਾਲੇ ਹੋ।\n\nਜਾਰੀ ਰੱਖਣ ਤੋਂ ਪਹਿਲਾਂ ਕਿਰਪਾ ਕਰਕੇ ਜਾਂਚ ਕਰੋ ਕਿ ਹੇਠਲਾ ਨੰਬਰ ਠੀਕ ਹੈ।</string>
    <string name="ChangeNumberConfirmFragment__edit_number">ਨੰਬਰ ਨੂੰ ਸੋਧੋ</string>

    <!-- ChangeNumberRegistrationLockFragment -->
    <string name="ChangeNumberRegistrationLockFragment__signal_change_number_need_help_with_pin_for_android_v2_pin">Signal ਨੰਬਰ ਬਦਲੋ - Android ਲਈ ਪਿੰਨ (v2 PIN) ਨਾਲ ਮਦਦ ਦੀ ਲੋੜ ਹੈ</string>

    <!-- ChangeNumberPinDiffersFragment -->
    <string name="ChangeNumberPinDiffersFragment__pins_do_not_match">ਪਿੰਨ ਮਿਲਦੇ ਨਹੀਂ ਹਨ</string>
    <string name="ChangeNumberPinDiffersFragment__the_pin_associated_with_your_new_number_is_different_from_the_pin_associated_with_your_old_one">ਤੁਹਾਡੇ ਨਵੇਂ ਨੰਬਰ ਨਾਲ ਸੰਬੰਧਿਤ ਪਿੰਨ ਤੁਹਾਡੇ ਪੁਰਾਣੇ ਨਾਲ ਸੰਬੰਧਿਤ ਪਿੰਨ ਤੋਂ ਵੱਖਰਾ ਹੈ। ਕੀ ਤੁਸੀਂ ਆਪਣੇ ਪੁਰਾਣੇ ਪਿੰਨ ਨੂੰ ਰੱਖਣਾ ਜਾਂ ਬਦਲਣਾ ਚਾਹੁੰਦੇ ਹੋ?</string>
    <string name="ChangeNumberPinDiffersFragment__keep_old_pin">ਪੁਰਾਣਾ ਪਿੰਨ ਰੱਖੋ</string>
    <string name="ChangeNumberPinDiffersFragment__update_pin">PIN ਅੱਪਡੇਟ ਕਰੋ</string>
    <string name="ChangeNumberPinDiffersFragment__keep_old_pin_question">ਪੁਰਾਣਾ ਪਿੰਨ ਰੱਖਣਾ ਹੈ?</string>

    <!-- ChangeNumberLockActivity -->
    <!-- Info message shown to user if something crashed the app during the change number attempt and we were unable to confirm the change so we force them into this screen to check before letting them use the app -->
    <string name="ChangeNumberLockActivity__it_looks_like_you_tried_to_change_your_number_but_we_were_unable_to_determine_if_it_was_successful_rechecking_now">ਜਾਪਦਾ ਹੈ ਕਿ ਤੁਸੀਂ ਆਪਣਾ ਨੰਬਰ ਬਦਲਣ ਦੀ ਕੋਸ਼ਿਸ਼ ਕੀਤੀ ਹੈ, ਪਰ ਅਸੀਂ ਇਸ ਦੇ ਕਾਮਯਾਬ ਹੋਣ ਦਾ ਪਤਾ ਲਗਾਉਣ ਲਈ ਅਸਮਰੱਥ ਸਾਂ।\n\nਹੁਣੇ ਮੁੜ-ਜਾਂਚ ਕੀਤੀ ਜਾ ਰਹੀ ਹੈ…</string>
    <!-- Dialog title shown if we were able to confirm your change number status (meaning we now know what the server thinks our number is) after a crash during the regular flow -->
    <string name="ChangeNumberLockActivity__change_status_confirmed">ਤਬਦੀਲੀ ਸਥਿਤੀ ਤਸਦੀਕ ਕੀਤੀ</string>
    <!-- Dialog message shown if we were able to confirm your change number status (meaning we now know what the server thinks our number is) after a crash during the regular flow -->
    <string name="ChangeNumberLockActivity__your_number_has_been_confirmed_as_s">ਤੁਹਾਡਾ ਨੰਬਰ %1$s ਵਜੋਂ ਤਸਦੀਕ ਕੀਤਾ ਜਾ ਚੁੱਕਾ ਹੈ। ਜੇ ਇਹ ਤੁਹਾਡਾ ਨਵਾਂ ਨੰਬਰ ਨਹੀਂ ਹੈ ਤਾਂ ਨੰਬਰ ਬਦਲਣ ਦੀ ਕਾਰਵਾਈ ਮੁੜ-ਸ਼ੁਰੂ ਕਰੋ।</string>
    <!-- Dialog title shown if we were not able to confirm your phone number with the server and thus cannot let leave the change flow yet after a crash during the regular flow -->
    <string name="ChangeNumberLockActivity__change_status_unconfirmed">ਤਬਦੀਲੀ ਸਥਿਤੀ ਨਾ-ਤਸਦੀਕ ਹੈ</string>
    <!-- Dialog message shown when we can\'t verify the phone number on the server, only shown if there was a network error communicating with the server after a crash during the regular flow -->
    <string name="ChangeNumberLockActivity__we_could_not_determine_the_status_of_your_change_number_request">ਅਸੀਂ ਤੁਹਾਡੀ ਨੰਬਰ ਬਦਲਣ ਦੀ ਬੇਨਤੀ ਦਾ ਪਤਾ ਨਹੀਂ ਲਗਾ ਸਕੇ ਹਾਂ।\n\n(ਗ਼ਲਤੀ: %1$s)</string>
    <!-- Dialog button to retry confirming the number on the server -->
    <string name="ChangeNumberLockActivity__retry">ਮੁੜ-ਕੋਸ਼ਿਸ਼ ਕਰੋ</string>
    <!-- Dialog button shown to leave the app when in the unconfirmed change status after a crash in the regular flow -->
    <string name="ChangeNumberLockActivity__leave">ਛੱਡੋ</string>
    <string name="ChangeNumberLockActivity__submit_debug_log">ਡੀਬੱਗ ਲਾਗ ਦਰਜ ਕਰੋ</string>

    <!-- ChatsSettingsFragment -->
    <string name="ChatsSettingsFragment__keyboard">ਕੀਬੋਰਡ</string>
    <string name="ChatsSettingsFragment__enter_key_sends">ਕੁੰਜੀ ਭੇਜੋ ਦਰਜ ਕਰੋ</string>

    <!--SmsSettingsFragment -->
    <string name="SmsSettingsFragment__use_as_default_sms_app">ਡਿਫੌਲਟ SMS ਐਪ ਦੇ ਤੌਰ ਤੇ ਉਪਯੋਗ ਕਰੋ</string>
    <!-- Preference title to export sms -->
    <string name="SmsSettingsFragment__export_sms_messages">SMS ਸੁਨੇਹੇ ਐਕਸਪੋਰਟ ਕਰੋ</string>
    <!-- Preference title to delete sms -->
    <string name="SmsSettingsFragment__remove_sms_messages">SMS ਸੁਨੇਹੇ ਹਟਾਓ</string>
    <!-- Snackbar text to confirm deletion -->
    <string name="SmsSettingsFragment__removing_sms_messages_from_signal">Signal ਤੋਂ SMS ਸੁਨੇਹਿਆਂ ਨੂੰ ਹਟਾਇਆ ਜਾ ਰਿਹਾ ਹੈ…</string>
    <!-- Snackbar text to indicate can delete later -->
    <string name="SmsSettingsFragment__you_can_remove_sms_messages_from_signal_in_settings">ਤੁਸੀਂ ਕਿਸੇ ਵੀ ਸਮੇਂ ਸੈਟਿੰਗਾਂ ਵਿੱਚ ਜਾ ਕੇ Signal ਤੋਂ SMS ਸੁਨੇਹਿਆਂ ਨੂੰ ਹਟਾ ਸਕਦੇ ਹੋ।</string>
    <!-- Description for export sms preference -->
    <string name="SmsSettingsFragment__you_can_export_your_sms_messages_to_your_phones_sms_database">ਤੁਸੀਂ ਆਪਣੇ SMS ਸੁਨੇਹਿਆਂ ਨੂੰ ਆਪਣੇ ਫ਼ੋਨ ਦੇ SMS ਡਾਟਾਬੇਸ ਵਿੱਚ ਐਕਸਪੋਰਟ ਕਰ ਸਕਦੇ ਹੋ।</string>
    <!-- Description for remove sms preference -->
    <string name="SmsSettingsFragment__remove_sms_messages_from_signal_to_clear_up_storage_space">ਸਟੋਰੇਜ਼ ਥਾਂ ਖਾਲੀ ਕਰਨ ਲਈ Signal ਵਿੱਚੋਂ SMS ਸੁਨੇਹਿਆਂ ਨੂੰ ਹਟਾਓ।</string>
    <!-- Information message shown at the top of sms settings to indicate it is being removed soon. -->
    <string name="SmsSettingsFragment__sms_support_will_be_removed_soon_to_focus_on_encrypted_messaging">ਇਨਕ੍ਰਿਪਟਡ ਸੁਨੇਹਿਆਂ ਉੱਤੇ ਫੋਕਸ ਕਰਨ ਲਈ SMS ਲਈ ਸਮਰਥਨ ਨੂੰ ਜਲਦੀ ਹੀ ਹਟਾ ਦਿੱਤਾ ਜਾਵੇਗਾ।</string>

    <!-- NotificationsSettingsFragment -->
    <string name="NotificationsSettingsFragment__messages">ਸੁਨੇਹੇ</string>
    <string name="NotificationsSettingsFragment__calls">ਕਾਲਾਂ</string>
    <string name="NotificationsSettingsFragment__notify_when">ਸੂਚਨਾ ਦਿਓ ਜਦੋਂ…</string>
    <string name="NotificationsSettingsFragment__contact_joins_signal">ਸੰਪਰਕ Signal ਉੱਤੇ ਆਇਆ</string>
    <!-- Notification preference header -->
    <string name="NotificationsSettingsFragment__notification_profiles">ਨੋਟੀਫਿਕੇਸ਼ਨ ਪ੍ਰੋਫ਼ਾਈਲ</string>
    <!-- Notification preference option header -->
    <string name="NotificationsSettingsFragment__profiles">ਪ੍ਰੋਫ਼ਾਈਲ</string>
    <!-- Notification preference summary text -->
    <string name="NotificationsSettingsFragment__create_a_profile_to_receive_notifications_only_from_people_and_groups_you_choose">ਸਿਰਫ਼ ਉਹਨਾਂ ਲੋਕਾਂ ਤੇ ਗਰੁੱਪਾਂ, ਜਿੰਨਾਂ ਤੋਂ ਤੁਸੀਂ ਨੋਟੀਫਿਕੇਸ਼ਨ ਲੈਣੇ ਚਾਹੁੰਦੇ ਹੋ, ਲਈ ਪ੍ਰੋਫ਼ਾਈਲ ਬਣਾਓ।</string>

    <!-- NotificationProfilesFragment -->
    <!-- Title for notification profiles screen that shows all existing profiles -->
    <string name="NotificationProfilesFragment__notification_profiles">ਨੋਟੀਫਿਕੇਸ਼ਨ ਪਰੋਫਾਈਲ</string>
    <!-- Button text to create a notification profile -->
    <string name="NotificationProfilesFragment__create_profile">ਪ੍ਰੋਫ਼ਾਈਲ ਬਣਾਓ</string>

    <!-- PrivacySettingsFragment -->
    <string name="PrivacySettingsFragment__blocked">ਪਾਬੰਦੀ ਲੱਗਾ</string>
    <string name="PrivacySettingsFragment__d_contacts">%1$d ਸੰਪਰਕ</string>
    <string name="PrivacySettingsFragment__messaging">ਸੁਨੇਹੇ ਲੈਣ-ਦੇਣ</string>
    <string name="PrivacySettingsFragment__disappearing_messages">ਅਲੋਪ ਹੋਣ ਵਾਲੇ ਸੁਨੇਹੇ</string>
    <string name="PrivacySettingsFragment__app_security">ਐਪ ਦੀ ਸੁਰੱਖਿਆ</string>
    <string name="PrivacySettingsFragment__block_screenshots_in_the_recents_list_and_inside_the_app">Recents ਸੂਚੀ ਵਿੱਚ ਅਤੇ ਐਪ ਦੇ ਅੰਦਰ ਸਕ੍ਰੀਨਸ਼ਾਟ ਨੂੰ ਬਲੌਕ ਕਰੋ</string>
    <string name="PrivacySettingsFragment__signal_message_and_calls">Signal ਸੁਨੇਹੇ ਅਤੇ ਕਾਲਾਂ, ਹਮੇਸ਼ਾਂ ਕਾਲਾਂ ਰਿਲੇਅ ਕਰੋ, ਅਤੇ ਸੀਲਬੰਦ ਭੇਜਣ ਵਾਲਾ</string>
    <string name="PrivacySettingsFragment__default_timer_for_new_changes">ਨਵੀਆਂ ਚੈਟਾਂ ਲਈ ਡਿਫੌਲਟ ਟਾਈਮਰ</string>
    <string name="PrivacySettingsFragment__set_a_default_disappearing_message_timer_for_all_new_chats_started_by_you">ਤੁਹਾਡੇ ਦੁਆਰਾ ਸ਼ੁਰੂ ਕੀਤੀਆਂ ਸਾਰੀਆਂ ਨਵੀਆਂ ਚੈਟਾਂ ਲਈ ਅਲੋਪ ਹੋਣ ਵਾਲੇ ਸੁਨੇਹੇ ਦਾ ਡਿਫੌਲਟ ਟਾਈਮਰ ਤੈਅ ਕਰੋ।</string>
    <!-- Summary for stories preference to launch into story privacy settings -->
    <string name="PrivacySettingsFragment__manage_your_stories">ਆਪਣੀਆਂ ਸਟੋਰੀਆਂ ਅਤੇ ਉਹਨਾਂ ਨੂੰ ਕੌਣ ਦੇਖ ਸਕਦਾ ਹੈ, ਇਹ ਪ੍ਰਬੰਧਿਤ ਕਰੋ</string>
    <string name="PrivacySettingsFragment__payment_lock_require_lock">ਫੰਡ ਟ੍ਰਾਂਸਫਰ ਕਰਨ ਲਈ Android ਸਕ੍ਰੀਨ ਲਾਕ ਜਾਂ ਫਿੰਗਰਪ੍ਰਿੰਟ ਨੂੰ ਲਾਜ਼ਮੀ ਬਣਾਓ।</string>
    <!-- Alert dialog title when payment lock cannot be enabled -->
    <string name="PrivacySettingsFragment__cant_enable_title">ਭੁਗਤਾਨ ਲਾਕ ਨੂੰ ਸਮਰੱਥ ਨਹੀਂ ਕੀਤਾ ਜਾ ਸਕਦਾ</string>
    <!-- Alert dialog description to setup screen lock or fingerprint in phone settings -->
    <string name="PrivacySettingsFragment__cant_enable_description">ਭੁਗਤਾਨ ਲਾਕ ਦੀ ਵਰਤੋਂ ਕਰਨ ਲਈ, ਤੁਹਾਨੂੰ ਪਹਿਲਾਂ ਆਪਣੇ ਫ਼ੋਨ ਦੀਆਂ ਸੈਟਿੰਗਾਂ ਵਿੱਚ ਜਾ ਕੇ ਸਕ੍ਰੀਨ ਲਾਕ ਜਾਂ ਫਿੰਗਰਪ੍ਰਿੰਟ ਨੂੰ ਸਮਰੱਥ ਕਰਨਾ ਪਵੇਗਾ।</string>
    <!-- Shown in a toast when we can\'t navigate to the user\'s system fingerprint settings -->
    <string name="PrivacySettingsFragment__failed_to_navigate_to_system_settings">ਸਿਸਟਮ ਸੈਟਿੰਗਾਂ ਉੱਤੇ ਜਾਣ ਵਿੱਚ ਅਸਫਲ ਰਹੇ</string>
    <!-- Alert dialog button to go to phone settings -->
    <string name="PrivacySettingsFragment__go_to_settings">ਸੈਟਿੰਗਾਂ \'ਤੇ ਜਾਓ</string>
    <!-- Alert dialog button to cancel the dialog -->
    <string name="PrivacySettingsFragment__cancel">ਰੱਦ ਕਰੋ</string>

    <!-- AdvancedPrivacySettingsFragment -->
    <string name="AdvancedPrivacySettingsFragment__sealed_sender_link" translatable="false">https://signal.org/blog/sealed-sender</string>
    <string name="AdvancedPrivacySettingsFragment__show_status_icon">ਸਟੇਟੱਸ ਆਈਕੋਨ ਦਿਖਾਓ</string>
    <string name="AdvancedPrivacySettingsFragment__show_an_icon">ਸੁਨੇਹੇ ਕਦੋਂ ਪਹੁੰਚਾਏ ਗਏ ਸਨ ਇਸ ਬਾਰੇ ਸੁਨੇਹਾ ਵੇਰਵਿਆਂ ਵਿੱਚ ਸੀਲਬੰਦ ਭੇਜਣ ਵਾਲੇ ਦੀ ਵਰਤੋਂ ਕਰਦੇ ਹੋਏ ਇੱਕ ਆਈਕੋਨ ਦਿਖਾਓ।</string>

    <!-- ExpireTimerSettingsFragment -->
    <string name="ExpireTimerSettingsFragment__when_enabled_new_messages_sent_and_received_in_new_chats_started_by_you_will_disappear_after_they_have_been_seen">ਸਮਰੱਥ ਕੀਤੇ ਜਾਣ ਮਗਰੋਂ, ਤਾਂ ਤੁਹਾਡੇ ਦੁਆਰਾ ਸ਼ੁਰੂ ਕੀਤੀਆਂ ਗਈਆਂ ਨਵੀਆਂ ਚੈਟਾਂ ਵਿੱਚ ਭੇਜੇ ਅਤੇ ਪ੍ਰਾਪਤ ਕੀਤੇ ਗਏ ਨਵੇਂ ਸੁਨੇਹੇ ਵੇਖ ਲਏ ਜਾਣ ਤੋਂ ਬਾਅਦ ਅਲੋਪ ਹੋ ਜਾਣਗੇ।</string>
    <string name="ExpireTimerSettingsFragment__when_enabled_new_messages_sent_and_received_in_this_chat_will_disappear_after_they_have_been_seen">ਸਮਰੱਥ ਕੀਤੇ ਹੋਣ \'ਤੇ, ਇਸ ਗਰੁੱਪ ਵਿੱਚ ਭੇਜੇ ਅਤੇ ਪ੍ਰਾਪਤ ਕੀਤੇ ਸੁਨੇਹਿਆਂ ਨੂੰ ਦੇਖ ਲਏ ਜਾਣ ਤੋਂ ਬਾਅਦ ਇਹ ਅਲੋਪ ਹੋ ਜਾਣਗੇ।</string>
    <string name="ExpireTimerSettingsFragment__off">ਬੰਦ</string>
    <string name="ExpireTimerSettingsFragment__4_weeks">4 ਹਫ਼ਤੇ</string>
    <string name="ExpireTimerSettingsFragment__1_week">1 ਹਫਤਾ</string>
    <string name="ExpireTimerSettingsFragment__1_day">1 ਦਿਨ</string>
    <string name="ExpireTimerSettingsFragment__8_hours">8 ਘੰਟੇ</string>
    <string name="ExpireTimerSettingsFragment__1_hour">1 ਘੰਟਾ</string>
    <string name="ExpireTimerSettingsFragment__5_minutes">5 ਮਿੰਟ</string>
    <string name="ExpireTimerSettingsFragment__30_seconds">30 ਸਕਿੰਟ</string>
    <string name="ExpireTimerSettingsFragment__custom_time">ਪਸੰਦੀਦਾ ਸਮਾਂ</string>
    <string name="ExpireTimerSettingsFragment__set">ਸੈੱਟ ਕਰੋ</string>
    <string name="ExpireTimerSettingsFragment__save">ਸੰਭਾਲੋ</string>

    <string name="CustomExpireTimerSelectorView__seconds">ਸਕਿੰਟ</string>
    <string name="CustomExpireTimerSelectorView__minutes">ਮਿੰਟ</string>
    <string name="CustomExpireTimerSelectorView__hours">ਘੰਟੇ</string>
    <string name="CustomExpireTimerSelectorView__days">ਦਿਨ</string>
    <string name="CustomExpireTimerSelectorView__weeks">ਹਫ਼ਟੇ</string>

    <!-- HelpSettingsFragment -->
    <string name="HelpSettingsFragment__support_center">ਸਹਾਇਤਾ ਕੇਂਦਰ</string>
    <string name="HelpSettingsFragment__contact_us">ਸਾਡੇ ਨਾਲ ਸੰਪਰਕ ਕਰੋ</string>
    <string name="HelpSettingsFragment__version">ਸੰਸਕਰਣ</string>
    <string name="HelpSettingsFragment__debug_log">ਡੀਬੱਗ ਲਾਗ</string>
    <string name="HelpSettingsFragment__terms_amp_privacy_policy">ਸ਼ਰਤਾਂ &amp; ਪਰਦੇਦਾਰੀ ਨੀਤੀ</string>
    <string name="HelpFragment__copyright_signal_messenger">ਕਾਪੀਰਾਈਟ Molly ਮੈਸੰਜਰ</string>
    <string name="HelpFragment__licenced_under_the_gplv3">GPLv3 ਦੇ ਅਧੀਨ ਲਸੰਸ ਦਿੱਤਾ</string>

    <!-- DataAndStorageSettingsFragment -->
    <string name="DataAndStorageSettingsFragment__media_quality">ਮੀਡੀਆ ਕੁਆਲਟੀ</string>
    <string name="DataAndStorageSettingsFragment__sent_media_quality">ਭੇਜੀ ਮੀਡੀਆ ਕੁਆਲਟੀ</string>
    <string name="DataAndStorageSettingsFragment__sending_high_quality_media_will_use_more_data">ਵਧੀਆ ਕੁਆਲਟੀ ਮੀਡੀਆ ਭੇਜਣ ਲਈ ਵੱਧ ਡਾਟਾ ਵਰਤਿਆ ਜਾਵੇਗਾ।</string>
    <string name="DataAndStorageSettingsFragment__high">ਉੱਚਾ</string>
    <string name="DataAndStorageSettingsFragment__standard">ਸਟੈਂਡਰਡ</string>
    <string name="DataAndStorageSettingsFragment__calls">ਕਾਲਾਂ</string>

    <!-- ChatColorSelectionFragment -->
    <string name="ChatColorSelectionFragment__auto">ਆਟੋ</string>
    <string name="ChatColorSelectionFragment__use_custom_colors">ਪਸੰਦੀਦਾ ਰੰਗ ਵਰਤੋ</string>
    <string name="ChatColorSelectionFragment__chat_color">ਗੱਲਬਾਤ ਦਾ ਰੰਗ</string>
    <string name="ChatColorSelectionFragment__edit">ਸੋਧੋ</string>
    <string name="ChatColorSelectionFragment__duplicate">ਡੁਪਲੀਕੇਟ</string>
    <string name="ChatColorSelectionFragment__delete">ਹਟਾਓ</string>
    <string name="ChatColorSelectionFragment__delete_color">ਰੰਗ ਨੂੰ ਹਟਾਓ</string>
    <plurals name="ChatColorSelectionFragment__this_custom_color_is_used">
        <item quantity="one">%1$d ਚੈਟ ਵਿੱਚ ਇਸ ਪਸੰਦੀਦਾ ਰੰਗ ਦੀ ਵਰਤੋਂ ਕੀਤੀ ਜਾਂਦੀ ਹੈ। ਕੀ ਤੁਸੀਂ ਸਾਰੀਆਂ ਚੈਟਾਂ ਲਈ ਇਸ ਨੂੰ ਹਟਾਉਣਾ ਚਾਹੁੰਦੇ ਹੋ?</item>
        <item quantity="other">%1$d ਚੈਟਾਂ ਵਿੱਚ ਇਸ ਪਸੰਦੀਦਾ ਰੰਗ ਦੀ ਵਰਤੋਂ ਕੀਤੀ ਜਾਂਦੀ ਹੈ। ਕੀ ਤੁਸੀਂ ਸਾਰੀਆਂ ਚੈਟਾਂ ਲਈ ਇਸ ਨੂੰ ਹਟਾਉਣਾ ਚਾਹੁੰਦੇ ਹੋ?</item>
    </plurals>
    <string name="ChatColorSelectionFragment__delete_chat_color">ਚੈਟ ਦੇ ਰੰਗ ਨੂੰ ਹਟਾਉਣਾ ਹੈ?</string>

    <!-- CustomChatColorCreatorFragment -->
    <string name="CustomChatColorCreatorFragment__solid">ਗੂੜ੍ਹਾ</string>
    <string name="CustomChatColorCreatorFragment__gradient">ਗਰੇਡੀਐਂਟ</string>
    <string name="CustomChatColorCreatorFragment__hue">ਰੰਗਤ</string>
    <string name="CustomChatColorCreatorFragment__saturation">ਸੰਤ੍ਰਿਪਤ</string>

    <!-- CustomChatColorCreatorFragmentPage -->
    <string name="CustomChatColorCreatorFragmentPage__save">ਸੰਭਾਲੋ</string>
    <string name="CustomChatColorCreatorFragmentPage__edit_color">ਰੰਗ ਨੂੰ ਸੋਧੋ</string>
    <plurals name="CustomChatColorCreatorFragmentPage__this_color_is_used">
        <item quantity="one">%1$d ਚੈਟਾਂ ਵਿੱਚ ਇਸ ਰੰਗ ਦੀ ਵਰਤੋਂ ਕੀਤੀ ਜਾਂਦੀ ਹੈ। ਕੀ ਤੁਸੀਂ ਸਾਰੀਆਂ ਚੈਟਾਂ ਲਈ ਤਬਦੀਲੀਆਂ ਨੂੰ ਸੰਭਾਲਣਾ ਚਾਹੁੰਦੇ ਹੋ?</item>
        <item quantity="other">%1$d ਚੈਟਾਂ ਵਿੱਚ ਇਸ ਰੰਗ ਦੀ ਵਰਤੋਂ ਕੀਤੀ ਜਾਂਦੀ ਹੈ। ਕੀ ਤੁਸੀਂ ਸਾਰੀਆਂ ਚੈਟਾਂ ਲਈ ਤਬਦੀਲੀਆਂ ਨੂੰ ਸੰਭਾਲਣਾ ਚਾਹੁੰਦੇ ਹੋ?</item>
    </plurals>

    <!-- ChatColorGradientTool -->
    <string name="ChatColorGradientTool_top_edge_selector">ਸਿਖਰਲੇ ਕਿਨਾਰੇ ਵਾਲਾ ਚੋਣਕਾਰ</string>
    <string name="ChatColorGradientTool_bottom_edge_selector">ਹੇਠਲੇ ਕਿਨਾਰੇ ਵਾਲਾ ਚੋਣਕਾਰ</string>

    <!-- Title text for prompt to donate. Shown in a popup at the bottom of the chat list. -->
    <string name="Donate2022Q2Megaphone_donate_to_signal">Signal ਨੂੰ ਦਾਨ ਦਿਓ</string>
    <!-- Body text for prompt to donate. Shown in a popup at the bottom of the chat list. -->
    <string name="Donate2022Q2Megaphone_signal_is_powered_by_people_like_you">Signal ਨੂੰ ਤੁਹਾਡੇ ਵਰਗੇ ਲੋਕਾਂ ਦੇ ਸਹਿਯੋਗ ਨਾਲ ਚਲਾਇਆ ਜਾਂਦਾ ਹੈ। ਹਰ ਮਹੀਨੇ ਦਾਨ ਦਿਓ ਅਤੇ ਬੈਜ ਪ੍ਰਾਪਤ ਕਰੋ।</string>
    <!-- Button label that brings a user to the donate screen. Shown in a popup at the bottom of the chat list. -->
    <string name="Donate2022Q2Megaphone_donate">ਦਾਨ ਦਿਓ</string>
    <!-- Button label that dismissed a prompt to donate. Shown in a popup at the bottom of the chat list. -->
    <string name="Donate2022Q2Megaphone_not_now">ਹੁਣੇ ਨਹੀਂ</string>

    <!-- EditReactionsFragment -->
    <string name="EditReactionsFragment__customize_reactions">ਪ੍ਰਤਿਕਿਰਿਆਵਾਂ ਨੂੰ ਪਸੰਦ ਅਨੁਸਾਰ ਬਣਾਓ</string>
    <string name="EditReactionsFragment__tap_to_replace_an_emoji">ਕਿਸੇ ਇਮੋਜੀ ਨੂੰ ਬਦਲਣ ਲਈ ਟੈਪ ਕਰੋ</string>
    <string name="EditReactionsFragment__reset">ਰੀਸੈੱਟ ਕਰੋ</string>
    <string name="EditReactionsFragment_save">ਸੰਭਾਲੋ</string>
    <string name="ChatColorSelectionFragment__auto_matches_the_color_to_the_wallpaper">ਵਾਲਪੇਪਰ ਨਾਲ ਆਪਣੇ-ਆਪ ਰੰਗ ਮਿਲਾਇਆ ਜਾਂਦਾ ਹੈ</string>
    <string name="CustomChatColorCreatorFragment__drag_to_change_the_direction_of_the_gradient">ਗਰੇਡੀਐਂਟ ਦੀ ਦਿਸ਼ਾ ਬਦਲਣ ਲਈ ਡ੍ਰੈਗ ਕਰੋ</string>

    <!-- AddAProfilePhotoMegaphone -->
    <string name="AddAProfilePhotoMegaphone__add_a_profile_photo">ਪ੍ਰੋਫ਼ਾਈਲ ਫ਼ੋਟੋ ਜੋੜੋ</string>
    <string name="AddAProfilePhotoMegaphone__choose_a_look_and_color">ਕੋਈ ਦਿੱਖ ਅਤੇ ਰੰਗ ਚੁਣੋ ਜਾਂ ਆਪਣੇ ਛੋਟੇ ਦਸਤਖਤਾਂ ਨੂੰ ਪਸੰਦ ਅਨੁਸਾਰ ਬਣਾਓ</string>
    <string name="AddAProfilePhotoMegaphone__not_now">ਹਾਲੇ ਨਹੀਂ</string>
    <string name="AddAProfilePhotoMegaphone__add_photo">ਫ਼ੋਟੋ ਜੋੜੋ</string>

    <!-- BecomeASustainerMegaphone -->
    <string name="BecomeASustainerMegaphone__become_a_sustainer">ਸਹਾਇਕ ਬਣੋ</string>
    <!-- Displayed in the Become a Sustainer megaphone -->
    <string name="BecomeASustainerMegaphone__signal_is_powered_by">Signal ਨੂੰ ਤੁਹਾਡੇ ਵਰਗੇ ਲੋਕਾਂ ਦੇ ਸਹਿਯੋਗ ਨਾਲ ਚਲਾਇਆ ਜਾਂਦਾ ਹੈ। ਦਾਨ ਦਿਓ ਅਤੇ ਬੈਜ ਪ੍ਰਾਪਤ ਕਰੋ।</string>
    <string name="BecomeASustainerMegaphone__not_now">ਹੁਣੇ ਨਹੀਂ</string>
    <string name="BecomeASustainerMegaphone__donate">ਦਾਨ ਦਿਓ</string>

    <!-- KeyboardPagerFragment -->
    <string name="KeyboardPagerFragment_emoji">ਈਮੋਜ਼ੀ</string>
    <string name="KeyboardPagerFragment_open_emoji_search">ਇਮੋਜੀ ਖੋਜ ਖੋਲ੍ਹੋ</string>
    <string name="KeyboardPagerFragment_open_sticker_search">ਸਟਿੱਕਰ ਖੋਜ ਖੋਲ੍ਹੋ</string>
    <string name="KeyboardPagerFragment_open_gif_search">gif ਖੋਜ ਖੋਲ੍ਹੋ</string>
    <string name="KeyboardPagerFragment_stickers">ਸਟਿੱਕਰ</string>
    <string name="KeyboardPagerFragment_backspace">ਬੈਕਸਪੇਸ</string>
    <string name="KeyboardPagerFragment_gifs">Gif</string>
    <string name="KeyboardPagerFragment_search_emoji">ਇਮੋਜ਼ੀ ਖੋਜੋ</string>
    <string name="KeyboardPagerfragment_back_to_emoji">ਵਾਪਸ ਇਮੋਜੀ ਵੱਲ</string>
    <string name="KeyboardPagerfragment_clear_search_entry">ਖੋਜ ਵਿੱਚ ਲਿਖੇ ਨੂੰ ਮਿਟਾਓ</string>
    <string name="KeyboardPagerFragment_search_giphy">GIPHY ਖੋਜੋ</string>

    <!-- StickerSearchDialogFragment -->
    <string name="StickerSearchDialogFragment_search_stickers">ਸਟਿੱਕਰ ਖੋਜੋ</string>
    <string name="StickerSearchDialogFragment_no_results_found">ਕੋਈ ਨਤੀਜੇ ਨਹੀਂ ਲੱਭੇ</string>
    <string name="EmojiSearchFragment__no_results_found">ਕੋਈ ਨਤੀਜੇ ਨਹੀਂ ਲੱਭੇ</string>
    <string name="NotificationsSettingsFragment__unknown_ringtone">ਅਗਿਆਤ ਰਿੰਗਟੋਨ</string>

    <!-- ConversationSettingsFragment -->
    <!-- Error toasted when no activity can handle the add contact intent -->
    <string name="ConversationSettingsFragment__contacts_app_not_found">ਸੰਪਰਕ ਐਪ ਨਹੀਂ ਲੱਭੀ</string>
    <string name="ConversationSettingsFragment__send_message">ਸੁਨੇਹਾ ਭੇਜੋ</string>
    <string name="ConversationSettingsFragment__start_video_call">ਵੀਡੀਓ ਕਾਲ ਸ਼ੁਰੂ ਕਰੋ</string>
    <string name="ConversationSettingsFragment__start_audio_call">ਆਡੀਓ ਕਾਲ ਸ਼ੁਰੂ ਕਰੋ</string>
    <string name="ConversationSettingsFragment__message">ਸੁਨੇਹਾ</string>
    <string name="ConversationSettingsFragment__video">ਵੀਡੀਓ</string>
    <string name="ConversationSettingsFragment__audio">ਆਡੀਓ</string>
    <string name="ConversationSettingsFragment__call">ਕਾਲ</string>
    <string name="ConversationSettingsFragment__mute">ਚੁੱਪ</string>
    <string name="ConversationSettingsFragment__muted">ਚੁੱਪ ਕਰਾਏ</string>
    <string name="ConversationSettingsFragment__search">ਖੋਜੋ</string>
    <string name="ConversationSettingsFragment__disappearing_messages">ਅਲੋਪ ਹੋਣ ਵਾਲੇ ਸੁਨੇਹੇ</string>
    <string name="ConversationSettingsFragment__sounds_and_notifications">ਧੁਨੀਆਂ &amp; ਸੂਚਨਾਵਾਂ</string>
    <string name="ConversationSettingsFragment__internal_details" translatable="false">Internal details</string>
    <string name="ConversationSettingsFragment__contact_details">ਸੰਪਰਕ ਵੇਰਵੇ</string>
    <string name="ConversationSettingsFragment__view_safety_number">ਸੁਰੱਖਿਆ ਨੰਬਰ ਵੇਖੋ</string>
    <string name="ConversationSettingsFragment__block">ਪਾਬੰਦੀ ਲਾਓ</string>
    <string name="ConversationSettingsFragment__block_group">ਗਰੁੱਪ ’ਤੇ ਪਾਬੰਦੀ ਲਾਓ</string>
    <string name="ConversationSettingsFragment__unblock">ਪਾਬੰਦੀ ਹਟਾਓ</string>
    <string name="ConversationSettingsFragment__unblock_group">ਗਰੁੱਪ ਤੋਂ ਪਾਬੰਦੀ ਹਟਾਓ</string>
    <string name="ConversationSettingsFragment__add_to_a_group">ਕਿਸੇ ਗਰੁੱਪ ਵਿੱਚ ਸ਼ਾਮਲ ਕਰੋ</string>
    <string name="ConversationSettingsFragment__see_all">ਸਾਰੇ ਵੇਖੋ</string>
    <string name="ConversationSettingsFragment__add_members">ਮੈਂਬਰਾਂ ਨੂੰ ਸ਼ਾਮਲ ਕਰੋ</string>
    <string name="ConversationSettingsFragment__permissions">ਇਜਾਜ਼ਤਾਂ</string>
    <string name="ConversationSettingsFragment__requests_and_invites">ਬੇਨਤੀਆਂ &amp; ਸੱਦੇ</string>
    <string name="ConversationSettingsFragment__group_link">ਗਰੁੱਪ ਲਿੰਕ</string>
    <string name="ConversationSettingsFragment__add_as_a_contact">ਸੰਪਰਕ ਵਜੋਂ ਸ਼ਾਮਲ ਕਰੋ</string>
    <string name="ConversationSettingsFragment__unmute">ਅਨਮਿਊਟ ਕਰੋ</string>
    <string name="ConversationSettingsFragment__conversation_muted_until_s">%1$s ਤਕ ਗੱਲਬਾਤ ਮਿਉਟ ਕੀਤੀ</string>
    <string name="ConversationSettingsFragment__conversation_muted_forever">ਗੱਲਬਾਤ ਹਮੇਸ਼ਾਂ ਲਈ ਮਿਊਟ ਕੀਤੀ</string>
    <string name="ConversationSettingsFragment__copied_phone_number_to_clipboard">ਫ਼ੋਨ ਨੰਬਰ ਨੂੰ ਕਲਿੱਪਬੋਰਡ \'ਤੇ ਕਾਪੀ ਕੀਤਾ।</string>
    <string name="ConversationSettingsFragment__phone_number">ਫੋਨ ਨੰਬਰ</string>
    <string name="ConversationSettingsFragment__get_badges">Signal ਨੂੰ ਆਪਣਾ ਸਹਿਯੋਗ ਦੇ ਕੇ ਆਪਣੀ ਪ੍ਰੋਫ਼ਾਈਲ ਲਈ ਬੈਜ ਪ੍ਰਾਪਤ ਕਰੋ। ਹੋਰ ਜਾਣਨ ਲਈ ਬੈਜ ਉੱਤੇ ਟੈਪ ਕਰੋ।</string>

    <!-- PermissionsSettingsFragment -->
    <string name="PermissionsSettingsFragment__add_members">ਮੈਂਬਰਾਂ ਨੂੰ ਸ਼ਾਮਲ ਕਰੋ</string>
    <string name="PermissionsSettingsFragment__edit_group_info">ਗਰੁੱਪ ਦੀ ਜਾਣਕਾਰੀ ਸੋਧੋ</string>
    <string name="PermissionsSettingsFragment__send_messages">ਸੁਨੇਹੇ ਭੇਜੋ</string>
    <string name="PermissionsSettingsFragment__all_members">ਸਾਰੇ ਮੈਂਬਰ</string>
    <string name="PermissionsSettingsFragment__only_admins">ਸਿਰਫ਼ ਐਡਮਿਨ</string>
    <string name="PermissionsSettingsFragment__who_can_add_new_members">ਨਵੇਂ ਮੈਂਬਰ ਕੌਣ ਸ਼ਾਮਲ ਕਰ ਸਕਦਾ ਹੈ?</string>
    <string name="PermissionsSettingsFragment__who_can_edit_this_groups_info">ਇਸ ਗਰੁੱਪ ਦੀ ਜਾਣਕਾਰੀ ਨੂੰ ਕੌਣ ਸੰਪਾਦਿਤ ਕਰ ਸਕਦਾ ਹੈ?</string>
    <string name="PermissionsSettingsFragment__who_can_send_messages">ਸੁਨੇਹੇ ਕੌਣ ਭੇਜ ਸਕਦਾ ਹੈ?</string>

    <!-- SoundsAndNotificationsSettingsFragment -->
    <string name="SoundsAndNotificationsSettingsFragment__mute_notifications">ਸੂਚਨਾਵਾਂ ਨੂੰ ਮਿਊਟ ਕਰੋ</string>
    <string name="SoundsAndNotificationsSettingsFragment__not_muted">ਚੁੱਪ ਨਹੀਂ</string>
    <string name="SoundsAndNotificationsSettingsFragment__muted_until_s">%1$s ਤੱਕ ਮਿਊਟ</string>
    <string name="SoundsAndNotificationsSettingsFragment__mentions">ਹਵਾਲੇ</string>
    <string name="SoundsAndNotificationsSettingsFragment__always_notify">ਹਮੇਸ਼ਾਂ ਸੂਚਿਤ ਕਰੋ</string>
    <string name="SoundsAndNotificationsSettingsFragment__do_not_notify">ਸੂਚਿਤ ਨਾ ਕਰੋ</string>
    <string name="SoundsAndNotificationsSettingsFragment__custom_notifications">ਕਸਟਮ ਸੂਚਨਾਵਾਂ </string>

    <!-- StickerKeyboard -->
    <string name="StickerKeyboard__recently_used">ਤਾਜ਼ਾ ਵਰਤੇ</string>

    <!-- PlaybackSpeedToggleTextView -->
    <string name="PlaybackSpeedToggleTextView__p5x">.5x</string>
    <string name="PlaybackSpeedToggleTextView__1x">1x</string>
    <string name="PlaybackSpeedToggleTextView__1p5x">1.5x</string>
    <string name="PlaybackSpeedToggleTextView__2x">2x</string>

    <!-- PaymentRecipientSelectionFragment -->
    <string name="PaymentRecipientSelectionFragment__new_payment">ਨਵਾਂ ਭੁਗਤਾਨ</string>

    <!-- NewConversationActivity -->
    <string name="NewConversationActivity__new_message">ਨਵਾਂ ਸੁਨੇਹਾ</string>
    <!-- Context menu item message -->
    <string name="NewConversationActivity__message">ਸੁਨੇਹਾ</string>
    <!-- Context menu item audio call -->
    <string name="NewConversationActivity__audio_call">ਆਡੀਓ ਕਾਲ</string>
    <!-- Context menu item video call -->
    <string name="NewConversationActivity__video_call">ਵੀਡੀਓ ਕਾਲ</string>
    <!-- Context menu item remove -->
    <string name="NewConversationActivity__remove">ਹਟਾਓ</string>
    <!-- Context menu item block -->
    <string name="NewConversationActivity__block">ਪਾਬੰਦੀ ਲਾਓ</string>
    <!-- Dialog title when removing a contact -->
    <string name="NewConversationActivity__remove_s">ਕੀ %1$s ਨੂੰ ਹਟਾਉਣਾ ਹੈ?</string>
    <!-- Dialog message when removing a contact -->
    <string name="NewConversationActivity__you_wont_see_this_person">ਖੋਜ ਕਰਨ ਵੇਲੇ ਤੁਹਾਨੂੰ ਇਹ ਵਿਅਕਤੀ ਦਿਖਾਈ ਨਹੀਂ ਦੇਵੇਗਾ। ਜੇਕਰ ਉਹ ਭਵਿੱਖ ਵਿੱਚ ਤੁਹਾਨੂੰ ਸੁਨੇਹਾ ਭੇਜਦੇ ਹਨ ਤਾਂ ਤੁਹਾਨੂੰ ਸੁਨੇਹੇ ਦੀ ਬੇਨਤੀ ਪ੍ਰਾਪਤ ਹੋਵੇਗੀ।</string>
    <!-- Snackbar message after removing a contact -->
    <string name="NewConversationActivity__s_has_been_removed">%1$s ਨੂੰ ਹਟਾ ਦਿੱਤਾ ਗਿਆ ਹੈ</string>
    <!-- Snackbar message after blocking a contact -->
    <string name="NewConversationActivity__s_has_been_blocked">%1$s ਉੱਤੇ ਪਾਬੰਦੀ ਲਗਾਈ ਗਈ ਹੈ</string>
    <!-- Dialog title when remove target contact is in system contacts -->
    <string name="NewConversationActivity__unable_to_remove_s">%1$s ਨੂੰ ਹਟਾਉਣ ਵਿੱਚ ਅਸਮਰੱਥ ਰਹੇ</string>
    <!-- Dialog message when remove target contact is in system contacts -->
    <string name="NewConversationActivity__this_person_is_saved_to_your">ਇਸ ਵਿਅਕਤੀ ਨੂੰ ਤੁਹਾਡੇ ਡਿਵਾਈਸ ਦੇ ਸੰਪਰਕਾਂ ਵਿੱਚ ਸੇਵ ਕੀਤਾ ਗਿਆ ਹੈ। ਉਹਨਾਂ ਨੂੰ ਆਪਣੇ ਸੰਪਰਕਾਂ ਵਿੱਚੋਂ ਮਿਟਾਓ ਅਤੇ ਦੁਬਾਰਾ ਕੋਸ਼ਿਸ਼ ਕਰੋ।</string>
    <!-- Dialog action to view contact when they can't be removed otherwise -->
    <string name="NewConversationActivity__view_contact">ਸੰਪਰਕ ਦੇਖੋ</string>
    <!-- Error message shown when looking up a person by phone number and that phone number is not associated with a signal account -->
    <string name="NewConversationActivity__s_is_not_a_signal_user">%1$s Signal ਦੇ ਵਰਤੋਂਕਾਰ ਨਹੀਂ ਹਨ</string>

    <!-- ContactFilterView -->
    <string name="ContactFilterView__search_name_or_number">ਨਾਂ ਜਾਂ ਨੰਬਰ ਖੋਜੋ</string>

    <!-- VoiceNotePlayerView -->
    <string name="VoiceNotePlayerView__dot_s">· %1$s</string>
    <string name="VoiceNotePlayerView__stop_voice_message">ਆਵਾਜ਼ ਸੁਨੇਹੇ ਨੂੰ ਰੋਕੋ</string>
    <string name="VoiceNotePlayerView__change_voice_message_speed">ਆਵਾਜ਼ ਸੁਨੇਹੇ ਦੀ ਗਤੀ ਨੂੰ ਬਦਲੋ</string>
    <string name="VoiceNotePlayerView__pause_voice_message">ਆਵਾਜ਼ ਸੁਨੇਹੇ ਨੂੰ ਵਿਰਾਮ ਕਰੋ</string>
    <string name="VoiceNotePlayerView__play_voice_message">ਆਵਾਜ਼ ਸੁਨੇਹੇ ਨੂੰ ਚਲਾਓ</string>
    <string name="VoiceNotePlayerView__navigate_to_voice_message">ਆਵਾਜ਼ ਸੁਨੇਹੇ ਉੱਤੇ ਜਾਓ</string>


    <!-- AvatarPickerFragment -->
    <string name="AvatarPickerFragment__avatar_preview">ਅਵਤਾਰ ਦੀ ਝਲਕ</string>
    <string name="AvatarPickerFragment__camera">ਕੈਮਰਾ</string>
    <string name="AvatarPickerFragment__take_a_picture">ਤਸਵੀਰ ਲਓ</string>
    <string name="AvatarPickerFragment__choose_a_photo">ਕੋਈ ਫ਼ੋਟੋ ਚੁਣੋ</string>
    <string name="AvatarPickerFragment__photo">ਫੋਟੋ</string>
    <string name="AvatarPickerFragment__text">ਟੈਕਸਟ</string>
    <string name="AvatarPickerFragment__save">ਸੰਭਾਲੋ</string>
    <string name="AvatarPickerFragment__select_an_avatar">ਕੋਈ ਅਵਤਾਰ ਚੁਣੋ</string>
    <string name="AvatarPickerFragment__clear_avatar">ਅਵਤਾਰ ਨੂੰ ਮਿਟਾਓ</string>
    <string name="AvatarPickerFragment__edit">ਸੋਧੋ</string>
    <string name="AvatarPickerRepository__failed_to_save_avatar">ਅਵਤਾਰ ਸੰਭਾਲਣ ਵਿੱਚ ਅਸਫ਼ਲ</string>

    <!-- TextAvatarCreationFragment -->
    <string name="TextAvatarCreationFragment__preview">ਝਲਕ</string>
    <string name="TextAvatarCreationFragment__done">ਮੁਕੰਮਲ</string>
    <string name="TextAvatarCreationFragment__text">ਟੈਕਸਟ</string>
    <string name="TextAvatarCreationFragment__color">ਰੰਗ</string>

    <!-- VectorAvatarCreationFragment -->
    <string name="VectorAvatarCreationFragment__select_a_color">ਕੋਈ ਰੰਗ ਚੁਣੋ</string>

    <!-- ContactSelectionListItem -->
    <string name="ContactSelectionListItem__sms">SMS</string>
    <string name="ContactSelectionListItem__dot_s">· %1$s</string>

    <!-- Displayed in the toolbar when externally sharing text to multiple recipients -->
    <string name="ShareInterstitialActivity__share">ਸਾਂਝਾ ਕਰੋ</string>

    <!-- DSLSettingsToolbar -->
    <string name="DSLSettingsToolbar__navigate_up">ਉੱਤੇ ਜਾਓ</string>
    <string name="MultiselectForwardFragment__forward_to">ਅੱਗੇ ਭੇਜੋ</string>
    <!-- Displayed when sharing content via the fragment -->
    <string name="MultiselectForwardFragment__share_with">ਇਹਨਾਂ ਨਾਲ ਸ਼ੇਅਰ ਕਰੋ</string>
    <string name="MultiselectForwardFragment__add_a_message">ਸੁਨੇਹਾ ਜੋੜੋ</string>
    <string name="MultiselectForwardFragment__faster_forwards">ਵੱਧ ਤੇਜ਼ੀ ਨਾਲ ਅੱਗੇ</string>
    <!-- Displayed when user selects a video that will be clipped before sharing to a story -->
    <string name="MultiselectForwardFragment__videos_will_be_trimmed">ਵੀਡੀਓ ਨੂੰ ਕੱਟ ਕੇ 30 ਸਕਿੰਟ ਦੀਆਂ ਕਲਿੱਪਾਂ ਬਣਾਈਆਂ ਜਾਣਗੀਆਂ ਅਤੇ ਉਹਨਾਂ ਨੂੰ ਕਈ ਸਟੋਰੀਆਂ ਦੇ ਰੂਪ ਵਿੱਚ ਭੇਜਿਆ ਜਾਵੇਗਾ।</string>
    <!-- Displayed when user selects a video that cannot be sent as a story -->
    <string name="MultiselectForwardFragment__videos_sent_to_stories_cant">ਸਟੋਰੀ ਵਿੱਚ ਭੇਜੇ ਗਏ ਵੀਡੀਓ 30 ਸਕਿੰਟ ਤੋਂ ਲੰਮੇ ਨਹੀਂ ਹੋ ਸਕਦੇ।</string>
    <string name="MultiselectForwardFragment__forwarded_messages_are_now">ਅੱਗੇ ਭੇਜੇ ਸੁਨੇਹੇ ਹੁਣ ਫ਼ੌਰਨ ਭੇਜੇ ਜਾਂਦੇ ਹਨ।</string>
    <plurals name="MultiselectForwardFragment_send_d_messages">
        <item quantity="one">%1$dਸੁਨੇਹਾ ਭੇਜੋ</item>
        <item quantity="other">%1$d ਸੁਨੇਹੇ ਭੇਜੇ</item>
    </plurals>
    <plurals name="MultiselectForwardFragment_messages_sent">
        <item quantity="one">ਸੁਨੇਹਾ ਭੇਜਿਆ</item>
        <item quantity="other">ਸੁਨੇਹੇ ਭੇਜੇ</item>
    </plurals>
    <plurals name="MultiselectForwardFragment_messages_failed_to_send">
        <item quantity="one">ਸੁਨੇਹਾ ਭੇਜਣ ਲਈ ਅਸਫ਼ਲ ਹੈ</item>
        <item quantity="other">ਸੁਨੇਹੇ ਭੇਜਣ ਲਈ ਅਸਫ਼ਲ ਹੈ</item>
    </plurals>
    <plurals name="MultiselectForwardFragment__couldnt_forward_messages">
        <item quantity="one">ਸੁਨੇਹਾ ਅੱਗੇ ਨਹੀਂ ਭੇਜਿਆ ਜਾ ਸਕਿਆ, ਕਿਉਂਕਿ ਉਹ ਮੌਜੂਦ ਨਹੀਂ ਹੈ।</item>
        <item quantity="other">ਸੁਨੇਹੇ ਅੱਗੇ ਨਹੀਂ ਭੇਜੇ ਜਾ ਸਕੇ, ਕਿਉਂਕਿ ਉਹ ਮੌਜੂਦ ਨਹੀਂ ਰਹੇ ਹਨ।</item>
    </plurals>
    <!-- Error message shown when attempting to select a group to forward/share but it\'s announcement only and you are not an admin -->
    <string name="MultiselectForwardFragment__only_admins_can_send_messages_to_this_group">ਸਿਰਫ਼ ਐਡਮਿਨ ਹੀ ਇਸ ਗਰੁੱਪ ਵਿੱਚ ਸੁਨੇਹੇ ਭੇਜ ਸਕਦੇ ਹਨ।</string>
    <string name="MultiselectForwardFragment__limit_reached">ਹੱਦ ਪੁੱਜੀ</string>

    <!-- Media V2 -->
    <string name="MediaReviewFragment__add_a_message">ਸੁਨੇਹਾ ਜੋੜੋ</string>
    <string name="MediaReviewFragment__add_a_reply">ਜਵਾਬ ਜੋੜੋ</string>
    <string name="MediaReviewFragment__send_to">ਇਸ ਨੂੰ ਭੇਜੋ</string>
    <string name="MediaReviewFragment__view_once_message">ਸੁਨੇਹੇ ਨੂੰ ਇੱਕ ਵਾਰ ਵੇਖੋ</string>
    <string name="MediaReviewFragment__one_or_more_items_were_too_large">ਇੱਕ ਜਾਂ ਵੱਧ ਚੀਜ਼ਾਂ ਬਹੁਤ ਵੱਡੀਆਂ ਸਨ</string>
    <string name="MediaReviewFragment__one_or_more_items_were_invalid">ਇੱਕ ਜਾਂ ਵੱਧ ਆਈਟਮਾਂ ਵਾਜਬ ਨਹੀਂ ਹਨ</string>
    <string name="MediaReviewFragment__too_many_items_selected">ਬਹੁਤ ਵੱਧ ਚੀਜ਼ਾਂ ਚੁਣੀਆਂ ਗਈਆਂ</string>

    <string name="ImageEditorHud__cancel">ਰੱਦ ਕਰੋ</string>
    <string name="ImageEditorHud__draw">ਖਿੱਚੋ</string>
    <string name="ImageEditorHud__write_text">ਲਿਖਤ ਲਿਖੋ</string>
    <string name="ImageEditorHud__add_a_sticker">ਸਟਿੱਕਰ ਜੋੜੋ</string>
    <string name="ImageEditorHud__blur">ਧੁੰਦਲਾ</string>
    <string name="ImageEditorHud__done_editing">ਸੋਧਣਾ ਮੁਕੰਮਲ</string>
    <string name="ImageEditorHud__clear_all">ਸਭ ਮਿਟਾਓ</string>
    <string name="ImageEditorHud__undo">ਵਾਪਸ</string>
    <string name="ImageEditorHud__toggle_between_marker_and_highlighter">ਮਾਰਕਰ ਅਤੇ ਹਾਈਲਾਈਟਰ ਵਿਚਕਾਰ ਬਦਲੋ</string>
    <string name="ImageEditorHud__delete">ਹਟਾਓ</string>
    <string name="ImageEditorHud__toggle_between_text_styles">ਲਿਖਤ ਦੀਆਂ ਸ਼ੈਲੀਆਂ ਵਿਚਕਾਰ ਬਦਲੋ</string>

    <string name="MediaCountIndicatorButton__send">ਭੇਜੋ</string>

    <string name="MediaReviewSelectedItem__tap_to_remove">ਹਟਾਉਣ ਲਈ ਛੂਹੋ</string>
    <string name="MediaReviewSelectedItem__tap_to_select">ਚੁਣਨ ਲਈ ਟੈਪ ਕਰੋ</string>

    <string name="MediaReviewImagePageFragment__discard">ਰੱਦ ਕਰੋ</string>
    <string name="MediaReviewImagePageFragment__discard_changes">ਤਬਦੀਲੀਆਂ ਅਣਡਿੱਠੀਆਂ ਕਰਨੀਆਂ ਹਨ?</string>
    <string name="MediaReviewImagePageFragment__youll_lose_any_changes">ਤੁਹਾਡੇ ਵਲੋਂ ਇਸ ਫ਼ੋਟੋੋ ਲਈ ਕੀਤੀਆਂ ਕੋਈ ਵੀ ਤਬਦੀਲੀਆਂ ਖਤਮ ਹੋ ਜਾਣਗੀਆਂ।</string>

    <string name="CameraFragment__failed_to_open_camera">ਕੈਮਰਾ ਖੋਲ੍ਹਣ ਲਈ ਅਸਫ਼ਲ</string>

    <string name="BadgesOverviewFragment__my_badges">ਮੇਰੇ ਬੈਜ</string>
    <string name="BadgesOverviewFragment__featured_badge">ਖਾਸ ਬੈਜ</string>
    <string name="BadgesOverviewFragment__display_badges_on_profile">ਪ੍ਰੋਫਾਈਲ ਉੱਤੇ ਬੈਜ ਦਿਖਾਓ</string>
    <string name="BadgesOverviewFragment__failed_to_update_profile">ਪ੍ਰੋਫ਼ਾਈਲ ਨੂੰ ਅੱਪਡੇਟ ਕਰਨਾ ਅਸਫਲ ਰਿਹਾ</string>


    <string name="BadgeSelectionFragment__select_badges">ਬੈਜ ਚੁਣੋ</string>

    <string name="SelectFeaturedBadgeFragment__preview">ਝਲਕ</string>
    <string name="SelectFeaturedBadgeFragment__select_a_badge">ਬੈਜ ਚੁਣੋ</string>
    <string name="SelectFeaturedBadgeFragment__you_must_select_a_badge">ਤੁਹਾਨੂੰ ਇੱਕ ਬੈਜ ਚੁਣਨਾ ਹੋਵੇਗਾ</string>
    <string name="SelectFeaturedBadgeFragment__failed_to_update_profile">ਪ੍ਰੋਫ਼ਾਈਲ ਨੂੰ ਅੱਪਡੇਟ ਕਰਨਾ ਅਸਫਲ ਰਿਹਾ</string>

    <string name="ViewBadgeBottomSheetDialogFragment__become_a_sustainer">ਸਹਾਇਕ ਬਣੋ</string>
    <!-- Title of a page in the bottom sheet. Placeholder is a user's short-name -->
    <string name="ViewBadgeBottomSheetDialogFragment__s_supports_signal">%1$s Signal ਨੂੰ ਆਪਣਾ ਸਹਿਯੋਗ ਦਿੰਦੇ ਹਨ</string>
    <!-- Description of a page in the bottom sheet of a monthly badge. Placeholder is a user's short-name -->
    <string name="ViewBadgeBottomSheetDialogFragment__s_supports_signal_with_a_monthly">%1$s ਹਰ ਮਹੀਨੇ ਦਾਨ ਦੇ ਕੇ Signal ਨੂੰ ਆਪਣਾ ਸਹਿਯੋਗ ਦਿੰਦੇ ਹਨ। Signal ਇੱਕ ਗੈਰ-ਲਾਭਕਾਰੀ ਸੰਗਠਨ ਹੈ, ਇਸ ਦਾ ਨਾ ਕੋਈ ਨਿਵੇਸ਼ਕ ਹੈ ਅਤੇ ਨਾ ਹੀ ਇਸ ਵਿੱਚ ਇਸ਼ਤਿਹਾਰ ਦਿਖਾਏ ਜਾਂਦੇ ਹਨ। ਇਹ ਸਿਰਫ਼ ਤੁਹਾਡੇ ਵਰਗੇ ਲੋਕਾਂ ਦੇ ਸਹਿਯੋਗ ਨਾਲ ਚੱਲਦਾ ਹੈ।</string>
    <!-- Description of a page in the bottom sheet of a one-time badge. Placeholder is a user's short-name -->
    <string name="ViewBadgeBottomSheetDialogFragment__s_supports_signal_with_a_donation">%1$s ਦਾਨ ਦੇ ਕੇ Signal ਨੂੰ ਆਪਣਾ ਸਹਿਯੋਗ ਦਿੰਦੇ ਹਨ। Signal ਇੱਕ ਗੈਰ-ਲਾਭਕਾਰੀ ਸੰਗਠਨ ਹੈ, ਇਸ ਦਾ ਨਾ ਕੋਈ ਨਿਵੇਸ਼ਕ ਹੈ ਅਤੇ ਨਾ ਹੀ ਇਸ ਵਿੱਚ ਇਸ਼ਤਿਹਾਰ ਦਿਖਾਏ ਜਾਂਦੇ ਹਨ। ਇਹ ਸਿਰਫ਼ ਤੁਹਾਡੇ ਵਰਗੇ ਲੋਕਾਂ ਦੇ ਸਹਿਯੋਗ ਨਾਲ ਚੱਲਦਾ ਹੈ।</string>

    <string name="ImageView__badge">ਬੈਜ</string>

    <string name="SubscribeFragment__support_technology_that_is_built_for_you">ਤਕਨੀਕ, ਜੋ ਕਿ ਤੁਹਾਡੇ ਲਈ ਬਣਾਈ ਗਈ ਹੈ— ਨਾ ਕਿ ਤੁਹਾਡੇ ਡਾਟੇ ਲਈ—ਦਾ ਸਹਿਯੋਗ Signal ਨੂੰ ਜਾਰੀ ਰੱਖਣ ਵਾਲੀ ਕਮਿਊਨਟੀ ਦਾ ਹਿੱਸਾ ਬਣ ਕੇ ਕਰੋ।</string>
    <string name="SubscribeFragment__support_technology_that_is_built_for_you_not">ਤਕਨੀਕ, ਜੋ ਕਿ ਤੁਹਾਡੇ ਲਈ ਬਣਾਈ ਗਈ ਹੈ, ਨਾ ਕਿ ਤੁਹਾਡੇ ਡਾਟੇ ਲਈ, ਦਾ ਸਹਿਯੋਗ Signal ਨੂੰ ਜਾਰੀ ਰੱਖਣ ਵਾਲੀ ਕਮਿਊਨਟੀ ਦਾ ਹਿੱਸਾ ਬਣ ਕੇ ਕਰੋ।</string>
    <string name="SubscribeFragment__currency">ਕਰੰਸੀ</string>
    <string name="SubscribeFragment__more_payment_options">ਭੁਗਤਾਨ ਦੇ ਹੋਰ ਢੰਗ</string>
    <string name="SubscribeFragment__cancel_subscription">ਸਬਸਕ੍ਰਿਪਸ਼ਨ ਰੱਦ ਕਰੋ</string>
    <string name="SubscribeFragment__confirm_cancellation">ਕੀ ਤੁਸੀਂ ਪੱਕਾ ਰੱਦ ਕਰਨਾ ਚਾਹੁੰਦੇ ਹੋ?</string>
    <string name="SubscribeFragment__you_wont_be_charged_again">ਤੁਹਾਡੇ ਤੋਂ ਦੁਬਾਰਾ ਕੋਈ ਖਰਚਾ ਨਹੀਂ ਲਿਆ ਜਾਵੇਗਾ। ਤੁਹਾਡੀ ਬਿਲਿੰਗ ਮਿਆਦ ਦੇ ਅੰਤ \'ਤੇ ਤੁਹਾਡਾ ਬੈਜ ਤੁਹਾਡੀ ਪ੍ਰੋਫਾਈਲ ਤੋਂ ਹਟਾ ਦਿੱਤਾ ਜਾਵੇਗਾ।</string>
    <string name="SubscribeFragment__not_now">ਹੁਣੇ ਨਹੀਂ</string>
    <string name="SubscribeFragment__confirm">ਪੁਸ਼ਟੀ ਕਰੋ</string>
    <string name="SubscribeFragment__update_subscription">ਸਬਸਕ੍ਰਿਪਸ਼ਨ ਅੱਪਡੇਟ ਕਰੋ</string>
    <string name="SubscribeFragment__your_subscription_has_been_cancelled">ਤੁਹਾਡੀ ਸਬਸਕ੍ਰਿਪਸ਼ਨ ਨੂੰ ਰੱਦ ਕਰ ਦਿੱਤਾ ਗਿਆ ਹੈ।</string>
    <string name="SubscribeFragment__update_subscription_question">ਕੀ ਸਬਸਕ੍ਰਿਪਸ਼ਨ ਅੱਪਡੇਟ ਕਰਨੀ ਹੈ?</string>
    <string name="SubscribeFragment__update">ਅੱਪਡੇਟ ਕਰੋ</string>
    <string name="SubscribeFragment__you_will_be_charged_the_full_amount_s_of">ਤੁਹਾਡੀ ਨਵੀਂ ਸਬਸਕ੍ਰਿਪਸ਼ਨ ਦੀ ਕੀਮਤ ਲਈ ਪੂਰੀ ਰਕਮ (%1$s) ਅੱਜ ਲੈ ਲਈ ਜਾਵੇਗੀ। ਤੁਹਾਡੀ ਸਬਸਕ੍ਰਿਪਸ਼ਨ ਹਰ ਮਹੀਨੇ ਰੀਨਿਊ ਹੋਵੇਗੀ।</string>

    <string name="Subscription__s_per_month">%1$s/ਮਹੀਨਾ</string>
    <!-- Shown when a subscription is active and isn't going to expire at the end of the term -->
    <string name="Subscription__renews_s">%1$s ਨੂੰ ਰੀਨਿਊ ਹੁੰਦੀ ਹੈ</string>
    <!-- Shown when a subscription is active and is going to expire at the end of the term -->
    <string name="Subscription__expires_s">ਮਿਆਦ ਪੁੱਗਣ ਦੀ ਮਿਤੀ: %1$s</string>

    <!-- Title of learn more sheet -->
    <string name="SubscribeLearnMoreBottomSheetDialogFragment__signal_is_different">Signal ਵੱਖਰਾ ਹੈ।</string>
    <!-- First small text blurb on learn more sheet -->
    <string name="SubscribeLearnMoreBottomSheetDialogFragment__private_messaging">ਪ੍ਰਾਈਵੇਟ ਮੈਸੇਜਿੰਗ। ਕੋਈ ਇਸ਼ਤਿਹਾਰ ਨਹੀਂ। ਕੋਈ ਟ੍ਰੈਕਰ ਨਹੀਂ। ਕੋਈ ਜਸੂਸੀ ਨਹੀਂ।</string>
    <!-- Second small text blurb on learn more sheet -->
    <string name="SubscribeLearnMoreBottomSheetDialogFragment__signal_is_supported_by">Signal ਨੂੰ ਤੁਹਾਡੇ ਦਾਨ ਦੇ ਸਹਿਯੋਗ ਨਾਲ ਚਲਾਇਆ ਜਾਂਦਾ ਹੈ। ਸਾਡੇ ਲਈ ਤੁਹਾਡੀ ਪਰਦੇਦਾਰੀ, ਮੁਨਾਫੇ ਤੋਂ ਵੱਧ ਅਹਿਮ ਹੈ। Signal ਨੂੰ ਤੁਹਾਡੇ ਲਈ ਬਣਾਇਆ ਗਿਆ, ਨਾ ਤਾਂ ਤੁਹਾਡੇ ਡਾਟੇ ਲਈ ਅਤੇ ਨਾ ਹੀ ਮੁਨਾਫੇ ਲਈ।</string>
    <!-- Third small text blurb on learn more sheet -->
    <string name="SubscribeLearnMoreBottomSheetDialogFragment__if_you_can">ਜੇਕਰ ਤੁਹਾਡੇ ਲਈ ਸੰਭਵ ਹੈ, ਤਾਂ ਕਿਰਪਾ ਕਰਕੇ ਅੱਜ ਹੀ Signal ਨੂੰ ਦਾਨ ਦੇ ਕੇ ਇਸਨੂੰ ਮਜ਼ੇਦਾਰ, ਭਰੋਸੇਮੰਦ ਅਤੇ ਸਾਰਿਆਂ ਲਈ ਉਪਲਬਧ ਬਣਾਈ ਰੱਖਣ ਲਈ ਆਪਣਾ ਸਹਿਯੋਗ ਦਿਓ।</string>

    <string name="SubscribeThanksForYourSupportBottomSheetDialogFragment__thanks_for_your_support">ਤੁਹਾਡੇ ਸਹਿਯੋਗ ਲਈ ਧੰਨਵਾਦ ਹੈ!</string>
    <!-- Subtext underneath the dialog title on the thanks sheet -->
    <string name="SubscribeThanksForYourSupportBottomSheetDialogFragment__youve_earned_a_donor_badge">ਤੁਹਾਨੂੰ Signal ਵੱਲੋਂ ਇੱਕ ਦਾਨੀ ਬੈਜ ਮਿਲਿਆ ਹੈ! ਆਪਣਾ ਸਹਿਯੋਗ ਦਿਖਾਉਣ ਲਈ ਇਸ ਬੈਜ ਨੂੰ ਆਪਣੀ ਪ੍ਰੋਫਾਈਲ ਉੱਤੇ ਦਿਖਾਓ।</string>
    <string name="SubscribeThanksForYourSupportBottomSheetDialogFragment__you_can_also">ਤੁਹਾਡੇ ਕਰ ਸਕਦੇ ਹੋ</string>
    <string name="SubscribeThanksForYourSupportBottomSheetDialogFragment__become_a_montly_sustainer">ਮਹੀਨੇਵਾਰ ਸਹਿਯੋਗੀ ਬਣ</string>
    <string name="SubscribeThanksForYourSupportBottomSheetDialogFragment__display_on_profile">ਪ੍ਰੋਫ਼ਾਈਲ ਉੱਤੇ ਦਿਖਾਓ</string>
    <string name="SubscribeThanksForYourSupportBottomSheetDialogFragment__make_featured_badge">ਖਾਸ ਬੈਜ ਬਣਾਓ</string>
    <string name="SubscribeThanksForYourSupportBottomSheetDialogFragment__continue">ਜਾਰੀ ਰੱਖੋ</string>
    <string name="ThanksForYourSupportBottomSheetFragment__when_you_have_more">ਜਦੋਂ ਤੁਹਾਡੇ ਕੋਲ ਇੱਕ ਤੋਂ ਵੱਧ ਬੈਜ ਹੁੰਦੇ ਹਨ ਤਾਂ ਤੁਸੀਂ ਆਪਣੇ ਪ੍ਰੋਫਾਈਲ ਉੱਤੇ ਹੋਰਾਂ ਨੂੰ ਦਿਖਾਉਣ ਲਈ ਇੱਕ ਬੈਜ ਚੁਣ ਸਕਦੇ ਹੋ।</string>

    <string name="BecomeASustainerFragment__get_badges">Signal ਨੂੰ ਸਹਿਯੋਗ ਦੇ ਕੇ ਆਪਣੀ ਪ੍ਰੋਫਾਈਲ ਲਈ ਬੈਜ ਹਾਸਲ ਕਰੋ।</string>
    <string name="BecomeASustainerFragment__signal_is_a_non_profit">Signal ਬਿਨਾਂ ਇਸ਼ਤਿਹਾਰਾਂ ਜਾਂ ਨਿਵੇਸ਼ਕਾਂ ਦੇ ਗ਼ੈਰ-ਫਾਇਦਾ ਸੰਗਠਨ ਹੈ, ਜਿਸ ਨੂੰ ਤੁਹਾਡੇ ਵਰਗੇ ਲੋਕ ਹੀ ਸਹਿਯੋਗ ਦਿੰਦੇ ਹਨ।</string>

    <!-- Button label for creating a donation -->
    <string name="ManageDonationsFragment__donate_to_signal">Signal ਨੂੰ ਦਾਨ ਦਿਓ</string>
    <!-- Heading for more area of manage subscriptions page -->
    <string name="ManageDonationsFragment__more">ਹੋਰ</string>
    <!-- Heading for receipts area of manage subscriptions page -->
    <string name="ManageDonationsFragment__receipts">ਰਸੀਦਾਂ</string>
    <!-- Heading for my subscription area of manage subscriptions page -->
    <string name="ManageDonationsFragment__my_support">ਮੇਰਾ ਸਹਿਯੋਗ</string>
    <string name="ManageDonationsFragment__manage_subscription">ਸਬਸਕ੍ਰਿਪਸ਼ਨ ਪ੍ਰਬੰਧਿਤ ਕਰੋ</string>
    <!-- Label for Donation Receipts button -->
    <string name="ManageDonationsFragment__donation_receipts">ਦਾਨ ਦੀਆਂ ਰਸੀਦਾਂ</string>
    <string name="ManageDonationsFragment__badges">ਬੈਜ</string>
    <string name="ManageDonationsFragment__subscription_faq">ਸਬਸਕ੍ਰਿਪਸ਼ਨ ਬਾਰੇ ਸਵਾਲ-ਜਵਾਬ</string>
    <string name="ManageDonationsFragment__error_getting_subscription">ਸਬਸਕ੍ਰਿਪਸ਼ਨ ਲੈਣ ਵੇਲੇ ਕੋਈ ਗੜਬੜੀ ਪੇਸ਼ ਆਈ।</string>
    <!-- Preference heading for other ways to donate -->
    <string name="ManageDonationsFragment__other_ways_to_give">ਦਾਨ ਦੇਣ ਦੇ ਹੋਰ ਤਰੀਕੇ</string>
    <!-- Preference label to launch badge gifting -->
    <string name="ManageDonationsFragment__gift_a_badge">ਤੋਹਫ਼ੇ ਵਿੱਚ ਬੈਜ ਦਿਓ</string>

    <string name="Boost__enter_custom_amount">ਇੱਛਾ ਅਨੁਸਾਰ ਰਕਮ ਦਰਜ ਕਰੋ</string>
    <string name="Boost__one_time_contribution">ਇੱਕ-ਵਾਰ ਯੋਗਦਾਨ</string>

    <string name="MySupportPreference__add_a_signal_boost">Signal ਬੂਸਟ ਸ਼ਾਮਲ ਕਰੋ</string>
    <string name="MySupportPreference__s_per_month">%1$s/ਮਹੀਨਾ</string>
    <string name="MySupportPreference__renews_s">%1$s ਨੂੰ ਰੀਨਿਊ ਹੁੰਦੀ ਹੈ</string>
    <string name="MySupportPreference__processing_transaction">ਲੈਣ-ਦੇਣ ਕਾਰਵਾਈ ਕੀਤੀ ਜਾ ਰਹੀ ਹੈ…</string>
    <!-- Displayed on "My Support" screen when user badge failed to be added to their account -->
    <string name="MySupportPreference__couldnt_add_badge_s">ਬੈਜ ਸ਼ਾਮਲ ਨਹੀਂ ਕਰ ਸਕੇ। %1$s</string>
    <string name="MySupportPreference__please_contact_support">ਮਦਦ ਨਾਲ ਸੰਪਰਕ ਕਰੋ।</string>

    <!-- Title of expiry sheet when boost badge falls off profile unexpectedly. -->
    <string name="ExpiredBadgeBottomSheetDialogFragment__boost_badge_expired">ਬੂਸਟ ਬੈਜ ਦੀ ਮਿਆਦ ਪੁੱਗ ਗਈ ਹੈ</string>
    <!-- Displayed in the bottom sheet if a monthly donation badge unexpectedly falls off the user\'s profile -->
    <string name="ExpiredBadgeBottomSheetDialogFragment__monthly_donation_cancelled">ਮਹੀਨੇਵਾਰ ਦਾਨ ਰੱਦ ਕੀਤਾ ਗਿਆ</string>
    <!-- Displayed in the bottom sheet when a boost badge expires -->
    <string name="ExpiredBadgeBottomSheetDialogFragment__your_boost_badge_has_expired_and">ਤੁਹਾਡੇ ਬੂਸਟ ਬੈਜ ਦੀ ਮਿਆਦ ਪੁੱਗ ਗਈ ਹੈ ਅਤੇ ਹੁਣ ਇਹ ਤੁਹਾਡੀ ਪ੍ਰੋਫਾਈਲ ਉੱਤੇ ਦਿਖਾਈ ਨਹੀਂ ਦੇ ਰਿਹਾ ਹੈ।</string>
    <string name="ExpiredBadgeBottomSheetDialogFragment__you_can_reactivate">ਤੁਸੀਂ ਇੱਕ-ਵਾਰ ਦਾਨ ਦੇ ਕੇ ਹੋਰ 30 ਦਿਨਾਂ ਲਈ ਆਪਣੇ ਬੂਸਟ ਬੈਜ ਨੂੰ ਮੁੜ-ਐਕਟੀਵੇਟ ਕਰ ਸਕਦੇ ਹੋ।</string>
    <!-- Displayed when we do not think the user is a subscriber when their boost expires -->
    <string name="ExpiredBadgeBottomSheetDialogFragment__you_can_keep">ਤੁਸੀਂ Signal ਦੀ ਵਰਤੋਂ ਕਰਨਾ ਜਾਰੀ ਰੱਖ ਸਕਦੇ ਹੋ, ਪਰ ਖਾਸ ਤੁਹਾਡੇ ਲਈ ਬਣਾਈ ਗਈ ਤਕਨਾਲੋਜੀ ਦਾ ਸਮਰਥਨ ਕਰਨ ਲਈ, ਹਰ ਮਹੀਨੇ ਦਾਨ ਦੇ ਕੇ ਸਾਡਾ ਸਮਰਥਕ ਬਣਨ ਬਾਰੇ ਵਿਚਾਰ ਜ਼ਰੂਰ ਕਰੋ।</string>
    <string name="ExpiredBadgeBottomSheetDialogFragment__become_a_sustainer">ਸਹਾਇਕ ਬਣੋ</string>
    <string name="ExpiredBadgeBottomSheetDialogFragment__add_a_boost">ਬੂਸਟ ਸ਼ਾਮਲ ਕਰੋ</string>
    <string name="ExpiredBadgeBottomSheetDialogFragment__not_now">ਹੁਣੇ ਨਹੀਂ</string>
    <!-- Copy displayed when badge expires after user inactivity -->
    <string name="ExpiredBadgeBottomSheetDialogFragment__your_recurring_monthly_donation_was_automatically">ਤੁਹਾਡੇ ਵੱਲੋਂ ਹਰ ਮਹੀਨੇ ਦਿੱਤਾ ਜਾਣ ਵਾਲਾ ਦਾਨ ਆਪਣੇ-ਆਪ ਰੱਦ ਕਰ ਦਿੱਤਾ ਗਿਆ ਸੀ ਕਿਉਂਕਿ ਤੁਸੀਂ ਕਾਫ਼ੀ ਲੰਬੇ ਸਮੇਂ ਤੋਂ ਐਪ ਦੀ ਵਰਤੋਂ ਨਹੀਂ ਕੀਤੀ ਸੀ। ਤੁਹਾਡਾ %1$s ਬੈਜ ਹੁਣ ਤੁਹਾਡੀ ਪ੍ਰੋਫਾਈਲ ਉੱਤੇ ਦਿਖਾਈ ਨਹੀਂ ਦੇ ਰਿਹਾ ਹੈ।</string>
    <!-- Copy displayed when badge expires after payment failure -->
    <string name="ExpiredBadgeBottomSheetDialogFragment__your_recurring_monthly_donation_was_canceled">ਤੁਹਾਡੇ ਵੱਲੋਂ ਹਰ ਮਹੀਨੇ ਦਿੱਤਾ ਜਾਣ ਵਾਲਾ ਦਾਨ ਰੱਦ ਕਰ ਦਿੱਤਾ ਗਿਆ ਸੀ ਕਿਉਂਕਿ ਅਸੀਂ ਤੁਹਾਡੇ ਭੁਗਤਾਨ ਉੱਤੇ ਕਾਰਵਾਈ ਨਹੀਂ ਕਰ ਸਕੇ। ਤੁਹਾਡਾ ਬੈਜ ਹੁਣ ਤੁਹਾਡੀ ਪ੍ਰੋਫਾਈਲ ਉੱਤੇ ਦਿਖਾਈ ਨਹੀਂ ਦੇ ਰਿਹਾ ਹੈ।</string>
    <!-- Copy displayed when badge expires after a payment failure and we have a displayable charge failure reason -->
    <string name="ExpiredBadgeBottomSheetDialogFragment__your_recurring_monthly_donation_was_canceled_s">ਤੁਹਾਡੇ ਵੱਲੋਂ ਹਰ ਮਹੀਨੇ ਦਿੱਤਾ ਜਾਣ ਵਾਲਾ ਦਾਨ ਰੱਦ ਕਰ ਦਿੱਤਾ ਗਿਆ ਸੀ। %1$s ਤੁਹਾਡਾ %2$s ਬੈਜ ਹੁਣ ਤੁਹਾਡੀ ਪ੍ਰੋਫਾਈਲ ਉੱਤੇ ਦਿਖਾਈ ਨਹੀਂ ਦੇ ਰਿਹਾ ਹੈ।</string>
    <string name="ExpiredBadgeBottomSheetDialogFragment__you_can">ਤੁਸੀਂ Signal ਦੀ ਵਰਤੋਂ ਕਰਨਾ ਜਾਰੀ ਰੱਖ ਸਕਦੇ ਹੋ, ਪਰ ਐਪ ਨੂੰ ਆਪਣਾ ਸਹਿਯੋਗ ਦੇਣ ਲਈ ਅਤੇ ਆਪਣੇ ਬੈਜ ਨੂੰ ਮੁੜ-ਐਕਟੀਵੇਟ ਕਰਨ ਲਈ ਹੁਣੇ ਰੀਨਿਊ ਕਰੋ।</string>
    <string name="ExpiredBadgeBottomSheetDialogFragment__renew_subscription">ਸਬਸਕ੍ਰਿਪਸ਼ਨ ਰੀਨਿਊ ਕਰੋ</string>
    <!-- Button label to send user to Google Pay website -->
    <string name="ExpiredBadgeBottomSheetDialogFragment__go_to_google_pay">Google Pay ਉੱਤੇ ਜਾਓ</string>

    <string name="CantProcessSubscriptionPaymentBottomSheetDialogFragment__cant_process_subscription_payment">ਸਬਸਕ੍ਰਿਪਸ਼ਨ ਦੇ ਭੁਗਤਾਨ ਉੱਤੇ ਕਾਰਵਾਈ ਨਹੀਂ ਕਰ ਸਕੇ</string>
    <string name="CantProcessSubscriptionPaymentBottomSheetDialogFragment__were_having_trouble">ਸਾਨੂੰ ਤੁਹਾਡਾ Signal ਸਮਰਥਕ ਭੁਗਤਾਨ ਪ੍ਰਾਪਤ ਕਰਨ ਵਿੱਚ ਸਮੱਸਿਆ ਪੇਸ਼ ਆ ਰਹੀ ਹੈ। ਯਕੀਨੀ ਬਣਾਓ ਕਿ ਤੁਹਾਡੀ ਭੁਗਤਾਨ ਵਿਧੀ ਅੱਪਡੇਟ ਕੀਤੀ ਗਈ ਹੋਵੇ। ਜੇਕਰ ਅਜਿਹਾ ਨਹੀਂ ਹੈ, ਤਾਂ ਇਸਨੂੰ Google Pay ਵਿੱਚ ਅੱਪਡੇਟ ਕਰੋ। Signal ਕੁਝ ਦਿਨਾਂ ਬਾਅਦ ਦੁਬਾਰਾ ਭੁਗਤਾਨ ਉੱਤੇ ਕਾਰਵਾਈ ਕਰਨ ਦੀ ਕੋਸ਼ਿਸ਼ ਕਰੇਗਾ।</string>
    <string name="CantProcessSubscriptionPaymentBottomSheetDialogFragment__dont_show_this_again">ਇਹ ਦੁਬਾਰਾ ਨਾ ਦਿਖਾਓ</string>

    <string name="Subscription__please_contact_support_for_more_information">ਹੋਰ ਜਾਣਕਾਰੀ ਲਈ ਮਦਦ ਨਾਲ ਸੰਪਰਕ ਕਰੋ।</string>
    <string name="Subscription__contact_support">ਸਹਾਇਤਾ ਦੇ ਨਾਲ ਸੰਪਰਕ ਕਰੋ</string>
    <string name="Subscription__get_a_s_badge">%1$s ਬੈਜ ਹਾਸਲ ਕਰੋ</string>

    <string name="SubscribeFragment__processing_payment">ਭੁਗਤਾਨ ਕਾਰਵਾਈ ਅਧੀਨ ਹੈ…</string>
    <!-- Displayed in notification when user payment fails to process on Stripe -->
    <string name="DonationsErrors__error_processing_payment">ਭੁਗਾਤਨ ਉੱਤੇ ਕਾਰਵਾਈ ਦੌਰਾਨ ਗਲਤੀ</string>
    <!-- Displayed on "My Support" screen when user subscription payment method failed. -->
    <string name="DonationsErrors__error_processing_payment_s">ਭੁਗਾਤਨ ਉੱਤੇ ਕਾਰਵਾਈ ਦੌਰਾਨ ਗਲਤੀ। %1$s</string>
    <string name="DonationsErrors__your_badge_could_not_be_added">ਤੁਹਾਡੇ ਬੈਜ ਨੂੰ ਤੁਹਾਡੇ ਖਾਤੇ ਵਿੱਚ ਸ਼ਾਮਲ ਨਹੀਂ ਕਰ ਸਕੇ, ਪਰ ਸ਼ਾਇਦ ਤੁਹਾਡੇ ਤੋਂ ਖਰਚਾ ਲੈ ਲਿਆ ਗਿਆ ਹੈ। ਸਹਾਇਤਾ ਟੀਮ ਨਾਲ ਸੰਪਰਕ ਕਰੋ।</string>
    <string name="DonationsErrors__your_payment">ਤੁਹਾਡੇ ਭੁਗਤਾਨ ਉੱਤੇ ਕਾਰਵਾਈ ਨਹੀਂ ਕਰ ਸਕੇ ਅਤੇ ਤੁਹਾਡੇ ਤੋਂ ਕੋਈ ਖਰਚਾ ਨਹੀਂ ਲਿਆ ਗਿਆ ਹੈ। ਕਿਰਪਾ ਕਰਕੇ ਦੁਬਾਰਾ ਕੋਸ਼ਿਸ ਕਰੋ।</string>
    <string name="DonationsErrors__still_processing">ਹਾਲੇ ਕਾਰਵਾਈ ਜਾਰੀ ਹੈ</string>
    <string name="DonationsErrors__couldnt_add_badge">ਬੈਜ ਸ਼ਾਮਲ ਨਹੀਂ ਕਰ ਸਕੇ</string>
    <!-- Displayed when badge credential couldn\'t be verified -->
    <string name="DonationsErrors__failed_to_validate_badge">ਬੈਜ ਨੂੰ ਪ੍ਰਮਾਣਿਤ ਕਰਨ ਵਿੱਚ ਅਸਫਲ ਰਹੇ</string>
    <!-- Displayed when badge credential couldn\'t be verified -->
    <string name="DonationsErrors__could_not_validate">ਸਰਵਰ ਦੀ ਪ੍ਰਤੀਕਿਰਿਆ ਨੂੰ ਪ੍ਰਮਾਣਿਤ ਨਹੀਂ ਕਰ ਸਕੇ। ਕਿਰਪਾ ਕਰਕੇ ਸਹਾਇਤਾ ਟੀਮ ਨਾਲ ਸੰਪਰਕ ਕਰੋ।</string>
    <!-- Displayed as title when some generic error happens during gift badge sending -->
    <string name="DonationsErrors__failed_to_send_gift_badge">ਬੈਜ ਦਾ ਤੋਹਫ਼ਾ ਭੇਜਣ ਵਿੱਚ ਅਸਫਲ ਰਹੇ</string>
    <!-- Displayed as message when some generic error happens during gift badge sending -->
    <string name="DonationsErrors__could_not_send_gift_badge">ਬੈਜ ਦਾ ਤੋਹਫ਼ਾ ਭੇਜ ਨਹੀਂ ਸਕੇ। ਕਿਰਪਾ ਕਰਕੇ ਸਹਾਇਤਾ ਟੀਮ ਨਾਲ ਸੰਪਰਕ ਕਰੋ।</string>
    <string name="DonationsErrors__your_badge_could_not">ਤੁਹਾਡੇ ਬੈਜ ਨੂੰ ਤੁਹਾਡੇ ਖਾਤੇ ਵਿੱਚ ਸ਼ਾਮਲ ਨਹੀਂ ਕਰ ਸਕੇ, ਪਰ ਸ਼ਾਇਦ ਤੁਹਾਡੇ ਤੋਂ ਖਰਚਾ ਲੈ ਲਿਆ ਗਿਆ ਹੈ। ਸਹਾਇਤਾ ਟੀਮ ਨਾਲ ਸੰਪਰਕ ਕਰੋ।</string>
    <string name="DonationsErrors__your_payment_is_still">ਤੁਹਾਡੇ ਭੁਗਤਾਨ ਉੱਤੇ ਹਾਲੇ ਵੀ ਕਾਰਵਾਈ ਜਾਰੀ ਹੈ। ਇਸ ਨੂੰ ਤੁਹਾਡੇ ਕਨੈਕਸ਼ਨ ਮੁਤਾਬਕ ਕੁਝ ਮਿੰਟ ਲੱਗ ਸਕਦੇ ਹਨ।</string>
    <string name="DonationsErrors__google_pay_unavailable">Google Pay ਮੌਜੂਦ ਨਹੀਂ ਹੈ</string>
    <string name="DonationsErrors__you_have_to_set_up_google_pay_to_donate_in_app">ਐਪ ਵਿੱਚ ਦਾਨ ਦੇਣ ਲਈ ਤੁਹਾਨੂੰ Google Pay ਸੈੱਟ ਅੱਪ ਕਰਨਾ ਪਵੇਗਾ।</string>
    <string name="DonationsErrors__failed_to_cancel_subscription">ਸਬਸਕ੍ਰਿਪਸ਼ਨ ਰੱਦ ਕਰਨ ਵਿੱਚ ਅਸਫਲ ਰਹੇ</string>
    <string name="DonationsErrors__subscription_cancellation_requires_an_internet_connection">ਸਬਸਕ੍ਰਿਪਸ਼ਨ ਰੱਦ ਕਰਨ ਲਈ ਇੰਟਰਨੈੱਟ ਕਨੈਕਸ਼ਨ ਦੀ ਲੋੜ ਹੈ।</string>
    <string name="ViewBadgeBottomSheetDialogFragment__your_device_doesn_t_support_google_pay_so_you_can_t_subscribe_to_earn_a_badge_you_can_still_support_signal_by_making_a_donation_on_our_website">ਤੁਹਾਡਾ ਡਿਵਾਈਸ Google Pay ਲਈ ਸਹਾਇਕ ਨਹੀਂ ਹੈ, ਇਸ ਕਰਕੇ ਬੈਜ ਹਾਸਲ ਕਰਨ ਲਈ ਤੁਸੀਂ ਸਬਸਕ੍ਰਿਪਸ਼ਨ ਨਹੀਂ ਲੈ ਸਕਦੇ। ਫੇਰ ਵੀ ਤੁਸੀਂ ਸਾਡੀ ਵੈੱਬਸਾਈਟ ਉੱਤੇ ਦਾਨ ਦੇ ਕੇ Signal ਨੂੰ ਆਪਣਾ ਸਹਿਯੋਗ ਦੇ ਸਕਦੇ ਹੋ।</string>
    <string name="NetworkFailure__network_error_check_your_connection_and_try_again">ਨੈੱਟਵਰਕ ਗਲਤੀ। ਆਪਣੇ ਕਨੈਕਸ਼ਨ ਦੀ ਜਾਂਚ ਕਰਕੇ ਫੇਰ ਕੋਸ਼ਿਸ਼ ਕਰੋ।</string>
    <string name="NetworkFailure__retry">ਮੁੜ-ਕੋਸ਼ਿਸ਼ ਕਰੋ</string>
    <!-- Displayed as a dialog title when the selected recipient for a gift doesn\'t support gifting -->
    <string name="DonationsErrors__cant_send_gift">ਤੋਹਫ਼ਾ ਭੇਜ ਨਹੀਂ ਸਕਦੇ</string>
    <!-- Displayed as a dialog message when the selected recipient for a gift doesn\'t support gifting -->
    <string name="DonationsErrors__target_does_not_support_gifting">ਇਹ ਪ੍ਰਾਪਤਕਰਤਾ Signal ਦਾ ਅਜਿਹਾ ਵਰਜ਼ਨ ਵਰਤ ਰਿਹਾ ਹੈ ਜਿਸ ਵਿੱਚ ਬੈਜ ਦਾ ਤੋਹਫ਼ੇ ਪ੍ਰਾਪਤ ਨਹੀਂ ਕੀਤਾ ਜਾ ਸਕਦਾ। ਨਵੇਂ ਵਰਜ਼ਨ \'ਤੇ ਅੱਪਡੇਟ ਕਰਨ ਤੋਂ ਬਾਅਦ ਹੀ ਉਹ ਤੋਹਫ਼ੇ ਪ੍ਰਾਪਤ ਕਰ ਸਕਣਗੇ।</string>
    <!-- Displayed as a dialog title when the user\'s profile could not be fetched, likely due to lack of internet -->
    <string name="DonationsErrors__couldnt_send_gift">ਤੋਹਫ਼ਾ ਭੇਜ ਨਹੀਂ ਸਕੇ</string>
    <!-- Displayed as a dialog message when the user\'s profile could not be fetched, likely due to lack of internet -->
    <string name="DonationsErrors__please_check_your_network_connection">ਨੈੱਟਵਰਕ ਵਿੱਚ ਗੜਬੜੀ ਆਉਣ ਕਾਰਨ ਤੁਹਾਡਾ ਤੋਹਫ਼ਾ ਭੇਜ ਨਹੀਂ ਸਕੇ। ਆਪਣੇ ਕਨੈਕਸ਼ਨ ਦੀ ਜਾਂਚ ਕਰੋ ਅਤੇ ਦੁਬਾਰਾ ਕੋਸ਼ਿਸ਼ ਕਰੋ।</string>

    <!-- Gift message view title -->
    <string name="GiftMessageView__gift_badge">ਬੈਜ ਦਾ ਤੋਹਫ਼ੇ ਦਿਓ</string>
    <!-- Gift message view expiry information -->
    <plurals name="GiftMessageView__lasts_for_d_months">
        <item quantity="one">%1$d ਮਹੀਨੇ ਲਈ ਤੁਹਾਡੇ ਕੋਲ ਰਹਿੰਦਾ ਹੈ</item>
        <item quantity="other">%1$d ਮਹੀਨਿਆਂ ਲਈ ਤੁਹਾਡੇ ਕੋਲ ਰਹਿੰਦਾ ਹੈ</item>
    </plurals>
    <!-- Gift badge redeem action label -->
    <string name="GiftMessageView__redeem">ਰੀਡੀਮ ਕਰੋ</string>
    <!-- Gift badge view action label -->
    <string name="GiftMessageView__view">ਵੇਖੋ</string>
    <!-- Gift badge redeeming action label -->
    <string name="GiftMessageView__redeeming">ਰੀਡੀਮ ਕੀਤਾ ਜਾ ਰਿਹਾ ਹੈ…</string>
    <!-- Gift badge redeemed label -->
    <string name="GiftMessageView__redeemed">ਰੀਡੀਮ ਕੀਤਾ ਗਿਆ</string>

    <string name="Boost__thank_you_for_your_donation" translatable="false">Thank you for your donation. Your contribution helps fuel the mission of developing open source privacy technology that protects free expression and enables secure global communication for millions around the world. Signal Technology Foundation is a tax-exempt nonprofit organization in the United States under section 501c3 of the Internal Revenue Code. Our Federal Tax ID is 82-4506840. No goods or services were provided in exchange for this donation. Please retain this receipt for your tax records.</string>

    <!-- Stripe decline code generic_failure -->
    <string name="DeclineCode__try_another_payment_method_or_contact_your_bank">ਕਿਸੇ ਹੋਰ ਭੁਗਤਾਨ ਵਿਧੀ ਦੀ ਵਰਤੋਂ ਕਰੋ ਜਾਂ ਹੋਰ ਜਾਣਕਾਰੀ ਲੈਣ ਲਈ ਆਪਣੇ ਬੈਂਕ ਨਾਲ ਸੰਪਰਕ ਕਰੋ।</string>
    <!-- Stripe decline code verify on Google Pay and try again -->
    <string name="DeclineCode__verify_your_payment_method_is_up_to_date_in_google_pay_and_try_again">ਤਸਦੀਕ ਕਰੋ ਕਿ Google Pay ਵਿੱਚ ਤੁਹਾਡੀ ਭੁਗਤਾਨ ਵਿਧੀ ਅੱਪਡੇਟ ਕੀਤੀ ਗਈ ਹੋਵੇ ਅਤੇ ਦੁਬਾਰਾ ਕੋਸ਼ਿਸ਼ ਕਰੋ।</string>
    <!-- Stripe decline code learn more action label -->
    <string name="DeclineCode__learn_more">ਹੋਰ ਜਾਣੋ</string>
    <!-- Stripe decline code contact issuer -->
    <string name="DeclineCode__verify_your_payment_method_is_up_to_date_in_google_pay_and_try_again_if_the_problem">ਤਸਦੀਕ ਕਰੋ ਕਿ Google Pay ਵਿੱਚ ਤੁਹਾਡੀ ਭੁਗਤਾਨ ਵਿਧੀ ਅੱਪਡੇਟ ਕੀਤੀ ਗਈ ਹੋਵੇ ਅਤੇ ਦੁਬਾਰਾ ਕੋਸ਼ਿਸ਼ ਕਰੋ। ਜੇਹਰ ਇਹ ਸਮੱਸਿਆ ਜਾਰੀ ਰਹਿੰਦੀ ਹੈ, ਤਾਂ ਆਪਣੇ ਬੈਂਕ ਨਾਲ ਸੰਪਰਕ ਕਰੋ।</string>
    <!-- Stripe decline code purchase not supported -->
    <string name="DeclineCode__your_card_does_not_support_this_type_of_purchase">ਤੁਹਾਡੇ ਕਾਰਡ ਨਾਲ ਇਸ ਕਿਸਮ ਦੀ ਖਰੀਦ ਨਹੀਂ ਕੀਤੀ ਜਾ ਸਕਦੀ। ਕੋਈ ਹੋਰ ਭੁਗਤਾਨ ਵਿਧੀ ਅਜ਼ਮਾਓ।</string>
    <!-- Stripe decline code your card has expired -->
    <string name="DeclineCode__your_card_has_expired">ਤੁਹਾਡੇ ਕਾਰਡ ਦੀ ਮਿਆਦ ਪੁੱਗ ਗਈ ਹੈ। Google Pay ਵਿੱਚ ਆਪਣੀ ਭੁਗਤਾਨ ਵਿਧੀ ਨੂੰ ਅੱਪਡੇਟ ਕਰੋ ਅਤੇ ਦੁਬਾਰਾ ਕੋਸ਼ਿਸ਼ ਕਰੋ।</string>
    <!-- Stripe decline code go to google pay action label -->
    <string name="DeclineCode__go_to_google_pay">Google Pay ਉੱਤੇ ਜਾਓ</string>
    <!-- Stripe decline code incorrect card number -->
    <string name="DeclineCode__your_card_number_is_incorrect">ਤੁਹਾਡਾ ਕਾਰਡ ਨੰਬਰ ਗਲਤ ਹੈ। ਇਸਨੂੰ Google Pay ਵਿੱਚ ਅੱਪਡੇਟ ਕਰੋ ਅਤੇ ਦੁਬਾਰਾ ਕੋਸ਼ਿਸ਼ ਕਰੋ।</string>
    <!-- Stripe decline code incorrect cvc -->
    <string name="DeclineCode__your_cards_cvc_number_is_incorrect">ਤੁਹਾਡੇ ਕਾਰਡ ਦਾ CVC ਨੰਬਰ ਗਲਤ ਹੈ। ਇਸਨੂੰ Google Pay ਵਿੱਚ ਅੱਪਡੇਟ ਕਰੋ ਅਤੇ ਦੁਬਾਰਾ ਕੋਸ਼ਿਸ਼ ਕਰੋ।</string>
    <!-- Stripe decline code insufficient funds -->
    <string name="DeclineCode__your_card_does_not_have_sufficient_funds">ਇਸ ਖਰੀਦ ਨੂੰ ਪੂਰਾ ਕਰਨ ਲਈ ਤੁਹਾਡੇ ਕਾਰਡ ਵਿੱਚ ਲੋੜੀਂਦੀ ਰਕਮ ਨਹੀਂ ਹੈ। ਕੋਈ ਹੋਰ ਭੁਗਤਾਨ ਵਿਧੀ ਅਜ਼ਮਾਓ।</string>
    <!-- Stripe decline code incorrect expiration month -->
    <string name="DeclineCode__the_expiration_month">ਤੁਹਾਡੀ ਭੁਗਤਾਨ ਵਿਧੀ \'ਤੇ ਦਿੱਤਾ ਮਿਆਦ ਪੁੱਗਣ ਦਾ ਮਹੀਨਾ ਗਲਤ ਹੈ। ਇਸਨੂੰ Google Pay ਵਿੱਚ ਅੱਪਡੇਟ ਕਰੋ ਅਤੇ ਦੁਬਾਰਾ ਕੋਸ਼ਿਸ਼ ਕਰੋ।</string>
    <!-- Stripe decline code incorrect expiration year -->
    <string name="DeclineCode__the_expiration_year">ਤੁਹਾਡੀ ਭੁਗਤਾਨ ਵਿਧੀ \'ਤੇ ਦਿੱਤਾ ਮਿਆਦ ਪੁੱਗਣ ਦਾ ਸਾਲ ਗਲਤ ਹੈ। ਇਸਨੂੰ Google Pay ਵਿੱਚ ਅੱਪਡੇਟ ਕਰੋ ਅਤੇ ਦੁਬਾਰਾ ਕੋਸ਼ਿਸ਼ ਕਰੋ।</string>
    <!-- Stripe decline code issuer not available -->
    <string name="DeclineCode__try_completing_the_payment_again">ਭੁਗਤਾਨ ਨੂੰ ਦੁਬਾਰਾ ਪੂਰਾ ਕਰਨ ਦੀ ਕੋਸ਼ਿਸ਼ ਕਰੋ ਜਾਂ ਹੋਰ ਜਾਣਕਾਰੀ ਲਈ ਆਪਣੇ ਬੈਂਕ ਨਾਲ ਸੰਪਰਕ ਕਰੋ।</string>
    <!-- Stripe decline code processing error -->
    <string name="DeclineCode__try_again">ਦੁਬਾਰਾ ਕੋਸ਼ਿਸ਼ ਕਰੋ ਜਾਂ ਹੋਰ ਜਾਣਕਾਰੀ ਲਈ ਆਪਣੇ ਬੈਂਕ ਨਾਲ ਸੰਪਰਕ ਕਰੋ।</string>

    <!-- Title of create notification profile screen -->
    <string name="EditNotificationProfileFragment__name_your_profile">ਆਪਣੇ ਪ੍ਰੋਫ਼ਾਈਲ ਨੂੰ ਨਾਂ ਦਿਓ</string>
    <!-- Hint text for create/edit notification profile name -->
    <string name="EditNotificationProfileFragment__profile_name">ਪ੍ਰੋਫਾਈਲ ਨਾਂ</string>
    <!-- Name has a max length, this shows how many characters are used out of the max -->
    <string name="EditNotificationProfileFragment__count">%1$d/%2$d</string>
    <!-- Call to action button to continue to the next step -->
    <string name="EditNotificationProfileFragment__next">ਅੱਗੇ</string>
    <!-- Call to action button once the profile is named to create the profile and continue to the customization steps -->
    <string name="EditNotificationProfileFragment__create">ਬਣਾਓ</string>
    <!-- Call to action button once the profile name is edited -->
    <string name="EditNotificationProfileFragment__save">ਸੰਭਾਲੋ</string>
    <!-- Title of edit notification profile screen -->
    <string name="EditNotificationProfileFragment__edit_this_profile">ਇਹ ਪ੍ਰੋਫ਼ਾਈਲ ਨੂੰ ਸੋਧੋ</string>
    <!-- Error message shown when attempting to create or edit a profile name to an existing profile name -->
    <string name="EditNotificationProfileFragment__a_profile_with_this_name_already_exists">ਇਸ ਨਾਂ ਨਾਲ ਪ੍ਰੋਫ਼ਾਈਲ ਪਹਿਲਾਂ ਹੀ ਮੌਜੂਦ ਹੈ</string>
    <!-- Preset selectable name for a profile name, shown as list in edit/create screen -->
    <string name="EditNotificationProfileFragment__work">ਕੰਮ</string>
    <!-- Preset selectable name for a profile name, shown as list in edit/create screen -->
    <string name="EditNotificationProfileFragment__sleep">ਸੌਣਾ</string>
    <!-- Preset selectable name for a profile name, shown as list in edit/create screen -->
    <string name="EditNotificationProfileFragment__driving">ਗੱਡੀ ਚਲਾਉਣਾ</string>
    <!-- Preset selectable name for a profile name, shown as list in edit/create screen -->
    <string name="EditNotificationProfileFragment__downtime">ਡਾਊਨ-ਟਾਈਮ</string>
    <!-- Preset selectable name for a profile name, shown as list in edit/create screen -->
    <string name="EditNotificationProfileFragment__focus">ਫੋਕਸ</string>
    <!-- Error message shown when attempting to next/save without a profile name -->
    <string name="EditNotificationProfileFragment__profile_must_have_a_name">ਨਾਂ ਹੋਣਾ ਚਾਹੀਦਾ ਹੈ</string>

    <!-- Title for add recipients to notification profile screen in create flow -->
    <string name="AddAllowedMembers__allowed_notifications">ਨੋਟੀਫਿਕੇਸ਼ਨ ਦੀ ਮਨਜ਼ੂਰੀ</string>
    <!-- Description of what the user should be doing with this screen -->
    <string name="AddAllowedMembers__add_people_and_groups_you_want_notifications_and_calls_from_when_this_profile_is_on">ਜਦੋਂ ਇਹ ਪ੍ਰੋਫ਼ਾਈਲ ਚਾਲੂ ਹੋਵੇ ਤਾਂ ਲੋਕ ਤੇ ਗਰੁੱਪ, ਜਿੰਨਾਂ ਤੋਂ ਤੁਸੀਂ ਨੋਟੀਫਿਕੇਸ਼ਨ ਤੇ ਕਾਲਾਂ ਲੈਣੀਆਂ ਚਾਹੋ, ਨੂੰ ਜੋੜੋ</string>
    <!-- Button text that launches the contact picker to select from -->
    <string name="AddAllowedMembers__add_people_or_groups">ਲੋਕ ਜਾਂ ਗਰੁੱਪ ਜੋੜੋ</string>

    <!-- Call to action button on contact picker for adding to profile -->
    <string name="SelectRecipientsFragment__add">ਜੋੜੋ</string>

    <!-- Notification profiles home fragment, shown when no profiles have been created yet -->
    <string name="NotificationProfilesFragment__create_a_profile_to_receive_notifications_and_calls_only_from_the_people_and_groups_you_want_to_hear_from">ਸਿਰਫ਼ ਉਹਨਾਂ ਲੋਕਾਂ ਤੇ ਗਰੁੱਪਾਂ, ਜਿੰਨਾਂ ਤੋਂ ਤੁਸੀਂ ਨੋਟੀਫਿਕੇਸ਼ਨ ਤੇ ਕਾਲਾਂ ਲੈਣੀਆਂ ਚਾਹੁੰਦੇ ਹੋ, ਲਈ ਪ੍ਰੋਫ਼ਾਈਲ ਬਣਾਓ।</string>
    <!-- Header shown above list of all notification profiles -->
    <string name="NotificationProfilesFragment__profiles">ਪ੍ਰੋਫ਼ਾਈਲ</string>
    <!-- Button that starts the create new notification profile flow -->
    <string name="NotificationProfilesFragment__new_profile">ਨਵਾਂ ਪ੍ਰੋਫ਼ਾਈਲ</string>
    <!-- Profile active status, indicating the current profile is on for an unknown amount of time -->
    <string name="NotificationProfilesFragment__on">ਚਾਲੂ</string>

    <!-- Button use to permanently delete a notification profile -->
    <string name="NotificationProfileDetails__delete_profile">ਪ੍ਰੋਫ਼ਾਈਲ ਨੂੰ ਹਟਾਓ</string>
    <!-- Snakbar message shown when removing a recipient from a profile -->
    <string name="NotificationProfileDetails__s_removed">\"%1$s\" ਨੂੰ ਹਟਾਇਆ।</string>
    <!-- Snackbar button text that will undo the recipient remove -->
    <string name="NotificationProfileDetails__undo">ਵਾਪਸ</string>
    <!-- Dialog message shown to confirm deleting a profile -->
    <string name="NotificationProfileDetails__permanently_delete_profile">ਪ੍ਰੋਫ਼ਾਈਲ ਪੱਕੇ ਤੌਰ ਉੱਤੇ ਹਟਾਉਣਾ ਹੈ?</string>
    <!-- Dialog button to delete profile -->
    <string name="NotificationProfileDetails__delete">ਹਟਾਓ</string>
    <!-- Title/accessibility text for edit icon to edit profile emoji/name -->
    <string name="NotificationProfileDetails__edit_notification_profile">ਨੋਟੀਫਿਕੇਸ਼ਨ ਪ੍ਰੋਫ਼ਾਈਲ ਨੂੰ ਸੋਧੋ</string>
    <!-- Schedule description if all days are selected -->
    <string name="NotificationProfileDetails__everyday">ਹਰ ਰੋਜ਼</string>
    <!-- Profile status on if it is the active profile -->
    <string name="NotificationProfileDetails__on">ਚਾਲੂ</string>
    <!-- Profile status on if it is not the active profile -->
    <string name="NotificationProfileDetails__off">ਬੰਦ</string>
    <!-- Description of hours for schedule (start to end) times -->
    <string name="NotificationProfileDetails__s_to_s">%1$s ਤੋਂ %2$s</string>
    <!-- Section header for exceptions to the notification profile -->
    <string name="NotificationProfileDetails__exceptions">ਛੋਟਾਂ</string>
    <!-- Profile exception to allow all calls through the profile restrictions -->
    <string name="NotificationProfileDetails__allow_all_calls">ਸਭ ਕਾਲਾਂ ਮਨਜ਼ੂਰ</string>
    <!-- Profile exception to allow all @mentions through the profile restrictions -->
    <string name="NotificationProfileDetails__notify_for_all_mentions">ਸਾਰੇ ਜ਼ਿਕਰਾਂ ਲਈ ਸੂਚਨਾ ਦਿਓ</string>
    <!-- Section header for showing schedule information -->
    <string name="NotificationProfileDetails__schedule">ਸਮਾਂ-ਸਾਰਣੀ</string>
    <!-- If member list is long, will truncate the list and show an option to then see all when tapped -->
    <string name="NotificationProfileDetails__see_all">ਸਾਰੇ ਵੇਖੋ</string>

    <!-- Title for add schedule to profile in create flow -->
    <string name="EditNotificationProfileSchedule__add_a_schedule">ਸੈਡਿਊਲ ਜੋੜੋ</string>
    <!-- Descriptor text indicating what the user can do with this screen -->
    <string name="EditNotificationProfileSchedule__set_up_a_schedule_to_enable_this_notification_profile_automatically">ਇਹ ਨੋਟੀਫਿਕੇਸ਼ਨ ਪ੍ਰੋਫਾਈਲ ਆਪਣੇ-ਆਪ ਸਮਰੱਥ ਕਰਨ ਲਈ ਸਮਾਂ ਨਿਯਤ ਕਰੋ।</string>
    <!-- Text shown next to toggle switch to enable/disable schedule -->
    <string name="EditNotificationProfileSchedule__schedule">ਸਮਾਂ-ਸਾਰਣੀ</string>
    <!-- Label for showing the start time for the schedule -->
    <string name="EditNotificationProfileSchedule__start">ਸ਼ੁਰੂ</string>
    <!-- Label for showing the end time for the schedule -->
    <string name="EditNotificationProfileSchedule__end">ਖਤਮ</string>
    <!-- First letter of Sunday -->
    <string name="EditNotificationProfileSchedule__sunday_first_letter">ਐ</string>
    <!-- First letter of Monday -->
    <string name="EditNotificationProfileSchedule__monday_first_letter">ਸੋ</string>
    <!-- First letter of Tuesday -->
    <string name="EditNotificationProfileSchedule__tuesday_first_letter">ਮੰ</string>
    <!-- First letter of Wednesday -->
    <string name="EditNotificationProfileSchedule__wednesday_first_letter">ਬੁੱ</string>
    <!-- First letter of Thursday -->
    <string name="EditNotificationProfileSchedule__thursday_first_letter">ਵੀ</string>
    <!-- First letter of Friday -->
    <string name="EditNotificationProfileSchedule__friday_first_letter">ਸ਼ੁੱ</string>
    <!-- First letter of Saturday -->
    <string name="EditNotificationProfileSchedule__saturday_first_letter">ਸ਼</string>
    <!-- Title of select time dialog shown when setting start time for schedule -->
    <string name="EditNotificationProfileSchedule__set_start_time">ਸ਼ੁਰੂ ਸਮਾਂ ਦਿਓ</string>
    <!-- Title of select time dialog shown when setting end time for schedule -->
    <string name="EditNotificationProfileSchedule__set_end_time">ਖਤਮ ਸਮਾਂ ਦਿਓ</string>
    <!-- If in edit mode, call to action button text show to save schedule to profile -->
    <string name="EditNotificationProfileSchedule__save">ਸੰਭਾਲੋ</string>
    <!-- If in create mode, call to action button text to show to skip enabling a schedule -->
    <string name="EditNotificationProfileSchedule__skip">ਛੱਡੋ</string>
    <!-- If in create mode, call to action button text to show to use the enabled schedule and move to the next screen -->
    <string name="EditNotificationProfileSchedule__next">ਅੱਗੇ</string>
    <!-- Error message shown if trying to save/use a schedule with no days selected -->
    <string name="EditNotificationProfileSchedule__schedule_must_have_at_least_one_day">ਸੈਡਿਊਲ ਲਈ ਘੱਟੋ-ਘੱਟ ਇੱਕ ਦਿਨ ਚਾਹੀਦਾ ਹੈ</string>

    <!-- Title for final screen shown after completing a profile creation -->
    <string name="NotificationProfileCreated__profile_created">ਪ੍ਰੋਫ਼ਾਈਲ ਬਣਾਇਆ</string>
    <!-- Call to action button to press to close the created screen and move to the profile details screen -->
    <string name="NotificationProfileCreated__done">ਮੁਕੰਮਲ</string>
    <!-- Descriptor text shown to indicate how to manually turn a profile on/off -->
    <string name="NotificationProfileCreated__you_can_turn_your_profile_on_or_off_manually_via_the_menu_on_the_chat_list">ਤੁਸੀਂ ਚੈਟ ਸੂਚੀ ਤੋਂ ਮੇਨੂ ਰਾਹੀਂ ਆਪਣੇ ਪ੍ਰੋਫਾਈਲ ਨੂੰ ਚਾਲੂ ਜਾਂ ਬੰਦ ਕਰ ਸਕਦੇ ਹੋ।</string>
    <!-- Descriptor text shown to indicate you can add a schedule later since you did not add one during create flow -->
    <string name="NotificationProfileCreated__add_a_schedule_in_settings_to_automate_your_profile">ਆਪਣੇ ਪ੍ਰੋਫ਼ਾਈਲ ਨੂੰ ਆਟੋਮੇਟ ਕਰਨ ਲਈ ਸੈਟਿੰਗਾਂ ਵਿੱਚ ਸੈਡਿਊਲ ਜੋੜੋ।</string>
    <!-- Descriptor text shown to indicate your profile will follow the schedule set during create flow -->
    <string name="NotificationProfileCreated__your_profile_will_turn_on_and_off_automatically_according_to_your_schedule">ਤੁਹਾਡੇ ਪ੍ਰੋਫ਼ਾਈਲ ਨੂੰ ਤੁਹਾਡੇ ਸੈਡਿਊਲ ਮੁਤਾਬਕ ਆਪਣੇ-ਆਪ ਚਾਲੂ ਤੇ ਬੰਦ ਕੀਤਾ ਜਾਵੇਗਾ।</string>

    <!-- Button text shown in profile selection bottom sheet to create a new profile -->
    <string name="NotificationProfileSelection__new_profile">ਨਵਾਂ ਪ੍ਰੋਫ਼ਾਈਲ</string>
    <!-- Manual enable option to manually enable a profile for 1 hour -->
    <string name="NotificationProfileSelection__for_1_hour">1 ਘੰਟੇ ਲਈ</string>
    <!-- Manual enable option to manually enable a profile until a set time (currently 6pm or 8am depending on what is next) -->
    <string name="NotificationProfileSelection__until_s">%1$s ਤੱਕ</string>
    <!-- Option to view profile details -->
    <string name="NotificationProfileSelection__view_settings">ਸੈਟਿੰਗਾਂ ਨੂੰ ਵੇਖੋ</string>
    <!-- Descriptor text indicating how long a profile will be on when there is a time component associated with it -->
    <string name="NotificationProfileSelection__on_until_s">%1$s ਤੱਕ ਚਾਲੂ</string>

    <!-- Displayed in a toast when we fail to open the ringtone picker -->
    <string name="NotificationSettingsFragment__failed_to_open_picker">ਚੋਣਕਾਰ ਖੋਲ੍ਹਣ ਲਈ ਅਸਫ਼ਲ ਹੈ।</string>

    <!-- Description shown for the Signal Release Notes channel -->
    <string name="ReleaseNotes__signal_release_notes_and_news">Signal ਰਿਲੀਜ਼ ਨੋਟਸ ਅਤੇ ਖ਼ਬਰਾਂ</string>

    <!-- Donation receipts activity title -->
    <string name="DonationReceiptListFragment__all_activity">ਸਾਰੀ ਗਤੀਵਿਧੀ</string>
    <!-- Donation receipts all tab label -->
    <string name="DonationReceiptListFragment__all">ਸਾਰੇ</string>
    <!-- Donation receipts recurring tab label -->
    <string name="DonationReceiptListFragment__recurring">ਵਾਰ-ਵਾਰ</string>
    <!-- Donation receipts one-time tab label -->
    <string name="DonationReceiptListFragment__one_time">ਇੱਕ-ਵਾਰ</string>
    <!-- Donation receipts gift tab label -->
    <string name="DonationReceiptListFragment__gift">ਤੋਹਫ਼ਾ</string>
    <!-- Donation receipts boost row label -->
    <string name="DonationReceiptListFragment__boost">ਬੂਸਟ</string>
    <!-- Donation receipts details title -->
    <string name="DonationReceiptDetailsFragment__details">ਵੇਰਵਾ</string>
    <!-- Donation receipts donation type heading -->
    <string name="DonationReceiptDetailsFragment__donation_type">ਦਾਨ ਦੀ ਰਕਮ</string>
    <!-- Donation receipts date paid heading -->
    <string name="DonationReceiptDetailsFragment__date_paid">ਭੁਗਤਾਨ ਕਰਨ ਦੀ ਮਿਤੀ</string>
    <!-- Donation receipts share PNG -->
    <string name="DonationReceiptDetailsFragment__share_receipt">ਰਸੀਦ ਸਾਂਝੀ ਕਰੋ</string>
    <!-- Donation receipts list end note -->
    <string name="DonationReceiptListFragment__if_you_have">ਜੇਕਰ ਤੁਸੀਂ Signal ਨੂੰ ਦੁਬਾਰਾ ਇੰਸਟਾਲ ਕੀਤਾ ਹੈ, ਤਾਂ ਪਿਛਲੇ ਦਾਨ ਦੀਆਂ ਰਸੀਦਾਂ ਉਪਲਬਧ ਨਹੀਂ ਹੋਣਗੀਆਂ।</string>
    <!-- Donation receipts document title -->
    <string name="DonationReceiptDetailsFragment__donation_receipt">ਦਾਨ ਦੀ ਰਸੀਦ</string>
    <!-- Donation receipts amount title -->
    <string name="DonationReceiptDetailsFragment__amount">ਰਕਮ</string>
    <!-- Donation receipts thanks -->
    <string name="DonationReceiptDetailsFragment__thank_you_for_supporting">Signal ਨੂੰ ਸਹਿਯੋਗ ਦੇਣ ਲਈ ਤੁਹਾਡਾ ਧੰਨਵਾਦ। ਤੁਹਾਡਾ ਯੋਗਦਾਨ ਓਪਨ ਸੋਰਸ ਪ੍ਰਾਈਵੇਸੀ ਤਕਨਾਲੋਜੀ ਵਿਕਸਤ ਕਰਨ ਦੇ ਉਦੇਸ਼ ਨੂੰ ਪੂਰਾ ਕਰਨ ਵਿੱਚ ਮਦਦ ਕਰਦਾ ਹੈ। ਇਹ ਤਕਨਾਲੋਜੀ ਆਜ਼ਾਦੀ ਨਾਲ ਆਪਣੇ ਵਿਚਾਰ ਪੇਸ਼ ਕਰਨ ਦੇ ਅਧਿਕਾਰ ਦੀ ਰਾਖੀ ਕਰਦੀ ਹੈ ਅਤੇ ਸੁਰੱਖਿਅਤ ਗਲੋਬਲ ਸੰਚਾਰ ਦੀ ਸਹੂਲਤ ਦਿੰਦੀ ਹੈ। ਜੇਕਰ ਤੁਸੀਂ ਸੰਯੁਕਤ ਰਾਜ ਅਮਰੀਕਾ ਦੇ ਨਿਵਾਸੀ ਹੋ, ਤਾਂ ਕਿਰਪਾ ਕਰਕੇ ਆਪਣੇ ਟੈਕਸ ਰਿਕਾਰਡਾਂ ਲਈ ਇਸ ਰਸੀਦ ਨੂੰ ਆਪਣੇ ਕੋਲ ਸਾਂਭ ਕੇ ਰੱਖੋ। Signal ਟੈਕਨਾਲੋਜੀ ਫਾਊਂਡੇਸ਼ਨ, ਸੰਯੁਕਤ ਰਾਜ ਅਮਰੀਕਾ ਵਿੱਚ ਇੰਟਰਨਲ ਰਿਵੈਨਿਊ ਕੋਡ ਦੀ ਧਾਰਾ 501c3 ਦੇ ਅਧੀਨ ਇੱਕ ਟੈਕਸ-ਮੁਕਤ ਗੈਰ-ਲਾਭਕਾਰੀ ਸੰਸਥਾ ਹੈ। ਸਾਡੀ ਫੈਡਰਲ ਟੈਕਸ ID 82–4506840 ਹੈ।</string>
    <!-- Donation receipt type -->
    <string name="DonationReceiptDetailsFragment__s_dash_s">%1$s - %2$s</string>
    <!-- Donation reciepts screen empty state title -->
    <string name="DonationReceiptListFragment__no_receipts">ਕੋਈ ਵੀ ਰਸੀਦ ਮੌਜੂਦ ਨਹੀਂ ਹੈ</string>

    <!-- region "Stories Tab" -->

    <!-- Label for Chats tab in home app screen -->
    <string name="ConversationListTabs__chats">ਚੈਟਾਂ</string>
    <!-- Label for Stories tab in home app screen -->
    <string name="ConversationListTabs__stories">ਸਟੋਰੀਆਂ</string>
    <!-- String for counts above 99 in conversation list tabs -->
    <string name="ConversationListTabs__99p">99+</string>
    <!-- Menu item on stories landing page -->
    <string name="StoriesLandingFragment__story_privacy">ਸਟੋਰੀ ਦੀ ਪਰਦੇਦਾਰੀ</string>
    <!-- Title for "My Stories" row item in Stories landing page -->
    <string name="StoriesLandingFragment__my_stories">ਮੇਰੀਆਂ ਸਟੋਰੀਆਂ</string>
    <!-- Subtitle for "My Stories" row item when user has not added stories -->
    <string name="StoriesLandingFragment__tap_to_add">ਸ਼ਾਮਲ ਕਰਨ ਲਈ ਟੈਪ ਕਰੋ</string>
    <!-- Displayed when there are no stories to display -->
    <string name="StoriesLandingFragment__no_recent_updates_to_show_right_now">ਇਸ ਸਮੇਂ ਦਿਖਾਉਣ ਲਈ ਕੋਈ ਤਾਜ਼ਾ ਅੱਪਡੇਟ ਉਪਲਬਧ ਨਹੀਂ ਹਨ।</string>
    <!-- Context menu option to hide a story -->
    <string name="StoriesLandingItem__hide_story">ਸਟੋਰੀ ਲੁਕਾਓ</string>
    <!-- Context menu option to unhide a story -->
    <string name="StoriesLandingItem__unhide_story">ਸਟੋਰੀ ਨਾ ਲੁਕਾਓ</string>
    <!-- Context menu option to forward a story -->
    <string name="StoriesLandingItem__forward">ਅੱਗੇ ਭੇਜੋ </string>
    <!-- Context menu option to share a story -->
    <string name="StoriesLandingItem__share">ਸਾਂਝੀ ਕਰੋ…</string>
    <!-- Context menu option to go to story chat -->
    <string name="StoriesLandingItem__go_to_chat">ਚੈਟ \'ਤੇ ਜਾਓ</string>
    <!-- Context menu option to go to story info -->
    <string name="StoriesLandingItem__info">ਜਾਣਕਾਰੀ</string>
    <!-- Label when a story is pending sending -->
    <string name="StoriesLandingItem__sending">ਭੇਜਿਆ ਜਾ ਰਿਹਾ ਹੈ…</string>
    <!-- Label when multiple stories are pending sending -->
    <string name="StoriesLandingItem__sending_d">%1$d ਨੂੰ ਭੇਜਿਆ ਜਾ ਰਿਹਾ ਹੈ…</string>
    <!-- Label when a story fails to send due to networking -->
    <string name="StoriesLandingItem__send_failed">ਭੇਜਣ ਵਿੱਚ ਅਸਫ਼ਲ</string>
    <!-- Label when a story fails to send due to identity mismatch -->
    <string name="StoriesLandingItem__partially_sent">ਅੰਸ਼ਕ ਤੌਰ \'ਤੇ ਭੇਜਿਆ ਗਿਆ</string>
    <!-- Status label when a story fails to send indicating user action to retry -->
    <string name="StoriesLandingItem__tap_to_retry">ਦੁਬਾਰਾ ਕੋਸ਼ਿਸ਼ ਕਰਨ ਲਈ ਟੈਪ ਕਰੋ</string>
    <!-- Title of dialog confirming decision to hide a story -->
    <string name="StoriesLandingFragment__hide_story">ਕੀ ਸਟੋਰੀ ਨੂੰ ਲੁਕਾਉਣਾ ਹੈ?</string>
    <!-- Message of dialog confirming decision to hide a story -->
    <string name="StoriesLandingFragment__new_story_updates">%1$s ਦੀਆਂ ਨਵੀਆਂ ਸਟੋਰੀਆਂ ਹੁਣ ਸਟੋਰੀਆਂ ਦੀ ਸੂਚੀ ਵਿੱਚ ਸਿਖਰ \'ਤੇ ਦਿਖਾਈ ਨਹੀਂ ਦੇਣਗੀਆਂ।</string>
    <!-- Positive action of dialog confirming decision to hide a story -->
    <string name="StoriesLandingFragment__hide">ਲੁਕਾਓ</string>
    <!-- Displayed in Snackbar after story is hidden -->
    <string name="StoriesLandingFragment__story_hidden">ਸਟੋਰੀ ਲੁਕਾਈ ਗਈ</string>
    <!-- Section header for hidden stories -->
    <string name="StoriesLandingFragment__hidden_stories">ਲੁਕੀਆਂ ਹੋਈਆਂ ਸਟੋਰੀਆਂ</string>
    <!-- Displayed on each sent story under My Stories -->
    <plurals name="MyStories__d_views">
        <item quantity="one">%1$d ਵਿਊ</item>
        <item quantity="other">%1$d ਵਿਊ</item>
    </plurals>
    <!-- Forward story label, displayed in My Stories context menu -->
    <string name="MyStories_forward">ਅੱਗੇ ਭੇਜੋ </string>
    <!-- Label for stories for a single user. Format is {given name}\'s Story -->
    <string name="MyStories__ss_story">%1$s ਦੀ ਸਟੋਰੀ</string>
    <!-- Title of dialog to confirm deletion of story -->
    <string name="MyStories__delete_story">ਕੀ ਸਟੋਰੀ ਨੂੰ ਮਿਟਾਉਣਾ ਹੈ?</string>
    <!-- Message of dialog to confirm deletion of story -->
    <string name="MyStories__this_story_will_be_deleted">ਇਹ ਸਟੋਰੀ ਤੁਹਾਡੇ ਅਤੇ ਉਹਨਾਂ ਸਭ ਲਈ ਮਿਟਾ ਦਿੱਤੀ ਜਾਵੇਗੀ, ਜਿਹਨਾਂ ਨੂੰ ਵੀ ਇਹ ਪ੍ਰਾਪਤ ਹੋਈ ਹੈ।</string>
    <!-- Toast shown when story media cannot be saved -->
    <string name="MyStories__unable_to_save">ਸੇਵ ਕਰਨ ਵਿੱਚ ਅਸਮਰੱਥ ਰਹੇ</string>
    <!-- Displayed at bottom of story viewer when current item has views -->
    <plurals name="StoryViewerFragment__d_views">
        <item quantity="one">%1$d ਵਿਊ</item>
        <item quantity="other">%1$d ਵਿਊ</item>
    </plurals>
    <!-- Displayed at bottom of story viewer when current item has replies -->
    <plurals name="StoryViewerFragment__d_replies">
        <item quantity="one">%1$d ਜਵਾਬ</item>
        <item quantity="other">%1$d ਜਵਾਬ</item>
    </plurals>
    <!-- Used when view receipts are disabled -->
    <string name="StoryViewerPageFragment__views_off">ਵਿਊ ਬੰਦ ਹਨ</string>
    <!-- Used to join views and replies when both exist on a story item -->
    <string name="StoryViewerFragment__s_s">%1$s %2$s</string>
    <!-- Displayed when viewing a post you sent -->
    <string name="StoryViewerPageFragment__you">ਤੁਸੀਂ</string>
    <!-- Displayed when viewing a post displayed to a group -->
    <string name="StoryViewerPageFragment__s_to_s">%1$s ਤੋਂ %2$s</string>
    <!-- Displayed when viewing a post from another user with no replies -->
    <string name="StoryViewerPageFragment__reply">ਜਵਾਬ ਦਿਓ</string>
    <!-- Displayed when viewing a post that has failed to send to some users -->
    <string name="StoryViewerPageFragment__partially_sent">ਅੰਸ਼ਕ ਤੌਰ \'ਤੇ ਭੇਜਿਆ ਗਿਆ। ਵੇਰਵਿਆਂ ਲਈ ਟੈਪ ਕਰੋ</string>
    <!-- Displayed when viewing a post that has failed to send -->
    <string name="StoryViewerPageFragment__send_failed">ਭੇਜਣ ਅਸਫਲ ਰਿਹਾ। ਦੁਬਾਰਾ ਕੋਸ਼ਿਸ਼ ਕਰਨ ਲਈ ਟੈਪ ਕਰੋ</string>
    <!-- Label for the reply button in story viewer, which will launch the group story replies bottom sheet. -->
    <string name="StoryViewerPageFragment__reply_to_group">ਗਰੁੱਪ ਨੂੰ ਜਵਾਬ ਦਿਓ</string>
    <!-- Displayed when a story has no views -->
    <string name="StoryViewsFragment__no_views_yet">ਅਜੇ ਤੱਕ ਕਿਸੇ ਨੇ ਨਹੀਂ ਦੇਖਿਆ</string>
    <!-- Displayed when user has disabled receipts -->
    <string name="StoryViewsFragment__enable_view_receipts_to_see_whos_viewed_your_story">ਤੁਹਾਡੀਆਂ ਸਟੋਰੀਆਂ ਕਿਸ ਨੇ ਦੇਖੀਆਂ ਹਨ, ਇਹ ਦੇਖਣ ਲਈ ਦੇਖਣ ਦੀਆਂ ਸੂਚਨਾਵਾਂ ਨੂੰ ਸਮਰੱਥ ਕਰੋ।</string>
    <!-- Button label displayed when user has disabled receipts -->
    <string name="StoryViewsFragment__go_to_settings">ਸੈਟਿੰਗਾਂ \'ਤੇ ਜਾਓ</string>
    <!-- Dialog action to remove viewer from a story -->
    <string name="StoryViewsFragment__remove">ਹਟਾਓ</string>
    <!-- Dialog title when removing a viewer from a story -->
    <string name="StoryViewsFragment__remove_viewer">ਕੀ ਦਰਸ਼ਕ ਨੂੰ ਹਟਾਉਣਾ ਹੈ?</string>
    <!-- Dialog message when removing a viewer from a story -->
    <string name="StoryViewsFragment__s_will_still_be_able">%1$s ਹਾਲੇ ਵੀ ਇਸ ਪੋਸਟ ਨੂੰ ਦੇਖ ਸਕਣਗੇ, ਪਰ ਭਵਿੱਖ ਵਿੱਚ ਤੁਹਾਡੇ ਵੱਲੋਂ %2$s ਨਾਲ ਸਾਂਝੀਆਂ ਕੀਤੀਆਂ ਪੋਸਟਾਂ ਦੇਖ ਨਹੀਂ ਸਕਣਗੇ।</string>
    <!-- Story View context menu action to remove them from a story -->
    <string name="StoryViewItem__remove_viewer">ਦਰਸ਼ਕ ਨੂੰ ਹਟਾਓ</string>
    <!-- Displayed when a story has no replies yet -->
    <string name="StoryGroupReplyFragment__no_replies_yet">ਅਜੇ ਤੱਕ ਕਿਸੇ ਨੇ ਜਵਾਬ ਨਹੀਂ ਦਿੱਤਾ</string>
    <!-- Displayed when no longer a group member -->
    <string name="StoryGroupReplyFragment__you_cant_reply">ਤੁਸੀਂ ਇਸ ਸਟੋਰੀ ਦਾ ਜਵਾਬ ਨਹੀਂ ਦੇ ਸਕਦੇ ਕਿਉਂਕਿ ਹੁਣ ਤੁਸੀਂ ਇਸ ਗਰੁੱਪ ਦੇ ਮੈਂਬਰ ਨਹੀਂ ਹੋ।</string>
    <!-- Displayed for each user that reacted to a story when viewing replies -->
    <string name="StoryGroupReactionReplyItem__reacted_to_the_story">ਸਟੋਰੀ ਉੱਤੇ ਰਿਐਕਸ਼ਨ ਦਿੱਤਾ</string>
    <!-- Label for story views tab -->
    <string name="StoryViewsAndRepliesDialogFragment__views">ਵਿਊ</string>
    <!-- Label for story replies tab -->
    <string name="StoryViewsAndRepliesDialogFragment__replies">ਜਵਾਬ</string>
    <!-- Description of action for reaction button -->
    <string name="StoryReplyComposer__react_to_this_story">ਇਸ ਸਟੋਰੀ ਉੱਤੇ ਰਿਐਕਸ਼ਨ ਦਿਓ</string>
    <!-- Displayed when the user is replying privately to someone who replied to one of their stories -->
    <string name="StoryReplyComposer__replying_privately_to_s">%1$s ਨੂੰ ਨਿੱਜੀ ਤੌਰ \'ਤੇ ਜਵਾਬ ਦਿੱਤਾ ਜਾ ਰਿਹਾ ਹੈ</string>
    <!-- Context menu item to privately reply to a story response -->
    <string name="StoryGroupReplyItem__private_reply">ਨਿੱਜੀ ਤੌਰ \'ਤੇ ਜਵਾਬ</string>
    <!-- Context menu item to copy a story response -->
    <string name="StoryGroupReplyItem__copy">ਕਾਪੀ ਕਰੋ</string>
    <!-- Context menu item to delete a story response -->
    <string name="StoryGroupReplyItem__delete">ਹਟਾਓ</string>
    <!-- Page title for My Story options -->
    <string name="MyStorySettingsFragment__my_story">ਮੇਰੀ ਸਟੋਰੀ</string>
    <!-- Number of total signal connections displayed in "All connections" row item -->
    <plurals name="MyStorySettingsFragment__viewers">
        <item quantity="one">%1$d ਦਰਸ਼ਕ</item>
        <item quantity="other">%1$d ਦਰਸ਼ਕ</item>
    </plurals>
    <!-- Button on all signal connections row to view all signal connections. Please keep as short as possible. -->
    <string name="MyStorySettingsFragment__view">ਵੇਖੋ</string>
    <!-- Section heading for story visibility -->
    <string name="MyStorySettingsFragment__who_can_view_this_story">ਇਸ ਸਟੋਰੀ ਨੂੰ ਕੌਣ ਦੇਖ ਸਕਦਾ ਹੈ</string>
    <!-- Clickable option for selecting people to hide your story from -->
    <string name="MyStorySettingsFragment__hide_story_from">ਸਟੋਰੀ ਇਹਨਾਂ ਤੋਂ ਲੁਕਾਓ</string>
    <!-- Privacy setting title for sending stories to all your signal connections -->
    <string name="MyStorySettingsFragment__all_signal_connections">ਸਾਰੇ Signal ਕਨੈਕਸ਼ਨ</string>
    <!-- Privacy setting description for sending stories to all your signal connections -->
    <string name="MyStorySettingsFragment__share_with_all_connections">ਸਾਰੇ ਕਨੈਕਸ਼ਨਾਂ ਨਾਲ ਸਾਂਝਾ ਕਰੋ</string>
    <!-- Privacy setting title for sending stories to all except the specified connections -->
    <string name="MyStorySettingsFragment__all_except">ਸਾਰਿਆਂ ਨਾਲ, ਬਜਾਏ ਇਹਨਾਂ ਦੇ…</string>
    <!-- Privacy setting description for sending stories to all except the specified connections -->
    <string name="MyStorySettingsFragment__hide_your_story_from_specific_people">ਆਪਣੀ ਸਟੋਰੀ ਨੂੰ ਖਾਸ ਲੋਕਾਂ ਤੋਂ ਲੁਕਾਓ</string>
    <!-- Summary of clickable option displaying how many people you have excluded from your story -->
    <plurals name="MyStorySettingsFragment__d_people_excluded">
        <item quantity="one">%1$d ਵਿਅਕਤੀ ਨੂੰ ਬਾਹਰ ਰੱਖਿਆ ਗਿਆ</item>
        <item quantity="other">%1$d ਲੋਕਾਂ ਨੂੰ ਬਾਹਰ ਰੱਖਿਆ ਗਿਆ</item>
    </plurals>
    <!-- Privacy setting title for only sharing your story with specified connections -->
    <string name="MyStorySettingsFragment__only_share_with">ਸਿਰਫ਼ ਇਹਨਾਂ ਨਾਲ ਸਾਂਝਾ ਕਰੋ…</string>
    <!-- Privacy setting description for only sharing your story with specified connections -->
    <string name="MyStorySettingsFragment__only_share_with_selected_people">ਸਿਰਫ਼ ਚੁਣੇ ਹੋਏ ਲੋਕਾਂ ਨਾਲ ਸਾਂਝਾ ਕਰੋ</string>
    <!-- Summary of clickable option displaying how many people you have included to send to in your story -->
    <plurals name="MyStorySettingsFragment__d_people">
        <item quantity="one">%1$d ਵਿਅਕਤੀ</item>
        <item quantity="other">%1$d ਲੋਕ</item>
    </plurals>
    <!-- My story privacy fine print about what the privacy settings are for -->
    <string name="MyStorySettingsFragment__choose_who_can_view_your_story">ਚੁਣੋ ਕਿ ਤੁਹਾਡੀ ਸਟੋਰੀ ਕੌਣ ਦੇਖ ਸਕਦਾ ਹੈ। ਤਬਦੀਲੀਆਂ ਉਹਨਾਂ ਸਟੋਰੀਆਂ ਨੂੰ ਪ੍ਰਭਾਵਿਤ ਨਹੀਂ ਕਰਨਗੀਆਂ ਜੋ ਤੁਸੀਂ ਪਹਿਲਾਂ ਹੀ ਭੇਜ ਚੁੱਕੇ ਹੋ।</string>
    <!-- Section header for options related to replies and reactions -->
    <string name="MyStorySettingsFragment__replies_amp_reactions">ਜਵਾਬ ਅਤੇ ਰਿਐਕਸ਼ਨ</string>
    <!-- Switchable option for allowing replies and reactions on your stories -->
    <string name="MyStorySettingsFragment__allow_replies_amp_reactions">ਜਵਾਬ ਅਤੇ ਰਿਐਕਸ਼ਨ ਭੇਜਣ ਦੀ ਮਨਜ਼ੂਰੀ ਦਿਓ</string>
    <!-- Summary for switchable option allowing replies and reactions on your story -->
    <string name="MyStorySettingsFragment__let_people_who_can_view_your_story_react_and_reply">ਜਿਹੜੇ ਲੋਕ ਤੁਹਾਡੀ ਸਟੋਰੀ ਦੇਖ ਸਕਦੇ ਹਨ, ਉਹਨਾਂ ਨੂੰ ਜਵਾਬ ਅਤੇ ਰਿਐਕਸ਼ਨ ਭੇਜਣ ਦੀ ਸਹੂਲਤ ਦਿਓ</string>
    <!-- Signal connections bolded text in the Signal Connections sheet -->
    <string name="SignalConnectionsBottomSheet___signal_connections">Signal ਕਨੈਕਸ਼ਨ</string>
    <!-- Displayed at the top of the signal connections sheet. Please remember to insert strong tag as required. -->
    <string name="SignalConnectionsBottomSheet__signal_connections_are_people">Signal ਕਨੈਕਸ਼ਨ ਉਹ ਲੋਕ ਹਨ ਜਿਹਨਾਂ ਨੂੰ ਤੁਸੀਂ ਨਿਮਨਲਿਖਤ ਅਨੁਸਾਰ ਭਰੋਸਾ ਕਰਨ ਲਈ ਚੁਣਿਆ ਹੈ:</string>
    <!-- Signal connections sheet bullet point 1 -->
    <string name="SignalConnectionsBottomSheet__starting_a_conversation">ਚੈਟ ਸ਼ੁਰੂ ਕਰਕੇ</string>
    <!-- Signal connections sheet bullet point 2 -->
    <string name="SignalConnectionsBottomSheet__accepting_a_message_request">ਸੁਨੇਹੇ ਦੀ ਬੇਨਤੀ ਮਨਜ਼ੂਰ ਕਰਕੇ</string>
    <!-- Signal connections sheet bullet point 3 -->
    <string name="SignalConnectionsBottomSheet__having_them_in_your_system_contacts">ਉਹਨਾਂ ਨੂੰ ਆਪਣੇ ਸਿਸਟਮ ਦੇ ਸੰਪਰਕਾਂ ਵਿੱਚ ਸ਼ਾਮਲ ਕਰਕੇ</string>
    <!-- Note at the bottom of the Signal connections sheet -->
    <string name="SignalConnectionsBottomSheet__your_connections_can_see_your_name">"ਤੁਹਾਡੇ ਕਨੈਕਸ਼ਨ ਤੁਹਾਡਾ ਨਾਮ ਅਤੇ ਫ਼ੋਟੋ ਦੇਖ ਸਕਦੇ ਹਨ, ਅਤੇ \"ਮੇਰੀ ਸਟੋਰੀ\" ਵਿਚਲੀਆਂ ਪੋਸਟਾਂ ਦੇਖ ਸਕਦੇ ਹਨ, ਬਸ਼ਰਤੇ ਤੁਸੀਂ ਉਹਨਾਂ ਕੋਲੋਂ ਇਸ ਨੂੰ ਲੁਕਾਇਆ ਨਾ ਹੋਵੇ।"</string>
    <!-- Clickable option to add a viewer to a custom story -->
    <string name="PrivateStorySettingsFragment__add_viewer">ਦਰਸ਼ਕ ਸ਼ਾਮਲ ਕਰੋ</string>
    <!-- Clickable option to delete a custom story -->
    <string name="PrivateStorySettingsFragment__delete_custom_story">ਕਸਟਮ ਸਟੋਰੀ ਮਿਟਾਓ</string>
    <!-- Dialog title when attempting to remove someone from a custom story -->
    <string name="PrivateStorySettingsFragment__remove_s">ਕੀ %1$s ਨੂੰ ਹਟਾਉਣਾ ਹੈ?</string>
    <!-- Dialog message when attempting to remove someone from a custom story -->
    <string name="PrivateStorySettingsFragment__this_person_will_no_longer">ਇਸ ਵਿਅਕਤੀ ਨੂੰ ਹੁਣ ਤੁਹਾਡੀ ਸਟੋਰੀ ਦਿਖਾਈ ਨਹੀਂ ਦੇਵੇਗੀ।</string>
    <!-- Positive action label when attempting to remove someone from a custom story -->
    <string name="PrivateStorySettingsFragment__remove">ਹਟਾਓ</string>
    <!-- Dialog title when deleting a custom story -->
    <string name="PrivateStorySettingsFragment__are_you_sure">ਕੀ ਤੁਸੀਂ ਪੱਕਾ ਅਜਿਹਾ ਕਰਨਾ ਚਾਹੁੰਦੇ ਹੋ?</string>
    <!-- Dialog message when deleting a custom story -->
    <string name="PrivateStorySettingsFragment__this_action_cannot">ਇਸ ਕਾਰਵਾਈ ਨੂੰ ਅਣਕੀਤਾ ਨਹੀਂ ਕੀਤਾ ਜਾ ਸਕਦਾ।</string>
    <!-- Page title for editing a custom story name -->
    <string name="EditPrivateStoryNameFragment__edit_story_name">ਸਟੋਰੀ ਦਾ ਨਾਮ ਸੋਧੋ</string>
    <!-- Input field hint when editing a custom story name -->
    <string name="EditPrivateStoryNameFragment__story_name">ਸਟੋਰੀ ਦਾ ਨਾਮ</string>
    <!-- Save button label when editing a custom story name -->
    <string name="EditPrivateStoryNameFragment__save">ਸੰਭਾਲੋ</string>
    <!-- Displayed in text post creator before user enters text -->
    <string name="TextStoryPostCreationFragment__tap_to_add_text">ਲਿਖਤ ਸ਼ਾਮਲ ਕਰਨ ਲਈ ਟੈਪ ਕਰੋ</string>
    <!-- Button label for changing font when creating a text post -->
    <string name="TextStoryPostTextEntryFragment__aa">ਅ</string>
    <!-- Displayed in text post creator when prompting user to enter text -->
    <string name="TextStoryPostTextEntryFragment__add_text">ਲਿਖਤ ਜੋੜੋ</string>
    <!-- Content description for \'done\' button when adding text to a story post -->
    <string name="TextStoryPostTextEntryFragment__done_adding_text">ਲਿਖਤ ਸ਼ਾਮਲ ਕਰਨਾ ਪੂਰਾ ਹੋਇਆ</string>
    <!-- Text label for media selection toggle -->
    <string name="MediaSelectionActivity__text">ਟੈਕਸਟ</string>
    <!-- Camera label for media selection toggle -->
    <string name="MediaSelectionActivity__camera">ਕੈਮਰਾ</string>
    <!-- Hint for entering a URL for a text post -->
    <string name="TextStoryPostLinkEntryFragment__type_or_paste_a_url">URL ਟਾਈਪ ਕਰੋ ਜਾਂ ਪੇਸਟ ਕਰੋ</string>
    <!-- Displayed prior to the user entering a URL for a text post -->
    <string name="TextStoryPostLinkEntryFragment__share_a_link_with_viewers_of_your_story">ਆਪਣੀ ਸਟੋਰੀ ਦੇ ਦਰਸ਼ਕਾਂ ਨਾਲ ਇੱਕ ਲਿੰਕ ਸਾਂਝਾ ਕਰੋ</string>
    <!-- Hint text for searching for a story text post recipient. -->
    <string name="TextStoryPostSendFragment__search">ਖੋਜੋ</string>
    <!-- Toast shown when an unexpected error occurs while sending a text story -->
    <string name="TextStoryPostSendFragment__an_unexpected_error_occurred_try_again">ਅਚਾਨਕ ਕੋਈ ਗੜਬੜੀ ਪੇਸ਼ ਆ ਗਈ ਹੈ</string>
    <!-- Toast shown when a trying to add a link preview to a text story post and the link/url is not valid (e.g., missing .com at the end) -->
    <string name="TextStoryPostSendFragment__please_enter_a_valid_link">ਕਿਰਪਾ ਕਰਕੇ ਇੱਕ ਵੈਧ ਲਿੰਕ ਦਰਜ ਕਰੋ</string>
    <!-- Title for screen allowing user to exclude "My Story" entries from specific people -->
    <string name="ChangeMyStoryMembershipFragment__all_except">ਸਾਰਿਆਂ ਨਾਲ, ਇਹਨਾਂ ਨੂੰ ਛੱਡਕੇ…</string>
    <!-- Title for screen allowing user to only share "My Story" entries with specific people -->
    <string name="ChangeMyStoryMembershipFragment__only_share_with">ਸਿਰਫ਼ ਇਹਨਾਂ ਨਾਲ ਸਾਂਝਾ ਕਰੋ…</string>
    <!-- Done button label for hide story from screen -->
    <string name="HideStoryFromFragment__done">ਮੁਕੰਮਲ</string>
    <!-- Dialog title for removing a group story -->
    <string name="StoryDialogs__remove_group_story">ਕੀ ਗਰੁੱਪ ਸਟੋਰੀ ਨੂੰ ਹਟਾਉਣਾ ਹੈ?</string>
    <!-- Dialog message for removing a group story -->
    <string name="StoryDialogs__s_will_be_removed">\"%1$s\" ਨੂੰ ਹਟਾ ਦਿੱਤਾ ਜਾਵੇਗਾ।</string>
    <!-- Dialog positive action for removing a group story -->
    <string name="StoryDialogs__remove">ਹਟਾਓ</string>
    <!-- Dialog title for deleting a custom story -->
    <string name="StoryDialogs__delete_custom_story">ਕੀ ਕਸਟਮ ਸਟੋਰੀ ਨੂੰ ਮਿਟਾਉਣਾ ਹੈ?</string>
    <!-- Dialog message for deleting a custom story -->
    <string name="StoryDialogs__s_and_updates_shared">\"%1$s\" ਅਤੇ ਇਸ ਸਟੋਰੀ ਨਾਲ ਸਾਂਝੇ ਕੀਤੇ ਅੱਪਡੇਟ ਮਿਟਾ ਦਿੱਤੇ ਜਾਣਗੇ।</string>
    <!-- Dialog positive action for deleting a custom story -->
    <string name="StoryDialogs__delete">ਹਟਾਓ</string>
    <!-- Dialog title for first time sending something to a beta story -->
    <string name="StoryDialogs__stories_is_available_to">ਸਟੋਰੀਆਂ ਸਿਰਫ਼ Signal ਬੀਟਾ ਵਰਤੋਂਕਾਰਾਂ ਲਈ ਉਪਲਬਧ ਹਨ।</string>
    <!-- Dialog message for first time sending something to a beta story -->
    <string name="StoryDialogs__if_you_share_a_story">ਜੇਕਰ ਤੁਸੀਂ ਕੋਈ ਸਟੋਰੀ ਸਾਂਝੀ ਕਰਦੇ ਹੋ, ਤਾਂ ਇਹ ਸਿਰਫ਼ ਉਹਨਾਂ ਲੋਕਾਂ ਲਈ ਉਪਲਬਧ ਹੋਵੇਗੀ ਜਿਹਨਾਂ ਕੋਲ Signal ਬੀਟਾ ਹੈ।</string>
    <!-- Dialog title for first time adding something to a story -->
    <string name="StoryDialogs__add_to_story_q">ਕੀ ਸਟੋਰੀ ਵਿੱਚ ਸ਼ਾਮਲ ਕਰਨਾ ਚਾਹੁੰਦੇ ਹੋ?</string>
    <!-- Dialog message for first time adding something to a story -->
    <string name="StoryDialogs__adding_content">ਜੇ ਤੁਸੀਂ ਆਪਣੀ ਸਟੋਰੀ ਵਿੱਚ ਕੁਝ ਸ਼ਾਮਲ ਕਰਦੇ ਹੋ ਤਾਂ ਤੁਹਾਡੇ Signal ਕਨੈਕਸ਼ਨ 24 ਘੰਟਿਆਂ ਤੱਕ ਉਸ ਨੂੰ ਦੇਖ ਸਕਦੇ ਹਨ। ਤੁਹਾਡੀ ਸਟੋਰੀ ਕੌਣ ਦੇਖ ਸਕਦਾ ਹੈ, ਇਹ ਤੁਸੀਂ ਸੈਟਿੰਗਾਂ ਵਿੱਚ ਬਦਲ ਸਕਦੇ ਹੋ।</string>
    <!-- First time share to story dialog: Positive action to go ahead and add to story -->
    <string name="StoryDialogs__add_to_story">ਸਟੋਰੀ ਵਿੱਚ ਸ਼ਾਮਲ ਕਰੋ</string>
    <!-- First time share to story dialog: Neutral action to edit who can view "My Story" -->
    <string name="StoryDialogs__edit_viewers">ਦਰਸ਼ਕਾਂ ਨੂੰ ਸੋਧੋ</string>
    <!-- Error message shown when a failure occurs during story send -->
    <string name="StoryDialogs__story_could_not_be_sent">ਸਟੋਰੀ ਭੇਜ ਨਹੀਂ ਸਕੇ। ਆਪਣੇ ਕਨੈਕਸ਼ਨ ਦੀ ਜਾਂਚ ਕਰੋ ਅਤੇ ਦੁਬਾਰਾ ਕੋਸ਼ਿਸ਼ ਕਰੋ।</string>
    <!-- Error message dialog button to resend a previously failed story send -->
    <string name="StoryDialogs__send">ਭੇਜੋ</string>
    <!-- Action button for turning off stories when stories are present on the device -->
    <string name="StoryDialogs__turn_off_and_delete">ਬੰਦ ਕਰੋ ਅਤੇ ਮਿਟਾਓ</string>
    <!-- Privacy Settings toggle title for stories -->
    <string name="PrivacySettingsFragment__share_and_view_stories">ਸਟੋਰੀਆਂ ਨੂੰ ਸਾਂਝਾ ਕਰੋ ਅਤੇ ਦੇਖੋ</string>
    <!-- Privacy Settings toggle summary for stories -->
    <string name="PrivacySettingsFragment__you_will_no_longer_be_able">ਇਸ ਵਿਕਲਪ ਦੇ ਬੰਦ ਹੋਣ \'ਤੇ ਤੁਸੀਂ ਨਾ ਹੀ ਸਟੋਰੀਆਂ ਨੂੰ ਸਾਂਝਾ ਕਰ ਸਕੋਗੇ ਅਤੇ ਨਾ ਹੋ ਦੇਖ ਸਕੋਗੇ।</string>
    <!-- New story viewer selection screen title -->
    <string name="CreateStoryViewerSelectionFragment__choose_viewers">ਦਰਸ਼ਕ ਚੁਣੋ</string>
    <!-- New story viewer selection action button label -->
    <string name="CreateStoryViewerSelectionFragment__next">ਅੱਗੇ</string>
    <!-- New story viewer selection screen title as recipients are selected -->
    <plurals name="SelectViewersFragment__d_viewers">
        <item quantity="one">%1$d ਦਰਸ਼ਕ</item>
        <item quantity="other">%1$d ਦਰਸ਼ਕ</item>
    </plurals>
    <!-- Name story screen title -->
    <string name="CreateStoryWithViewersFragment__name_story">ਸਟੋਰੀ ਨੂੰ ਨਾਮ ਦਿਓ</string>
    <!-- Name story screen note under text field -->
    <string name="CreateStoryWithViewersFragment__only_you_can">ਸਿਰਫ਼ ਤੁਸੀਂ ਇਸ ਸਟੋਰੀ ਦਾ ਨਾਂ ਦੇਖ ਸਕਦੇ ਹੋ।</string>
    <!-- Name story screen label hint -->
    <string name="CreateStoryWithViewersFragment__story_name_required">ਸਟੋਰੀ ਦਾ ਨਾਮ (ਲਾਜ਼ਮੀ ਹੈ)</string>
    <!-- Name story screen viewers subheading -->
    <string name="CreateStoryWithViewersFragment__viewers">ਦਰਸ਼ਕ</string>
    <!-- Name story screen create button label -->
    <string name="CreateStoryWithViewersFragment__create">ਬਣਾਓ</string>
    <!-- Name story screen error when save attempted with no label -->
    <string name="CreateStoryWithViewersFragment__this_field_is_required">ਇਹ ਖੇਤਰ ਲਾਜ਼ਮੀ ਹੈ।</string>
    <!-- Name story screen error when save attempted but label is duplicate -->
    <string name="CreateStoryWithViewersFragment__there_is_already_a_story_with_this_name">ਇਸ ਨਾਮ ਵਾਲੀ ਇੱਕ ਸਟੋਰੀ ਪਹਿਲਾਂ ਹੀ ਮੌਜੂਦ ਹੈ।</string>
    <!-- Text for select all action when editing recipients for a story -->
    <string name="BaseStoryRecipientSelectionFragment__select_all">ਸਾਰਿਆ ਨੂੰ ਚੁਣੋ</string>
    <!-- Choose story type bottom sheet title -->
    <string name="ChooseStoryTypeBottomSheet__choose_your_story_type">ਆਪਣੀ ਸਟੋਰੀ ਦੀ ਕਿਸਮ ਚੁਣੋ</string>
    <!-- Choose story type bottom sheet new story row title -->
    <string name="ChooseStoryTypeBottomSheet__new_custom_story">ਨਵੀਂ ਕਸਟਮ ਸਟੋਰੀ</string>
    <!-- Choose story type bottom sheet new story row summary -->
    <string name="ChooseStoryTypeBottomSheet__visible_only_to">ਸਿਰਫ਼ ਕੁਝ ਖਾਸ ਲੋਕਾਂ ਨੂੰ ਦਿਖਾਈ ਦਿੰਦੀ ਹੈ</string>
    <!-- Choose story type bottom sheet group story title -->
    <string name="ChooseStoryTypeBottomSheet__group_story">ਗਰੁੱਪ ਸਟੋਰੀ</string>
    <!-- Choose story type bottom sheet group story summary -->
    <string name="ChooseStoryTypeBottomSheet__share_to_an_existing_group">ਕਿਸੇ ਮੌਜੂਦਾ ਗਰੁੱਪ ਵਿੱਚ ਸਾਂਝਾ ਕਰੋ</string>
    <!-- Choose groups bottom sheet title -->
    <string name="ChooseGroupStoryBottomSheet__choose_groups">ਗਰੁੱਪ ਚੁਣੋ</string>
    <!-- Displayed when copying group story reply text to clipboard -->
    <string name="StoryGroupReplyFragment__copied_to_clipboard">ਕਲਿਪਬੋਰਡ ਤੇ ਕਾਪੀ ਕੀਤਾ ਗਿਆ</string>
    <!-- Displayed in story caption when content is longer than 5 lines -->
    <string name="StoryViewerPageFragment__see_more">… ਹੋਰ ਦੇਖੋ</string>
    <!-- Displayed in toast after sending a direct reply -->
    <string name="StoryDirectReplyDialogFragment__sending_reply">ਜਵਾਬ ਭੇਜਿਆ ਜਾ ਰਿਹਾ ਹੈ…</string>
    <!-- Displayed in the viewer when a story is no longer available -->
    <string name="StorySlateView__this_story_is_no_longer_available">ਇਹ ਸਟੋਰੀ ਹੁਣ ਉਪਲਬਧ ਨਹੀਂ ਹੈ।</string>
    <!-- Displayed in the viewer when a story has permanently failed to download. -->
    <string name="StorySlateView__cant_download_story_s_will_need_to_share_it_again">ਸਟੋਰੀ ਡਾਊਨਲੋਡ ਨਹੀਂ ਕੀਤੀ ਜਾ ਸਕਦੀ। %1$s ਨੂੰ ਇਸਨੂੰ ਦੁਬਾਰਾ ਸਾਂਝਾ ਕਰਨਾ ਪਵੇਗਾ।</string>
    <!-- Displayed in the viewer when the network is not available -->
    <string name="StorySlateView__no_internet_connection">ਇੰਟਰਨੈੱਟ ਕਨੈਕਸ਼ਨ ਨਹੀਂ ਹੈ</string>
    <!-- Displayed in the viewer when network is available but content could not be downloaded -->
    <string name="StorySlateView__couldnt_load_content">ਸਮੱਗਰੀ ਲੋਡ ਨਹੀਂ ਕਰ ਸਕੇ</string>
    <!-- Toasted when the user externally shares to a text story successfully -->
    <string name="TextStoryPostCreationFragment__sent_story">ਸਟੋਰੀ ਭੇਜੀ ਗਈ</string>
    <!-- Toasted when the user external share to a text story fails -->
    <string name="TextStoryPostCreationFragment__failed_to_send_story">ਸਟੋਰੀ ਭੇਜਣ ਵਿੱਚ ਅਸਫਲ ਰਹੇ</string>
    <!-- Displayed in a dialog to let the user select a given users story -->
    <string name="StoryDialogs__view_story">ਸਟੋਰੀ ਦੇਖੋ</string>
    <!-- Displayed in a dialog to let the user select a given users profile photo -->
    <string name="StoryDialogs__view_profile_photo">ਪ੍ਰੋਫਾਈਲ ਫ਼ੋਟੋ ਦੇਖੋ</string>

    <!-- Title for a notification at the bottom of the chat list suggesting that the user disable censorship circumvention because the service has become reachable -->
    <string name="TurnOffCircumventionMegaphone_turn_off_censorship_circumvention">ਕੀ ਸੈਂਸਰਸ਼ਿਪ ਦਾ ਹੱਲ ਬੰਦ ਕਰਨਾ ਹੈ?</string>
    <!-- Body for a notification at the bottom of the chat list suggesting that the user disable censorship circumvention because the service has become reachable -->
    <string name="TurnOffCircumventionMegaphone_you_can_now_connect_to_the_signal_service_directly">ਤੁਸੀਂ ਹੁਣ ਵਧੀਆ ਤਜਰਬੇ ਵਾਸਤੇ Signal ਸੇਵਾ ਨਾਲ ਸਿੱਧਾ ਕਨੈਕਟ ਕਰ ਸਕਦੇ ਹੋ।</string>
    <!-- Label for a button to dismiss a notification at the bottom of the chat list suggesting that the user disable censorship circumvention because the service has become reachable -->
    <string name="TurnOffCircumventionMegaphone_no_thanks">ਨਹੀਂ ਧੰਨਵਾਦ</string>
    <!-- Label for a button in a notification at the bottom of the chat list to turn off censorship circumvention -->
    <string name="TurnOffCircumventionMegaphone_turn_off">ਬੰਦ ਕਰੋ</string>

    <!-- Conversation Item label for when you react to someone else\'s story -->
    <string name="ConversationItem__you_reacted_to_s_story">ਤੁਸੀਂ %1$s ਦੀ ਸਟੋਰੀ ਉੱਤੇ ਰਿਐਕਸ਼ਨ ਦਿੱਤਾ</string>
    <!-- Conversation Item label for reactions to your story -->
    <string name="ConversationItem__reacted_to_your_story">ਤੁਹਾਡੀ ਸਟੋਰੀ ਉੱਤੇ ਰਿਐਕਸ਼ਨ ਦਿੱਤਾ</string>
    <!-- Conversation Item label for reactions to an unavailable story -->
    <string name="ConversationItem__reacted_to_a_story">ਕਿਸੇ ਸਟੋਰੀ ਉੱਤੇ ਰਿਐਕਸ਼ਨ ਦਿੱਤਾ</string>

    <!-- endregion -->
    <!-- Content description for expand contacts chevron -->
    <string name="ExpandModel__view_more">ਹੋਰ ਵੇਖੋ</string>
    <string name="StoriesLinkPopup__visit_link">ਲਿੰਕ \'ਤੇ ਜਾਓ</string>

    <!-- Gift price and duration, formatted as: {price} dot {n} day duration -->
    <plurals name="GiftRowItem_s_dot_d_day_duration">
        <item quantity="one">%1$s · %2$d ਦਿਨ ਦੀ ਮਿਆਦ</item>
        <item quantity="other">%1$s · %2$d ਦਿਨ ਦੀ ਮਿਆਦ</item>
    </plurals>
    <!-- Tagline for gift row items -->
    <string name="GiftRowItem__send_a_gift_badge">ਬੈਜ ਦਾ ਤੋਹਫ਼ੇ ਭੇਜੋ</string>
    <!-- Headline text on start fragment for gifting a badge -->
    <string name="GiftFlowStartFragment__gift_a_badge">ਬੈਜ ਦਾ ਤੋਹਫ਼ੇ ਦਿਓ</string>
    <!-- Description text on start fragment for gifting a badge -->
    <string name="GiftFlowStartFragment__gift_someone_a_badge">ਕਿਸੇ ਦੇ ਨਾਮ ਉੱਤੇ Signal ਨੂੰ ਦਾਨ ਦੇ ਕੇ ਉਹਨਾਂ ਨੂੰ ਤੋਹਫ਼ੇ ਵਿੱਚ ਬੈਜ ਦਿਓ। ਉਹਨਾਂ ਨੂੰ ਆਪਣੀ ਪ੍ਰੋਫਾਈਲ ਫ਼ੋਟੋ ਉੱਤੇ ਦਿਖਾਉਣ ਲਈ ਬੈਜ ਮਿਲੇਗਾ।</string>
    <!-- Action button label for start fragment for gifting a badge -->
    <string name="GiftFlowStartFragment__next">ਅੱਗੇ</string>
    <!-- Title text on choose recipient page for badge gifting -->
    <string name="GiftFlowRecipientSelectionFragment__choose_recipient">ਪ੍ਰਾਪਤਕਰਤਾ ਚੁਣੋ</string>
    <!-- Title text on confirm gift page -->
    <string name="GiftFlowConfirmationFragment__confirm_gift">ਤੋਹਫ਼ੇ ਦੀ ਪੁਸ਼ਟੀ ਕਰੋ</string>
    <!-- Heading text specifying who the gift will be sent to -->
    <string name="GiftFlowConfirmationFragment__send_to">ਇਸ ਨੂੰ ਭੇਜੋ</string>
    <!-- Text explaining that gift will be sent to the chosen recipient -->
    <string name="GiftFlowConfirmationFragment__your_gift_will_be_sent_in">ਤੁਹਾਡਾ ਤੋਹਫ਼ਾ ਪ੍ਰਾਪਤਕਰਤਾ ਨੂੰ ਸਿੱਧਾ ਚੈਟ ਸੁਨੇਹੇ ਵਿੱਚ ਭੇਜਿਆ ਜਾਵੇਗਾ। ਹੇਠਾਂ ਆਪਣਾ ਖੁਦ ਦਾ ਸੁਨੇਹਾ ਸ਼ਾਮਲ ਕਰੋ।</string>
    <!-- Text explaining that this gift is a one time donation -->
    <string name="GiftFlowConfirmationFragment__one_time_donation">ਇੱਕ-ਵਾਰ ਦਾਨ</string>
    <!-- Hint for add message input -->
    <string name="GiftFlowConfirmationFragment__add_a_message">ਸੁਨੇਹਾ ਜੋੜੋ</string>
    <!-- Displayed in the dialog while verifying the chosen recipient -->
    <string name="GiftFlowConfirmationFragment__verifying_recipient">ਪ੍ਰਾਪਤਕਰਤਾ ਦੀ ਤਸਦੀਕ ਕੀਤੀ ਜਾ ਰਹੀ ਹੈ…</string>
    <!-- Title for sheet shown when opening a redeemed gift -->
    <string name="ViewReceivedGiftBottomSheet__s_sent_you_a_gift">%1$s ਨੇ ਤੁਹਾਨੂੰ ਇੱਕ ਤੋਹਫ਼ਾ ਭੇਜਿਆ</string>
    <!-- Title for sheet shown when opening a sent gift -->
    <string name="ViewSentGiftBottomSheet__thanks_for_your_support">ਸਹਿਯੋਗ ਦੇਣ ਲਈ ਤੁਹਾਡਾ ਧੰਨਵਾਦ!</string>
    <!-- Description for sheet shown when opening a redeemed gift -->
    <string name="ViewReceivedGiftBottomSheet__youve_received_a_gift_badge">%1$s ਨੇ ਤੁਹਾਨੂੰ ਤੋਹਫ਼ੇ ਵਿੱਚ ਬੈਜ ਦਿੱਤਾ ਹੈ! ਇਸ ਬੈਜ ਨੂੰ ਆਪਣੀ ਪ੍ਰੋਫਾਈਲ ਉੱਤੇ ਦਿਖਾ ਕੇ Signal ਨੂੰ ਦਾਨ ਦੇਣ ਬਾਰੇ ਲੋਕਾਂ ਨੂੰ ਜਾਗਰੂਕ ਕਰੋ।</string>
    <!-- Description for sheet shown when opening a sent gift -->
    <string name="ViewSentGiftBottomSheet__youve_gifted_a_badge">ਤੁਸੀਂ %1$s ਨੂੰ ਤੋਹਫ਼ੇ ਵਿੱਚ ਬੈਜ ਦਿੱਤਾ ਹੈ। ਜਦੋਂ ਉਹ ਇਸਨੂੰ ਸਵੀਕਾਰ ਕਰ ਲੈਣਗੇ, ਤਾਂ ਉਹਨਾਂ ਨੂੰ ਆਪਣਾ ਬੈਜ ਦਿਖਾਉਣ ਜਾਂ ਲੁਕਾਉਣ ਦਾ ਵਿਕਲਪ ਦਿੱਤਾ ਜਾਵੇਗਾ।</string>
    <!-- Primary action for pending gift sheet to redeem badge now -->
    <string name="ViewReceivedGiftSheet__redeem">ਰੀਡੀਮ ਕਰੋ</string>
    <!-- Primary action for pending gift sheet to redeem badge later -->
    <string name="ViewReceivedGiftSheet__not_now">ਹੁਣੇ ਨਹੀਂ</string>
    <!-- Dialog text while redeeming a gift -->
    <string name="ViewReceivedGiftSheet__redeeming_gift">ਤੋਹਫ਼ਾ ਰੀਡੀਮ ਕੀਤਾ ਜਾ ਰਿਹਾ ਹੈ…</string>
    <!-- Snackbar text when user presses "not now" on redemption sheet -->
    <string name="ConversationFragment__you_can_redeem_your_badge_later">ਤੁਸੀਂ ਆਪਣਾ ਬੈਜ ਬਾਅਦ ਵਿੱਚ ਰੀਡੀਮ ਕਰ ਸਕਦੇ ਹੋ।</string>
    <!-- Description text in gift thanks sheet -->
    <string name="GiftThanksSheet__youve_gifted_a_badge_to_s">ਤੁਸੀਂ %1$s ਨੂੰ ਤੋਹਫ਼ੇ ਵਿੱਚ ਬੈਜ ਦਿੱਤਾ ਹੈ। ਜਦੋਂ ਉਹ ਇਸਨੂੰ ਸਵੀਕਾਰ ਕਰ ਲੈਣਗੇ, ਤਾਂ ਉਹਨਾਂ ਨੂੰ ਆਪਣਾ ਬੈਜ ਦਿਖਾਉਣ ਜਾਂ ਲੁਕਾਉਣ ਦਾ ਵਿਕਲਪ ਦਿੱਤਾ ਜਾਵੇਗਾ।</string>
    <!-- Expired gift sheet title -->
    <string name="ExpiredGiftSheetConfiguration__your_gift_badge_has_expired">ਤੁਹਾਨੂੰ ਤੋਹਫ਼ੇ ਵਿੱਚ ਮਿਲੇ ਬੈਜ ਦੀ ਮਿਆਦ ਪੁੱਗ ਗਈ ਹੈ</string>
    <!-- Expired gift sheet top description text -->
    <string name="ExpiredGiftSheetConfiguration__your_gift_badge_has_expired_and_is">ਤੁਹਾਨੂੰ ਤੋਹਫ਼ੇ ਵਿੱਚ ਮਿਲੇ ਬੈਜ ਦੀ ਮਿਆਦ ਪੁੱਗ ਗਈ ਹੈ, ਅਤੇ ਹੁਣ ਇਹ ਤੁਹਾਡੀ ਪ੍ਰੋਫਾਈਲ ਉੱਤੇ ਦਿਖਾਈ ਨਹੀਂ ਦੇ ਰਿਹਾ ਹੈ।</string>
    <!-- Expired gift sheet bottom description text -->
    <string name="ExpiredGiftSheetConfiguration__to_continue">ਤੁਹਾਡੇ ਲਈ ਬਣਾਈ ਤਕਨੀਕ ਨੂੰ ਸਹਿਯੋਗ ਦੇਣਾ ਜਾਰੀ ਰੱਖਣ ਲਈ ਮਹੀਨੇਵਾਰ ਯੋਗਦਾਨੀ ਬਣਨ ਉੱਤੇ ਵਿਚਾਰ ਕਰੋ।</string>
    <!-- Expired gift sheet make a monthly donation button -->
    <string name="ExpiredGiftSheetConfiguration__make_a_monthly_donation">ਹਰ ਮਹੀਨੇ ਦਾਨ ਦਿਓ</string>
    <!-- Expired gift sheet not now button -->
    <string name="ExpiredGiftSheetConfiguration__not_now">ਹੁਣੇ ਨਹੀਂ</string>
    <!-- My Story label designating that we will only share with the selected viewers. -->
    <string name="ContactSearchItems__only_share_with">ਇਹਨਾਂ ਨਾਲ ਸਾਂਝਾ ਕਰੋ</string>
    <!-- Label under name for custom stories -->
    <plurals name="ContactSearchItems__custom_story_d_viewers">
        <item quantity="one">ਕਸਟਮ ਸਟੋਰੀ · %1$d ਦਰਸ਼ਕ</item>
        <item quantity="other">ਕਸਟਮ ਸਟੋਰੀ · %1$d ਦਰਸ਼ਕ</item>
    </plurals>
    <!-- Label under name for group stories -->
    <plurals name="ContactSearchItems__group_story_d_viewers">
        <item quantity="one">ਗਰੁੱਪ ਸਟੋਰੀ · %1$d ਦਰਸ਼ਕ</item>
        <item quantity="other">ਗਰੁੱਪ ਸਟੋਰੀ · %1$d ਦਰਸ਼ਕ</item>
    </plurals>
    <!-- Label under name for groups -->
    <plurals name="ContactSearchItems__group_d_members">
        <item quantity="one">%1$d ਮੈਂਬਰ</item>
        <item quantity="other">%1$d ਮੈਂਬਰ</item>
    </plurals>
    <!-- Label under name for my story -->
    <plurals name="ContactSearchItems__my_story_s_dot_d_viewers">
        <item quantity="one">%1$s · %2$d ਦਰਸ਼ਕ</item>
        <item quantity="other">%1$s · %2$d ਦਰਸ਼ਕ</item>
    </plurals>
    <!-- Label under name for My Story when first sending to my story -->
    <string name="ContactSearchItems__tap_to_choose_your_viewers">ਆਪਣੇ ਦਰਸ਼ਕ ਚੁਣਨ ਲਈ ਟੈਪ ਕਰੋ</string>
    <!-- Label for context menu item to open story settings -->
    <string name="ContactSearchItems__story_settings">ਸਟੋਰੀ ਦੀਆਂ ਸੈਟਿੰਗਾਂ</string>
    <!-- Label for context menu item to remove a group story from contact results -->
    <string name="ContactSearchItems__remove_story">ਸਟੋਰੀ ਹਟਾਓ</string>
    <!-- Label for context menu item to delete a custom story -->
    <string name="ContactSearchItems__delete_story">ਸਟੋਰੀ ਮਿਟਾਓ</string>
    <!-- Dialog title for removing a group story -->
    <string name="ContactSearchMediator__remove_group_story">ਕੀ ਗਰੁੱਪ ਸਟੋਰੀ ਨੂੰ ਹਟਾਉਣਾ ਹੈ?</string>
    <!-- Dialog message for removing a group story -->
    <string name="ContactSearchMediator__this_will_remove">ਅਜਿਹਾ ਕਰਨ \'ਤੇ ਸੂਚੀ ਵਿੱਚੋਂ ਸਟੋਰੀ ਨੂੰ ਹਟਾ ਦਿੱਤਾ ਜਾਵੇਗਾ। ਤੁਸੀਂ ਅਜੇ ਵੀ ਇਸ ਗਰੁੱਪ ਦੀਆਂ ਸਟੋਰੀਆਂ ਦੇਖ ਸਕੋਗੇ।</string>
    <!-- Dialog action item for removing a group story -->
    <string name="ContactSearchMediator__remove">ਹਟਾਓ</string>
    <!-- Dialog title for deleting a custom story -->
    <string name="ContactSearchMediator__delete_story">ਕੀ ਸਟੋਰੀ ਨੂੰ ਮਿਟਾਉਣਾ ਹੈ?</string>
    <!-- Dialog message for deleting a custom story -->
    <string name="ContactSearchMediator__delete_the_custom">ਕੀ ਕਸਟਮ ਸਟੋਰੀ \"%1$s\" ਮਿਟਾਉਣੀ ਹੈ?</string>
    <!-- Dialog action item for deleting a custom story -->
    <string name="ContactSearchMediator__delete">ਹਟਾਓ</string>
    <!-- Gift expiry days remaining -->
    <plurals name="Gifts__d_days_remaining">
        <item quantity="one">%1$d ਦਿਨ ਬਾਕੀ</item>
        <item quantity="other">%1$d ਦਿਨ ਬਾਕੀ</item>
    </plurals>
    <!-- Gift expiry hours remaining -->
    <plurals name="Gifts__d_hours_remaining">
        <item quantity="one">%1$d ਘੰਟੇ ਬਾਕੀ</item>
        <item quantity="other">%1$d ਘੰਟੇ ਬਾਕੀ</item>
    </plurals>
    <!-- Gift expiry minutes remaining -->
    <plurals name="Gifts__d_minutes_remaining">
        <item quantity="one">%1$d ਮਿੰਟ ਬਾਕੀ</item>
        <item quantity="other">%1$d ਮਿੰਟ ਬਾਕੀ</item>
    </plurals>
    <!-- Gift expiry expired -->
    <string name="Gifts__expired">ਮਿਆਦ ਪੁੱਗੀ</string>

    <!-- Label indicating that a user can tap to advance to the next post in a story -->
    <string name="StoryFirstTimeNavigationView__tap_to_advance">ਅੱਗੇ ਵਧਣ ਲਈ ਟੈਪ ਕਰੋ</string>
    <!-- Label indicating swipe direction to skip current story -->
    <string name="StoryFirstTimeNavigationView__swipe_up_to_skip">ਛੱਡਣ ਲਈ ਉੱਪਰ ਵੱਲ ਸਵਾਈਪ ਕਰੋ</string>
    <!-- Label indicating swipe direction to exit story viewer -->
    <string name="StoryFirstTimeNavigationView__swipe_right_to_exit">ਬਾਹਰ ਨਿਕਲਣ ਲਈ ਸੱਜੇ ਪਾਸੇ ਵੱਲ ਸਵਾਈਪ ਕਰੋ</string>
    <!-- Button label to confirm understanding of story navigation -->
    <string name="StoryFirstTimeNagivationView__got_it">ਸਮਝ ਗਏ</string>
    <!-- Content description for vertical context menu button in safety number sheet rows -->
    <string name="SafetyNumberRecipientRowItem__open_context_menu">ਸੰਦਰਭ ਮੇਨੂ ਖੋਲ੍ਹੋ</string>
    <!-- Sub-line when a user is verified. -->
    <string name="SafetyNumberRecipientRowItem__s_dot_verified">%1$s · ਤਸਦੀਕਸ਼ੁਦਾ</string>
    <!-- Sub-line when a user is verified. -->
    <string name="SafetyNumberRecipientRowItem__verified">ਤਸਦੀਕਸ਼ੁਦਾ</string>
    <!-- Title of safety number changes bottom sheet when showing individual records -->
    <string name="SafetyNumberBottomSheetFragment__safety_number_changes">ਸੁਰੱਖਿਆ ਨੰਬਰ ਵਿੱਚ ਤਬਦੀਲੀਆਂ</string>
    <!-- Message of safety number changes bottom sheet when showing individual records -->
    <string name="SafetyNumberBottomSheetFragment__the_following_people">ਨਿਮਨਲਿਖਤ ਲੋਕਾਂ ਨੇ ਸ਼ਾਇਦ Signal ਨੂੰ ਮੁੜ-ਇੰਸਟਾਲ ਕੀਤਾ ਹੈ ਜਾਂ ਆਪਣੇ ਡਿਵਾਈਸਾਂ ਨੂੰ ਬਦਲਿਆ ਹੈ। ਨਵੇਂ ਸੁਰੱਖਿਆ ਨੰਬਰ ਦੀ ਪੁਸ਼ਟੀ ਕਰਨ ਲਈ ਪ੍ਰਾਪਤਕਰਤਾ \'ਤੇ ਟੈਪ ਕਰੋ। ਇਹ ਵਿਕਲਪਿਕ ਹੈ।</string>
    <!-- Title of safety number changes bottom sheet when not showing individual records -->
    <string name="SafetyNumberBottomSheetFragment__safety_number_checkup">ਸੁਰੱਖਿਆ ਨੰਬਰ ਦੀ ਜਾਂਚ</string>
    <!-- Title of safety number changes bottom sheet when not showing individual records and user has seen review screen -->
    <string name="SafetyNumberBottomSheetFragment__safety_number_checkup_complete">ਸੁਰੱਖਿਆ ਨੰਬਰ ਦੀ ਜਾਂਚ ਪੂਰੀ ਹੋਈ</string>
    <!-- Message of safety number changes bottom sheet when not showing individual records and user has seen review screen -->
    <string name="SafetyNumberBottomSheetFragment__all_connections_have_been_reviewed">ਸਾਰੇ ਕਨੈਕਸ਼ਨਾਂ ਦੀ ਸਮੀਖਿਆ ਹੋ ਗਈ ਹੈ, ਅੱਗੇ ਜਾਰੀ ਰੱਖਣ ਲਈ \"ਭੇਜੋ\" \'ਤੇ ਟੈਪ ਕਰੋ।</string>
    <!-- Message of safety number changes bottom sheet when not showing individual records -->
    <string name="SafetyNumberBottomSheetFragment__you_have_d_connections">ਤੁਹਾਡੇ %1$d ਕਨੈਕਸ਼ਨਾਂ ਨੇ ਸ਼ਾਇਦ Signal ਨੂੰ ਮੁੜ-ਇੰਸਟਾਲ ਕੀਤਾ ਹੈ ਜਾਂ ਆਪਣੇ ਡਿਵਾਈਸਾਂ ਨੂੰ ਬਦਲਿਆ ਹੈ। ਉਹਨਾਂ ਨਾਲ ਆਪਣੀ ਸਟੋਰੀ ਸਾਂਝੀ ਕਰਨ ਤੋਂ ਪਹਿਲਾਂ ਉਹਨਾਂ ਦੇ ਸੁਰੱਖਿਆ ਨੰਬਰ ਦੀ ਸਮੀਖਿਆ ਕਰੋ ਜਾਂ ਉਹਨਾਂ ਨੂੰ ਆਪਣੀ ਸਟੋਰੀ ਤੋਂ ਹਟਾਉਣ ਬਾਰੇ ਵਿਚਾਰ ਕਰੋ।</string>
    <!-- Menu action to launch safety number verification screen -->
    <string name="SafetyNumberBottomSheetFragment__verify_safety_number">ਸੁਰੱਖਿਆ ਨੰਬਰ ਦੀ ਤਸਦੀਕ ਕਰੋ</string>
    <!-- Menu action to remove user from story -->
    <string name="SafetyNumberBottomSheetFragment__remove_from_story">ਸਟੋਰੀ ਤੋਂ ਹਟਾਓ</string>
    <!-- Action button at bottom of SafetyNumberBottomSheetFragment to send anyway -->
    <string name="SafetyNumberBottomSheetFragment__send_anyway">ਫਿਰ ਵੀ ਭੇਜੋ</string>
    <!-- Action button at bottom of SafetyNumberBottomSheetFragment to review connections -->
    <string name="SafetyNumberBottomSheetFragment__review_connections">ਕਨੈਕਸ਼ਨਾਂ ਦੀ ਸਮੀਖਿਆ ਕਰੋ</string>
    <!-- Empty state copy for SafetyNumberBottomSheetFragment -->
    <string name="SafetyNumberBottomSheetFragment__no_more_recipients_to_show">ਦਿਖਾਉਣ ਲਈ ਕੋਈ ਹੋਰ ਪ੍ਰਾਪਤਕਰਤਾ ਮੌਜੂਦ ਨਹੀਂ ਹਨ</string>
    <!-- Done button on safety number review fragment -->
    <string name="SafetyNumberReviewConnectionsFragment__done">ਮੁਕੰਮਲ</string>
    <!-- Title of safety number review fragment -->
    <string name="SafetyNumberReviewConnectionsFragment__safety_number_changes">ਸੁਰੱਖਿਆ ਨੰਬਰ ਵਿੱਚ ਤਬਦੀਲੀਆਂ</string>
    <!-- Message of safety number review fragment -->
    <plurals name="SafetyNumberReviewConnectionsFragment__d_recipients_may_have">
        <item quantity="one">%1$d ਪ੍ਰਾਪਤਕਰਤਾ ਨੇ ਸ਼ਾਇਦ Signal ਨੂੰ ਮੁੜ-ਇੰਸਟਾਲ ਕੀਤਾ ਹੈ ਜਾਂ ਆਪਣੇ ਡਿਵਾਈਸਾਂ ਨੂੰ ਬਦਲਿਆ ਹੈ। ਨਵੇਂ ਸੁਰੱਖਿਆ ਨੰਬਰ ਦੀ ਸਮੀਖਿਆ ਕਰਨ ਲਈ ਪ੍ਰਾਪਤਕਰਤਾ \'ਤੇ ਟੈਪ ਕਰੋ। ਇਹ ਵਿਕਲਪਿਕ ਹੈ। </item>
        <item quantity="other">%1$d ਪ੍ਰਾਪਤਕਰਤਾਵਾਂ ਨੇ ਸ਼ਾਇਦ Signal ਨੂੰ ਮੁੜ-ਇੰਸਟਾਲ ਕੀਤਾ ਹੈ ਜਾਂ ਆਪਣੇ ਡਿਵਾਈਸਾਂ ਨੂੰ ਬਦਲਿਆ ਹੈ। ਨਵੇਂ ਸੁਰੱਖਿਆ ਨੰਬਰ ਦੀ ਸਮੀਖਿਆ ਕਰਨ ਲਈ ਪ੍ਰਾਪਤਕਰਤਾ \'ਤੇ ਟੈਪ ਕਰੋ। ਇਹ ਵਿਕਲਪਿਕ ਹੈ।</item>
    </plurals>
    <!-- Section header for 1:1 contacts in review fragment -->
    <string name="SafetyNumberBucketRowItem__contacts">ਸੰਪਰਕ</string>
    <!-- Context menu label for distribution list headers in review fragment -->
    <string name="SafetyNumberReviewConnectionsFragment__remove_all">ਸਾਰਿਆਂ ਨੂੰ ਹਟਾਓ</string>
    <!-- Context menu label for 1:1 contacts to remove from send -->
    <string name="SafetyNumberReviewConnectionsFragment__remove">ਹਟਾਓ</string>

    <!-- Title of initial My Story settings configuration shown when sending to My Story for the first time -->
    <string name="ChooseInitialMyStoryMembershipFragment__my_story_privacy">ਮੇਰੀ ਸਟੋਰੀ ਦੀ ਪਰਦੇਦਾਰੀ</string>
    <!-- Subtitle of initial My Story settings configuration shown when sending to My Story for the first time -->
    <string name="ChooseInitialMyStoryMembershipFragment__choose_who_can_see_posts_to_my_story_you_can_always_make_changes_in_settings">ਚੁਣੋ ਕਿ \"ਮੇਰੀ ਸਟੋਰੀ\" ਵਿਚਲੀਆਂ ਪੋਸਟਾਂ ਕੌਣ ਦੇਖ ਸਕਦਾ ਹੈ। ਤੁਸੀਂ ਸੈਟਿੰਗਾਂ ਵਿੱਚ ਜਾ ਕੇ ਕਦੇ ਵੀ ਤਬਦੀਲੀ ਕਰ ਸਕਦੇ ਹੋ।</string>
    <!-- All connections option for initial My Story settings configuration shown when sending to My Story for the first time -->
    <string name="ChooseInitialMyStoryMembershipFragment__all_signal_connections">ਸਾਰੇ Signal ਕਨੈਕਸ਼ਨਾਂ ਨਾਲ</string>
    <!-- All connections except option for initial My Story settings configuration shown when sending to My Story for the first time -->
    <string name="ChooseInitialMyStoryMembershipFragment__all_except">ਸਾਰਿਆਂ ਨਾਲ, ਬਜਾਏ ਇਹਨਾਂ ਦੇ…</string>
    <!-- Only with selected connections option for initial My Story settings configuration shown when sending to My Story for the first time -->
    <string name="ChooseInitialMyStoryMembershipFragment__only_share_with">ਸਿਰਫ਼ ਇਹਨਾਂ ਨਾਲ ਸਾਂਝਾ ਕਰੋ…</string>

    <!-- Story info header sent heading -->
    <string name="StoryInfoHeader__sent">ਭੇਜਿਆ</string>
    <!-- Story info header received heading -->
    <string name="StoryInfoHeader__received">ਪ੍ਰਾਪਤ ਕੀਤਾ</string>
    <!-- Story info header file size heading -->
    <string name="StoryInfoHeader__file_size">ਫਾਈਲ ਦਾ ਆਕਾਰ</string>
    <!-- Story info "Sent to" header -->
    <string name="StoryInfoBottomSheetDialogFragment__sent_to">ਇਸ ਨੂੰ ਭੇਜੇ</string>
    <!-- Story info "Sent from" header -->
    <string name="StoryInfoBottomSheetDialogFragment__sent_from">ਇਸ ਵਲੋਂ ਭੇਜੇ</string>
    <!-- Story info "Failed" header -->
    <string name="StoryInfoBottomSheetDialogFragment__failed">ਅਸਫਲ ਹੈ</string>
    <!-- Story Info context menu label -->
    <string name="StoryInfoBottomSheetDialogFragment__info">ਜਾਣਕਾਰੀ</string>

    <!-- StoriesPrivacySettingsFragment -->
    <!-- Explanation about how stories are deleted and managed -->
    <string name="StoriesPrivacySettingsFragment__story_updates_automatically_disappear">ਸਟੋਰੀਆਂ ਦੇ ਅੱਪਡੇਟ ਆਪਣੇ-ਆਪ 24 ਘੰਟੇ ਬਾਅਦ ਗਾਇਬ ਹੋ ਜਾਂਦੇ ਹਨ। ਚੁਣੋ ਕਿ ਤੁਹਾਡੀ ਸਟੋਰੀ ਕੌਣ ਦੇਖ ਸਕਦਾ ਹੈ ਜਾਂ ਖਾਸ ਦਰਸ਼ਕਾਂ ਜਾਂ ਗਰੁੱਪਾਂ ਦੇ ਲਈ ਨਵੀਆਂ ਸਟੋਰੀਆਂ ਬਣਾਓ।</string>
    <!-- Preference title to turn off stories -->
    <string name="StoriesPrivacySettingsFragment__turn_off_stories">ਸਟੋਰੀਆਂ ਨੂੰ ਬੰਦ ਕਰੋ</string>
    <!-- Preference summary to turn off stories -->
    <string name="StoriesPrivacySettingsFragment__if_you_opt_out">ਜੇਕਰ ਤੁਸੀਂ ਸਟੋਰੀਆਂ ਨੂੰ ਬੰਦ ਕਰ ਦਿੰਦੇ ਹੋ ਤਾਂ ਤੁਸੀਂ ਨਾ ਹੀ ਸਟੋਰੀਆਂ ਨੂੰ ਸਾਂਝਾ ਕਰ ਸਕੋਗੇ ਅਤੇ ਨਾ ਹੀ ਦੇਖ ਸਕੋਗੇ।</string>
    <!-- Preference title to turn on stories -->
    <string name="StoriesPrivacySettingsFragment__turn_on_stories">ਸਟੋਰੀਆਂ ਨੂੰ ਚਾਲੂ ਕਰੋ</string>
    <!-- Preference summary to turn on stories -->
    <string name="StoriesPrivacySettingsFragment__share_and_view">ਦੂਜਿਆਂ ਦੀਆਂ ਸਟੋਰੀਆਂ ਨੂੰ ਸਾਂਝਾ ਕਰੋ ਅਤੇ ਦੇਖੋ। ਸਟੋਰੀਆਂ 24 ਘੰਟਿਆਂ ਬਾਅਦ ਆਪਣੇ-ਆਪ ਗਾਇਬ ਹੋ ਜਾਂਦੀਆਂ ਹਨ।</string>
    <!-- Dialog title to turn off stories -->
    <string name="StoriesPrivacySettingsFragment__turn_off_stories_question">ਕੀ ਸਟੋਰੀਆਂ ਨੂੰ ਬੰਦ ਕਰਨਾ ਹੈ?</string>
    <!-- Dialog message to turn off stories -->
    <string name="StoriesPrivacySettingsFragment__you_will_no_longer_be_able_to_share">ਹੁਣ ਤੁਸੀਂ ਨਾ ਹੀ ਸਟੋਰੀਆਂ ਨੂੰ ਸਾਂਝਾ ਕਰ ਸਕੋਗੇ ਅਤੇ ਨਾ ਹੀ ਦੇਖ ਸਕੋਗੇ। ਤੁਹਾਡੇ ਵੱਲੋਂ ਹਾਲ ਹੀ ਵਿੱਚ ਸਾਂਝੇ ਕੀਤੇ ਗਏ ਸਟੋਰੀ ਅੱਪਡੇਟ ਵੀ ਮਿਟਾ ਦਿੱਤੇ ਜਾਣਗੇ।</string>
    <!-- Page title when launched from stories landing screen -->
    <string name="StoriesPrivacySettingsFragment__story_privacy">ਸਟੋਰੀ ਦੀ ਪਰਦੇਦਾਰੀ</string>
    <!-- Header for section that lists out stories -->
    <string name="StoriesPrivacySettingsFragment__stories">ਸਟੋਰੀਆਂ</string>
    <!-- Story views header -->
    <string name="StoriesPrivacySettingsFragment__story_views">ਸਟੋਰੀ ਵਿਊ</string>
    <!-- Story view receipts toggle title -->
    <string name="StoriesPrivacySettingsFragment__view_receipts">ਵਿਊ ਦੀਆਂ ਰਸੀਦਾਂ</string>
    <!-- Story view receipts toggle message -->
    <string name="StoriesPrivacySettingsFragment__see_and_share">ਸਟੋਰੀਆਂ ਕਦੋਂ ਦੇਖੀਆਂ ਜਾ ਰਹੀਆਂ ਹਨ ਇਹ ਦੇਖੋ ਅਤੇ ਸਾਂਝਾ ਕਰੋ। ਜੇਕਰ ਅਸਮਰੱਥ ਕੀਤਾ ਜਾਂਦਾ ਹੈ, ਤਾਂ ਤੁਸੀਂ ਨਹੀਂ ਦੇਖ ਸਕੋਗੇ ਕਿ ਹੋਰ ਲੋਕਾਂ ਨੇ ਤੁਹਾਡੀ ਸਟੋਰੀ ਕਦੋਂ ਦੇਖੀ ਹੈ।</string>

    <!-- NewStoryItem -->
    <string name="NewStoryItem__new_story">ਨਵੀਂ ਸਟੋਰੀ</string>

    <!-- GroupStorySettingsFragment -->
    <!-- Section header for who can view a group story -->
    <string name="GroupStorySettingsFragment__who_can_view_this_story">ਇਸ ਸਟੋਰੀ ਨੂੰ ਕੌਣ ਦੇਖ ਸਕਦਾ ਹੈ</string>
    <!-- Explanation of who can view a group story -->
    <string name="GroupStorySettingsFragment__members_of_the_group_s">"\"%1$s\" ਗਰੁੱਪ ਦੇ ਮੈਂਬਰ ਇਸ ਸਟੋਰੀ ਨੂੰ ਦੇਖ ਸਕਦੇ ਹਨ ਅਤੇ ਇਸਦਾ ਜਵਾਬ ਦੇ ਸਕਦੇ ਹਨ। ਤੁਸੀਂ ਗਰੁੱਪ ਵਿੱਚ ਇਸ ਚੈਟ ਲਈ ਮੈਂਬਰਸ਼ਿਪ ਨੂੰ ਅੱਪਡੇਟ ਕਰ ਸਕਦੇ ਹੋ।"</string>
    <!-- Preference label for removing this group story -->
    <string name="GroupStorySettingsFragment__remove_group_story">ਗਰੁੱਪ ਸਟੋਰੀ ਹਟਾਓ</string>

    <!-- Generic title for overflow menus -->
    <string name="OverflowMenu__overflow_menu">ਓਵਰਫਲੋ ਮੇਨੂ</string>

    <!-- SMS Export Service -->
    <!-- Displayed in the notification while export is running -->
    <string name="SignalSmsExportService__exporting_messages">ਸੁਨੇਹੇ ਐਕਸਪੋਰਟ ਕੀਤੇ ਜਾ ਰਹੇ ਹਨ…</string>
    <!-- Displayed in the notification title when export completes -->
    <string name="SignalSmsExportService__signal_sms_export_complete">Signal SMS ਐਕਸਪੋਰਟ ਪੂਰਾ ਹੋਇਆ।</string>
    <!-- Displayed in the notification message when export completes -->
    <string name="SignalSmsExportService__tap_to_return_to_signal">Signal \'ਤੇ ਵਾਪਸ ਜਾਣ ਲਈ ਟੈਪ ਕਰੋ</string>

    <!-- ExportYourSmsMessagesFragment -->
    <!-- Title of the screen -->
    <string name="ExportYourSmsMessagesFragment__export_your_sms_messages">ਆਪਣੇ SMS ਸੁਨੇਹੇ ਐਕਸਪੋਰਟ ਕਰੋ</string>
    <!-- Message of the screen -->
    <string name="ExportYourSmsMessagesFragment__you_can_export_your_sms_messages_to_your_phones_sms_database_and_youll_have_the_option_to_keep_or_remove_them_from_signal">ਤੁਸੀਂ ਆਪਣੇ SMS ਸੁਨੇਹਿਆਂ ਨੂੰ ਆਪਣੇ ਫ਼ੋਨ ਦੇ SMS ਡੇਟਾਬੇਸ ਵਿੱਚ ਐਕਸਪੋਰਟ ਕਰ ਸਕਦੇ ਹੋ ਅਤੇ ਤੁਹਾਡੇ ਕੋਲ ਉਹਨਾਂ ਨੂੰ Signal ਉੱਤੇ ਰੱਖਣ ਜਾਂ ਹਟਾਉਣ ਦਾ ਵਿਕਲਪ ਹੋਵੇਗਾ। ਇਸ ਨਾਲ ਤੁਹਾਡੇ ਫ਼ੋਨ ਵਿੱਚ ਮੌਜੂਦ ਹੋਰ SMS ਐਪਾਂ ਨੂੰ ਉਹਨਾਂ ਨੂੰ ਇੰਮਪੋਰਟ ਕਰਨ ਦੀ ਸਹੂਲਤ ਮਿਲ ਜਾਂਦੀ ਹੈ। ਅਜਿਹਾ ਕਰਨ ਨਾਲ ਤੁਹਾਡੇ ਪੁਰਾਣੇ SMS ਸੁਨੇਹਿਆਂ ਦੀ ਸਾਂਝਾ ਕਰਨ ਯੋਗ ਫ਼ਾਈਲ ਨਹੀਂ ਬਣਾਈ ਜਾਂਦੀ ਹੈ।</string>
    <!-- Button label to begin export -->
    <string name="ExportYourSmsMessagesFragment__continue">ਜਾਰੀ ਰੱਖੋ</string>

    <!-- ExportingSmsMessagesFragment -->
    <!-- Title of the screen -->
    <string name="ExportingSmsMessagesFragment__exporting_sms_messages">SMS ਸੁਨੇਹੇ ਐਕਸਪੋਰਟ ਕੀਤੇ ਜਾ ਰਹੇ ਹਨ</string>
    <!-- Message of the screen when exporting sms messages -->
    <string name="ExportingSmsMessagesFragment__this_may_take_awhile">ਇਸ ਵਿੱਚ ਥੋੜ੍ਹਾ ਸਮਾਂ ਲੱਗ ਸਕਦਾ ਹੈ</string>
    <!-- Progress indicator for export -->
    <plurals name="ExportingSmsMessagesFragment__exporting_d_of_d">
        <item quantity="one">%2$d ਵਿੱਚੋਂ %1$d ਨੂੰ ਐਕਸਪੋਰਟ ਕੀਤਾ ਜਾ ਰਿਹਾ ਹੈ…</item>
        <item quantity="other">%2$d ਵਿੱਚੋਂ %1$d ਨੂੰ ਐਕਸਪੋਰਟ ਕੀਤਾ ਜਾ ਰਿਹਾ ਹੈ…</item>
    </plurals>
    <!-- Alert dialog title shown when we think a user may not have enough local storage available to export sms messages -->
    <string name="ExportingSmsMessagesFragment__you_may_not_have_enough_disk_space">ਹੋ ਸਕਦਾ ਹੈ ਕਿ ਤੁਹਾਡੇ ਕੋਲ ਡਿਸਕ ਵਿੱਚ ਲੋੜੀਂਦੀ ਥਾਂ ਨਹੀਂ ਹੈ</string>
    <!-- Alert dialog message shown when we think a user may not have enough local storage available to export sms messages, placeholder is the file size, e.g., 128kB -->
    <string name="ExportingSmsMessagesFragment__you_need_approximately_s_to_export_your_messages_ensure_you_have_enough_space_before_continuing">ਆਪਣੇ ਸੁਨੇਹਿਆਂ ਨੂੰ ਐਕਸਪੋਰਟ ਕਰਨ ਲਈ ਤੁਹਾਨੂੰ ਲਗਭਗ %1$s ਦੀ ਲੋੜ ਹੈ, ਅੱਗੇ ਜਾਰੀ ਰੱਖਣ ਤੋਂ ਪਹਿਲਾਂ ਯਕੀਨੀ ਬਣਾਓ ਕਿ ਤੁਹਾਡੇ ਕੋਲ ਲੋੜੀਂਦੀ ਥਾਂ ਉਪਲਬਧ ਹੈ।</string>
    <!-- Alert dialog button to continue with exporting sms after seeing the lack of storage warning -->
    <string name="ExportingSmsMessagesFragment__continue_anyway">ਫਿਰ ਵੀ ਜਾਰੀ ਰੱਖੋ</string>
    <!-- Dialog text shown when Signal isn't granted the sms permission needed to export messages, different than being selected as the sms app -->
    <string name="ExportingSmsMessagesFragment__signal_needs_the_sms_permission_to_be_able_to_export_your_sms_messages">ਤੁਹਾਡੇ SMS ਸੁਨੇਹਿਆਂ ਨੂੰ ਐਕਸਪੋਰਟ ਕਰਨ ਲਈ Signal ਨੂੰ SMS ਇਜਾਜ਼ਤ ਦੀ ਲੋੜ ਹੈ।</string>

    <!-- ChooseANewDefaultSmsAppFragment -->
    <!-- Title of the screen -->
    <string name="ChooseANewDefaultSmsAppFragment__choose_a_new">ਇੱਕ ਨਵੀਂ ਡਿਫਾਲਟ SMS ਐਪ ਚੁਣੋ</string>
    <!-- Button label to launch picker -->
    <string name="ChooseANewDefaultSmsAppFragment__continue">ਜਾਰੀ ਰੱਖੋ</string>
    <!-- Button label for when done with changing default SMS app -->
    <string name="ChooseANewDefaultSmsAppFragment__done">ਮੁਕੰਮਲ</string>
    <!-- First step number/bullet for choose new default sms app instructions -->
    <string name="ChooseANewDefaultSmsAppFragment__bullet_1">1</string>
    <!-- Second step number/bullet for choose new default sms app instructions -->
    <string name="ChooseANewDefaultSmsAppFragment__bullet_2">2</string>
    <!-- Third step number/bullet for choose new default sms app instructions -->
    <string name="ChooseANewDefaultSmsAppFragment__bullet_3">3</string>
    <!-- Fourth step number/bullet for choose new default sms app instructions -->
    <string name="ChooseANewDefaultSmsAppFragment__bullet_4">4</string>
    <!-- Instruction step for choosing a new default sms app -->
    <string name="ChooseANewDefaultSmsAppFragment__tap_continue_to_open_the_defaults_apps_screen_in_settings">ਸੈਟਿੰਗਾਂ ਵਿੱਚ \"ਡਿਫੌਲਟ ਐਪਾਂ\" ਵਾਲੀ ਸਕ੍ਰੀਨ ਨੂੰ ਖੋਲ੍ਹਣ ਲਈ \"ਜਾਰੀ ਰੱਖੋ\" \'ਤੇ ਟੈਪ ਕਰੋ</string>
    <!-- Instruction step for choosing a new default sms app -->
    <string name="ChooseANewDefaultSmsAppFragment__select_sms_app_from_the_list">ਸੂਚੀ ਵਿੱਚੋਂ \"SMS ਐਪ\" ਚੁਣੋ</string>
    <!-- Instruction step for choosing a new default sms app -->
    <string name="ChooseANewDefaultSmsAppFragment__choose_another_app_to_use_for_sms_messaging">SMS ਸੁਨੇਹੇ ਭੇਜਣ ਲਈ ਕੋਈ ਹੋਰ ਐਪ ਚੁਣੋ</string>
    <!-- Instruction step for choosing a new default sms app -->
    <string name="ChooseANewDefaultSmsAppFragment__return_to_signal">Signal ’ਤੇ ਵਾਪਸ ਜਾਓ</string>
    <!-- Instruction step for choosing a new default sms app -->
    <string name="ChooseANewDefaultSmsAppFragment__open_your_phones_settings_app">ਆਪਣੇ ਫ਼ੋਨ ਦੀ ਸੈਟਿੰਗਾਂ ਨੂੰ ਖੋਲ੍ਹੋ</string>
    <!-- Instruction step for choosing a new default sms app -->
    <string name="ChooseANewDefaultSmsAppFragment__navigate_to_apps_default_apps_sms_app">\"ਐਪਾਂ\" &gt; \"ਡਿਫੌਲਟ ਐਪਾਂ\"&gt; \"SMS ਐਪ\" \'ਤੇ ਜਾਓ</string>

    <!-- RemoveSmsMessagesDialogFragment -->
    <!-- Action button to keep messages -->
    <string name="RemoveSmsMessagesDialogFragment__keep_messages">ਸੁਨੇਹੇ ਰੱਖੋ</string>
    <!-- Action button to remove messages -->
    <string name="RemoveSmsMessagesDialogFragment__remove_messages">ਸੁਨੇਹੇ ਹਟਾਓ</string>
    <!-- Title of dialog -->
    <string name="RemoveSmsMessagesDialogFragment__remove_sms_messages">ਕੀ Signal ਤੋਂ SMS ਸੁਨੇਹੇ ਹਟਾਉਣੇ ਹਨ?</string>
    <!-- Message of dialog -->
    <string name="RemoveSmsMessagesDialogFragment__you_can_now_remove_sms_messages_from_signal">ਸਟੋਰੇਜ਼ ਥਾਂ ਖਾਲੀ ਕਰਨ ਲਈ ਤੁਸੀਂ ਹੁਣ Signal ਤੋਂ SMS ਸੁਨੇਹਿਆਂ ਨੂੰ ਹਟਾ ਸਕਦੇ ਹੋ। ਉਹ ਸੁਨੇਹੇ ਅਜੇ ਵੀ ਤੁਹਾਡੇ ਫ਼ੋਨ ਦੀਆਂ ਦੂਜੀਆਂ SMS ਐਪਾਂ ਵਿੱਚ ਉਪਲਬਧ ਰਹਿਣਗੇ ਭਾਵੇਂ ਤੁਸੀਂ ਉਹਨਾਂ ਨੂੰ ਹਟਾ ਦਿੰਦੇ ਹੋ।</string>

    <!-- SetSignalAsDefaultSmsAppFragment -->
    <!-- Title of the screen -->
    <string name="SetSignalAsDefaultSmsAppFragment__set_signal_as_the_default_sms_app">Signal ਨੂੰ ਡਿਫੌਲਟ SMS ਐਪ ਵਜੋਂ ਸੈੱਟ ਕਰੋ</string>
    <!-- Message of the screen -->
    <string name="SetSignalAsDefaultSmsAppFragment__to_export_your_sms_messages">ਆਪਣੇ SMS ਸੁਨੇਹਿਆਂ ਨੂੰ ਐਕਸਪੋਰਟ ਕਰਨ ਲਈ, ਤੁਹਾਨੂੰ Signal ਨੂੰ ਡਿਫੌਲਟ SMS ਐਪ ਵਜੋਂ ਸੈੱਟ ਕਰਨਾ ਪਵੇਗਾ।</string>
    <!-- Button label to start export -->
    <string name="SetSignalAsDefaultSmsAppFragment__next">ਅੱਗੇ</string>

    <!-- BackupSchedulePermission Megaphone -->
    <!-- The title on an alert window that explains to the user that we are unable to backup their messages -->
    <string name="BackupSchedulePermissionMegaphone__cant_back_up_chats">ਚੈਟਾਂ ਦਾ ਬੈਕਅੱਪ ਨਹੀਂ ਲਿਆ ਜਾ ਸਕਦਾ</string>
    <!-- The body text of an alert window that tells the user that we are unable to backup their messages -->
    <string name="BackupSchedulePermissionMegaphone__your_chats_are_no_longer_being_automatically_backed_up">ਤੁਹਾਡੀਆਂ ਚੈਟਾਂ ਦਾ ਹੁਣ ਆਪਣੇ ਆਪ ਬੈਕਅੱਪ ਨਹੀਂ ਲਿਆ ਜਾ ਰਿਹਾ ਹੈ।</string>
    <!-- The text on a button in an alert window that, when clicked, will take the user to a screen to re-enable backups -->
    <string name="BackupSchedulePermissionMegaphone__back_up_chats">ਚੈਟਾਂ ਦਾ ਬੈਕਅੱਪ ਲਓ</string>
    <!-- The text on a button in an alert window that, when clicked, will take the user to a screen to re-enable backups -->
    <string name="BackupSchedulePermissionMegaphone__not_now">ਹੁਣੇ ਨਹੀਂ</string>
    <!-- Re-enable backup permission bottom sheet title -->
    <string name="BackupSchedulePermissionMegaphone__to_reenable_backups">ਬੈਕਅੱਪ ਨੂੰ ਮੁੜ-ਸਮਰੱਥ ਬਣਾਉਣ ਲਈ:</string>
    <!-- Re-enable backups permission bottom sheet instruction 1 text -->
    <string name="BackupSchedulePermissionMegaphone__tap_the_go_to_settings_button_below">ਹੇਠਾਂ \"ਸੈਟਿੰਗਾਂ \'ਤੇ ਜਾਓ\" ਬਟਨ \'ਤੇ ਟੈਪ ਕਰੋ</string>
    <!-- Re-enable backups permission bottom sheet instruction 2 text -->
    <string name="BackupSchedulePermissionMegaphone__turn_on_allow_settings_alarms_and_reminders">\"ਅਲਾਰਮ ਅਤੇ ਰੀਮਾਈਂਡਰ ਸੈੱਟ ਕਰਨ ਦੀ ਇਜਾਜ਼ਤ ਦਿਓ\" ਨੂੰ ਚਾਲੂ ਕਰੋ।</string>
    <!-- Re-enable backups permission bottom sheet call to action button to open settings -->
    <string name="BackupSchedulePermissionMegaphone__go_to_settings">ਸੈਟਿੰਗਾਂ \'ਤੇ ਜਾਓ</string>

    <!-- SmsExportMegaphoneActivity -->
    <!-- Phase 2 title of full screen megaphone indicating sms will no longer be supported in the near future -->
    <string name="SmsExportMegaphoneActivity__signal_will_no_longer_support_sms">Signal ਹੁਣ SMS ਦਾ ਸਮਰਥਨ ਨਹੀਂ ਕਰੇਗਾ</string>
    <!-- Phase 3 title of full screen megaphone indicating sms is longer supported  -->
    <string name="SmsExportMegaphoneActivity__signal_no_longer_supports_sms">Signal ਹੁਣ SMS ਦਾ ਸਮਰਥਨ ਨਹੀਂ ਕਰਦਾ ਹੈ</string>
    <!-- Phase 2 message describing that sms is going away soon -->
    <string name="SmsExportMegaphoneActivity__signal_will_soon_remove_support_for_sending_sms_messages">Signal ਜਲਦੀ ਹੀ SMS ਸੁਨੇਹੇ ਭੇਜਣ ਲਈ ਸਮਰਥਨ ਨੂੰ ਹਟਾ ਦੇਵੇਗਾ ਕਿਉਂਕਿ Signal ਵਿੱਚ ਸੁਨੇਹੇ ਸਿਰੇ-ਤੋਂ-ਸਿਰੇ ਤੱਕ ਇਨਕ੍ਰਿਪਸ਼ਨ ਅਤੇ ਮਜ਼ਬੂਤ ਪਰਦੇਦਾਰੀ ਪ੍ਰਦਾਨ ਕਰਦੇ ਹਨ, ਜੋ SMS ਸੁਨੇਹਿਆਂ ਵਿੱਚ ਨਹੀਂ ਮਿਲ ਸਕਦੀ ਹੈ। ਇਸ ਨਾਲ ਸਾਨੂੰ Signal ਰਾਹੀਂ ਸੁਨੇਹੇ ਭੇਜਣ ਦੇ ਅਨੁਭਵ ਨੂੰ ਬਿਹਤਰ ਬਣਾਉਣ ਵਿੱਚ ਮਦਦ ਮਿਲੇਗੀ।</string>
    <!-- Phase 3 message describing that sms has gone away -->
    <string name="SmsExportMegaphoneActivity__signal_has_removed_support_for_sending_sms_messages">Signal ਨੇ SMS ਸੁਨੇਹੇ ਭੇਜਣ ਲਈ ਸਮਰਥਨ ਨੂੰ ਹਟਾ ਦਿੱਤਾ ਹੈ ਕਿਉਂਕਿ Signal ਵਿੱਚ ਸੁਨੇਹੇ ਸਿਰੇ-ਤੋਂ-ਸਿਰੇ ਤੱਕ ਇਨਕ੍ਰਿਪਸ਼ਨ ਅਤੇ ਮਜ਼ਬੂਤ ਪਰਦੇਦਾਰੀ ਪ੍ਰਦਾਨ ਕਰਦੇ ਹਨ, ਜੋ SMS ਸੁਨੇਹਿਆਂ ਵਿੱਚ ਨਹੀਂ ਮਿਲ ਸਕਦੀ ਹੈ। ਇਸ ਨਾਲ ਸਾਨੂੰ Signal ਰਾਹੀਂ ਸੁਨੇਹੇ ਭੇਜਣ ਦੇ ਅਨੁਭਵ ਨੂੰ ਬਿਹਤਰ ਬਣਾਉਣ ਵਿੱਚ ਮਦਦ ਮਿਲੇਗੀ।</string>
    <!-- The text on a button in a popup that, when clicked, will take the user to a screen to export their SMS messages -->
    <string name="SmsExportMegaphoneActivity__export_sms">SMS ਐਕਸਪੋਰਟ ਕਰੋ</string>
    <!-- The text on a button in a popup that, when clicked, will dismiss the popup and schedule the prompt to occur at a later time. -->
    <string name="SmsExportMegaphoneActivity__remind_me_later">ਮੈਨੂੰ ਬਾਅਦ ਵਿੱਚ ਯਾਦ ਕਰਾਓ</string>
    <!-- The text on a button in a popup that, when clicked, will navigate the user to a web article on SMS removal -->
    <string name="SmsExportMegaphoneActivity__learn_more">ਹੋਰ ਜਾਣੋ</string>

    <!-- Phase 1 Small megaphone title indicating sms is going away -->
    <string name="SmsExportMegaphone__sms_support_going_away">SMS ਲਈ ਸਮਰਥਨ ਨੂੰ ਜਲਦੀ ਹੀ ਸਮਾਪਤ ਹੋ ਰਿਹਾ ਹੈ</string>
    <!-- Phase 1 small megaphone description indicating sms is going away -->
    <string name="SmsExportMegaphone__sms_support_will_be_removed_soon_to_focus_on_encrypted_messaging">ਇਨਕ੍ਰਿਪਟਡ ਸੁਨੇਹਿਆਂ ਉੱਤੇ ਫੋਕਸ ਕਰਨ ਲਈ SMS ਲਈ ਸਮਰਥਨ ਨੂੰ ਜਲਦੀ ਹੀ ਹਟਾ ਦਿੱਤਾ ਜਾਵੇਗਾ।</string>
    <!-- Phase 1 small megaphone button that takes the user to the sms export flow -->
    <string name="SmsExportMegaphone__export_sms">SMS ਐਕਸਪੋਰਟ ਕਰੋ</string>
    <!-- Title for screen shown after sms export has completed -->
    <string name="ExportSmsCompleteFragment__export_complete">ਐਕਸਪੋਰਟ ਪੂਰਾ ਹੋਇਆ</string>
    <!-- Button to continue to next screen -->
    <string name="ExportSmsCompleteFragment__next">ਅੱਗੇ</string>
    <!-- Message showing summary of sms export counts -->
    <plurals name="ExportSmsCompleteFragment__d_of_d_messages_exported">
        <item quantity="one">%2$d ਵਿੱਚੋਂ %1$d ਸੁਨੇਹੇ ਨੂੰ ਐਕਸਪੋਰਟ ਕੀਤਾ ਗਿਆ</item>
        <item quantity="other">%2$d ਵਿੱਚੋਂ %1$d ਸੁਨੇਹਿਆਂ ਨੂੰ ਐਕਸਪੋਰਟ ਕੀਤਾ ਗਿਆ</item>
    </plurals>

    <!-- Title of screen shown when some sms messages did not export -->
    <string name="ExportSmsPartiallyComplete__export_partially_complete">ਐਕਸਪੋਰਟ ਅੰਸ਼ਕ ਤੌਰ \'ਤੇ ਪੂਰਾ ਹੋਇਆ</string>
    <!-- Debug step 1 on screen shown when some sms messages did not export -->
    <string name="ExportSmsPartiallyComplete__ensure_you_have_an_additional_s_free_on_your_phone_to_export_your_messages">ਯਕੀਨੀ ਬਣਾਓ ਕਿ ਸੁਨੇਹਿਆਂ ਨੂੰ ਐਕਸਪੋਰਟ ਕਰਨ ਲਈ ਤੁਹਾਡੇ ਫ਼ੋਨ ਵਿੱਚ %1$s ਥਾਂ ਖਾਲੀ ਹੈ</string>
    <!-- Debug step 2 on screen shown when some sms messages dit not export -->
    <string name="ExportSmsPartiallyComplete__retry_export_which_will_only_retry_messages_that_have_not_yet_been_exported">ਦੁਬਾਰਾ ਐਕਸਪੋਰਟ ਕਰਨ ਦੀ ਕੋਸ਼ਿਸ਼ ਕਰੋ, ਅਜਿਹਾ ਕਰਨ \'ਤੇ ਸਿਰਫ਼ ਉਹਨਾਂ ਸੁਨੇਹਿਆਂ ਨੂੰ ਦੁਬਾਰਾ ਐਕਸਪੋਰਟ ਕੀਤਾ ਜਾਵੇਗਾ ਜੋ ਪਹਿਲਾਂ ਐਕਸਪੋਰਟ ਨਹੀਂ ਕੀਤੇ ਗਏ ਸਨ</string>
    <!-- Partial sentence for Debug step 3 on screen shown when some sms messages did not export, is combined with 'contact us' -->
    <string name="ExportSmsPartiallyComplete__if_the_problem_persists">ਜੇ ਸਮੱਸਿਆ ਬਣੀ ਰਹਿੰਦੀ ਹੈ, </string>
    <!-- Partial sentence for deubg step 3 on screen shown when some sms messages did not export, combined with 'If the problem persists', link text to open contact support view -->
    <string name="ExportSmsPartiallyComplete__contact_us">ਸਾਡੇ ਨਾਲ ਸੰਪਰਕ ਕਰੋ</string>
    <!-- Button text to retry sms export -->
    <string name="ExportSmsPartiallyComplete__retry">ਮੁੜ-ਕੋਸ਼ਿਸ਼ ਕਰੋ</string>
    <!-- Button text to continue sms export flow and not retry failed message exports -->
    <string name="ExportSmsPartiallyComplete__continue_anyway">ਫਿਰ ਵੀ ਜਾਰੀ ਰੱਖੋ</string>
    <!-- Title of screen shown when all sms messages failed to export -->
    <string name="ExportSmsFullError__error_exporting_sms_messages">SMS ਸੁਨੇਹੇ ਐਕਸਪੋਰਟ ਕਰਨ ਵੇਲੇ ਕੋਈ ਗੜਬੜੀ ਪੇਸ਼ ਆਈ।</string>
    <!-- Helper text shown when all sms messages failed to export -->
    <string name="ExportSmsFullError__please_try_again_if_the_problem_persists">ਦੁਬਾਰਾ ਕੋਸ਼ਿਸ਼ ਕਰੋ। ਜੇ ਸਮੱਸਿਆ ਬਣੀ ਰਹਿੰਦੀ ਹੈ, </string>


    <!-- DonateToSignalFragment -->
    <!-- Title below avatar -->
    <string name="DonateToSignalFragment__privacy_over_profit">ਸਾਡੇ ਲਈ ਤੁਹਾਡੀ ਪਰਦੇਦਾਰੀ, ਮੁਨਾਫੇ ਤੋਂ ਵੱਧ ਅਹਿਮ ਹੈ</string>
    <!-- Continue button label -->
    <string name="DonateToSignalFragment__continue">ਜਾਰੀ ਰੱਖੋ</string>
    <!-- Description below title -->
    <string name="DonateToSignalFragment__private_messaging">ਪ੍ਰਾਈਵੇਟ ਮੈਸੇਜਿੰਗ, ਜੋ ਤੁਹਾਡੇ ਸਹਿਯੋਗ ਨਾਲ ਚਲਦੀ ਹੈ। ਕੋਈ ਇਸ਼ਤਿਹਾਰ ਨਹੀਂ, ਕੋਈ ਟ੍ਰੈਕਰ ਨਹੀਂ, ਕੋਈ ਸਮਝੌਤਾ ਨਹੀਂ। ਹੁਣੇ ਦਾਨ ਦੇ ਕੇ Signal ਨੂੰ ਆਪਣਾ ਸਹਿਯੋਗ ਦਿਓ।</string>
    <!-- Donation pill toggle monthly text -->
    <string name="DonationPillToggle__monthly">ਹਰ ਮਹੀਨੇ</string>
    <!-- Donation pill toggle one-time text -->
    <string name="DonationPillToggle__one_time">ਇੱਕ-ਵਾਰ</string>

    <!-- GatewaySelectorBottomSheet -->
    <!-- Sheet title when subscribing -->
    <string name="GatewaySelectorBottomSheet__donate_s_month_to_signal">Signal ਨੂੰ %1$s/ਮਹੀਨਾ ਦਾਨ ਦਿਓ</string>
    <!-- Sheet summary when subscribing -->
    <string name="GatewaySelectorBottomSheet__get_a_s_badge">%1$s ਬੈਜ ਹਾਸਲ ਕਰੋ</string>
    <!-- Sheet title when giving a one-time donation -->
    <string name="GatewaySelectorBottomSheet__donate_s_to_signal">Signal ਨੂੰ %1$s ਦਾਨ ਦਿਓ</string>
    <!-- Sheet summary when giving a one-time donation -->
    <plurals name="GatewaySelectorBottomSheet__get_a_s_badge_for_d_days">
        <item quantity="one">%2$d ਦਿਨ ਲਈ %1$s ਬੈਜ ਪ੍ਰਾਪਤ ਕਰੋ</item>
        <item quantity="other">%2$d ਦਿਨਾਂ ਲਈ %1$s ਬੈਜ ਪ੍ਰਾਪਤ ਕਰੋ</item>
    </plurals>
    <!-- Button label for paying with a credit card -->
    <string name="GatewaySelectorBottomSheet__credit_or_debit_card">ਕ੍ਰੈਡਿਟ ਜਾਂ ਡੈਬਿਟ ਕਾਰਡ</string>

    <!-- StripePaymentInProgressFragment -->
    <string name="StripePaymentInProgressFragment__cancelling">ਰੱਦ ਕੀਤਾ ਜਾ ਰਿਹਾ ਹੈ…</string>

    <!-- The title of a bottom sheet dialog that tells the user we temporarily can't process their contacts. -->
    <string name="CdsTemporaryErrorBottomSheet_title">ਬਹੁਤ ਸਾਰੇ ਸੰਪਰਕਾਂ ਉੱਤੇ ਕਾਰਵਾਈ ਕੀਤੀ ਗਈ ਹੈ</string>
    <!-- The first part of the body text in a bottom sheet dialog that tells the user we temporarily can't process their contacts. The placeholder represents the number of days the user will have to wait until they can again. -->
    <plurals name="CdsTemporaryErrorBottomSheet_body1">
        <item quantity="one">%1$d ਦਿਨ ਦੇ ਵਿੱਚ ਤੁਹਾਡੇ ਸੰਪਰਕਾਂ ਉੱਤੇ ਦੁਬਾਰਾ ਕਾਰਵਾਈ ਕਰਨ ਦੀ ਕੋਸ਼ਿਸ਼ ਕੀਤੀ ਜਾਵੇਗੀ।</item>
        <item quantity="other">%1$d ਦਿਨਾਂ ਦੇ ਵਿੱਚ ਤੁਹਾਡੇ ਸੰਪਰਕਾਂ ਉੱਤੇ ਦੁਬਾਰਾ ਕਾਰਵਾਈ ਕਰਨ ਦੀ ਕੋਸ਼ਿਸ਼ ਕੀਤੀ ਜਾਵੇਗੀ।</item>
    </plurals>
    <!-- The second part of the body text in a bottom sheet dialog that advises the user to remove contacts from their phone to fix the issue. -->
    <string name="CdsTemporaryErrorBottomSheet_body2">ਇਸ ਸਮੱਸਿਆ ਨੂੰ ਜਲਦੀ ਤੋਂ ਜਲਦੀ ਹੱਲ ਕਰਨ ਲਈ, ਤੁਸੀਂ ਆਪਣੇ ਫ਼ੋਨ ਤੋਂ ਉਹਨਾਂ ਸੰਪਰਕਾਂ ਜਾਂ ਖਾਤਿਆਂ ਨੂੰ ਹਟਾਉਣ ਬਾਰੇ ਵਿਚਾਰ ਕਰ ਸਕਦੇ ਹੋ ਜੋ ਬਹੁਤ ਸਾਰੇ ਸੰਪਰਕਾਂ ਨੂੰ ਸਿੰਕ ਕਰ ਰਹੇ ਹਨ।</string>
    <!-- A button label in a bottom sheet that will navigate the user to their contacts settings. -->
    <string name="CdsTemporaryErrorBottomSheet_contacts_button">ਸੰਪਰਕ ਖੋਲ੍ਹੋ</string>
    <!-- A toast that will be shown if we are unable to open the user's default contacts app. -->
    <string name="CdsTemporaryErrorBottomSheet_no_contacts_toast">ਕੋਈ ਵੀ ਸੰਪਰਕ ਐਪ ਨਹੀਂ ਲੱਭੀ</string>

    <!-- The title of a bottom sheet dialog that tells the user we can't process their contacts. -->
    <string name="CdsPermanentErrorBottomSheet_title">ਤੁਹਾਡੇ ਸੰਪਰਕਾਂ ਉੱਤੇ ਕਾਰਵਾਈ ਨਹੀਂ ਕੀਤੀ ਜਾ ਸਕਦੀ</string>
    <!-- The first part of the body text in a bottom sheet dialog that tells the user we can't process their contacts. -->
    <string name="CdsPermanentErrorBottomSheet_body">ਤੁਹਾਡੇ ਫ਼ੋਨ ਵਿੱਚ ਮੌਜੂਦ ਸੰਪਰਕਾਂ ਦੀ ਸੰਖਿਆ ਉਸ ਸੀਮਾ ਤੋਂ ਬਹੁਤ ਵੱਧ ਹੈ ਜਿਸ ਉੱਤੇ Signal ਕਾਰਵਾਈ ਕਰ ਸਕਦਾ ਹੈ। Signal ਉੱਤੇ ਸੰਪਰਕਾਂ ਨੂੰ ਲੱਭਣ ਲਈ, ਆਪਣੇ ਫ਼ੋਨ ਤੋਂ ਉਹਨਾਂ ਸੰਪਰਕਾਂ ਜਾਂ ਖਾਤਿਆਂ ਨੂੰ ਹਟਾਉਣ ਬਾਰੇ ਵਿਚਾਰ ਕਰੋ ਜੋ ਬਹੁਤ ਸਾਰੇ ਸੰਪਰਕਾਂ ਨੂੰ ਸਿੰਕ ਕਰ ਰਹੇ ਹਨ।</string>
    <!-- The first part of the body text in a bottom sheet dialog that tells the user we can't process their contacts. -->
    <string name="CdsPermanentErrorBottomSheet_learn_more">ਹੋਰ ਜਾਣੋ</string>
    <!-- A button label in a bottom sheet that will navigate the user to their contacts settings. -->
    <string name="CdsPermanentErrorBottomSheet_contacts_button">ਸੰਪਰਕ ਖੋਲ੍ਹੋ</string>
    <!-- A toast that will be shown if we are unable to open the user's default contacts app. -->
    <string name="CdsPermanentErrorBottomSheet_no_contacts_toast">ਕੋਈ ਵੀ ਸੰਪਰਕ ਐਪ ਨਹੀਂ ਲੱਭੀ</string>

    <!-- PaymentMessageView -->
    <!-- In-chat conversation message shown when you sent a payment to another person, placeholder is the other person name -->
    <string name="PaymentMessageView_you_sent_s">ਤੁਸੀਂ %1$s ਨੂੰ ਭੇਜਿਆ</string>
    <!-- In-chat conversation message shown when another person sent a payment to you, placeholder is the other person name -->
    <string name="PaymentMessageView_s_sent_you">%1$s ਨੇ ਤੁਹਾਨੂੰ ਭੇਜਿਆ</string>

    <!-- YourInformationIsPrivateBottomSheet -->
    <string name="YourInformationIsPrivateBottomSheet__your_information_is_private">ਤੁਹਾਡੀ ਜਾਣਕਾਰੀ ਪ੍ਰਾਈਵੇਟ ਹੈ</string>
    <string name="YourInformationIsPrivateBottomSheet__signal_does_not_collect">ਜਦੋਂ ਤੁਸੀਂ ਦਾਨ ਦਿੰਦੇ ਹੋ ਤਾਂ Signal ਤੁਹਾਡੀ ਕੋਈ ਵੀ ਨਿੱਜੀ ਜਾਣਕਾਰੀ ਇਕੱਠੀ ਜਾਂ ਸਟੋਰ ਨਹੀਂ ਕਰਦਾ ਹੈ।</string>
    <string name="YourInformationIsPrivateBottomSheet__we_use_stripe">ਤੁਹਾਡਾ ਦਾਨ ਪ੍ਰਾਪਤ ਕਰਨ ਲਈ ਅਸੀਂ Stripe ਨੂੰ ਆਪਣੇ ਪੇਮੈਂਟ ਪ੍ਰੋਸੈਸਰ ਦੇ ਤੌਰ \'ਤੇ ਵਰਤਦੇ ਹਾਂ। ਅਸੀਂ ਤੁਹਾਡੇ ਦੁਆਰਾ ਉਹਨਾਂ ਨੂੰ ਪ੍ਰਦਾਨ ਕੀਤੀ ਕਿਸੇ ਵੀ ਜਾਣਕਾਰੀ ਦੀ ਵਰਤੋਂ, ਉਸ ਨੂੰ ਸਟੋਰ ਜਾਂ ਸੁਰੱਖਿਅਤ ਨਹੀਂ ਕਰਦੇ ਹਾਂ।</string>
    <string name="YourInformationIsPrivateBottomSheet__signal_does_not_and_cannot">Signal ਤੁਹਾਡੇ ਦਾਨ ਨੂੰ ਤੁਹਾਡੇ Signal ਖਾਤੇ ਨਾਲ ਨਾ ਹੀ ਕਨੈਕਟ ਕਰਦਾ ਹੈ ਅਤੇ ਨਾ ਹੀ ਕਨੈਕਟ ਕਰ ਸਕਦਾ ਹੈ।</string>
    <string name="YourInformationIsPrivateBottomSheet__thank_you">ਤੁਹਾਡੇ ਸਹਿਯੋਗ ਲਈ ਤੁਹਾਡਾ ਧੰਨਵਾਦ ਹੈ!</string>

    <!-- EOF -->

</resources><|MERGE_RESOLUTION|>--- conflicted
+++ resolved
@@ -1464,13 +1464,9 @@
     <!-- In-conversation update message to indicate that the current contact is sms only and will need to migrate to signal to continue the conversation in signal. -->
     <string name="MessageRecord__you_will_no_longer_be_able_to_send_sms_messages_from_signal_soon">ਤੁਸੀਂ ਹੁਣ ਜਲਦੀ ਹੀ Signal ਰਾਹੀਂ SMS ਸੁਨੇਹੇ ਭੇਜ ਨਹੀਂ ਸਕੋਗੇ। ਗੱਲਬਾਤ ਨੂੰ ਇੱਥੇ ਜਾਰੀ ਰੱਖਣ ਲਈ %1$s ਨੂੰ Signal \'ਤੇ ਆਉਣ ਦਾ ਸੱਦਾ ਦਿਓ।</string>
     <!-- In-conversation update message to indicate that the current contact is sms only and will need to migrate to signal to continue the conversation in signal. -->
-<<<<<<< HEAD
     <string name="MessageRecord__you_can_no_longer_send_sms_messages_in_signal">ਤੁਸੀਂ ਹੁਣ Molly ਰਾਹੀਂ SMS ਸੁਨੇਹੇ ਭੇਜ ਨਹੀਂ ਸਕਦੇ। ਗੱਲਬਾਤ ਨੂੰ ਇੱਥੇ ਜਾਰੀ ਰੱਖਣ ਲਈ %1$s ਨੂੰ Molly \'ਤੇ ਆਉਣ ਦਾ ਸੱਦਾ ਦਿਓ।</string>
-=======
-    <string name="MessageRecord__you_can_no_longer_send_sms_messages_in_signal">ਤੁਸੀਂ ਹੁਣ Signal ਰਾਹੀਂ SMS ਸੁਨੇਹੇ ਭੇਜ ਨਹੀਂ ਸਕਦੇ। ਗੱਲਬਾਤ ਨੂੰ ਇੱਥੇ ਜਾਰੀ ਰੱਖਣ ਲਈ %1$s ਨੂੰ Signal \'ਤੇ ਆਉਣ ਦਾ ਸੱਦਾ ਦਿਓ।</string>
     <!-- Body for quote when message being quoted is an in-app payment message -->
     <string name="MessageRecord__payment_s">ਭੁਗਤਾਨ: %1$s</string>
->>>>>>> 09afb1be
 
     <!-- MessageRequestBottomView -->
     <string name="MessageRequestBottomView_accept">ਮਨਜ਼ੂਰ ਕਰੋ</string>
@@ -2728,11 +2724,7 @@
     <string name="preferences__slow">ਹੌਲੀ</string>
     <string name="preferences__help">ਮਦਦ</string>
     <string name="preferences__advanced">ਤਕਨੀਕੀ</string>
-<<<<<<< HEAD
-    <string name="preferences__donate_to_signal">Molly ਨੂੰ ਦਾਨ ਕਰੋ</string>
-=======
-    <string name="preferences__donate_to_signal">Signal ਨੂੰ ਦਾਨ ਦਿਓ</string>
->>>>>>> 09afb1be
+    <string name="preferences__donate_to_signal">Molly ਨੂੰ ਦਾਨ ਦਿਓ</string>
     <!-- Preference label for making one-time donations to Signal -->
     <string name="preferences__one_time_donation">ਇੱਕ-ਵਾਰ ਦਾਨ</string>
     <string name="preferences__privacy">ਪਰਦੇਦਾਰੀ</string>
@@ -2892,11 +2884,7 @@
     <string name="PaymentsAllActivityFragment__received">ਪ੍ਰਾਪਤ ਕੀਤਾ</string>
 
     <string name="PaymentsHomeFragment__introducing_payments">ਭੁਗਤਾਨ (ਬੀਟਾ) ਨਾਲ ਜਾਣ-ਪਛਾਣ</string>
-<<<<<<< HEAD
-    <string name="PaymentsHomeFragment__use_signal_to_send_and_receive">ਇੱਕ ਨਵੀਂ ਪਰਦੇਦਾਰੀ ਕੇਂਦਰਿਤ ਡਿਜਿਟਲ ਮੁਦਰਾ, MobileCoin ਭੇਜਣ ਅਤੇ ਪ੍ਰਾਪਤ ਕਰਨ ਲਈ Molly ਦੀ ਵਰਤੋਂ ਕਰੋ। ਸ਼ੁਰੂ ਕਰਨ ਲਈ ਕਿਰਿਆਸ਼ੀਲ ਬਣਾਓ।</string>
-=======
-    <string name="PaymentsHomeFragment__use_signal_to_send_and_receive">ਇੱਕ ਨਵੀਂ ਪਰਦੇਦਾਰੀ ਉੱਤੇ ਅਧਾਰਿਤ ਡਿਜੀਟਲ ਕਰੰਸੀ, MobileCoin ਭੇਜਣ ਅਤੇ ਪ੍ਰਾਪਤ ਕਰਨ ਲਈ Signal ਦੀ ਵਰਤੋਂ ਕਰੋ। ਸ਼ੁਰੂਆਤ ਕਰਨ ਲਈ ਭੁਗਤਾਨ ਫੀਚਰ ਐਕਟੀਵੇਟ ਕਰੋ।</string>
->>>>>>> 09afb1be
+    <string name="PaymentsHomeFragment__use_signal_to_send_and_receive">ਇੱਕ ਨਵੀਂ ਪਰਦੇਦਾਰੀ ਉੱਤੇ ਅਧਾਰਿਤ ਡਿਜੀਟਲ ਕਰੰਸੀ, MobileCoin ਭੇਜਣ ਅਤੇ ਪ੍ਰਾਪਤ ਕਰਨ ਲਈ Molly ਦੀ ਵਰਤੋਂ ਕਰੋ। ਸ਼ੁਰੂਆਤ ਕਰਨ ਲਈ ਭੁਗਤਾਨ ਫੀਚਰ ਐਕਟੀਵੇਟ ਕਰੋ।</string>
     <string name="PaymentsHomeFragment__activate_payments">ਭੁਗਤਾਨ ਨੂੰ ਸਰਗਰਮ ਕਰੋ</string>
     <string name="PaymentsHomeFragment__activating_payments">ਭੁਗਤਾਨ ਨੂੰ ਸਰਗਰਮ ਕੀਤਾ ਜਾ ਰਿਹਾ ਹੈ…</string>
     <string name="PaymentsHomeFragment__restore_payments_account">ਭੁਗਤਾਨ ਖਾਤਾ ਬਹਾਲ ਕਰੋ</string>
