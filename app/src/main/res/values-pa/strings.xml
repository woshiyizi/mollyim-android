--- conflicted
+++ resolved
@@ -1,22 +1,6 @@
 <?xml version="1.0" encoding="UTF-8"?>
 <!-- smartling.instruction_comments_enabled = on -->
 <resources>
-<<<<<<< HEAD
-    <!-- <string name="app_name" translatable="false">Signal</string> -->
-
-    <string name="install_url" translatable="false">https://signal.org/install</string>
-    <string name="donate_url" translatable="false">https://signal.org/donate</string>
-    <string name="backup_support_url" translatable="false">https://support.signal.org/hc/articles/360007059752</string>
-    <string name="transfer_support_url" translatable="false">https://support.signal.org/hc/articles/360007059752</string>
-    <string name="support_center_url" translatable="false">https://support.signal.org/</string>
-    <string name="terms_and_privacy_policy_url" translatable="false">https://signal.org/legal</string>
-    <string name="sustainer_boost_and_badges" translatable="false">https://support.signal.org/hc/articles/4408365318426</string>
-    <string name="google_pay_url" translatable="false">https://pay.google.com</string>
-    <string name="donation_decline_code_error_url" translatable="false">https://support.signal.org/hc/articles/4408365318426#errors</string>
-    <string name="sms_export_url" translatable="false">https://support.signal.org/hc/articles/360007321171</string>
-    <string name="signal_me_username_url" translatable="false">https://signal.me/#u/%1$s</string>
-    <string name="signal_me_username_url_no_scheme" translatable="false">signal.me/#u/%1$s</string>
-=======
   <!-- Removed by excludeNonTranslatables <string name="app_name" translatable="false">Signal</string> -->
 
   <!-- Removed by excludeNonTranslatables <string name="install_url" translatable="false">https://signal.org/install</string> -->
@@ -30,7 +14,6 @@
   <!-- Removed by excludeNonTranslatables <string name="sms_export_url" translatable="false">https://support.signal.org/hc/articles/360007321171</string> -->
   <!-- Removed by excludeNonTranslatables <string name="signal_me_username_url" translatable="false">https://signal.me/#u/%1$s</string> -->
   <!-- Removed by excludeNonTranslatables <string name="signal_me_username_url_no_scheme" translatable="false">signal.me/#u/%1$s</string> -->
->>>>>>> cb0e7ade
 
     <string name="yes">ਹਾਂ</string>
     <string name="no">ਨਹੀਂ</string>
@@ -50,15 +33,8 @@
     <string name="ApplicationPreferencesActivity_disable_passphrase">ਵਾਕ ਨੂੰ ਅਸਮਰੱਥ ਕਰਨਾ ਹੈ?</string>
     <string name="ApplicationPreferencesActivity_this_will_permanently_unlock_signal_and_message_notifications">ਇਹ ਹਮੇਸ਼ਾ ਲਈ Molly ਅਤੇ ਸੁਨੇਹਾ ਨੋਟੀਫਿਕੇਸ਼ਨ ਨੂੰ ਅਣ-ਲਾਕ ਕਰ ਦੇਵੇਗਾ।</string>
     <string name="ApplicationPreferencesActivity_disable">ਅਸਮਰੱਥ ਕਰੋ</string>
-<<<<<<< HEAD
-    <string name="ApplicationPreferencesActivity_unregistering">ਅਣ-ਰਜਿਸਟਰ ਹੋ ਰਿਹਾ ਹੈ</string>
-    <string name="ApplicationPreferencesActivity_unregistering_from_signal_messages_and_calls">Molly ਸੁਨੇਹਿਆਂ ਅਤੇ ਕਾਲਾਂ ਤੋਂ ਅਣ-ਰਜਿਸਟਰ ਹੋ ਰਿਹਾ ਹੈ…</string>
     <string name="ApplicationPreferencesActivity_disable_signal_messages_and_calls">ਕੀ Molly ਦੇ ਸੁਨੇਹਿਆਂ ਅਤੇ ਕਾਲਾਂ ਨੂੰ ਅਸਮਰੱਥ ਕਰਨਾ ਹੈ?</string>
     <string name="ApplicationPreferencesActivity_disable_signal_messages_and_calls_by_unregistering">Molly ਦੇ ਸੁਨੇਹਿਆਂ ਅਤੇ ਕਾਲਾਂ ਨੂੰ ਬੰਦ ਕਰਨ ਲਈ ਸਰਵਰ ਤੋਂ ਅਣ-ਰਜਿਸਟਰ ਕਰੋ। ਭਵਿੱਖ ਵਿੱਚ ਦੁਬਾਰਾ ਵਰਤਣ ਲਈ ਤੁਹਾਨੂੰ ਆਪਣੇ ਫ਼ੋਨ ਨੰਬਰ ਨਾਲ ਦੁਬਾਰਾ ਰਜਿਸਟਰ ਕਰਨਾ ਪਵੇਗਾ।</string>
-=======
-    <string name="ApplicationPreferencesActivity_disable_signal_messages_and_calls">ਕੀ Signal ਦੇ ਸੁਨੇਹਿਆਂ ਅਤੇ ਕਾਲਾਂ ਨੂੰ ਅਸਮਰੱਥ ਕਰਨਾ ਹੈ?</string>
-    <string name="ApplicationPreferencesActivity_disable_signal_messages_and_calls_by_unregistering">Signal ਦੇ ਸੁਨੇਹਿਆਂ ਅਤੇ ਕਾਲਾਂ ਨੂੰ ਬੰਦ ਕਰਨ ਲਈ ਸਰਵਰ ਤੋਂ ਅਣ-ਰਜਿਸਟਰ ਕਰੋ। ਭਵਿੱਖ ਵਿੱਚ ਦੁਬਾਰਾ ਵਰਤਣ ਲਈ ਤੁਹਾਨੂੰ ਆਪਣੇ ਫ਼ੋਨ ਨੰਬਰ ਨਾਲ ਦੁਬਾਰਾ ਰਜਿਸਟਰ ਕਰਨਾ ਪਵੇਗਾ।</string>
->>>>>>> cb0e7ade
     <string name="ApplicationPreferencesActivity_error_connecting_to_server">ਸਰਵਰ ਨਾਲ ਜੁੜਨ ਵਿਚ ਗਲਤੀ!</string>
     <string name="ApplicationPreferencesActivity_pins_are_required_for_registration_lock">ਰਜਿਸਟਰੇਸ਼ਨ ਲਾਕ ਲਈ PIN ਜ਼ਰੂਰੀ ਹਨ। PIN ਅਸਮਰੱਥ ਕਰਨ ਲਈ ਪਹਿਲਾਂ ਰਜਿਸਟਰੇਸ਼ਨ ਲਾਕ ਨੂੰ ਅਸਮਰੱਥ ਕਰੋ।</string>
     <string name="ApplicationPreferencesActivity_pin_created">ਪਿੰਨ ਬਣਾਇਆ।</string>
@@ -1161,20 +1137,6 @@
 
     <!-- MediaSendActivity -->
     <string name="MediaSendActivity_camera_unavailable">ਕੈਮਰਾ ਉਪਲਬਧ ਨਹੀਂ।</string>
-<<<<<<< HEAD
-    <string name="MediaSendActivity_message_to_s">%1$s ਨੂੰ ਸੁਨੇਹਾ</string>
-    <string name="MediaSendActivity_message">ਸੁਨੇਹਾ</string>
-    <string name="MediaSendActivity_select_recipients">ਪ੍ਰਾਪਤਕਰਤਾ ਚੁਣੋ</string>
-    <string name="MediaSendActivity_signal_needs_access_to_your_contacts">Molly ਨੂੰ ਤੁਹਾਡੇ ਸੰਪਰਕ ਡਿਸਪਲੇਅ ਕਰਨ ਲਈ ਉਹਨਾਂ ਤੱਕ ਪਹੁੰਚ ਦੀ ਲੋੜ ਹੈ</string>
-    <string name="MediaSendActivity_signal_needs_contacts_permission_in_order_to_show_your_contacts_but_it_has_been_permanently_denied">Molly ਨੂੰ ਤੁਹਾਡੇ ਸੰਪਰਕ ਦਿਖਾਉਣ ਲਈ ਸੰਪਰਕਾਂ ਦੀ ਇਜਾਜ਼ਤ ਦੀ ਲੋੜ ਹੈ, ਪਰ ਇਸ ਲਈ ਸਥਾਈ ਤੌਰ ’ਤੇ ਇਨਕਾਰ ਕਰ ਦਿੱਤਾ ਗਿਆ ਹੈ। ਐਪ ਸੈਟਿੰਗਾਂ ’ਤੇ ਜਾਰੀ ਰੱਖੋ, \"ਇਜਾਜ਼ਤਾਂ\" ਚੁਣੋ, ਅਤੇ \"ਸੰਪਰਕ\" ਸਮਰੱਥ ਕਰੋ।</string>
-    <plurals name="MediaSendActivity_cant_share_more_than_n_items">
-        <item quantity="one">ਤੁਸੀਂ %1$d ਤੋਂ ਵੱਧ ਆਈਟਮ ਸ਼ੇਅਰ ਨਹੀਂ ਕਰ ਸਕਦੇ।</item>
-        <item quantity="other">ਤੁਸੀਂ %1$d ਤੋਂ ਵੱਧ ਆਈਟਮਾਂ ਸਾਂਝੀਆਂ ਨਹੀਂ ਕਰ ਸਕਦੇ।</item>
-    </plurals>
-    <string name="MediaSendActivity_select_recipients_description">ਪ੍ਰਾਪਤਕਰਤਾ ਚੁਣੋ</string>
-    <string name="MediaSendActivity_tap_here_to_make_this_message_disappear_after_it_is_viewed">ਇਹ ਸੁਨੇਹਾ ਦੇਖਣ ਤੋਂ ਬਾਅਦ ਇਸਨੂੰ ਅਲੋਪ ਹੋਣ ਵਾਲਾ ਬਣਾਉਣ ਲਈ ਇੱਥੇ ਟੈਪ ਕਰੋ।</string>
-=======
->>>>>>> cb0e7ade
 
     <!-- MediaRepository -->
     <string name="MediaRepository_all_media">ਸਾਰੇ ਮੀਡੀਆ</string>
@@ -1598,10 +1560,6 @@
     <!-- Valentine\'s Day Megaphone -->
     <!-- Title text for the Valentine\'s Day donation megaphone. The placeholder will always be a heart emoji. Needs to be a placeholder for Android reasons. -->
     <!-- Body text for the Valentine\'s Day donation megaphone. -->
-<<<<<<< HEAD
-    <string name="ValentinesDayMegaphone_show_your_affection">Molly ਦੇ ਸਮਰਥਕ ਬਣ ਕੇ ਆਪਣਾ ਪਿਆਰ ਦਿਖਾਓ।</string>
-=======
->>>>>>> cb0e7ade
 
     <!-- WebRtcCallActivity -->
     <string name="WebRtcCallActivity__tap_here_to_turn_on_your_video">ਆਪਣੀ ਵੀਡੀਓ ਨੂੰ ਚਾਲੂ ਕਰਨ ਲਈ ਇੱਥੇ ਟੈਪ ਕਰੋ</string>
@@ -1865,11 +1823,7 @@
     <string name="SubmitDebugLogActivity_this_log_will_be_posted_publicly_online_for_contributors">ਇਸ ਲਾਗ ਨੂੰ ਯੋਗਦਾਨ ਪਾਉਣ ਵਾਲਿਆਂ ਦੇ ਦੇਖਣ ਲਈ ਜਨਤਕ ਤੌਰ ’ਤੇ ਆਨਲਾਈਨ ਪੋਸਟ ਕੀਤਾ ਜਾਵੇਗਾ। ਤੁਸੀਂ ਇਸ ਨੂੰ ਅੱਪਲੋਡ ਕਰਨ ਤੋਂ ਪਹਿਲਾਂ ਇਸ ਦੀ ਜਾਂਚ ਕਰ ਸਕਦੇ ਹੋ।</string>
 
     <!-- SupportEmailUtil -->
-<<<<<<< HEAD
-    <string name="SupportEmailUtil_support_email" translatable="false">support@molly.im</string>
-=======
-  <!-- Removed by excludeNonTranslatables <string name="SupportEmailUtil_support_email" translatable="false">support@signal.org</string> -->
->>>>>>> cb0e7ade
+  <!-- Removed by excludeNonTranslatables <string name="SupportEmailUtil_support_email" translatable="false">support@molly.im</string> -->
     <string name="SupportEmailUtil_filter">ਫਿਲਟਰ:</string>
     <string name="SupportEmailUtil_device_info">ਡਿਵਾਈਸ ਜਾਣਕਾਰੀ:</string>
     <string name="SupportEmailUtil_android_version">Android ਸੰਸਕਰਣ:</string>
@@ -2055,11 +2009,6 @@
     <string name="MessageNotifier_reply">ਜਵਾਬ ਦਿਓ</string>
     <string name="MessageNotifier_signal_message">Signal ਸੁਨੇਹਾ</string>
     <string name="MessageNotifier_unsecured_sms">ਨਾ-ਸੁਰੱਖਿਅਤ SMS</string>
-<<<<<<< HEAD
-    <string name="MessageNotifier_you_may_have_new_messages">ਤੁਹਾਨੂੰ ਨਵੇਂ ਸੁਨੇਹੇ ਮਿਲੇ ਹੋ ਸਕਦੇ ਹਨ</string>
-    <string name="MessageNotifier_open_signal_to_check_for_recent_notifications">ਤਾਜ਼ਾ ਨੋਟੀਫਿਕੇਸ਼ਨਾਂ ਦੀ ਜਾਂਚ ਕਰਨ ਲਈ Molly ਖੋਲ੍ਹੋ।</string>
-=======
->>>>>>> cb0e7ade
     <string name="MessageNotifier_contact_message">%1$s %2$s</string>
     <string name="MessageNotifier_unknown_contact_message">ਸੰਪਰਕ</string>
     <string name="MessageNotifier_reacted_s_to_s">\"%2$s\": \'ਤੇ %1$s ਪ੍ਰਤਿਕਿਰਿਆ ਦਿੱਤੀ</string>
@@ -2178,12 +2127,7 @@
     <string name="change_passphrase_activity__repeat_new_passphrase">ਨਵਾਂ ਪਾਸਫ਼੍ਰੇਜ਼ ਦੁਹਰਾਓ</string>
 
     <!-- contact_selection_activity -->
-<<<<<<< HEAD
-    <string name="contact_selection_activity__enter_name_or_number">ਨਾਮ ਜਾਂ ਨੰਬਰ ਦਾਖਲ ਕਰੋ</string>
     <string name="contact_selection_activity__invite_to_signal">Molly ਲਈ ਸੱਦਾ ਦਿਓ</string>
-=======
-    <string name="contact_selection_activity__invite_to_signal">Signal ਲਈ ਸੱਦਾ ਦਿਓ</string>
->>>>>>> cb0e7ade
     <string name="contact_selection_activity__new_group">ਨਵਾਂ ਸਮੂਹ</string>
 
     <!-- contact_filter_toolbar -->
@@ -2869,15 +2813,9 @@
     <string name="PaymentsHomeFragment__payments_deactivated">ਭੁਗਤਾਨ ਨੂੰ ਅਕਿਰਿਆਸ਼ੀਲ ਕੀਤਾ ਗਿਆ।</string>
     <string name="PaymentsHomeFragment__payment_failed">ਭੁਗਤਾਨ ਅਸਫ਼ਲ ਹੈ</string>
     <string name="PaymentsHomeFragment__details">ਵੇਰਵਾ</string>
-<<<<<<< HEAD
-    <string name="PaymentsHomeFragment__learn_more__activate_payments" translatable="false">https://support.signal.org/hc/articles/360057625692#payments_activate -</string>
-    <string name="PaymentsHomeFragment__you_can_use_signal_to_send">ਤੁਸੀਂ MobileCoin ਭੇਜਣ ਅਤੇ ਪ੍ਰਾਪਤ ਕਰਨ ਲਈ Molly ਦੀ ਵਰਤੋਂ ਕਰ ਸਕਦੇ ਹੋ। ਸਾਰੇ ਭੁਗਤਾਨ MobileCoins ਅਤੇ MobileCoin ਵਾਲੇਟ ਲਈ ਵਰਤੋਂ ਦੇ ਨਿਯਮਾਂ ਦੇ ਅਧੀਨ ਹਨ। ਇਹ ਇੱਕ ਬੀਟਾ ਵਿਸ਼ੇਸ਼ਤਾ ਹੈ ਇਸ ਲਈ ਤੁਹਾਨੂੰ ਕੁਝ ਮਸਲਿਆਂ ਦਾ ਸਾਹਮਣਾ ਕਰਨਾ ਪੈ ਸਕਦਾ ਹੈ ਅਤੇ ਹੋ ਸਕਦਾ ਹੈ ਕਿ ਤੁਹਾਡੇ ਦੁਆਰਾ ਗੁਆਏ ਜਾਣ ਵਾਂਲੇ ਭੁਗਤਾਨ ਜਾਂ ਬਕਾਏ ਮੁੜ ਪ੍ਰਾਪਤ ਨਾ ਕੀਤੇ ਜਾ ਸਕਣ। </string>
-=======
   <!-- Removed by excludeNonTranslatables <string name="PaymentsHomeFragment__learn_more__activate_payments" translatable="false">https://support.signal.org/hc/articles/360057625692#payments_activate  </string>
-    <string name="PaymentsHomeFragment__you_can_use_signal_to_send">ਤੁਸੀਂ MobileCoin ਭੇਜਣ ਅਤੇ ਪ੍ਰਾਪਤ ਕਰਨ ਲਈ Signal ਦੀ ਵਰਤੋਂ ਕਰ ਸਕਦੇ ਹੋ। ਸਾਰੇ ਭੁਗਤਾਨ MobileCoins ਅਤੇ MobileCoin ਵਾਲੇਟ ਲਈ ਵਰਤੋਂ ਦੇ ਨਿਯਮਾਂ ਦੇ ਅਧੀਨ ਹਨ। ਇਹ ਇੱਕ ਬੀਟਾ ਵਿਸ਼ੇਸ਼ਤਾ ਹੈ ਇਸ ਲਈ ਤੁਹਾਨੂੰ ਕੁਝ ਮਸਲਿਆਂ ਦਾ ਸਾਹਮਣਾ ਕਰਨਾ ਪੈ ਸਕਦਾ ਹੈ ਅਤੇ ਹੋ ਸਕਦਾ ਹੈ ਕਿ ਤੁਹਾਡੇ ਦੁਆਰਾ ਗੁਆਏ ਜਾਣ ਵਾਂਲੇ ਭੁਗਤਾਨ ਜਾਂ ਬਕਾਏ ਮੁੜ ਪ੍ਰਾਪਤ ਨਾ ਕੀਤੇ ਜਾ ਸਕਣ। </string> -->
->>>>>>> cb0e7ade
+    <string name="PaymentsHomeFragment__you_can_use_signal_to_send">ਤੁਸੀਂ MobileCoin ਭੇਜਣ ਅਤੇ ਪ੍ਰਾਪਤ ਕਰਨ ਲਈ Molly ਦੀ ਵਰਤੋਂ ਕਰ ਸਕਦੇ ਹੋ। ਸਾਰੇ ਭੁਗਤਾਨ MobileCoins ਅਤੇ MobileCoin ਵਾਲੇਟ ਲਈ ਵਰਤੋਂ ਦੇ ਨਿਯਮਾਂ ਦੇ ਅਧੀਨ ਹਨ। ਇਹ ਇੱਕ ਬੀਟਾ ਵਿਸ਼ੇਸ਼ਤਾ ਹੈ ਇਸ ਲਈ ਤੁਹਾਨੂੰ ਕੁਝ ਮਸਲਿਆਂ ਦਾ ਸਾਹਮਣਾ ਕਰਨਾ ਪੈ ਸਕਦਾ ਹੈ ਅਤੇ ਹੋ ਸਕਦਾ ਹੈ ਕਿ ਤੁਹਾਡੇ ਦੁਆਰਾ ਗੁਆਏ ਜਾਣ ਵਾਂਲੇ ਭੁਗਤਾਨ ਜਾਂ ਬਕਾਏ ਮੁੜ ਪ੍ਰਾਪਤ ਨਾ ਕੀਤੇ ਜਾ ਸਕਣ। </string> -->
     <string name="PaymentsHomeFragment__activate">ਕਿਰਿਆਸ਼ੀਲ ਕਰੋ</string>
     <string name="PaymentsHomeFragment__view_mobile_coin_terms">MobileCoin ਨਿਯਮ ਦੇਖੋ</string>
     <string name="PaymentsHomeFragment__payments_not_available">Molly ਵਿੱਚ ਭੁਗਤਾਨ ਹੁਣ ਉਪਲਬਧ ਨਹੀਂ ਰਹੇ। ਤੁਸੀਂ ਹਾਲੇ ਵੀ ਕਿਸੇ ਐਕਸਚੇਂਜ ਵਿੱਚ ਫੰਡ ਟ੍ਰਾਂਸਫ਼ਰ ਕਰ ਸਕਦੇ ਹੋ ਪਰ ਤੁਸੀਂ ਹੁਣ ਭੁਗਤਾਨ ਭੇਜ ਅਤੇ ਪ੍ਰਾਪਤ ਨਹੀਂ ਕਰ ਸਕਦੇ ਜਾਂ ਫੰਡ ਸ਼ਾਮਲ ਨਹੀਂ ਕਰ ਸਕਦੇ।</string>
