--- conflicted
+++ resolved
@@ -2002,12 +2002,8 @@
   <string name="preferences__slow">Бавно</string>
   <string name="preferences__help">Помощ</string>
   <string name="preferences__advanced">Допълнителни</string>
-<<<<<<< HEAD
   <string name="preferences__donate_to_signal">Дари на Molly</string>
-=======
-  <string name="preferences__donate_to_signal">Дари на Signal</string>
   <!--Preference label when someone is already a subscriber-->
->>>>>>> c4bc2162
   <string name="preferences__subscription">Абонамент</string>
   <!--Preference label for making a monthly donation to Signal-->
   <!--Preference label for making one-time donations to Signal-->
