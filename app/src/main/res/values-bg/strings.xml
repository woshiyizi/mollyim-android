--- conflicted
+++ resolved
@@ -750,16 +750,8 @@
   <string name="InviteActivity_cancel">Отказ</string>
   <string name="InviteActivity_sending">Изпращане…</string>
   <string name="InviteActivity_invitations_sent">Поканите изпратени!</string>
-<<<<<<< HEAD
   <string name="InviteActivity_invite_to_signal">Покани в Molly</string>
-  <plurals name="InviteActivity_send_sms_to_friends">
-    <item quantity="one">ИЗПРАЩАНЕ НА SMS НА %d ПРИЯТЕЛ</item>
-    <item quantity="other">ИЗПРАЩАНЕ НА SMS НА %d ПРИТЯТЕЛЯ</item>
-  </plurals>
-=======
-  <string name="InviteActivity_invite_to_signal">Покани в Signal</string>
   <string name="InviteActivity_send_sms">Изпрати SMS (%d)</string>
->>>>>>> 520fe481
   <plurals name="InviteActivity_send_sms_invites">
     <item quantity="one">Изпащане на %d SMS покана?</item>
     <item quantity="other">Изпащане на %d SMS покани?</item>
