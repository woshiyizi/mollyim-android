--- conflicted
+++ resolved
@@ -102,14 +102,9 @@
 
     <!-- AttachmentManager -->
     <string name="AttachmentManager_cant_open_media_selection">Неуспешно откриване на папка за избор на файл.</string>
-<<<<<<< HEAD
     <string name="AttachmentManager_signal_requires_the_external_storage_permission_in_order_to_attach_photos_videos_or_audio">Molly се нуждае от достъп до вградения диск, за да може да прикачва снимки, видеа или аудио, но той му е отказан. Моля, отидете в настройки в менюто и изберете \"Разрешения\" и \"Дискове\".</string>
     <string name="AttachmentManager_signal_requires_contacts_permission_in_order_to_attach_contact_information">Molly се нуждае от достъп до контактите Ви, за да може да прикачва информация за тях, но той му е отказан. Моля, отидете на настройки в менюто и изберете \"Разрешения\" и \"Контакти\".</string>
     <string name="AttachmentManager_signal_requires_location_information_in_order_to_attach_a_location">Molly се нуждае от достъп до местоположението Ви, за да може да го прикачва, но той му е отказан. Моля, отидете на настройки в менюто и изберете \"Разрешения\" и \"Местоположение\".</string>
-=======
-    <string name="AttachmentManager_signal_requires_the_external_storage_permission_in_order_to_attach_photos_videos_or_audio">Signal се нуждае от достъп до вградения диск, за да може да прикачва снимки, видеа или аудио, но той му е отказан. Моля, отидете в настройки в менюто и изберете \"Разрешения\" и \"Дискове\".</string>
-    <string name="AttachmentManager_signal_requires_contacts_permission_in_order_to_attach_contact_information">Signal се нуждае от достъп до контактите Ви, за да може да прикачва информация за тях, но той му е отказан. Моля, отидете на настройки в менюто и изберете \"Разрешения\" и \"Контакти\".</string>
-    <string name="AttachmentManager_signal_requires_location_information_in_order_to_attach_a_location">Signal се нуждае от достъп до местоположението Ви, за да може да го прикачва, но той му е отказан. Моля, отидете на настройки в менюто и изберете \"Разрешения\" и \"Местоположение\".</string>
     <!-- Alert dialog title to show the recipient has not activated payments -->
     <string name="AttachmentManager__not_activated_payments">%1$s hasn\'t activated Payments </string>
     <!-- Alert dialog description to send the recipient a request to activate payments -->
@@ -118,7 +113,6 @@
     <string name="AttachmentManager__send_request">Send request</string>
     <!-- Alert dialog button to cancel dialog -->
     <string name="AttachmentManager__cancel">Отказ</string>
->>>>>>> fc3db538
 
     <!-- AttachmentUploadJob -->
     <string name="AttachmentUploadJob_uploading_media">Качване на медия…</string>
@@ -1462,7 +1456,7 @@
     <!-- In-conversation update message to indicate that the current contact is sms only and will need to migrate to signal to continue the conversation in signal. -->
     <string name="MessageRecord__you_will_no_longer_be_able_to_send_sms_messages_from_signal_soon">Скоро вече няма да може да изпращате SMS съобщения от Signal. Поканете %1$s в Signal, за да продължите разговора тук.</string>
     <!-- In-conversation update message to indicate that the current contact is sms only and will need to migrate to signal to continue the conversation in signal. -->
-    <string name="MessageRecord__you_can_no_longer_send_sms_messages_in_signal">Вече не можете да изпращате SMS съобщения в Signal. Поканете %1$s в Signal, за да продължите разговора тук.</string>
+    <string name="MessageRecord__you_can_no_longer_send_sms_messages_in_signal">Вече не можете да изпращате SMS съобщения в Molly. Поканете %1$s в Molly, за да продължите разговора тук.</string>
 
     <!-- MessageRequestBottomView -->
     <string name="MessageRequestBottomView_accept">Приемам</string>
