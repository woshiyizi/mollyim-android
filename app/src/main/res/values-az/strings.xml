--- conflicted
+++ resolved
@@ -102,14 +102,9 @@
 
     <!-- AttachmentManager -->
     <string name="AttachmentManager_cant_open_media_selection">Media seçmək üçün tətbiq tapıla bilmədi.</string>
-<<<<<<< HEAD
     <string name="AttachmentManager_signal_requires_the_external_storage_permission_in_order_to_attach_photos_videos_or_audio">Molly, foto, video və ya səs əlavə etmək üçün Anbara müraciət icazəsi tələb edir, ancaq bu icazə birdəfəlik rədd edilib. Zəhmət olmasa tətbiq tənzimləmələr menyusunda \"İcazələr\"i seçib \"Anbar\"ı fəallaşdırın.</string>
     <string name="AttachmentManager_signal_requires_contacts_permission_in_order_to_attach_contact_information">Molly, əlaqə məlumatlarını əlavə etmək üçün Əlaqələrə müraciət icazəsi tələb edir, ancaq bu icazə birdəfəlik rədd edilib. Zəhmət olmasa tətbiq tənzimləmələr menyusunda \"İcazələr\"i seçib \"Əlaqələr\"i fəallaşdırın.</string>
     <string name="AttachmentManager_signal_requires_location_information_in_order_to_attach_a_location">Molly, yerləşmə məlumatlarını əlavə etmək üçün Yerləşməyə müraciət icazəsi tələb edir, ancaq bu icazə birdəfəlik rədd edilib. Zəhmət olmasa tətbiq tənzimləmələr menyusunda \"İcazələr\"i seçib \"Yerləşmə\"ni fəallaşdırın.</string>
-=======
-    <string name="AttachmentManager_signal_requires_the_external_storage_permission_in_order_to_attach_photos_videos_or_audio">Signal, foto, video və ya səs əlavə etmək üçün Anbara müraciət icazəsi tələb edir, ancaq bu icazə birdəfəlik rədd edilib. Zəhmət olmasa tətbiq tənzimləmələr menyusunda \"İcazələr\"i seçib \"Anbar\"ı fəallaşdırın.</string>
-    <string name="AttachmentManager_signal_requires_contacts_permission_in_order_to_attach_contact_information">Signal, əlaqə məlumatlarını əlavə etmək üçün Əlaqələrə müraciət icazəsi tələb edir, ancaq bu icazə birdəfəlik rədd edilib. Zəhmət olmasa tətbiq tənzimləmələr menyusunda \"İcazələr\"i seçib \"Əlaqələr\"i fəallaşdırın.</string>
-    <string name="AttachmentManager_signal_requires_location_information_in_order_to_attach_a_location">Signal, yerləşmə məlumatlarını əlavə etmək üçün Yerləşməyə müraciət icazəsi tələb edir, ancaq bu icazə birdəfəlik rədd edilib. Zəhmət olmasa tətbiq tənzimləmələr menyusunda \"İcazələr\"i seçib \"Yerləşmə\"ni fəallaşdırın.</string>
     <!-- Alert dialog title to show the recipient has not activated payments -->
     <string name="AttachmentManager__not_activated_payments">%1$s hasn\'t activated Payments </string>
     <!-- Alert dialog description to send the recipient a request to activate payments -->
@@ -118,7 +113,6 @@
     <string name="AttachmentManager__send_request">Send request</string>
     <!-- Alert dialog button to cancel dialog -->
     <string name="AttachmentManager__cancel">İmtina</string>
->>>>>>> fc3db538
 
     <!-- AttachmentUploadJob -->
     <string name="AttachmentUploadJob_uploading_media">Media yüklənir…</string>
@@ -1462,7 +1456,7 @@
     <!-- In-conversation update message to indicate that the current contact is sms only and will need to migrate to signal to continue the conversation in signal. -->
     <string name="MessageRecord__you_will_no_longer_be_able_to_send_sms_messages_from_signal_soon">Tezliklə artıq Signal-dan SMS mesajları göndərə bilməyəcəksiniz. Söhbəti burada davam etdirmək üçün %1$s adlı şəxsi Signal-a dəvət edin.</string>
     <!-- In-conversation update message to indicate that the current contact is sms only and will need to migrate to signal to continue the conversation in signal. -->
-    <string name="MessageRecord__you_can_no_longer_send_sms_messages_in_signal">Artıq Signal-da SMS mesajları göndərə bilməzsiniz. Söhbəti burada davam etdirmək üçün %1$s adlı şəxsi Signal-a dəvət edin.</string>
+    <string name="MessageRecord__you_can_no_longer_send_sms_messages_in_signal">Artıq Molly-da SMS mesajları göndərə bilməzsiniz. Söhbəti burada davam etdirmək üçün %1$s adlı şəxsi Molly-a dəvət edin.</string>
 
     <!-- MessageRequestBottomView -->
     <string name="MessageRequestBottomView_accept">Qəbul et</string>
