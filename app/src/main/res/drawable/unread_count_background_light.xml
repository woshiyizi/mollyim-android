--- conflicted
+++ resolved
@@ -5,11 +5,7 @@
 
     <corners android:radius="@dimen/unread_count_bubble_radius" />
 
-<<<<<<< HEAD
-    <solid android:color="@color/core_purple" />
-=======
     <solid android:color="@color/core_ultramarine" />
->>>>>>> e38aec22
 
     <stroke
         android:color="@color/core_white"
