<?xml version='1.0' encoding='UTF-8'?>
<resources>
  <string name="yes">Sí</string>
  <string name="no">No</string>
  <string name="delete">Eliminar</string>
  <string name="please_wait">Espera, por favor …</string>
  <string name="save">Guardar</string>
  <string name="note_to_self">Notas privadas</string>
  <!--AbstractNotificationBuilder-->
  <string name="AbstractNotificationBuilder_new_message">Nuevo mensaje</string>
  <!--AlbumThumbnailView-->
  <!--ApplicationMigrationActivity-->
  <string name="ApplicationMigrationActivity__signal_is_updating">Molly se está actualizando …</string>
  <!--ApplicationPreferencesActivity-->
  <string name="ApplicationPreferencesActivity_currently_s">Actualmente: %s</string>
  <string name="ApplicationPreferenceActivity_you_havent_set_a_passphrase_yet">¡Todavía no has fijado una clave de acceso!</string>
  <string name="ApplicationPreferencesActivity_disable_passphrase">¿Desactivar clave de acceso?</string>
  <string name="ApplicationPreferencesActivity_this_will_permanently_unlock_signal_and_message_notifications">Esto desbloqueará permanentemente Molly y las notificaciones por mensajes.</string>
  <string name="ApplicationPreferencesActivity_disable">Desactivar</string>
  <string name="ApplicationPreferencesActivity_unregistering">Desregistrándose</string>
  <string name="ApplicationPreferencesActivity_unregistering_from_signal_messages_and_calls">Dándose de baja en mensajes y llamadas de Molly …</string>
  <string name="ApplicationPreferencesActivity_disable_signal_messages_and_calls">¿Desactivar mensajes y llamadas de Molly?</string>
  <string name="ApplicationPreferencesActivity_disable_signal_messages_and_calls_by_unregistering">Esto desactivará los mensajes de Molly eliminando tu número del servidor. Necesitarás volver a registrar tu número de teléfono para usar Molly de nuevo en el futuro.</string>
  <string name="ApplicationPreferencesActivity_error_connecting_to_server">¡Fallo al conectarse al servidor!</string>
  <string name="ApplicationPreferencesActivity_sms_enabled">SMS activados</string>
  <string name="ApplicationPreferencesActivity_touch_to_change_your_default_sms_app">Toca para cambiar la aplicación de SMS predeterminada</string>
  <string name="ApplicationPreferencesActivity_sms_disabled">SMS desactivados</string>
  <string name="ApplicationPreferencesActivity_touch_to_make_signal_your_default_sms_app">Toca para que Signal sea tu aplicación de SMS predeterminada</string>
  <string name="ApplicationPreferencesActivity_on">activo</string>
  <string name="ApplicationPreferencesActivity_On">Activo</string>
  <string name="ApplicationPreferencesActivity_off">inactivo</string>
  <string name="ApplicationPreferencesActivity_Off">Inactivo</string>
  <string name="ApplicationPreferencesActivity_sms_mms_summary">SMS %1$s, MMS %2$s</string>
  <string name="ApplicationPreferencesActivity_privacy_summary">Bloqueo de pantalla %1$s, Bloqueo de registro %2$s</string>
  <string name="ApplicationPreferencesActivity_appearance_summary">Tema %1$s, Idioma %2$s</string>
  <string name="ApplicationPreferencesActivity_pins_are_required_for_registration_lock">El bloqueo de registro necesita el PIN. Desactiva primero el bloqueo de registro y después el PIN.</string>
  <string name="ApplicationPreferencesActivity_pin_created">PIN creado.</string>
  <string name="ApplicationPreferencesActivity_pin_disabled">PIN desactivado.</string>
  <string name="ApplicationPreferencesActivity_hide">Ocultar</string>
  <string name="ApplicationPreferencesActivity_hide_reminder">¿Ocultar recordatorio?</string>
  <string name="ApplicationPreferencesActivity_record_payments_recovery_phrase">Mostrar frase de recuperación</string>
  <string name="ApplicationPreferencesActivity_record_phrase">Frase de recuperación</string>
  <string name="ApplicationPreferencesActivity_before_you_can_disable_your_pin">Antes de desactivar tu PIN, debes guardar la frase de recuperación de tu cartera de pagos para asegurarte que puedas recuperar tu cuenta de pagos en un futuro.</string>
  <!--AppProtectionPreferenceFragment-->
  <plurals name="AppProtectionPreferenceFragment_minutes">
    <item quantity="one">%d minuto</item>
    <item quantity="other">%d minutos</item>
  </plurals>
  <!--DraftDatabase-->
  <string name="DraftDatabase_Draft_image_snippet">(imagen)</string>
  <string name="DraftDatabase_Draft_audio_snippet">(audio)</string>
  <string name="DraftDatabase_Draft_video_snippet">(vídeo)</string>
  <string name="DraftDatabase_Draft_location_snippet">(posición)</string>
  <string name="DraftDatabase_Draft_quote_snippet">(responder)</string>
  <string name="DraftDatabase_Draft_voice_note">(Nota de voz)</string>
  <!--AttachmentKeyboard-->
  <string name="AttachmentKeyboard_gallery">Galería</string>
  <string name="AttachmentKeyboard_file">Archivo</string>
  <string name="AttachmentKeyboard_contact">Contacto</string>
  <string name="AttachmentKeyboard_location">Posición</string>
  <string name="AttachmentKeyboard_Signal_needs_permission_to_show_your_photos_and_videos">Molly necesita acceso para mostrar tus fotos y vídeos.</string>
  <string name="AttachmentKeyboard_give_access">Permitir acceso</string>
  <string name="AttachmentKeyboard_payment">Pago</string>
  <!--AttachmentManager-->
  <string name="AttachmentManager_cant_open_media_selection">No se pudo encontrar una aplicación para el contenido seleccionado.</string>
  <string name="AttachmentManager_signal_requires_the_external_storage_permission_in_order_to_attach_photos_videos_or_audio">Molly necesita acceso al almacenamiento de tu teléfono para adjuntar fotos, vídeos o audio. Por favor, ve a la aplicación «Ajustes», selecciona Molly en el menú «Aplicaciones y notificaciones» y en «Permisos» activa «Almacenamiento».</string>
  <string name="AttachmentManager_signal_requires_contacts_permission_in_order_to_attach_contact_information">Molly necesita acceso a los contactos en tu teléfono para adjuntar información de personas en tus chats. Por favor, ve a la aplicación «Ajustes», selecciona Molly en el menú «Aplicaciones y notificaciones» y en «Permisos» activa «Contactos».</string>
  <string name="AttachmentManager_signal_requires_location_information_in_order_to_attach_a_location">Molly necesita acceso a tu posición para adjuntar la información en tus chats. Por favor, ve a la aplicación «Ajustes», selecciona Molly en el menú «Aplicaciones y notificaciones» y en «Permisos» activa «Ubicación».</string>
  <!--AttachmentUploadJob-->
  <string name="AttachmentUploadJob_uploading_media">Transfiriendo adjunto …</string>
  <string name="AttachmentUploadJob_compressing_video_start">Comprimiendo vídeo …</string>
  <!--BackgroundMessageRetriever-->
  <string name="BackgroundMessageRetriever_checking_for_messages">Comprobando mensajes …</string>
  <!--BlockedUsersActivity-->
  <string name="BlockedUsersActivity__blocked_users">Personas bloqueadas</string>
  <string name="BlockedUsersActivity__add_blocked_user">Añadir persona bloqueada</string>
  <string name="BlockedUsersActivity__blocked_users_will">Las personas bloqueadas no podrán llamarte ni enviarte mensajes.</string>
  <string name="BlockedUsersActivity__no_blocked_users">No hay personas bloqueadas</string>
  <string name="BlockedUsersActivity__block_user">¿Bloquear a esta persona?</string>
  <string name="BlockedUserActivity__s_will_not_be_able_to">%1$s no podrá llamarte o enviarte mensajes.</string>
  <string name="BlockedUsersActivity__block">Bloquear</string>
  <string name="BlockedUsersActivity__unblock_user">¿Desbloquear persona?</string>
  <string name="BlockedUsersActivity__do_you_want_to_unblock_s">¿Deseas desbloquear a %1$s?</string>
  <string name="BlockedUsersActivity__unblock">Desbloquear</string>
  <!--BlockUnblockDialog-->
  <string name="BlockUnblockDialog_block_and_leave_s">¿Bloquear y abandonar «%1$s»?</string>
  <string name="BlockUnblockDialog_block_s">¿Bloquear a %1$s?</string>
  <string name="BlockUnblockDialog_you_will_no_longer_receive_messages_or_updates">No podrás enviar ni recibir más mensajes en este grupo y sus participantes no podrán añadirte de nuevo.</string>
  <string name="BlockUnblockDialog_group_members_wont_be_able_to_add_you">L@s participantes del grupo no podrán añadirte de nuevo.</string>
  <string name="BlockUnblockDialog_group_members_will_be_able_to_add_you">L@s participantes del grupo podrán añadirte de nuevo.</string>
  <string name="BlockUnblockDialog_you_will_be_able_to_call_and_message_each_other">Podréis chatear y llamaros mutuamente. Tu nombre y foto se compartirá con esta persona.</string>
  <string name="BlockUnblockDialog_blocked_people_wont_be_able_to_call_you_or_send_you_messages">Las personas bloqueadas no podrán llamarte o enviarte mensajes.</string>
  <string name="BlockUnblockDialog_unblock_s">¿Desbloquear a %1$s?</string>
  <string name="BlockUnblockDialog_block">Bloquear</string>
  <string name="BlockUnblockDialog_block_and_leave">Bloquear y abandonar</string>
  <string name="BlockUnblockDialog_report_spam_and_block">Denunciar como spam y bloquear</string>
  <!--BucketedThreadMedia-->
  <string name="BucketedThreadMedia_Today">Hoy</string>
  <string name="BucketedThreadMedia_Yesterday">Ayer</string>
  <string name="BucketedThreadMedia_This_week">Esta semana</string>
  <string name="BucketedThreadMedia_This_month">Este mes</string>
  <string name="BucketedThreadMedia_Large">Grande</string>
  <string name="BucketedThreadMedia_Medium">Mediana</string>
  <string name="BucketedThreadMedia_Small">Pequeña</string>
  <!--CameraXFragment-->
  <string name="CameraXFragment_tap_for_photo_hold_for_video">Toca para foto o mantén presionado para grabar vídeo</string>
  <string name="CameraXFragment_capture_description">Capturar</string>
  <string name="CameraXFragment_change_camera_description">Cambiar cámara</string>
  <string name="CameraXFragment_open_gallery_description">Abrir galería de fotos</string>
  <!--CameraContacts-->
  <string name="CameraContacts_recent_contacts">Contactos recientes</string>
  <string name="CameraContacts_signal_contacts">Personas en Signal</string>
  <string name="CameraContacts_signal_groups">Grupos de Signal</string>
  <string name="CameraContacts_you_can_share_with_a_maximum_of_n_conversations">Puedes compartir con un máximo de %d chats.</string>
  <string name="CameraContacts_select_signal_recipients">Selecciona contactos de Signal</string>
  <string name="CameraContacts_no_signal_contacts">No hay contactos de Signal</string>
  <string name="CameraContacts_you_can_only_use_the_camera_button">El botón de la cámara lo puedes usar para enviar fotos a personas en Signal sólamente.</string>
  <string name="CameraContacts_cant_find_who_youre_looking_for">¿No encuentras a quién buscas?</string>
  <string name="CameraContacts_invite_a_contact_to_join_signal">Invita a una amistad a usar Molly.</string>
  <string name="CameraContacts__menu_search">Buscar</string>
  <!--ClearProfileActivity-->
  <string name="ClearProfileActivity_remove">Eliminar</string>
  <string name="ClearProfileActivity_remove_profile_photo">¿Eliminar foto de perfil?</string>
  <string name="ClearProfileActivity_remove_group_photo">¿Eliminar imagen del grupo?</string>
  <!--ClientDeprecatedActivity-->
  <string name="ClientDeprecatedActivity_update_signal">Actualiza Molly</string>
  <string name="ClientDeprecatedActivity_this_version_of_the_app_is_no_longer_supported">Esta versión de Signal es antigua y ya no está soportada. Para continuar recibiendo y enviando mensajes, actualiza a la versión más reciente.</string>
  <string name="ClientDeprecatedActivity_update">Actualizar</string>
  <string name="ClientDeprecatedActivity_dont_update">No actualizar</string>
  <string name="ClientDeprecatedActivity_warning">Advertencia</string>
  <string name="ClientDeprecatedActivity_your_version_of_signal_has_expired_you_can_view_your_message_history">Esta versión de Signal ha caducado. Puedes consultar tus mensajes, pero no podrás enviar ni recibir mensajes hasta que actualices.</string>
  <!--CommunicationActions-->
  <string name="CommunicationActions_no_browser_found">No se ha encontrado un navegador web.</string>
  <string name="CommunicationActions_send_email">Enviar email</string>
  <string name="CommunicationActions_a_cellular_call_is_already_in_progress">Hay una llamada en progreso en la red móvil.</string>
  <string name="CommunicationActions_start_voice_call">¿Iniciar llamada?</string>
  <string name="CommunicationActions_cancel">Cancelar</string>
  <string name="CommunicationActions_call">Llamar</string>
  <string name="CommunicationActions_insecure_call">Llamada no segura</string>
  <string name="CommunicationActions_carrier_charges_may_apply">Se pueden generar gastos del operador móvil. El número al que llamas no está registrado en Signal. Esta llamada se realizará por la red de tu operador móvil, no por internet.</string>
  <!--ConfirmIdentityDialog-->
  <string name="ConfirmIdentityDialog_your_safety_number_with_s_has_changed">Tus cifras de seguridad con %1$s han cambiado. Esto podría significar que alguien está tratando de interceptar tu comunicación, o que %2$s simplemente ha reinstalado Signal.</string>
  <string name="ConfirmIdentityDialog_you_may_wish_to_verify_your_safety_number_with_this_contact">Tal vez desees verificar tus cifras de seguridad con esta persona.</string>
  <string name="ConfirmIdentityDialog_accept">Aceptar</string>
  <!--ContactsCursorLoader-->
  <string name="ContactsCursorLoader_recent_chats">Chats recientes</string>
  <string name="ContactsCursorLoader_contacts">Personas</string>
  <string name="ContactsCursorLoader_groups">Grupos</string>
  <string name="ContactsCursorLoader_phone_number_search">Buscar número de teléfono</string>
  <string name="ContactsCursorLoader_username_search">Buscar por alias (nombre de usuari@)</string>
  <!--ContactsDatabase-->
  <string name="ContactsDatabase_message_s">Mensaje %s</string>
  <string name="ContactsDatabase_signal_call_s">Llamar a %s por Signal</string>
  <!--ContactNameEditActivity-->
  <string name="ContactNameEditActivity_given_name">Nombre</string>
  <string name="ContactNameEditActivity_family_name">Apellido(s)</string>
  <string name="ContactNameEditActivity_prefix">Prefijo</string>
  <string name="ContactNameEditActivity_suffix">Sufijo</string>
  <string name="ContactNameEditActivity_middle_name">Segundo nombre</string>
  <!--ContactShareEditActivity-->
  <string name="ContactShareEditActivity_type_home">Domicilio</string>
  <string name="ContactShareEditActivity_type_mobile">Móvil</string>
  <string name="ContactShareEditActivity_type_work">Trabajo</string>
  <string name="ContactShareEditActivity_type_missing">Otros</string>
  <string name="ContactShareEditActivity_invalid_contact">La persona que has seleccionado no es válida.</string>
  <!--ConversationItem-->
  <string name="ConversationItem_error_not_sent_tap_for_details">Fallo al enviar. Toca para más detalles.</string>
  <string name="ConversationItem_error_partially_not_delivered">Enviado parcialmente, toca para más detalles</string>
  <string name="ConversationItem_error_network_not_delivered">Fallo al enviar</string>
  <string name="ConversationItem_received_key_exchange_message_tap_to_process">Se recibió un mensaje de intercambio de claves, toca para proceder.</string>
  <string name="ConversationItem_group_action_left">%1$s ha abandonado el grupo.</string>
  <string name="ConversationItem_send_paused">Envío pausado</string>
  <string name="ConversationItem_click_to_approve_unencrypted">Fallo al enviar. Toca para enviar sin cifrar</string>
  <string name="ConversationItem_click_to_approve_unencrypted_sms_dialog_title">¿Enviar como SMS no cifrado?</string>
  <string name="ConversationItem_click_to_approve_unencrypted_mms_dialog_title">¿Enviar como MMS no cifrado?</string>
  <string name="ConversationItem_click_to_approve_unencrypted_dialog_message">Este mensaje <b>no</b> se cifrará porque esta persona ya no usa Signal.\n\n¿Enviar mensaje sin cifrar?</string>
  <string name="ConversationItem_unable_to_open_media">No se pudo encontrar una aplicación para mostrar este contenido.</string>
  <string name="ConversationItem_copied_text">%s copiado(s)</string>
  <string name="ConversationItem_from_s">de %s</string>
  <string name="ConversationItem_to_s">a %s</string>
  <string name="ConversationItem_read_more">  Leer más</string>
  <string name="ConversationItem_download_more">  Descargar más</string>
  <string name="ConversationItem_pending">  Pendiente</string>
  <string name="ConversationItem_this_message_was_deleted">Este mensaje ha sido eliminado.</string>
  <string name="ConversationItem_you_deleted_this_message">Has eliminado este mensaje.</string>
  <!--ConversationActivity-->
  <string name="ConversationActivity_reset_secure_session_question">¿Reiniciar sesión segura?</string>
  <string name="ConversationActivity_this_may_help_if_youre_having_encryption_problems">Esto puede ayudar si estás teniendo problemas de cifrado con este chat. Tus mensajes no se eliminarán.</string>
  <string name="ConversationActivity_reset">Reiniciar</string>
  <string name="ConversationActivity_add_attachment">Añadir archivo adjunto</string>
  <string name="ConversationActivity_select_contact_info">Seleccionar información de contacto</string>
  <string name="ConversationActivity_compose_message">Redactar mensaje</string>
  <string name="ConversationActivity_sorry_there_was_an_error_setting_your_attachment">Lo sentimos, ha habido un fallo al adjuntar el archivo.</string>
  <string name="ConversationActivity_recipient_is_not_a_valid_sms_or_email_address_exclamation">¡Esta persona no tiene un número que pueda recibir SMS o un correo válido!</string>
  <string name="ConversationActivity_message_is_empty_exclamation">¡El mensaje está vacío!</string>
  <string name="ConversationActivity_group_members">Participantes del grupo</string>
  <string name="ConversationActivity__tap_here_to_start_a_group_call">Toca aquí para iniciar una llamada en grupo</string>
  <string name="ConversationActivity_invalid_recipient">¡Destinatari@ inválid@!</string>
  <string name="ConversationActivity_added_to_home_screen">Añadido a la pantalla de inicio</string>
  <string name="ConversationActivity_calls_not_supported">Llamadas no disponibles</string>
  <string name="ConversationActivity_this_device_does_not_appear_to_support_dial_actions">Este dispositivo no es compatible con la función de realizar llamadas.</string>
  <string name="ConversationActivity_transport_insecure_sms">SMS no seguro</string>
  <string name="ConversationActivity_transport_insecure_mms">MMS no seguro</string>
  <string name="ConversationActivity_transport_signal">Signal</string>
  <string name="ConversationActivity_lets_switch_to_signal">Pasémonos a Molly: %1$s</string>
  <string name="ConversationActivity_specify_recipient">Por favor, selecciona una persona</string>
  <string name="ConversationActivity_unblock">Desbloquear</string>
  <string name="ConversationActivity_attachment_exceeds_size_limits">El adjunto excede los límites de tamaño para el mensaje.</string>
  <string name="ConversationActivity_unable_to_record_audio">¡No se ha podido grabar la nota de voz!</string>
  <string name="ConversationActivity_you_cant_send_messages_to_this_group">No puedes enviar mensajes a este grupo porque ya no eres participante.</string>
  <string name="ConversationActivity_only_s_can_send_messages">Sólo %1$s pueden enviar mensajes</string>
  <string name="ConversationActivity_admins">admins</string>
  <string name="ConversationActivity_message_an_admin">Contactar con un admin</string>
  <string name="ConversationActivity_cant_start_group_call">Imposible iniciar llamada de grupo</string>
  <string name="ConversationActivity_only_admins_of_this_group_can_start_a_call">Sólo admins del grupo pueden iniciar una llamada.</string>
  <string name="ConversationActivity_there_is_no_app_available_to_handle_this_link_on_your_device">No hay ninguna aplicación disponible para abrir este enlace.</string>
  <string name="ConversationActivity_your_request_to_join_has_been_sent_to_the_group_admin">Se ha enviado tu solicitud para unirte al grupo al admin. Te llegará una notificación con su respuesta. </string>
  <string name="ConversationActivity_cancel_request">Cancelar solicitud</string>
  <string name="ConversationActivity_to_send_audio_messages_allow_signal_access_to_your_microphone">Para enviar notas de voz y hacer llamadas, permite a Molly acceder al micrófono.</string>
  <string name="ConversationActivity_signal_requires_the_microphone_permission_in_order_to_send_audio_messages">Molly necesita acceso al micrófono para enviar notas de voz. Por favor, ve a la aplicación «Ajustes», selecciona Molly en el menú «Aplicaciones y notificaciones» y en «Permisos» activa «Micrófono».</string>
  <string name="ConversationActivity_signal_needs_the_microphone_and_camera_permissions_in_order_to_call_s">Molly necesita acceso al micrófono y cámara para llamar a %s. Por favor, ve a la aplicación «Ajustes», selecciona Molly en el menú «Aplicaciones y notificaciones» y en «Permisos» activa «Micrófono» y «Cámara».</string>
  <string name="ConversationActivity_to_capture_photos_and_video_allow_signal_access_to_the_camera">Para hacer fotos y vídeos, permite el acceso de Molly a la cámara.</string>
  <string name="ConversationActivity_signal_needs_the_camera_permission_to_take_photos_or_video">Molly necesita acceso a la cámara para tomar fotos o vídeos. Por favor, ve a la aplicación «Ajustes», selecciona Molly en el menú «Aplicaciones y notificaciones» y en «Permisos» activa «Cámara».</string>
  <string name="ConversationActivity_signal_needs_camera_permissions_to_take_photos_or_video">Molly necesita acceder a la cámara para tomar fotos o vídeo.</string>
  <string name="ConversationActivity_enable_the_microphone_permission_to_capture_videos_with_sound">Activa el acceso al micrófono para grabar vídeos con sonido.</string>
  <string name="ConversationActivity_signal_needs_the_recording_permissions_to_capture_video">Molly necesita el micrófono para grabar vídeos, pero no tiene acceso. Ve a los ajustes se la aplicación, selecciona Permisos y activa Micrófono y Cámara.</string>
  <string name="ConversationActivity_signal_needs_recording_permissions_to_capture_video">Molly necesita acceso al micrófono para grabar vídeos.</string>
  <string name="ConversationActivity_quoted_contact_message">%1$s %2$s</string>
  <string name="ConversationActivity_signal_cannot_sent_sms_mms_messages_because_it_is_not_your_default_sms_app">Signal no puede enviar SMS/MMS ya que no es la aplicación configurada por defecto. ¿Deseas cambiar la configuración de Android para que Signal sea la aplicación para SMS por defecto?</string>
  <string name="ConversationActivity_yes">Sí</string>
  <string name="ConversationActivity_no">No</string>
  <string name="ConversationActivity_search_position">%1$d de %2$d</string>
  <string name="ConversationActivity_no_results">Sin resultados</string>
  <string name="ConversationActivity_sticker_pack_installed">Paquete de stickers instalado</string>
  <string name="ConversationActivity_new_say_it_with_stickers">¡Novedad!: Dilo con stickers</string>
  <string name="ConversationActivity_cancel">Cancelar</string>
  <string name="ConversationActivity_delete_conversation">¿Eliminar el chat?</string>
  <string name="ConversationActivity_delete_and_leave_group">¿Eliminar y abandonar grupo?</string>
  <string name="ConversationActivity_this_conversation_will_be_deleted_from_all_of_your_devices">Este chat se eliminará de todos tus dispositivos.</string>
  <string name="ConversationActivity_you_will_leave_this_group_and_it_will_be_deleted_from_all_of_your_devices">Abandonarás este grupo, que se eliminará de todos tus dispositivos.</string>
  <string name="ConversationActivity_delete">Eliminar</string>
  <string name="ConversationActivity_delete_and_leave">Eliminar y abandonar</string>
  <string name="ConversationActivity__to_call_s_signal_needs_access_to_your_microphone">Molly necesita acceder a tu micrófono para llamar a %1$s.</string>
  <string name="ConversationActivity__more_options_now_in_group_settings">Ahora con más opciones en «Ajustes del grupo»</string>
  <string name="ConversationActivity_join">Unirse</string>
  <string name="ConversationActivity_full">Completa</string>
  <string name="ConversationActivity_error_sending_media">Fallo al enviar adjunto</string>
  <string name="ConversationActivity__reported_as_spam_and_blocked">Denunciado como spam y bloqueado.</string>
  <!--ConversationAdapter-->
  <plurals name="ConversationAdapter_n_unread_messages">
    <item quantity="one">%d mensaje no leído</item>
    <item quantity="other">%d mensajes no leídos</item>
  </plurals>
  <!--ConversationFragment-->
  <plurals name="ConversationFragment_delete_selected_messages">
    <item quantity="one">¿Eliminar este mensaje?</item>
    <item quantity="other">¿Eliminar los mensajes seleccionados?</item>
  </plurals>
  <string name="ConversationFragment_save_to_sd_card">¿Guardar?</string>
  <plurals name="ConversationFragment_saving_n_media_to_storage_warning">
    <item quantity="one">Guardar este adjunto en el almacenamiento del teléfono permitirá que cualquier otra aplicación en tu dispositivo acceda a él.\n\n¿Continuar?</item>
    <item quantity="other">Guardar los %1$d adjuntos en el almacenamiento del teléfono permitirá que cualquier otra aplicación en tu dispositivo acceda a ellos.\n\n¿Continuar?</item>
  </plurals>
  <plurals name="ConversationFragment_error_while_saving_attachments_to_sd_card">
    <item quantity="one">¡Fallo al guardar el adjunto!</item>
    <item quantity="other">¡Fallo al guardar los adjuntos!</item>
  </plurals>
  <string name="ConversationFragment_unable_to_write_to_sd_card_exclamation">¡No se pudo guardar en el almacenamiento!</string>
  <plurals name="ConversationFragment_saving_n_attachments">
    <item quantity="one">Guardando adjunto</item>
    <item quantity="other">Guardando %1$d adjuntos</item>
  </plurals>
  <plurals name="ConversationFragment_saving_n_attachments_to_sd_card">
    <item quantity="one">Guardando adjunto …</item>
    <item quantity="other">Guardando %1$d adjuntos …</item>
  </plurals>
  <string name="ConversationFragment_pending">Pendiente …</string>
  <string name="ConversationFragment_push">Datos (Signal)</string>
  <string name="ConversationFragment_mms">MMS</string>
  <string name="ConversationFragment_sms">SMS</string>
  <string name="ConversationFragment_deleting">Eliminar</string>
  <string name="ConversationFragment_deleting_messages">Eliminando mensajes …</string>
  <string name="ConversationFragment_delete_for_me">Eliminar para mi</string>
  <string name="ConversationFragment_delete_for_everyone">Eliminar para tod@s</string>
  <string name="ConversationFragment_this_message_will_be_deleted_for_everyone_in_the_conversation">Este mensaje se eliminará para tod@s en el chat, si usan una versión reciente de Signal. En el chat se mostrará que lo has eliminado. </string>
  <string name="ConversationFragment_quoted_message_not_found">No se encuentra el mensaje original </string>
  <string name="ConversationFragment_quoted_message_no_longer_available">El mensaje original ya no está disponible</string>
  <string name="ConversationFragment_failed_to_open_message">Fallo al abrir mensaje</string>
  <string name="ConversationFragment_you_can_swipe_to_the_right_reply">Puedes deslizar hacia la derecha sobre cualquier mensaje para responder rápidamente</string>
  <string name="ConversationFragment_you_can_swipe_to_the_left_reply">Puedes deslizar hacia la izquierda sobre cualquier mensaje para responder rápidamente</string>
  <string name="ConversationFragment_outgoing_view_once_media_files_are_automatically_removed">Los adjuntos que envías para ver una vez se eliminan automáticamente tras enviar.</string>
  <string name="ConversationFragment_you_already_viewed_this_message">Ya has visto este mensaje</string>
  <string name="ConversationFragment__you_can_add_notes_for_yourself_in_this_conversation">En este chat puedes añadir notas que sólo tú puedes ver.\nSi tu cuenta tiene dispositivos enlazados, las nuevas notas se sincronizarán.</string>
  <string name="ConversationFragment__d_group_members_have_the_same_name">%1$d participantes usan el mismo nombre.</string>
  <string name="ConversationFragment__tap_to_review">Toca para revisar</string>
  <string name="ConversationFragment__review_requests_carefully">Revisa cuidadosamente las solicitudes</string>
  <string name="ConversationFragment__signal_found_another_contact_with_the_same_name">Molly ha encontrado otra persona con el mismo nombre.</string>
  <string name="ConversationFragment_contact_us">Contáctanos</string>
  <string name="ConversationFragment_verify">Verificar</string>
  <string name="ConversationFragment_not_now">Ahora no</string>
  <string name="ConversationFragment_your_safety_number_with_s_changed">Tus cifras de seguridad con %s han cambiado</string>
  <string name="ConversationFragment_your_safety_number_with_s_changed_likey_because_they_reinstalled_signal">Tus cifras de seguridad con %s han cambiado. Probablemente porque ha reinstalado Signal o cambiado de dispositivo. Toca para verificar las nuevas cifras de seguridad. Esta verificación es opcional.</string>
  <plurals name="ConversationListFragment_delete_selected_conversations">
    <item quantity="one">¿Eliminar el chat seleccionado?</item>
    <item quantity="other">¿Eliminar los chats seleccionados?</item>
  </plurals>
  <plurals name="ConversationListFragment_this_will_permanently_delete_all_n_selected_conversations">
    <item quantity="one">Esto eliminará permanentemente el chat seleccionado.</item>
    <item quantity="other">Esto eliminará permanentemente los %1$d chats seleccionados.</item>
  </plurals>
  <string name="ConversationListFragment_deleting">Eliminar</string>
  <string name="ConversationListFragment_deleting_selected_conversations">Eliminando chats seleccionados …</string>
  <plurals name="ConversationListFragment_conversations_archived">
    <item quantity="one">Chat archivado</item>
    <item quantity="other">%d chats archivados</item>
  </plurals>
  <string name="ConversationListFragment_undo">DESHACER</string>
  <plurals name="ConversationListFragment_moved_conversations_to_inbox">
    <item quantity="one">Chat devuelto al buzón de entrada</item>
    <item quantity="other">%d chats devueltos al buzón de entrada</item>
  </plurals>
  <!--ConversationListItem-->
  <string name="ConversationListItem_key_exchange_message">Mensaje de intercambio de claves</string>
  <!--ConversationListItemAction-->
  <string name="ConversationListItemAction_archived_conversations_d">Chats archivados (%d)</string>
  <!--ConversationTitleView-->
  <string name="ConversationTitleView_verified">Identidad verificada</string>
  <string name="ConversationTitleView_you">Tú</string>
  <!--ConversationTypingView-->
  <string name="ConversationTypingView__plus_d">+%1$d</string>
  <!--CreateGroupActivity-->
  <string name="CreateGroupActivity_some_contacts_cannot_be_in_legacy_groups">Algunas personas no pueden añadirse a grupos antiguos.</string>
  <string name="CreateGroupActivity__select_members">Seleccionar participantes</string>
  <!--CreateProfileActivity-->
  <string name="CreateProfileActivity__profile">Perfil</string>
  <string name="CreateProfileActivity_error_setting_profile_photo">Fallo al establecer la foto de perfil</string>
  <string name="CreateProfileActivity_problem_setting_profile">Problema al crear el perfil</string>
  <string name="CreateProfileActivity_set_up_your_profile">Completa tu perfil</string>
  <string name="CreateProfileActivity_signal_profiles_are_end_to_end_encrypted">Tu perfil también está cifrado de extremo a extremo. Solo tus contactos, las personas con las que inicias o aceptas un chat, y quienes participan en los grupos a los que te unes podrán verlo. Nadie más, ni siquiera la gente de Signal.</string>
  <string name="CreateProfileActivity_set_avatar_description">Configurar avatar de perfil</string>
  <!--ChooseBackupFragment-->
  <string name="ChooseBackupFragment__restore_from_backup">¿Restaurar desde copia de seguridad?</string>
  <string name="ChooseBackupFragment__restore_your_messages_and_media">Restaura tus mensajes y adjuntos desde una copia de seguridad local. Si no lo haces ahora, no podrás restaurar más tarde.</string>
  <string name="ChooseBackupFragment__icon_content_description">Símbolo de restaurar desde copia de seguridad</string>
  <string name="ChooseBackupFragment__choose_backup">Selecciona copia</string>
  <string name="ChooseBackupFragment__learn_more">Saber más</string>
  <string name="ChooseBackupFragment__no_file_browser_available">Navegador de archivos no disponible</string>
  <!--RestoreBackupFragment-->
  <string name="RestoreBackupFragment__restore_complete">Recuperación completada</string>
  <string name="RestoreBackupFragment__to_continue_using_backups_please_choose_a_folder">Selecciona una carpeta para continuar usando las copias de seguridad. Las nuevas copias se guardarán en esa carpeta.</string>
  <string name="RestoreBackupFragment__choose_folder">Seleccionar carpeta</string>
  <string name="RestoreBackupFragment__not_now">Ahora no</string>
  <!--BackupsPreferenceFragment-->
  <string name="BackupsPreferenceFragment__chat_backups">Copias de seguridad de chats</string>
  <string name="BackupsPreferenceFragment__backups_are_encrypted_with_a_passphrase">Las copias de seguridad se cifran con una clave (passphrase) y se guardan en este dispositivo.</string>
  <string name="BackupsPreferenceFragment__create_backup">Crear copia de seguridad</string>
  <string name="BackupsPreferenceFragment__last_backup">Última copia: %1$s</string>
  <string name="BackupsPreferenceFragment__backup_folder">Carpeta de copias</string>
  <string name="BackupsPreferenceFragment__verify_backup_passphrase">Verificar clave de copia de seguridad</string>
  <string name="BackupsPreferenceFragment__test_your_backup_passphrase">Verifica que la clave (passphrase) de tu copia de seguridad es correcta</string>
  <string name="BackupsPreferenceFragment__turn_on">Activar</string>
  <string name="BackupsPreferenceFragment__turn_off">Desactivar</string>
  <string name="BackupsPreferenceFragment__to_restore_a_backup">Para restaurar tus chat con una copia de seguridad, reinstala Molly. Abre Molly y toca en «Restaurar copia» y busca la copia de seguridad. %1$s </string>
  <string name="BackupsPreferenceFragment__learn_more">Saber más</string>
  <string name="BackupsPreferenceFragment__in_progress">En curso …</string>
  <string name="BackupsPreferenceFragment__d_so_far">%1$d por el momento …</string>
  <string name="BackupsPreferenceFragment_signal_requires_external_storage_permission_in_order_to_create_backups">Molly necesita acceso al almacenamiento para crear copias de seguridad. Por favor, ve a la aplicación «Ajustes», selecciona Molly en el menú «Aplicaciones y notificaciones» y en «Permisos» activa «Almacenamiento».</string>
  <!--CustomDefaultPreference-->
  <string name="CustomDefaultPreference_using_custom">Usar personalizado: %s</string>
  <string name="CustomDefaultPreference_using_default">Usar predeterminado: %s</string>
  <string name="CustomDefaultPreference_none">Ninguno</string>
  <!--AvatarSelectionBottomSheetDialogFragment-->
  <string name="AvatarSelectionBottomSheetDialogFragment__choose_photo">Seleccionar foto</string>
  <string name="AvatarSelectionBottomSheetDialogFragment__take_photo">Tomar foto</string>
  <string name="AvatarSelectionBottomSheetDialogFragment__choose_from_gallery">Seleccionar desde galería</string>
  <string name="AvatarSelectionBottomSheetDialogFragment__remove_photo">Eliminar foto</string>
  <string name="AvatarSelectionBottomSheetDialogFragment__taking_a_photo_requires_the_camera_permission">Para tomar una foto, Signal necesita acceso a la cámara.</string>
  <string name="AvatarSelectionBottomSheetDialogFragment__viewing_your_gallery_requires_the_storage_permission">Signal necesita acceso al almacenamiento para mostrar la galería.</string>
  <!--DateUtils-->
  <string name="DateUtils_just_now">Ahora</string>
  <string name="DateUtils_minutes_ago">%d m</string>
  <string name="DateUtils_today">Hoy</string>
  <string name="DateUtils_yesterday">Ayer</string>
  <!--DecryptionFailedDialog-->
  <string name="DecryptionFailedDialog_chat_session_refreshed">Sesión de chat reiniciada</string>
  <string name="DecryptionFailedDialog_signal_uses_end_to_end_encryption">Signal usa cifrado de extremo a extremo y puede necesitar reiniciar la sesión de un chat en determinados casos. Este reinicio no afecta a la seguridad, pero puede ocurrir que el último mensaje de esta persona antes del reinicio sea ilegible. Solicita que lo envíe de nuevo, si se da el caso.</string>
  <!--DeviceListActivity-->
  <string name="DeviceListActivity_unlink_s">¿Desenlazar «%s»?</string>
  <string name="DeviceListActivity_by_unlinking_this_device_it_will_no_longer_be_able_to_send_or_receive">Al desenlazar este dispositivo ya no podrás enviar ni recibir mensajes.</string>
  <string name="DeviceListActivity_network_connection_failed">Fallo en la conexión de red</string>
  <string name="DeviceListActivity_try_again">Intentar de nuevo</string>
  <string name="DeviceListActivity_unlinking_device">Desenlazando dispositivo …</string>
  <string name="DeviceListActivity_unlinking_device_no_ellipsis">Desenlazar dispositivo</string>
  <string name="DeviceListActivity_network_failed">¡Fallo de red!</string>
  <!--DeviceListItem-->
  <string name="DeviceListItem_unnamed_device">Dispositivo sin nombre</string>
  <string name="DeviceListItem_linked_s">%s enlazado</string>
  <string name="DeviceListItem_last_active_s">Activo por última vez el %s</string>
  <string name="DeviceListItem_today">Hoy</string>
  <!--DocumentView-->
  <string name="DocumentView_unnamed_file">Archivo sin nombre</string>
  <!--DonateMegaphone-->
  <string name="DonateMegaphone_donate_to_signal">Donar a Signal</string>
  <string name="DonateMegaphone_Signal_is_powered_by_people_like_you_show_your_support_today">Signal depende de gente como tú. ¡Muestra hoy tu apoyo!</string>
  <string name="DonateMegaphone_donate">Donar</string>
  <string name="DonateMegaphone_no_thanks">No, gracias</string>
  <!--GroupCallingMegaphone-->
  <string name="GroupCallingMegaphone__introducing_group_calls">¡Las llamadas en grupo están aquí!</string>
  <string name="GroupCallingMegaphone__open_a_new_group_to_start">Entra en un grupo del nuevo sistema para iniciar una llamada en grupo cifrada</string>
  <!--DozeReminder-->
  <string name="DozeReminder_optimize_for_missing_play_services">Optimizar sin servicios de Google Play</string>
  <string name="DozeReminder_this_device_does_not_support_play_services_tap_to_disable_system_battery">Este dispositivo no dispone de los servicios de Google Play. Toca para desactivar las optimizaciones de batería del sistema que impiden a Molly obtener mensajes mientras está inactivo.</string>
  <!--ExpiredBuildReminder-->
  <string name="ExpiredBuildReminder_this_version_of_signal_has_expired">Esta versión de Signal ha caducado. Actualízala ahora para seguir enviando y recibiendo mensajes.</string>
  <string name="ExpiredBuildReminder_update_now">Actualizar ahora</string>
  <!--PendingGroupJoinRequestsReminder-->
  <plurals name="PendingGroupJoinRequestsReminder_d_pending_member_requests">
    <item quantity="one">%d solicitud pendiente.</item>
    <item quantity="other">%d solicitudes pendientes.</item>
  </plurals>
  <string name="PendingGroupJoinRequestsReminder_view">Ver</string>
  <!--ShareActivity-->
  <string name="ShareActivity_share_with">Compartir con</string>
  <string name="ShareActivity_multiple_attachments_are_only_supported">Sólo fotos y vídeos se pueden enviar como múltiples adjuntos</string>
  <string name="ShareActivity_you_do_not_have_permission_to_send_to_this_group">No tienes permiso para enviar mensajes en este grupo</string>
  <!--GcmRefreshJob-->
  <string name="GcmRefreshJob_Permanent_Signal_communication_failure">¡Fallo permanente de comunicación de Signal!</string>
  <string name="GcmRefreshJob_Signal_was_unable_to_register_with_Google_Play_Services">Molly fué incapaz de registrarse con Google Play Services. Los mensajes y llamadas de Molly han sido desactivados, por favor, intenta registrarte otra vez en Configuración &gt; Avanzado.</string>
  <!--GiphyActivity-->
  <string name="GiphyActivity_error_while_retrieving_full_resolution_gif">Fallo al obtener el GIF a resolución completa</string>
  <!--GiphyFragmentPageAdapter-->
  <string name="GiphyFragmentPagerAdapter_gifs">GIFs</string>
  <string name="GiphyFragmentPagerAdapter_stickers">Stickers</string>
  <!--AddToGroupActivity-->
  <string name="AddToGroupActivity_add_member">¿Añadir participante?</string>
  <string name="AddToGroupActivity_add_s_to_s">¿Añadir a %1$s a «%2$s»?</string>
  <string name="AddToGroupActivity_s_added_to_s">Se ha añadido a %1$s a «%2$s».</string>
  <string name="AddToGroupActivity_add_to_group">Añadir al grupo</string>
  <string name="AddToGroupActivity_add_to_groups">Añadir a grupos</string>
  <string name="AddToGroupActivity_this_person_cant_be_added_to_legacy_groups">No se puede añadir a esta persona a grupos del sistema antiguo.</string>
  <string name="AddToGroupActivity_add">Añadir</string>
  <string name="AddToGroupActivity_add_to_a_group">Añadir a un grupo</string>
  <!--ChooseNewAdminActivity-->
  <string name="ChooseNewAdminActivity_choose_new_admin">Selecciona nuev@ admin</string>
  <string name="ChooseNewAdminActivity_done">Hecho</string>
  <string name="ChooseNewAdminActivity_you_left">Has abandonado «%1$s».</string>
  <!--GroupMembersDialog-->
  <string name="GroupMembersDialog_you">Tú</string>
  <!--GV2 access levels-->
  <string name="GroupManagement_access_level_anyone">Cualquiera</string>
  <string name="GroupManagement_access_level_all_members">Cualquiera</string>
  <string name="GroupManagement_access_level_only_admins">Sólo admins</string>
  <string name="GroupManagement_access_level_no_one">Nadie</string>
  <!--GV2 invites sent-->
  <plurals name="GroupManagement_invitation_sent">
    <item quantity="one">Invitación enviada</item>
    <item quantity="other">%d invitaciones enviadas</item>
  </plurals>
  <string name="GroupManagement_invite_single_user">No se puede añadir automáticamente a %1$s al grupo. Ha recibido una invitación y no podrá ver ningún mensaje hasta que la acepte.</string>
  <string name="GroupManagement_invite_multiple_users">No se puede añadir automáticamente a estas personas al grupo. Han recibido una invitación y no podrán ver ningún mensaje hasta que la acepten.</string>
  <!--GroupsV1MigrationLearnMoreBottomSheetDialogFragment-->
  <string name="GroupsV1MigrationLearnMore_what_are_new_groups">¿Qué son los nuevos grupos?</string>
  <string name="GroupsV1MigrationLearnMore_new_groups_have_features_like_mentions">Funciones de los nuevos grupos incluyen @menciones, admins y más en el futuro.</string>
  <string name="GroupsV1MigrationLearnMore_all_message_history_and_media_has_been_kept">Todos los mensajes y adjuntos se han mantenido tras la actualización.</string>
  <string name="GroupsV1MigrationLearnMore_you_will_need_to_accept_an_invite_to_join_this_group_again">Deberás aceptar una invitación para volver a unirte a este grupo y no recibirás ningún mensaje del grupo hasta que lo hagas.</string>
  <plurals name="GroupsV1MigrationLearnMore_these_members_will_need_to_accept_an_invite">
    <item quantity="one">Esta persona tiene que aceptar la invitación al grupo y no recibirá ningún mensaje hasta que la acepte:</item>
    <item quantity="other">Estas personas tienen que aceptar la invitación al grupo y no recibirán ningún mensaje hasta que la acepten:</item>
  </plurals>
  <plurals name="GroupsV1MigrationLearnMore_these_members_were_removed_from_the_group">
    <item quantity="one">Se ha expulsado a est@ participante del grupo pero podrá volver a unirse tras actualizar Signal:</item>
    <item quantity="other">Se ha expulsado a est@s participantes del grupo pero podrán volver a unirse tras actualizar Signal:</item>
  </plurals>
  <!--GroupsV1MigrationInitiationBottomSheetDialogFragment-->
  <string name="GroupsV1MigrationInitiation_upgrade_to_new_group">Actualizar al nuevo sistema de grupos</string>
  <string name="GroupsV1MigrationInitiation_upgrade_this_group">Actualizar este grupo</string>
  <string name="GroupsV1MigrationInitiation_new_groups_have_features_like_mentions">Funciones de los nuevos grupos incluyen @menciones, admins y más en el futuro.</string>
  <string name="GroupsV1MigrationInitiation_all_message_history_and_media_will_be_kept">Los mensajes y adjuntos se mantendrán tras la actualización.</string>
  <string name="GroupsV1MigrationInitiation_encountered_a_network_error">Fallo en la conexión de red. Inténtalo más tarde.</string>
  <string name="GroupsV1MigrationInitiation_failed_to_upgrade">Fallo al actualizar.</string>
  <plurals name="GroupsV1MigrationInitiation_these_members_will_need_to_accept_an_invite">
    <item quantity="one">Esta persona tiene que aceptar la invitación para unirse al grupo de nuevo y no recibirá ningún mensaje del grupo hasta que acepte:</item>
    <item quantity="other">Estas personas tienen que aceptar la invitación para unirse al grupo de nuevo y no recibirán ningún mensaje del grupo hasta que acepten:</item>
  </plurals>
  <plurals name="GroupsV1MigrationInitiation_these_members_are_not_capable_of_joining_new_groups">
    <item quantity="one">Est@ participante no puede unirse a nuevos grupos y se le expulsará del grupo:</item>
    <item quantity="other">Est@s participantes no pueden unirse a nuevos grupos y se les expulsará del grupo:</item>
  </plurals>
  <!--GroupsV1MigrationSuggestionsReminder-->
  <plurals name="GroupsV1MigrationSuggestionsReminder_members_couldnt_be_added_to_the_new_group">
    <item quantity="one">No se ha podido añadir a %1$d participante al nuevo grupo. ¿Deseas hacerlo ahora?</item>
    <item quantity="other">No se ha podido añadir a %1$d participantes al nuevo grupo. ¿Deseas hacerlo ahora?</item>
  </plurals>
  <plurals name="GroupsV1MigrationSuggestionsReminder_add_members">
    <item quantity="one">Añadir participante</item>
    <item quantity="other">Añadir participantes</item>
  </plurals>
  <string name="GroupsV1MigrationSuggestionsReminder_no_thanks">No gracias</string>
  <!--GroupsV1MigrationSuggestionsDialog-->
  <plurals name="GroupsV1MigrationSuggestionsDialog_add_members_question">
    <item quantity="one">¿Añadir participante?</item>
    <item quantity="other">¿Añadir participantes?</item>
  </plurals>
  <plurals name="GroupsV1MigrationSuggestionsDialog_these_members_couldnt_be_automatically_added">
    <item quantity="one">No se ha podido añadir a est@ participante al actualizar a nuevo grupo:</item>
    <item quantity="other">No se ha podido añadir a est@s participantes al actualizar a nuevo grupo:</item>
  </plurals>
  <plurals name="GroupsV1MigrationSuggestionsDialog_add_members">
    <item quantity="one">Añadir participante</item>
    <item quantity="other">Añadir participantes</item>
  </plurals>
  <plurals name="GroupsV1MigrationSuggestionsDialog_failed_to_add_members_try_again_later">
    <item quantity="one">Fallo al añadir participante. Inténtalo más tarde.</item>
    <item quantity="other">Fallo al añadir participantes. Inténtalo más tarde.</item>
  </plurals>
  <plurals name="GroupsV1MigrationSuggestionsDialog_cannot_add_members">
    <item quantity="one">Imposible añadir participante.</item>
    <item quantity="other">Imposible añadir participantes.</item>
  </plurals>
  <!--LeaveGroupDialog-->
  <string name="LeaveGroupDialog_leave_group">¿Abandonar grupo?</string>
  <string name="LeaveGroupDialog_you_will_no_longer_be_able_to_send_or_receive_messages_in_this_group">No podrás enviar o recibir más mensajes en este grupo.</string>
  <string name="LeaveGroupDialog_leave">Abandonar</string>
  <string name="LeaveGroupDialog_choose_new_admin">Selecciona nuev@ admin</string>
  <string name="LeaveGroupDialog_before_you_leave_you_must_choose_at_least_one_new_admin_for_this_group">Antes de abandonar, selecciona un(a) nuev@ admin para este grupo.</string>
  <string name="LeaveGroupDialog_choose_admin">Seleccionar admin</string>
  <!--LinkPreviewsMegaphone-->
  <string name="LinkPreviewsMegaphone_disable">Desactivar</string>
  <string name="LinkPreviewsMegaphone_preview_any_link">Envía enlaces con vista previa</string>
  <string name="LinkPreviewsMegaphone_you_can_now_retrieve_link_previews_directly_from_any_website">Ahora se puede adjuntar la imagen para la vista previa de enlaces en los mensajes que envíes, trasmitida directamente desde la propia página web.</string>
  <!--LinkPreviewView-->
  <string name="LinkPreviewView_no_link_preview_available">Vista previa no disponible</string>
  <string name="LinkPreviewView_this_group_link_is_not_active">El enlace al grupo no está disponible</string>
  <string name="LinkPreviewView_domain_date">%1$s · %2$s</string>
  <!--LinkPreviewRepository-->
  <plurals name="LinkPreviewRepository_d_members">
    <item quantity="one">%1$d participante</item>
    <item quantity="other">%1$d participantes</item>
  </plurals>
  <!--PendingMembersActivity-->
  <string name="PendingMembersActivity_pending_group_invites">Invitaciones pendientes</string>
  <string name="PendingMembersActivity_requests">Solicitudes</string>
  <string name="PendingMembersActivity_invites">Invitaciones</string>
  <string name="PendingMembersActivity_people_you_invited">Personas invitadas por ti</string>
  <string name="PendingMembersActivity_you_have_no_pending_invites">No tienes invitaciones pendientes.</string>
  <string name="PendingMembersActivity_invites_by_other_group_members">Más personas invitadas</string>
  <string name="PendingMembersActivity_no_pending_invites_by_other_group_members">No hay invitaciones pendientes de otr@s participantes.</string>
  <string name="PendingMembersActivity_missing_detail_explanation">No se muestra el alias y foto de las personas invitadas por otr@s. Su alias y foto de perfil se mostrarán a partir del momento en que decidan participar en el grupo. También verán los mensajes del grupo a partir de ese momento.</string>
  <string name="PendingMembersActivity_revoke_invite">Retirar invitación</string>
  <string name="PendingMembersActivity_revoke_invites">Retirar invitaciones</string>
  <plurals name="PendingMembersActivity_revoke_d_invites">
    <item quantity="one">Retirar 1 invitación</item>
    <item quantity="other">Retirar %1$d invitaciones</item>
  </plurals>
  <plurals name="PendingMembersActivity_error_revoking_invite">
    <item quantity="one">Fallo al retirar invitación</item>
    <item quantity="other">Fallo al retirar invitaciones</item>
  </plurals>
  <!--RequestingMembersFragment-->
  <string name="RequestingMembersFragment_pending_member_requests">Solicitudes pendientes</string>
  <string name="RequestingMembersFragment_no_member_requests_to_show">No hay solicitudes que ver.</string>
  <string name="RequestingMembersFragment_explanation">Las personas en esta lista han solicitado unirse al grupo vía enlace.</string>
  <string name="RequestingMembersFragment_added_s">Se ha añadido a %1$s</string>
  <string name="RequestingMembersFragment_denied_s">%1$s denegad@</string>
  <!--AddMembersActivity-->
  <string name="AddMembersActivity__done">Hecho</string>
  <string name="AddMembersActivity__this_person_cant_be_added_to_legacy_groups">No se puede añadir a esta persona a grupos antiguos.</string>
  <string name="AddMembersActivity__this_person_cant_be_added_to_announcement_groups">No se puede añadir a esta persona a grupos de difusión.</string>
  <plurals name="AddMembersActivity__add_d_members_to_s">
    <item quantity="one">¿Agregar %1$s a «%2$s»?</item>
    <item quantity="other">¿Añadir %3$d participantes a «%2$s»?</item>
  </plurals>
  <string name="AddMembersActivity__add">Añadir</string>
  <string name="AddMembersActivity__add_members">Añadir participantes</string>
  <!--AddGroupDetailsFragment-->
  <string name="AddGroupDetailsFragment__name_this_group">Nombra este grupo</string>
  <string name="AddGroupDetailsFragment__create_group">Crear grupo</string>
  <string name="AddGroupDetailsFragment__create">Crear</string>
  <string name="AddGroupDetailsFragment__members">Participantes</string>
  <string name="AddGroupDetailsFragment__you_can_add_or_invite_friends_after_creating_this_group">Puedes añadir o invitar amistades tras crear este grupo.</string>
  <string name="AddGroupDetailsFragment__group_name_required">Nombre del grupo (necesario)</string>
  <string name="AddGroupDetailsFragment__group_name_optional">Nombre del grupo (opcional)</string>
  <string name="AddGroupDetailsFragment__this_field_is_required">Este campo es necesario.</string>
  <string name="AddGroupDetailsFragment__group_creation_failed">Fallo al crear el grupo.</string>
  <string name="AddGroupDetailsFragment__try_again_later">Inténtalo de nuevo más tarde.</string>
  <string name="AddGroupDetailsFragment__youve_selected_a_contact_that_doesnt">Has seleccionado una persona que no usa Signal, así que los mensajes de este grupo se enviarán como MMS, que no están cifrados y pueden originar más gastos.</string>
  <string name="AddGroupDetailsFragment_custom_mms_group_names_and_photos_will_only_be_visible_to_you">Los nombres e imágenes de los grupos MMS sólo son visibles para ti.</string>
  <string name="AddGroupDetailsFragment__remove">Eliminar</string>
  <string name="AddGroupDetailsFragment__sms_contact">Contacto SMS</string>
  <string name="AddGroupDetailsFragment__remove_s_from_this_group">¿Expulsar a %1$s del grupo?</string>
  <plurals name="AddGroupDetailsFragment__d_members_do_not_support_new_groups">
    <item quantity="one">%d participante no soporta el nuevo sistema de grupos. Este será un grupo del sistema heredado.</item>
    <item quantity="other">%d participantes no soportan el nuevo sistema de grupos. Este será un grupo del sistema antiguo.</item>
  </plurals>
  <plurals name="AddGroupDetailsFragment__d_members_do_not_support_new_groups_so_this_group_cannot_be_created">
    <item quantity="one">%d participante no soporta el nuevo sistema de grupos. No se ha podido crear el grupo.</item>
    <item quantity="other">%d participantes no soportan el nuevo sistema de grupos. No se ha podido crear el grupo.</item>
  </plurals>
  <!--NonGv2MemberDialog-->
  <string name="NonGv2MemberDialog_single_users_are_non_gv2_capable">Se creará un grupo del sistema antiguo porque %1$s usa una versión antigua de Signal. Podrás crear un grupo en el nuevo sistema si esa persona actualiza Signal. También puedes crear un grupo en el nuevo sistema sin ella, y añadirla cuando haya actualizado.</string>
  <plurals name="NonGv2MemberDialog_d_users_are_non_gv2_capable">
    <item quantity="one">Se creará un grupo del sistema antiguo porque %1$d persona usa una versión antigua de Signal. Podrás crear un grupo en el nuevo sistema si esa persona actualiza Signal. También puedes crear un grupo en el nuevo sistema sin ella, y añadirla cuando haya actualizado.</item>
    <item quantity="other">Se creará un grupo del sistema antiguo porque %1$d personas usan una versión antigua de Signal. Podrás crear un grupo en el nuevo sistema si esas personas actualizan Signal. También puedes crear un grupo en el nuevo sistema sin ellas, y añadirlas cuando hayan actualizado.</item>
  </plurals>
  <string name="NonGv2MemberDialog_single_users_are_non_gv2_capable_forced_migration">No se puede crear este grupo porque %1$s usa una versión antigua de Signal. Debes eliminar a esa persona para poder crear el grupo.</string>
  <plurals name="NonGv2MemberDialog_d_users_are_non_gv2_capable_forced_migration">
    <item quantity="one">No se puede crear este grupo porque %1$d persona usa una versión antigua de Signal. Debes eliminarla para poder crear el grupo.</item>
    <item quantity="other">No se puede crear este grupo porque %1$d personas usan una versión antigua de Signal. Debes eliminarlas para poder crear el grupo.</item>
  </plurals>
  <!--ManageGroupActivity-->
  <string name="ManageGroupActivity_member_requests_and_invites">Solicitudes e invitaciones</string>
  <string name="ManageGroupActivity_add_members">Añadir participantes</string>
  <string name="ManageGroupActivity_edit_group_info">Editar detalles del grupo</string>
  <string name="ManageGroupActivity_who_can_add_new_members">¿Quién puede añadir participantes?</string>
  <string name="ManageGroupActivity_who_can_edit_this_groups_info">¿Quién puede modificar los detalles del grupo?</string>
  <string name="ManageGroupActivity_group_link">Enlace del grupo</string>
  <string name="ManageGroupActivity_block_group">Bloquear grupo</string>
  <string name="ManageGroupActivity_unblock_group">Desbloquear grupo</string>
  <string name="ManageGroupActivity_leave_group">Abandonar grupo</string>
  <string name="ManageGroupActivity_mute_notifications">Silenciar notificaciones</string>
  <string name="ManageGroupActivity_custom_notifications">Notificaciones personalizadas</string>
  <string name="ManageGroupActivity_mentions">Menciones</string>
  <string name="ManageGroupActivity_chat_color_and_wallpaper">Color y fondo de chat</string>
  <string name="ManageGroupActivity_until_s">Hasta %1$s</string>
  <string name="ManageGroupActivity_always">Para siempre</string>
  <string name="ManageGroupActivity_off">Inactivo</string>
  <string name="ManageGroupActivity_on">Activo</string>
  <string name="ManageGroupActivity_view_all_members">Ver más</string>
  <string name="ManageGroupActivity_see_all">Ver todos</string>
  <plurals name="ManageGroupActivity_added">
    <item quantity="one">%d participante añadid@.</item>
    <item quantity="other">%d participantes añadid@s.</item>
  </plurals>
  <string name="ManageGroupActivity_only_admins_can_enable_or_disable_the_sharable_group_link">Sólo admins pueden activar o desactivar el enlace para unirse al grupo.</string>
  <string name="ManageGroupActivity_only_admins_can_enable_or_disable_the_option_to_approve_new_members">Sólo admins pueden activar o desactivar la opción de aprobar nuev@s participantes.</string>
  <string name="ManageGroupActivity_only_admins_can_reset_the_sharable_group_link">Sólo admins pueden restablecer el enlace para unirse al grupo.</string>
  <string name="ManageGroupActivity_you_dont_have_the_rights_to_do_this">No dispones de permisos para hacerlo</string>
  <string name="ManageGroupActivity_not_capable">Alguien a quien has añadido no soporta el nuevo sistema de grupos y debe actualizar Signal.</string>
  <string name="ManageGroupActivity_not_announcement_capable">Alguien a quien has añadido no soporta el nuevo sistema de grupos de difusión y debe actualizar Signal.</string>
  <string name="ManageGroupActivity_failed_to_update_the_group">Fallo al actualizar el grupo</string>
  <string name="ManageGroupActivity_youre_not_a_member_of_the_group">No eres participante del grupo</string>
  <string name="ManageGroupActivity_failed_to_update_the_group_please_retry_later">Fallo al actualizar el grupo, por favor inténtalo más tarde</string>
  <string name="ManageGroupActivity_failed_to_update_the_group_due_to_a_network_error_please_retry_later">Fallo al actualizar el grupo por un problema de red, por favor inténtalo más tarde</string>
  <string name="ManageGroupActivity_edit_name_and_picture">Editar nombre e imagen</string>
  <string name="ManageGroupActivity_legacy_group">Grupo antiguo</string>
  <string name="ManageGroupActivity_legacy_group_learn_more">Este grupo usa el sistema antiguo de Signal. Funciones como admins de grupo o menciones solo están disponibles en el nuevo sistema.</string>
  <string name="ManageGroupActivity_legacy_group_upgrade">Este es un grupo del sistema antiguo. Para acceder a funciones como @menciones y admins,</string>
  <string name="ManageGroupActivity_legacy_group_too_large">Este grupo no se puede actualizar al nuevo sistema porque es demasiado grande. El tamaño máximo de grupo es de%1$d participantes.</string>
  <string name="ManageGroupActivity_upgrade_this_group">actualiza este grupo.</string>
  <string name="ManageGroupActivity_this_is_an_insecure_mms_group">Este es un grupo de MMS sin cifrar. Para chatear en privado, invita a tus amistades a usar Signal.</string>
  <string name="ManageGroupActivity_invite_now">Invitar ahora</string>
  <string name="ManageGroupActivity_more">más</string>
  <string name="ManageGroupActivity_add_group_description">Añade la descripción del grupo …</string>
  <!--GroupMentionSettingDialog-->
  <string name="GroupMentionSettingDialog_notify_me_for_mentions">Notificar cuando alguien me mencione</string>
  <string name="GroupMentionSettingDialog_receive_notifications_when_youre_mentioned_in_muted_chats">¿Deseas recibir notificationes si te mencionan en un chat silenciado?</string>
  <string name="GroupMentionSettingDialog_always_notify_me">Notificar siempre</string>
  <string name="GroupMentionSettingDialog_dont_notify_me">No notificar</string>
  <!--ManageProfileFragment-->
  <string name="ManageProfileFragment_profile_name">Nombre de perfil</string>
  <string name="ManageProfileFragment_username">Alias (nombre de usuari@)</string>
  <string name="ManageProfileFragment_about">Biografía</string>
  <string name="ManageProfileFragment_write_a_few_words_about_yourself">Escribe unas pocas palabras sobre ti</string>
  <string name="ManageProfileFragment_your_name">Tu nombre</string>
  <string name="ManageProfileFragment_your_username">Alias (nombre de usuari@)</string>
  <string name="ManageProfileFragment_failed_to_set_avatar">Fallo al seleccionar foto de perfil</string>
  <!--ManageRecipientActivity-->
  <string name="ManageRecipientActivity_no_groups_in_common">No hay grupos en común</string>
  <plurals name="ManageRecipientActivity_d_groups_in_common">
    <item quantity="one">%d grupo en común</item>
    <item quantity="other">%d grupos en común</item>
  </plurals>
  <plurals name="GroupMemberList_invited">
    <item quantity="one">«%1$s» ha invitado a 1 persona</item>
    <item quantity="other">«%1$s» ha invitado a %2$d personas</item>
  </plurals>
  <!--CustomNotificationsDialogFragment-->
  <string name="CustomNotificationsDialogFragment__custom_notifications">Notificaciones personalizadas</string>
  <string name="CustomNotificationsDialogFragment__messages">Mensajes</string>
  <string name="CustomNotificationsDialogFragment__use_custom_notifications">Usar notificaciones personalizadas</string>
  <string name="CustomNotificationsDialogFragment__notification_sound">Sonido de notificaciones</string>
  <string name="CustomNotificationsDialogFragment__vibrate">Vibración</string>
  <string name="CustomNotificationsDialogFragment__call_settings">Ajustes de llamada</string>
  <string name="CustomNotificationsDialogFragment__ringtone">Tono de llamada</string>
  <string name="CustomNotificationsDialogFragment__enabled">Activada</string>
  <string name="CustomNotificationsDialogFragment__disabled">Desactivada</string>
  <string name="CustomNotificationsDialogFragment__default">Por defecto</string>
  <!--ShareableGroupLinkDialogFragment-->
  <string name="ShareableGroupLinkDialogFragment__shareable_group_link">Enlace para unirse al grupo</string>
  <string name="ShareableGroupLinkDialogFragment__manage_and_share">Gestionar y compartir</string>
  <string name="ShareableGroupLinkDialogFragment__group_link">Enlace al grupo</string>
  <string name="ShareableGroupLinkDialogFragment__share">Compartir</string>
  <string name="ShareableGroupLinkDialogFragment__reset_link">Restablecer enlace</string>
  <string name="ShareableGroupLinkDialogFragment__member_requests">Solicitudes de participantes</string>
  <string name="ShareableGroupLinkDialogFragment__approve_new_members">Aprobar solicitudes</string>
  <string name="ShareableGroupLinkDialogFragment__require_an_admin_to_approve_new_members_joining_via_the_group_link">Con la opción activa se genera una solicitud de acceso al grupo que debe ser aprobada por un(a) admin.</string>
  <string name="ShareableGroupLinkDialogFragment__are_you_sure_you_want_to_reset_the_group_link">¿Deseas restablecer el enlace para unirse al grupo? Si lo restableces, nadie podrá unirse al chat usando el enlace actual.</string>
  <!--GroupLinkShareQrDialogFragment-->
  <string name="GroupLinkShareQrDialogFragment__qr_code">Código QR</string>
  <string name="GroupLinkShareQrDialogFragment__people_who_scan_this_code_will">Las personas que escaneen este código podrán unirse al grupo. L@s admins deberán aprobar nuev@s participantes si se ha activado esa opción.</string>
  <string name="GroupLinkShareQrDialogFragment__share_code">Compartir código</string>
  <!--GV2 Invite Revoke confirmation dialog-->
  <string name="InviteRevokeConfirmationDialog_revoke_own_single_invite">¿Deseas retirar la invitación enviada a %1$s?</string>
  <plurals name="InviteRevokeConfirmationDialog_revoke_others_invites">
    <item quantity="one">¿Deseas retirar la invitación enviada por «%1$s»?</item>
    <item quantity="other">¿Deseas retirar las %2$d invitaciones enviadas por %1$s?</item>
  </plurals>
  <!--GroupJoinBottomSheetDialogFragment-->
  <string name="GroupJoinBottomSheetDialogFragment_you_are_already_a_member">Ya participas</string>
  <string name="GroupJoinBottomSheetDialogFragment_join">Unirse</string>
  <string name="GroupJoinBottomSheetDialogFragment_request_to_join">Solicitar unirse</string>
  <string name="GroupJoinBottomSheetDialogFragment_unable_to_join_group_please_try_again_later">Fallo al unirse al grupo. Por favor, inténtalo más tarde</string>
  <string name="GroupJoinBottomSheetDialogFragment_encountered_a_network_error">Fallo en la conexión de red.</string>
  <string name="GroupJoinBottomSheetDialogFragment_this_group_link_is_not_active">Este enlace al grupo no está disponible</string>
  <string name="GroupJoinBottomSheetDialogFragment_unable_to_get_group_information_please_try_again_later">No ha sido posible recuperar los detalles del grupo, por favor inténtalo más tarde</string>
  <string name="GroupJoinBottomSheetDialogFragment_direct_join">¿Deseas unirte a este grupo y compartir tu nombre y foto con sus participantes?</string>
  <string name="GroupJoinBottomSheetDialogFragment_admin_approval_needed">Un(a) admin de este grupo debe aprobar tu solicitud de acceso para unirte al grupo. Al solicitar unirte, tu nombre y foto se compartirán con sus participantes.</string>
  <plurals name="GroupJoinBottomSheetDialogFragment_group_dot_d_members">
    <item quantity="one">Grupo · %1$d participante</item>
    <item quantity="other">Grupo · %1$d participantes</item>
  </plurals>
  <!--GroupJoinUpdateRequiredBottomSheetDialogFragment-->
  <string name="GroupJoinUpdateRequiredBottomSheetDialogFragment_update_signal_to_use_group_links">Actualiza Signal para usar enlaces a grupos</string>
  <string name="GroupJoinUpdateRequiredBottomSheetDialogFragment_update_message">La versión de Signal que usas no soporta este enlace para unirse a grupos. Actualiza Signal para unirte a este grupo vía enlace.</string>
  <string name="GroupJoinUpdateRequiredBottomSheetDialogFragment_update_signal">Actualiza Signal</string>
  <string name="GroupJoinUpdateRequiredBottomSheetDialogFragment_update_linked_device_message">Alguno(s) de tus dispositivos enlazados no soporta enlaces para unirse a grupos. Actualiza Signal en esos dispositivos para unirte a este grupo vía enlace.</string>
  <string name="GroupJoinUpdateRequiredBottomSheetDialogFragment_group_link_is_not_valid">Enlace a grupo inválido</string>
  <!--GroupInviteLinkEnableAndShareBottomSheetDialogFragment-->
  <string name="GroupInviteLinkEnableAndShareBottomSheetDialogFragment_invite_friends">Invitar amistades</string>
  <string name="GroupInviteLinkEnableAndShareBottomSheetDialogFragment_share_a_link_with_friends_to_let_them_quickly_join_this_group">Comparte con tus amistades el enlace a este grupo para que se unan.</string>
  <string name="GroupInviteLinkEnableAndShareBottomSheetDialogFragment_enable_and_share_link">Activar y compartir enlace</string>
  <string name="GroupInviteLinkEnableAndShareBottomSheetDialogFragment_share_link">Compartir enlace</string>
  <string name="GroupInviteLinkEnableAndShareBottomSheetDialogFragment_unable_to_enable_group_link_please_try_again_later">Fallo al activar el enlace para unirse al grupo. Inténtalo más tarde</string>
  <string name="GroupInviteLinkEnableAndShareBottomSheetDialogFragment_encountered_a_network_error">Fallo en la conexión de red.</string>
  <string name="GroupInviteLinkEnableAndShareBottomSheetDialogFragment_you_dont_have_the_right_to_enable_group_link">No dispones de permisos para activar el enlace al grupo. Solicítalo a un@ admin.</string>
  <string name="GroupInviteLinkEnableAndShareBottomSheetDialogFragment_you_are_not_currently_a_member_of_the_group">Todavía no participas en este grupo.</string>
  <!--GV2 Request confirmation dialog-->
  <string name="RequestConfirmationDialog_add_s_to_the_group">¿Añadir a %1$s al grupo?</string>
  <string name="RequestConfirmationDialog_deny_request_from_s">¿Denegar la solicitud de %1$s?</string>
  <string name="RequestConfirmationDialog_add">Añadir</string>
  <string name="RequestConfirmationDialog_deny">Denegar</string>
  <!--ImageEditorHud-->
  <string name="ImageEditorHud_blur_faces">Difuminar caras</string>
  <string name="ImageEditorHud_new_blur_faces_or_draw_anywhere_to_blur">Nuevo: Difumina caras o zonas de la foto.</string>
  <string name="ImageEditorHud_draw_anywhere_to_blur">Toca sobre la foto para difuminar</string>
  <string name="ImageEditorHud_draw_to_blur_additional_faces_or_areas">Toca sobre la foto para difuminar más caras o zonas</string>
  <!--InputPanel-->
  <string name="InputPanel_tap_and_hold_to_record_a_voice_message_release_to_send">Toca y mantén pulsado para grabar un mensaje de voz, suelta para enviar</string>
  <!--InviteActivity-->
  <string name="InviteActivity_share">Compartir</string>
  <string name="InviteActivity_share_with_contacts">Compartir con contactos</string>
  <string name="InviteActivity_choose_how_to_share">Seleccionar cómo compartir</string>
  <string name="InviteActivity_cancel">Cancelar</string>
  <string name="InviteActivity_sending">Enviando …</string>
  <string name="InviteActivity_invitations_sent">¡Invitaciones enviadas!</string>
  <string name="InviteActivity_invite_to_signal">Invitar a Molly</string>
  <plurals name="InviteActivity_send_sms_to_friends">
    <item quantity="one">ENVIAR SMS A %d AMIG@</item>
    <item quantity="other">ENVIAR SMS A %d AMISTADES</item>
  </plurals>
  <plurals name="InviteActivity_send_sms_invites">
    <item quantity="one">¿Enviar %d invitación por SMS?</item>
    <item quantity="other">¿Enviar %d invitaciones por SMS?</item>
  </plurals>
  <string name="InviteActivity_lets_switch_to_signal">Pasémonos a Molly: %1$s</string>
  <string name="InviteActivity_no_app_to_share_to">Parece que no hay ninguna aplicación con la que compartir.</string>
  <string name="InviteActivity_friends_dont_let_friends_text_unencrypted">La amistad verdadera no se comunica sin cifrar.</string>
  <!--LearnMoreTextView-->
  <string name="LearnMoreTextView_learn_more">Saber más</string>
  <!--LongMessageActivity-->
  <string name="LongMessageActivity_unable_to_find_message">Imposible encontrar el mensaje</string>
  <string name="LongMessageActivity_message_from_s">Mensaje de %1$s</string>
  <string name="LongMessageActivity_your_message">Tu mensaje</string>
  <!--MessageRetrievalService-->
  <string name="MessageRetrievalService_signal">Molly</string>
  <string name="MessageRetrievalService_background_connection_enabled">Conexión en segundo plano activada</string>
  <!--MmsDownloader-->
  <string name="MmsDownloader_error_reading_mms_settings">Fallo al leer la configuración MMS del proveedor</string>
  <!--MediaOverviewActivity-->
  <string name="MediaOverviewActivity_Media">Adjuntos</string>
  <string name="MediaOverviewActivity_Files">Archivos</string>
  <string name="MediaOverviewActivity_Audio">Audio</string>
  <string name="MediaOverviewActivity_All">Todo</string>
  <plurals name="MediaOverviewActivity_Media_delete_confirm_title">
    <item quantity="one">¿Eliminar elemento seleccionado?</item>
    <item quantity="other">¿Eliminar elementos seleccionados?</item>
  </plurals>
  <plurals name="MediaOverviewActivity_Media_delete_confirm_message">
    <item quantity="one">Se eliminará permanentemente el archivo seleccionado. Todos los mensajes asociados con ese archivo también se eliminarán.</item>
    <item quantity="other">Se eliminarán permanentemente los %1$d archivos seleccionados. Todos los mensajes asociados con esos elementos también se eliminarán.</item>
  </plurals>
  <string name="MediaOverviewActivity_Media_delete_progress_title">Eliminar</string>
  <string name="MediaOverviewActivity_Media_delete_progress_message">Eliminando mensajes …</string>
  <string name="MediaOverviewActivity_Select_all">Seleccionar todo</string>
  <string name="MediaOverviewActivity_collecting_attachments">Recopilando adjuntos …</string>
  <string name="MediaOverviewActivity_Sort_by">Ordenar por</string>
  <string name="MediaOverviewActivity_Newest">Más reciente</string>
  <string name="MediaOverviewActivity_Oldest">Más antiguo</string>
  <string name="MediaOverviewActivity_Storage_used">Almacenamiento utilizado</string>
  <string name="MediaOverviewActivity_All_storage_use">Uso de almacenamiento total</string>
  <string name="MediaOverviewActivity_Grid_view_description">Vista en cuadrícula</string>
  <string name="MediaOverviewActivity_List_view_description">Vista en lista</string>
  <string name="MediaOverviewActivity_Selected_description">Selección</string>
  <plurals name="MediaOverviewActivity_d_items_s">
    <item quantity="one">%1$d objeto %2$s</item>
    <item quantity="other">%1$d objetos %2$s</item>
  </plurals>
  <plurals name="MediaOverviewActivity_d_items">
    <item quantity="one">%1$d objeto</item>
    <item quantity="other">%1$d objetos</item>
  </plurals>
  <string name="MediaOverviewActivity_file">Archivo</string>
  <string name="MediaOverviewActivity_audio">Audio</string>
  <string name="MediaOverviewActivity_video">Vídeo</string>
  <string name="MediaOverviewActivity_image">Foto</string>
  <string name="MediaOverviewActivity_voice_message">Nota de voz</string>
  <string name="MediaOverviewActivity_sent_by_s">Enviado por %1$s</string>
  <string name="MediaOverviewActivity_sent_by_you">Enviado por ti</string>
  <string name="MediaOverviewActivity_sent_by_s_to_s">Enviado por %1$s a %2$s</string>
  <string name="MediaOverviewActivity_sent_by_you_to_s">Enviado por ti a %1$s</string>
  <!--Megaphones-->
  <string name="Megaphones_introducing_reactions">Las reacciones a mensajes han llegado</string>
  <string name="Megaphones_tap_and_hold_any_message_to_quicky_share_how_you_feel">Mantén pulsado un mensaje para mostrar cómo te sientes.</string>
  <string name="Megaphones_remind_me_later">Recordar más tarde</string>
  <string name="Megaphones_verify_your_signal_pin">Verifica tu PIN de Signal</string>
  <string name="Megaphones_well_occasionally_ask_you_to_verify_your_pin">Te preguntaremos ocasionalmente verificar tu PIN para que así lo puedas recordar.</string>
  <string name="Megaphones_verify_pin">Verificar PIN</string>
  <string name="Megaphones_get_started">Comenzar</string>
  <string name="Megaphones_new_group">Nuevo grupo</string>
  <string name="Megaphones_invite_friends">Invitar amistades</string>
  <string name="Megaphones_use_sms">Usar SMS</string>
  <string name="Megaphones_appearance">Apariencia</string>
  <string name="Megaphones_add_photo">Añade una foto</string>
  <!--NotificationBarManager-->
  <string name="NotificationBarManager_signal_call_in_progress">Llamada de Signal en curso</string>
  <string name="NotificationBarManager__establishing_signal_call">Estableciendo llamada de Signal</string>
  <string name="NotificationBarManager__incoming_signal_call">Recibiendo llamada de Signal</string>
  <string name="NotificationBarManager__stopping_signal_call_service">Deteniendo el servicio de llamadas de Signal</string>
  <string name="NotificationBarManager__deny_call">Denegar llamada</string>
  <string name="NotificationBarManager__answer_call">Atender llamada</string>
  <string name="NotificationBarManager__end_call">Finalizar llamada</string>
  <string name="NotificationBarManager__cancel_call">Cancelar llamada</string>
  <!--NotificationsMegaphone-->
  <string name="NotificationsMegaphone_turn_on_notifications">¿Activar notificaciones?</string>
  <string name="NotificationsMegaphone_never_miss_a_message">No te pierdas ni un mensaje de tus contactos o grupos.</string>
  <string name="NotificationsMegaphone_turn_on">Activar</string>
  <string name="NotificationsMegaphone_not_now">Ahora no</string>
  <!--NotificationMmsMessageRecord-->
  <string name="NotificationMmsMessageRecord_multimedia_message">Mensaje multimedia</string>
  <string name="NotificationMmsMessageRecord_downloading_mms_message">Descargando mensaje MMS</string>
  <string name="NotificationMmsMessageRecord_error_downloading_mms_message">Fallo al descargar mensaje MMS, toca para reintentar</string>
  <!--MediaPickerActivity-->
  <string name="MediaPickerActivity_send_to">Enviar a %s</string>
  <string name="MediaPickerActivity__menu_open_camera">Abrir cámara</string>
  <!--MediaSendActivity-->
  <string name="MediaSendActivity_add_a_caption">Añade un subtítulo …</string>
  <string name="MediaSendActivity_an_item_was_removed_because_it_exceeded_the_size_limit">Se eliminó un objeto ya que excedía el límite de tamaño</string>
  <string name="MediaSendActivity_an_item_was_removed_because_it_had_an_unknown_type">Se ha eliminado un objeto al ser de tipo desconocido</string>
  <string name="MediaSendActivity_an_item_was_removed_because_it_exceeded_the_size_limit_or_had_an_unknown_type">Se ha eliminado un objeto al exceder el límite de tamaño o al ser de tipo desconocido</string>
  <string name="MediaSendActivity_camera_unavailable">Cámara no disponible.</string>
  <string name="MediaSendActivity_message_to_s">Mensaje para %s</string>
  <string name="MediaSendActivity_message">Mensaje</string>
  <string name="MediaSendActivity_select_recipients">Seleccionar destinatari@s</string>
  <string name="MediaSendActivity_signal_needs_access_to_your_contacts">Molly necesita acceso a tus contactos para poder mostrarlos.</string>
  <string name="MediaSendActivity_signal_needs_contacts_permission_in_order_to_show_your_contacts_but_it_has_been_permanently_denied">Molly necesita acceso a tus contactos para poder mostrarlos. Por favor, ve a la aplicación «Ajustes», selecciona Molly en el menú «Aplicaciones y notificaciones»  y en «Permisos» activa «Contactos».</string>
  <plurals name="MediaSendActivity_cant_share_more_than_n_items">
    <item quantity="one">No se puede compartir más de %d objeto.</item>
    <item quantity="other">No se pueden compartir más de %d objetos.</item>
  </plurals>
  <string name="MediaSendActivity_select_recipients_description">Seleccionar destinatari@s</string>
  <string name="MediaSendActivity_tap_here_to_make_this_message_disappear_after_it_is_viewed">Toca aquí para hacer desaparecer este mensaje tras ser visto.</string>
  <!--MediaRepository-->
  <string name="MediaRepository_all_media">Archivos adjuntos</string>
  <string name="MediaRepository__camera">Cámara</string>
  <!--MessageDecryptionUtil-->
  <string name="MessageDecryptionUtil_failed_to_decrypt_message">Fallo al descifrar mensaje</string>
  <string name="MessageDecryptionUtil_tap_to_send_a_debug_log">Toca para enviar el registro de depuración (log)</string>
  <!--MessageRecord-->
  <string name="MessageRecord_unknown">Desconocid@</string>
  <string name="MessageRecord_message_encrypted_with_a_legacy_protocol_version_that_is_no_longer_supported">Has recibido un mensaje cifrado con una versión de Signal antigua que ya no está disponible. Por favor, solicita a esta persona a actualizar a la versión más reciente y a reenviar el mensaje.</string>
  <string name="MessageRecord_left_group">Has abandonado el grupo.</string>
  <string name="MessageRecord_you_updated_group">Has actualizado el grupo.</string>
  <string name="MessageRecord_the_group_was_updated">Se actualizó el grupo.</string>
  <string name="MessageRecord_you_called_date">Has llamado · %1$s</string>
  <string name="MessageRecord_missed_audio_call_date">Llamada perdida · %1$s</string>
  <string name="MessageRecord_missed_video_call_date">Videollamada perdida · %1$s</string>
  <string name="MessageRecord_s_updated_group">%s ha actualizado el grupo.</string>
  <string name="MessageRecord_s_called_you_date">%1$s ha llamado · %2$s</string>
  <string name="MessageRecord_s_joined_signal">¡%s usa Signal!</string>
  <string name="MessageRecord_you_disabled_disappearing_messages">Has desactivado la desaparición de mensajes.</string>
  <string name="MessageRecord_s_disabled_disappearing_messages">%1$s ha desactivado la desaparición de mensajes.</string>
  <string name="MessageRecord_you_set_disappearing_message_time_to_s">Has fijado la desaparición de mensajes a %1$s.</string>
  <string name="MessageRecord_s_set_disappearing_message_time_to_s">%1$s ha fijado la desaparición de mensajes a %2$s. </string>
  <string name="MessageRecord_disappearing_message_time_set_to_s">El tiempo de desaparición de mensajes se ha fijado en %1$s.</string>
  <string name="MessageRecord_this_group_was_updated_to_a_new_group">Este grupo se ha actualizado al nuevo sistema de grupos.</string>
  <string name="MessageRecord_you_couldnt_be_added_to_the_new_group_and_have_been_invited_to_join">No te han podido añadir al nuevo grupo pero te han invitado a unirte.</string>
  <string name="MessageRecord_chat_session_refreshed">Sesión de chat reiniciada</string>
  <plurals name="MessageRecord_members_couldnt_be_added_to_the_new_group_and_have_been_invited">
    <item quantity="one">No se puede añadir automáticamente a un@ participante al nuevo grupo: Se le ha enviado una invitación para unirse.</item>
    <item quantity="other">No se puede añadir automáticamente a %1$s participantes al nuevo grupo: Se les ha enviado una invitación para unirse.</item>
  </plurals>
  <plurals name="MessageRecord_members_couldnt_be_added_to_the_new_group_and_have_been_removed">
    <item quantity="one">No se puede añadir automáticamente a un@ participante al nuevo grupo y ha sido expulsad@.</item>
    <item quantity="other">No se puede añadir automáticamente a %1$s participantes al nuevo grupo y han sido expulsad@s.</item>
  </plurals>
  <!--Profile change updates-->
  <string name="MessageRecord_changed_their_profile_name_to">%1$s ha cambiado su nombre a %2$s.</string>
  <string name="MessageRecord_changed_their_profile_name_from_to">%1$sha cambiado su nombre de %2$s a %3$s.</string>
  <string name="MessageRecord_changed_their_profile">%1$s ha cambiado su nombre.</string>
  <!--GV2 specific-->
  <string name="MessageRecord_you_created_the_group">Has creado el grupo.</string>
  <string name="MessageRecord_group_updated">Grupo actualizado.</string>
  <string name="MessageRecord_invite_friends_to_this_group">Invita amistades a participar en ese grupo vía enlace</string>
  <!--GV2 member additions-->
  <string name="MessageRecord_you_added_s">Has añadido a %1$s.</string>
  <string name="MessageRecord_s_added_s">%1$s ha añadido a %2$s.</string>
  <string name="MessageRecord_s_added_you">%1$s te ha añadido al grupo.</string>
  <string name="MessageRecord_you_joined_the_group">Te has unido al grupo.</string>
  <string name="MessageRecord_s_joined_the_group">%1$s se ha unido al grupo.</string>
  <!--GV2 member removals-->
  <string name="MessageRecord_you_removed_s">Has expulsado a «%1$s».</string>
  <string name="MessageRecord_s_removed_s">%1$s ha expulsado a «%2$s».</string>
  <string name="MessageRecord_s_removed_you_from_the_group">%1$s te ha expulsado del grupo.</string>
  <string name="MessageRecord_you_left_the_group">Has abandonado el grupo.</string>
  <string name="MessageRecord_s_left_the_group">%1$s ha abandonado el grupo.</string>
  <string name="MessageRecord_you_are_no_longer_in_the_group">Ya no participas en el grupo.</string>
  <string name="MessageRecord_s_is_no_longer_in_the_group">%1$s ya no participa en el grupo.</string>
  <!--GV2 role change-->
  <string name="MessageRecord_you_made_s_an_admin">Has promovido a %1$s a admin.</string>
  <string name="MessageRecord_s_made_s_an_admin">%1$s ha promovido a %2$s a admin.</string>
  <string name="MessageRecord_s_made_you_an_admin">%1$s te ha promovido a admin.</string>
  <string name="MessageRecord_you_revoked_admin_privileges_from_s">Has retirado los permisos de admin a %1$s.</string>
  <string name="MessageRecord_s_revoked_your_admin_privileges">%1$s te ha retirado los permisos de admin.</string>
  <string name="MessageRecord_s_revoked_admin_privileges_from_s">%1$s ha retirado los permisos de admin a %2$s.</string>
  <string name="MessageRecord_s_is_now_an_admin">%1$s es ahora admin.</string>
  <string name="MessageRecord_you_are_now_an_admin">Ahora eres admin del grupo.</string>
  <string name="MessageRecord_s_is_no_longer_an_admin">%1$s ya no es admin.</string>
  <string name="MessageRecord_you_are_no_longer_an_admin">Ya no eres admin.</string>
  <!--GV2 invitations-->
  <string name="MessageRecord_you_invited_s_to_the_group">Has invitado a %1$s al grupo.</string>
  <string name="MessageRecord_s_invited_you_to_the_group">%1$s te ha invitado al grupo.</string>
  <plurals name="MessageRecord_s_invited_members">
    <item quantity="one">«%1$s» ha invitado a 1 persona al grupo.</item>
    <item quantity="other">%1$s ha invitado a %2$d personas al grupo.</item>
  </plurals>
  <string name="MessageRecord_you_were_invited_to_the_group">Te han invitado al grupo.</string>
  <plurals name="MessageRecord_d_people_were_invited_to_the_group">
    <item quantity="one">Se ha invitado a 1 persona al chat en grupo.</item>
    <item quantity="other">Se han invitado a %1$d personas al grupo.</item>
  </plurals>
  <!--GV2 invitation revokes-->
  <plurals name="MessageRecord_you_revoked_invites">
    <item quantity="one">Has retirado una invitación para el grupo.</item>
    <item quantity="other">Has retirado %1$d invitaciones para el grupo.</item>
  </plurals>
  <plurals name="MessageRecord_s_revoked_invites">
    <item quantity="one">%1$s ha retirado una invitación para el grupo.</item>
    <item quantity="other">%1$s ha retirado %2$d invitaciones para el grupo.</item>
  </plurals>
  <string name="MessageRecord_someone_declined_an_invitation_to_the_group">Alguien ha rechazado la invitación a participar en el grupo.</string>
  <string name="MessageRecord_you_declined_the_invitation_to_the_group">Has rechazado la invitación a participar en el grupo.</string>
  <string name="MessageRecord_s_revoked_your_invitation_to_the_group">%1$s retiró tu invitación del grupo.</string>
  <string name="MessageRecord_an_admin_revoked_your_invitation_to_the_group">Un(a) admin retiró tu invitavión del grupo.</string>
  <plurals name="MessageRecord_d_invitations_were_revoked">
    <item quantity="one">Se ha retirado una invitación para el grupo.</item>
    <item quantity="other">Se han retirado %1$d invitaciones para el grupo.</item>
  </plurals>
  <!--GV2 invitation acceptance-->
  <string name="MessageRecord_you_accepted_invite">Has aceptado la invitación para participar en el grupo.</string>
  <string name="MessageRecord_s_accepted_invite">%1$s ha aceptado la invitación para el grupo.</string>
  <string name="MessageRecord_you_added_invited_member_s">Has añadido a %1$s.</string>
  <string name="MessageRecord_s_added_invited_member_s">%1$s ha añadido a %2$s.</string>
  <!--GV2 title change-->
  <string name="MessageRecord_you_changed_the_group_name_to_s">Has modificado el nombre del grupo a «%1$s».</string>
  <string name="MessageRecord_s_changed_the_group_name_to_s">%1$s ha modificado el nombre del grupo a «%2$s».</string>
  <string name="MessageRecord_the_group_name_has_changed_to_s">El nombre del grupo ha cambiado a «%1$s».</string>
  <!--GV2 description change-->
  <string name="MessageRecord_you_changed_the_group_description">Has actualizado la descripción del grupo</string>
  <string name="MessageRecord_s_changed_the_group_description">%1$s ha actualizado la descripción del grupo.</string>
  <string name="MessageRecord_the_group_description_has_changed">Se ha actualizado la descripción del grupo.</string>
  <!--GV2 avatar change-->
  <string name="MessageRecord_you_changed_the_group_avatar">Has modificado la imagen del grupo.</string>
  <string name="MessageRecord_s_changed_the_group_avatar">%1$s ha modificado la imagen del grupo.</string>
  <string name="MessageRecord_the_group_group_avatar_has_been_changed">La imagen del grupo ha cambiado.</string>
  <!--GV2 attribute access level change-->
  <string name="MessageRecord_you_changed_who_can_edit_group_info_to_s">Has actualizado quien puede editar los detalles del grupo a «%1$s».</string>
  <string name="MessageRecord_s_changed_who_can_edit_group_info_to_s">%1$s ha actualizado quien puede editar los detalles del grupo a «%2$s».</string>
  <string name="MessageRecord_who_can_edit_group_info_has_been_changed_to_s">Se ha modificado quien puede editar los detalles del grupo a «%1$s».</string>
  <!--GV2 membership access level change-->
  <string name="MessageRecord_you_changed_who_can_edit_group_membership_to_s">Has actualizado quien puede añadir participantes al grupo a «%1$s».</string>
  <string name="MessageRecord_s_changed_who_can_edit_group_membership_to_s">%1$s ha actualizado quien puede añadir participantes al grupo a «%2$s».</string>
  <string name="MessageRecord_who_can_edit_group_membership_has_been_changed_to_s">Ahora, «%1$s» pueden añadir participantes al grupo.</string>
  <!--GV2 announcement group change-->
  <string name="MessageRecord_you_allow_all_members_to_send">Has modificado los ajustes del grupo para permitir a cualquiera enviar mensajes.</string>
  <string name="MessageRecord_you_allow_only_admins_to_send">Has modificado los ajustes del grupo para sólo permitir a admins enviar mensajes.</string>
  <string name="MessageRecord_s_allow_all_members_to_send">%1$s ha modificado los ajustes del grupo para permitir a cualquiera enviar mensajes.</string>
  <string name="MessageRecord_s_allow_only_admins_to_send">%1$s ha modificado los ajustes del grupo para sólo permitir a admins enviar mensajes.</string>
  <string name="MessageRecord_allow_all_members_to_send">Los ajustes del grupo han cambiado para permitir a cualquiera enviar mensajes.</string>
  <string name="MessageRecord_allow_only_admins_to_send">Se han modificado los ajustes del grupo para permitir a cualquiera enviar mensajes.</string>
  <!--GV2 group link invite access level change-->
  <string name="MessageRecord_you_turned_on_the_group_link_with_admin_approval_off">Has activado el enlace para unirse al grupo sin confirmación de admin.</string>
  <string name="MessageRecord_you_turned_on_the_group_link_with_admin_approval_on">Has activado el enlace para unirse al grupo tras confirmación de admin.</string>
  <string name="MessageRecord_you_turned_off_the_group_link">Has desactivado el enlace para unirse al grupo.</string>
  <string name="MessageRecord_s_turned_on_the_group_link_with_admin_approval_off">%1$s ha activado el enlace para unirse al grupo sin confirmación de admin.</string>
  <string name="MessageRecord_s_turned_on_the_group_link_with_admin_approval_on">%1$s ha activado el enlace para unirse al grupo tras confirmación de admin.</string>
  <string name="MessageRecord_s_turned_off_the_group_link">%1$s ha desactivado el enlace para unirse al grupo.</string>
  <string name="MessageRecord_the_group_link_has_been_turned_on_with_admin_approval_off">Se ha activado el enlace para unirse al grupo sin confirmación de admin.</string>
  <string name="MessageRecord_the_group_link_has_been_turned_on_with_admin_approval_on">Se ha activado el enlace para unirse al grupo tras confirmación de admin.</string>
  <string name="MessageRecord_the_group_link_has_been_turned_off">Se ha desactivado el enlace para unirse al grupo.</string>
  <string name="MessageRecord_you_turned_off_admin_approval_for_the_group_link">Has desactivado la confirmación de admin para unirse al grupo vía enlace.</string>
  <string name="MessageRecord_s_turned_off_admin_approval_for_the_group_link">%1$s ha desactivado la confirmación de admin para unirse al grupo vía enlace.</string>
  <string name="MessageRecord_the_admin_approval_for_the_group_link_has_been_turned_off">Se a confirmación de admin para unirse al grupo vía enlace.</string>
  <string name="MessageRecord_you_turned_on_admin_approval_for_the_group_link">Has activado la confirmación de admin para unirse al grupo vía enlace.</string>
  <string name="MessageRecord_s_turned_on_admin_approval_for_the_group_link">%1$s ha activado la confirmación de admin para unirse al grupo vía enlace.</string>
  <string name="MessageRecord_the_admin_approval_for_the_group_link_has_been_turned_on">Se ha activado la confirmación de admin para unirse al grupo vía enlace.</string>
  <!--GV2 group link reset-->
  <string name="MessageRecord_you_reset_the_group_link">Has restablecido el enlace para unirse al grupo.</string>
  <string name="MessageRecord_s_reset_the_group_link">%1$s ha restablecido el enlace para unirse al grupo.</string>
  <string name="MessageRecord_the_group_link_has_been_reset">Se ha restablecido el enlace para unirse al grupo.</string>
  <!--GV2 group link joins-->
  <string name="MessageRecord_you_joined_the_group_via_the_group_link">Te has unido al grupo vía enlace.</string>
  <string name="MessageRecord_s_joined_the_group_via_the_group_link">%1$s se ha unido al grupo vía enlace.</string>
  <!--GV2 group link requests-->
  <string name="MessageRecord_you_sent_a_request_to_join_the_group">Has enviado una solicitud para unirte al grupo.</string>
  <string name="MessageRecord_s_requested_to_join_via_the_group_link">%1$s ha solicitado unirse al grupo vía enlace.</string>
  <!--GV2 group link approvals-->
  <string name="MessageRecord_s_approved_your_request_to_join_the_group">%1$s ha aprobado tu solicitud para unirte al grupo.</string>
  <string name="MessageRecord_s_approved_a_request_to_join_the_group_from_s">%1$s ha aprobado la solicitud de %2$s para unirse al grupo.</string>
  <string name="MessageRecord_you_approved_a_request_to_join_the_group_from_s">Has aprobado la solicitud de %1$s para unirse al grupo.</string>
  <string name="MessageRecord_your_request_to_join_the_group_has_been_approved">Se ha aprobado tu solicitud para unirte al grupo.</string>
  <string name="MessageRecord_a_request_to_join_the_group_from_s_has_been_approved">Se ha aprobado la solicitud de %1$s para unirse al grupo.</string>
  <!--GV2 group link deny-->
  <string name="MessageRecord_your_request_to_join_the_group_has_been_denied_by_an_admin">Un(a) admin ha denegado tu solicitud para unirte al grupo.</string>
  <string name="MessageRecord_s_denied_a_request_to_join_the_group_from_s">%1$s ha denegado la solicitud de %2$s para unirse al grupo.</string>
  <string name="MessageRecord_a_request_to_join_the_group_from_s_has_been_denied">Se ha denegado la solicitud de %1$s para unirse al grupo.</string>
  <string name="MessageRecord_you_canceled_your_request_to_join_the_group">Has retirado tu solicitud para unirte al grupo.</string>
  <string name="MessageRecord_s_canceled_their_request_to_join_the_group">%1$s ha retirado su solicitud para unirse al grupo.</string>
  <!--End of GV2 specific update messages-->
  <string name="MessageRecord_your_safety_number_with_s_has_changed">Tus cifras de seguridad con %s han cambiado.</string>
  <string name="MessageRecord_you_marked_your_safety_number_with_s_verified">Has marcado tus cifras de seguridad con %s como verificadas.</string>
  <string name="MessageRecord_you_marked_your_safety_number_with_s_verified_from_another_device">Has marcado tus cifras de seguridad con %s como verificadas desde otro dispositivo</string>
  <string name="MessageRecord_you_marked_your_safety_number_with_s_unverified">Has retirado la marca de verificación de tus cifras de seguridad con %s.</string>
  <string name="MessageRecord_you_marked_your_safety_number_with_s_unverified_from_another_device">Has retirado la marca de verificación de tus cifras de seguridad con %s desde otro dispositivo</string>
  <string name="MessageRecord_a_message_from_s_couldnt_be_delivered">No se pudo entregar un mensaje de %s</string>
  <!--Group Calling update messages-->
  <string name="MessageRecord_s_started_a_group_call_s">%1$s ha iniciado una llamada en grupo · %2$s</string>
  <string name="MessageRecord_s_is_in_the_group_call_s">%1$s está en la llamada en grupo · %2$s</string>
  <string name="MessageRecord_you_are_in_the_group_call_s1">Estás en la llamada en grupo · %1$s</string>
  <string name="MessageRecord_s_and_s_are_in_the_group_call_s1">%1$s y %2$s están en la llamada en grupo · %3$s</string>
  <string name="MessageRecord_group_call_s">Llamada en grupo · %1$s</string>
  <string name="MessageRecord_s_started_a_group_call">%1$s ha(s) iniciado una llamada en grupo</string>
  <string name="MessageRecord_s_is_in_the_group_call">%1$s está en la llamada en grupo</string>
  <string name="MessageRecord_you_are_in_the_group_call">Estás en una llamada en grupo</string>
  <string name="MessageRecord_s_and_s_are_in_the_group_call">%1$s y %2$s están en la llamada en grupo</string>
  <string name="MessageRecord_group_call">Llamada en grupo</string>
  <string name="MessageRecord_you">Tú</string>
  <plurals name="MessageRecord_s_s_and_d_others_are_in_the_group_call_s">
    <item quantity="one">%1$s, %2$s y %3$d más están en la llamada en grupo · %4$s</item>
    <item quantity="other">%1$s, %2$s y %3$d más están en la llamada en grupo · %4$s</item>
  </plurals>
  <plurals name="MessageRecord_s_s_and_d_others_are_in_the_group_call">
    <item quantity="one">%1$s, %2$s y %3$d más están en la llamada en grupo</item>
    <item quantity="other">%1$s, %2$s y %3$d más están en la llamada en grupo</item>
  </plurals>
  <!--MessageRequestBottomView-->
  <string name="MessageRequestBottomView_accept">Aceptar</string>
  <string name="MessageRequestBottomView_continue">Adelante</string>
  <string name="MessageRequestBottomView_delete">Eliminar</string>
  <string name="MessageRequestBottomView_block">Bloquear</string>
  <string name="MessageRequestBottomView_unblock">Desbloquear</string>
  <string name="MessageRequestBottomView_do_you_want_to_let_s_message_you_they_wont_know_youve_seen_their_messages_until_you_accept">¿Deseas que %1$s te envíe mensajes y compartir tu nombre y foto? Esta persona no sabrá que has visto sus mensajes hasta que aceptes.</string>
  <string name="MessageRequestBottomView_do_you_want_to_let_s_message_you_wont_receive_any_messages_until_you_unblock_them">¿Deseas que %1$s te envíe mensajes y compartir tu nombre y foto? Esta persona no sabrá que has visto sus mensajes hasta que aceptes.</string>
  <string name="MessageRequestBottomView_continue_your_conversation_with_this_group_and_share_your_name_and_photo">¿Deseas chatear con este grupo y compartir tu nombre y foto con sus participantes?</string>
  <string name="MessageRequestBottomView_upgrade_this_group_to_activate_new_features">Actualiza este grupo para activar funciones como @menciones y admins. L@s participantes que no comparten su nombre o foto de perfil con este grupo recibirán una invitación para unirse.</string>
  <string name="MessageRequestBottomView_this_legacy_group_can_no_longer_be_used">Este grupo antiguo no es válido porque es demasiado grande. El tamaño máximo de grupo es de %1$d participantes.</string>
  <string name="MessageRequestBottomView_continue_your_conversation_with_s_and_share_your_name_and_photo">¿Deseas chatear con %1$s y compartir tu nombre y foto con esta persona?</string>
  <string name="MessageRequestBottomView_do_you_want_to_join_this_group_they_wont_know_youve_seen_their_messages_until_you_accept">¿Deseas unirte a este grupo y compartir tu nombre y foto con sus participantes? No sabrán que has visto sus mensajes hasta que aceptes.</string>
  <string name="MessageRequestBottomView_join_this_group_they_wont_know_youve_seen_their_messages_until_you_accept">¿Deseas unirte a este grupo? Sus participantes no sabrán que has visto sus mensajes hasta que aceptes.</string>
  <string name="MessageRequestBottomView_unblock_this_group_and_share_your_name_and_photo_with_its_members">¿Desbloquear este grupo y compartir tu nombre y foto con sus participantes? No recibirás ningún mensaje del grupo hasta que lo desbloquees.</string>
  <string name="MessageRequestProfileView_view">Ver</string>
  <string name="MessageRequestProfileView_member_of_one_group">Participa en %1$s</string>
  <string name="MessageRequestProfileView_member_of_two_groups">Participa en %1$s y %2$s</string>
  <string name="MessageRequestProfileView_member_of_many_groups">Participa en %1$s, %2$s y %3$s</string>
  <plurals name="MessageRequestProfileView_members">
    <item quantity="one">%1$d participante</item>
    <item quantity="other">%1$d participantes</item>
  </plurals>
  <plurals name="MessageRequestProfileView_members_and_invited">
    <item quantity="one">%1$d participante (+%2$d pendientes)</item>
    <item quantity="other">%1$d participantes (+%2$d pendientes)</item>
  </plurals>
  <plurals name="MessageRequestProfileView_member_of_d_additional_groups">
    <item quantity="one">%d chat en grupo adicional</item>
    <item quantity="other">%d grupos adicionales</item>
  </plurals>
  <!--PassphraseChangeActivity-->
  <string name="PassphraseChangeActivity_passphrases_dont_match_exclamation">¡Las claves no coinciden!</string>
  <string name="PassphraseChangeActivity_incorrect_old_passphrase_exclamation">¡Clave de acceso antigua incorrecta!</string>
  <string name="PassphraseChangeActivity_enter_new_passphrase_exclamation">¡Introduce una nueva clave de acceso!</string>
  <!--DeviceProvisioningActivity-->
  <string name="DeviceProvisioningActivity_link_this_device">¿Enlazar este dispositivo?</string>
  <string name="DeviceProvisioningActivity_continue">ADELANTE</string>
  <string name="DeviceProvisioningActivity_content_intro">Podrá</string>
  <string name="DeviceProvisioningActivity_content_bullets">
        • Leer todos tus mensajes
        \n• Enviar mensajes en tu nombre
    </string>
  <string name="DeviceProvisioningActivity_content_progress_title">Enlazar dispositivo</string>
  <string name="DeviceProvisioningActivity_content_progress_content">Enlazando nuevo dispositivo …</string>
  <string name="DeviceProvisioningActivity_content_progress_success">¡Dispositivo aprobado!</string>
  <string name="DeviceProvisioningActivity_content_progress_no_device">No se encontró ningun dispositivo.</string>
  <string name="DeviceProvisioningActivity_content_progress_network_error">Fallo de red.</string>
  <string name="DeviceProvisioningActivity_content_progress_key_error">Código QR no válido.</string>
  <string name="DeviceProvisioningActivity_sorry_you_have_too_many_devices_linked_already">Lo sentimos, ya tienes demasiados dispositivos enlazados. Elimina alguno</string>
  <string name="DeviceActivity_sorry_this_is_not_a_valid_device_link_qr_code">Lo sentimos, este código QR no es ​​válido.</string>
  <string name="DeviceProvisioningActivity_link_a_signal_device">¿Enlazar un dispositivo Signal?</string>
  <string name="DeviceProvisioningActivity_it_looks_like_youre_trying_to_link_a_signal_device_using_a_3rd_party_scanner">Parece que estás intentando enlazar un dispositivo Signal usando una aplicación de escáner desconocida. Para tu protección, escanea el código otra vez desde Signal.</string>
  <string name="DeviceActivity_signal_needs_the_camera_permission_in_order_to_scan_a_qr_code">Molly necesita acceso a la cámara para escanear el código QR. Por favor, ve a la aplicación «Ajustes», selecciona Molly en el menú «Aplicaciones y notificaciones» y en «Permisos» activa «Cámara».</string>
  <string name="DeviceActivity_unable_to_scan_a_qr_code_without_the_camera_permission">No se puede escanear un código QR sin acceso a la cámara.</string>
  <!--OutdatedBuildReminder-->
  <string name="OutdatedBuildReminder_update_now">Actualizar ahora</string>
  <string name="OutdatedBuildReminder_your_version_of_signal_will_expire_today">Esta versión de Signal caduca hoy. Actualiza a la versión más reciente.</string>
  <plurals name="OutdatedBuildReminder_your_version_of_signal_will_expire_in_n_days">
    <item quantity="one">Esta versión de Signal caduca mañana. Actualiza a la versión más reciente.</item>
    <item quantity="other">Esta versión de Signal caduca en %d días. Actualiza a la versión más reciente.</item>
  </plurals>
  <!--PassphrasePromptActivity-->
  <string name="PassphrasePromptActivity_enter_passphrase">Introduce clave de acceso</string>
  <string name="PassphrasePromptActivity_watermark_content_description">Icono de Molly</string>
  <string name="PassphrasePromptActivity_ok_button_content_description">Enviar clave de acceso</string>
  <string name="PassphrasePromptActivity_invalid_passphrase_exclamation">¡Clave de acceso no válida!</string>
  <string name="PassphrasePromptActivity_unlock_signal">Desbloquear Molly</string>
  <string name="PassphrasePromptActivity_signal_android_lock_screen">Signal Android - Pantalla bloqueada</string>
  <!--PlacePickerActivity-->
  <string name="PlacePickerActivity_title">Mapa</string>
  <string name="PlacePickerActivity_drop_pin">Situar chincheta</string>
  <string name="PlacePickerActivity_accept_address">Aceptar dirección</string>
  <!--PlayServicesProblemFragment-->
  <string name="PlayServicesProblemFragment_the_version_of_google_play_services_you_have_installed_is_not_functioning">La versión de Google Play Services que has instalado no funciona correctamente. Por favor, reinstala Google Play Services e inténtalo de nuevo.</string>
  <!--PinRestoreEntryFragment-->
  <string name="PinRestoreEntryFragment_incorrect_pin">PIN incorrecto</string>
  <string name="PinRestoreEntryFragment_skip_pin_entry">¿Omitir selección de PIN?</string>
  <string name="PinRestoreEntryFragment_need_help">¿Necesitas ayuda?</string>
  <string name="PinRestoreEntryFragment_your_pin_is_a_d_digit_code">El PIN de Signal es un código de %1$d+ dígitos creado por ti que puede constar de cifras y letras o sólo cifras. Si no recuerdas tu PIN, podrás crear uno nuevo. Podrás registrar y usar tu cuenta pero perderás tu perfil, contactos, grupos y personas bloqueadas.</string>
  <string name="PinRestoreEntryFragment_if_you_cant_remember_your_pin">Si no puedes recordar tu PIN, puedes crear uno nuevo. Podrás registrar y usar tu cuenta pero perderás tu perfil, contactos, grupos y personas bloqueadas.</string>
  <string name="PinRestoreEntryFragment_create_new_pin">Cear nuevo PIN</string>
  <string name="PinRestoreEntryFragment_contact_support">Contactar soporte técnico</string>
  <string name="PinRestoreEntryFragment_cancel">Cancelar</string>
  <string name="PinRestoreEntryFragment_skip">Omitir</string>
  <plurals name="PinRestoreEntryFragment_you_have_d_attempt_remaining">
    <item quantity="one">Te queda %1$d intento. Cuando lo agotes, podrás crear un nuevo PIN. Podrás registrar y usar tu cuenta pero perderás tu perfil, contactos, grupos y personas bloqueadas.</item>
    <item quantity="other">Te quedan %1$d intentos. Cuando los agotes, podrás crear un nuevo PIN. Podrás registrar y usar tu cuenta pero perderás tu perfil, contactos, grupos y personas bloqueadas.</item>
  </plurals>
  <string name="PinRestoreEntryFragment_signal_registration_need_help_with_pin">Registro en Signal - Ayuda con el PIN en Android</string>
  <string name="PinRestoreEntryFragment_enter_alphanumeric_pin">Introducir PIN alfanumérico</string>
  <string name="PinRestoreEntryFragment_enter_numeric_pin">Introducir PIN numérico</string>
  <!--PinRestoreLockedFragment-->
  <string name="PinRestoreLockedFragment_create_your_pin">Crea tu PIN</string>
  <string name="PinRestoreLockedFragment_youve_run_out_of_pin_guesses">Te has quedado sin intentos para verificar el PIN. Podrás acceder a tu cuenta de Signal si creas un PIN nuevo. Por tu seguridad y para proteger tu privacidad, se restaurará tu cuenta eliminando todos sus datos y ajustes adicionales.</string>
  <string name="PinRestoreLockedFragment_create_new_pin">Crear nuevo PIN</string>
  <!--PinOptOutDialog-->
  <string name="PinOptOutDialog_warning">Advertencia</string>
  <string name="PinOptOutDialog_if_you_disable_the_pin_you_will_lose_all_data">Al desactivar el PIN perderás todos los datos de tu cuenta al volver a instalar Signal, a menos que hagas una copia de seguridad manual y la restaures. No se puede activar el bloqueo de registro mientras el PIN esté desactivado.</string>
  <string name="PinOptOutDialog_disable_pin">Desactivar PIN</string>
  <!--RatingManager-->
  <string name="RatingManager_rate_this_app">Valora esta aplicación</string>
  <string name="RatingManager_if_you_enjoy_using_this_app_please_take_a_moment">Si disfrutas usando esta aplicación, por favor, tómate un momento para ayudarnos valorándola.</string>
  <string name="RatingManager_rate_now">¡Valorar ahora!</string>
  <string name="RatingManager_no_thanks">No, gracias</string>
  <string name="RatingManager_later">Más tarde</string>
  <!--ReactionsBottomSheetDialogFragment-->
  <string name="ReactionsBottomSheetDialogFragment_all">Todas · %1$d</string>
  <!--ReactionsConversationView-->
  <string name="ReactionsConversationView_plus">+%1$d</string>
  <!--ReactionsRecipientAdapter-->
  <string name="ReactionsRecipientAdapter_you">Tú</string>
  <!--RecaptchaRequiredBottomSheetFragment-->
  <string name="RecaptchaRequiredBottomSheetFragment_verify_to_continue_messaging">Verificar para continuar chateando</string>
  <string name="RecaptchaRequiredBottomSheetFragment_to_help_prevent_spam_on_signal">Para prevenir el spam en Molly, completa por favor la verificación.</string>
  <string name="RecaptchaRequiredBottomSheetFragment_after_verifying_you_can_continue_messaging">Tras la verificación, podrás seguir enviando mensajes. Todos los mensajes pausados se enviarán.</string>
  <!--Recipient-->
  <string name="Recipient_you">Tú</string>
  <!--RecipientPreferencesActivity-->
  <string name="RecipientPreferenceActivity_block">Bloquear</string>
  <string name="RecipientPreferenceActivity_unblock">Desbloquear</string>
  <!--RecipientProvider-->
  <string name="RecipientProvider_unnamed_group">Grupo sin nombre</string>
  <!--RedPhone-->
  <string name="RedPhone_answering">Respondiendo …</string>
  <string name="RedPhone_ending_call">Finalizando llamada …</string>
  <string name="RedPhone_ringing">Sonando …</string>
  <string name="RedPhone_busy">Ocupado</string>
  <string name="RedPhone_recipient_unavailable">Persona no disponible</string>
  <string name="RedPhone_network_failed">¡Fallo de red!</string>
  <string name="RedPhone_number_not_registered">¡Número no registrado!</string>
  <string name="RedPhone_the_number_you_dialed_does_not_support_secure_voice">¡El número marcado no admite llamadas seguras!</string>
  <string name="RedPhone_got_it">Recibido</string>
  <!--WebRtcCallActivity-->
  <string name="WebRtcCallActivity__tap_here_to_turn_on_your_video">Toca aquí para activar tu cámara</string>
  <string name="WebRtcCallActivity__to_call_s_signal_needs_access_to_your_camera">Molly necesita acceder a tu cámara para llamar a %1$s.</string>
  <string name="WebRtcCallActivity__signal_s">Molly %1$s</string>
  <string name="WebRtcCallActivity__calling">Llamando …</string>
  <!--WebRtcCallView-->
  <string name="WebRtcCallView__signal_call">Llamada de Signal</string>
  <string name="WebRtcCallView__signal_video_call">Videollamada de Signal</string>
  <string name="WebRtcCallView__start_call">Iniciar llamada</string>
  <string name="WebRtcCallView__join_call">Unirse</string>
  <string name="WebRtcCallView__call_is_full">La llamada está llena</string>
  <string name="WebRtcCallView__the_maximum_number_of_d_participants_has_been_Reached_for_this_call">Se alcanzó el número máximo de participantes (%1$d) para esta llamada. Inténtalo más tarde.</string>
  <string name="WebRtcCallView__view_participants_list">Ver participantes</string>
  <string name="WebRtcCallView__your_video_is_off">Tu vídeo está desactivado</string>
  <string name="WebRtcCallView__reconnecting">Reconectando …</string>
  <string name="WebRtcCallView__joining">Uniéndose …</string>
  <string name="WebRtcCallView__disconnected">Desconectada</string>
  <string name="WebRtcCallView__no_one_else_is_here">No hay nadie más</string>
  <string name="WebRtcCallView__s_is_in_this_call">%1$s en esta llamada</string>
  <string name="WebRtcCallView__s_and_s_are_in_this_call">%1$s y %2$s en esta llamada</string>
  <string name="WebRtcCallView__s_is_presenting">%1$s está presentando</string>
  <plurals name="WebRtcCallView__s_s_and_d_others_are_in_this_call">
    <item quantity="one">%1$s, %2$s y %3$d más en esta llamada</item>
    <item quantity="other">%1$s, %2$s y %3$d más en esta llamada</item>
  </plurals>
  <string name="WebRtcCallView__flip">Girar</string>
  <string name="WebRtcCallView__speaker">Altavoz del dispositivo</string>
  <string name="WebRtcCallView__camera">Cámara</string>
  <string name="WebRtcCallView__mute">Silenciar</string>
  <string name="WebRtcCallView__end_call">Finalizar llamada</string>
  <!--CallParticipantsListDialog-->
  <plurals name="CallParticipantsListDialog_in_this_call_d_people">
    <item quantity="one">En esta llamada · %1$d persona</item>
    <item quantity="other">En esta llamada · %1$d personas</item>
  </plurals>
  <!--CallParticipantView-->
  <string name="CallParticipantView__s_is_blocked">%1$s está bloquead@</string>
  <string name="CallParticipantView__more_info">Más detalles</string>
  <string name="CallParticipantView__you_wont_receive_their_audio_or_video">No recibirás su audio ni vídeo y ni ell@s el tuyo.</string>
  <string name="CallParticipantView__cant_receive_audio_video_from_s">No se puede recibir audio ni vídeo de %1$s</string>
  <string name="CallParticipantView__cant_receive_audio_and_video_from_s">No se puede recibir audio ni vídeo de %1$s</string>
  <string name="CallParticipantView__this_may_be_Because_they_have_not_verified_your_safety_number_change">Esto se puede deber a que no han verificado el cambio de tus cifras de seguridad, hay un problema con su dispositivo, o te han bloqueado.</string>
  <!--CallToastPopupWindow-->
  <string name="CallToastPopupWindow__swipe_to_view_screen_share">Desliza para ver la pantalla compartida</string>
  <!--ProxyBottomSheetFragment-->
  <string name="ProxyBottomSheetFragment_proxy_server">Servidor proxy</string>
  <string name="ProxyBottomSheetFragment_proxy_address">Dirección del proxy</string>
  <string name="ProxyBottomSheetFragment_do_you_want_to_use_this_proxy_address">¿Deseas usar esta dirección de proxy?</string>
  <string name="ProxyBottomSheetFragment_use_proxy">Usar proxy</string>
  <string name="ProxyBottomSheetFragment_successfully_connected_to_proxy">Proxy conectado.</string>
  <!--RecaptchaProofActivity-->
  <string name="RecaptchaProofActivity_failed_to_submit">Fallo al enviar</string>
  <string name="RecaptchaProofActivity_complete_verification">Completar verificación</string>
  <!--RegistrationActivity-->
  <string name="RegistrationActivity_select_your_country">Selecciona tu país</string>
  <string name="RegistrationActivity_you_must_specify_your_country_code">Debes especificar el
código de país
</string>
  <string name="RegistrationActivity_you_must_specify_your_phone_number">Debes especificar el
número de teléfono
</string>
  <string name="RegistrationActivity_invalid_number">Número inválido</string>
  <string name="RegistrationActivity_the_number_you_specified_s_is_invalid">El número especificado
(%s) no es válido.
</string>
  <string name="RegistrationActivity_a_verification_code_will_be_sent_to">Se enviará un código de verificación a:</string>
  <string name="RegistrationActivity_you_will_receive_a_call_to_verify_this_number">Recibirás un código de verificación en este número.</string>
  <string name="RegistrationActivity_is_your_phone_number_above_correct">¿Es correcto el número mostrado arriba?</string>
  <string name="RegistrationActivity_edit_number">Editar número</string>
  <string name="RegistrationActivity_missing_google_play_services">Servicios de Google Play no instalados</string>
  <string name="RegistrationActivity_this_device_is_missing_google_play_services">Este dispositivo no dispone de los Servicios de Google Play. Aún así puedes usar Molly pero esta configuración puede resultar en un bajo rendimiento o fiabilidad.\n\nSi no eres un(a) usuari@ avanzad@, no estás ejecutando una ROM personalizada de Android, o crees que estás viendo esto indebidamente, contacta con support@molly.im para solucionar el problema.</string>
  <string name="RegistrationActivity_i_understand">Entiendo</string>
  <string name="RegistrationActivity_play_services_error">Fallo en «Play Services»</string>
  <string name="RegistrationActivity_google_play_services_is_updating_or_unavailable">Google Play Services se está actualizando o está temporalmente suspendido. Por favor, inténtalo de nuevo.</string>
  <string name="RegistrationActivity_terms_and_privacy">Términos y política de privacidad</string>
  <string name="RegistrationActivity_signal_needs_access_to_your_contacts_and_media_in_order_to_connect_with_friends">Molly necesita acceso a tus contactos y medios para conectar con tus amistades, chatear, y hacer llamadas seguras. Tu lista de contactos no se guarda en el servidor de Molly.</string>
  <string name="RegistrationActivity_signal_needs_access_to_your_contacts_in_order_to_connect_with_friends">Molly necesita acceso a tus contactos para conectar con tus amistades, chatear, y hacer llamadas seguras. Tu lista de contactos de este dispositivo no se guarda en el servidor de Molly.</string>
  <string name="RegistrationActivity_rate_limited_to_service">Has hecho demasiados intentos para registrar este número. Inténtalo de nuevo más tarde.</string>
  <string name="RegistrationActivity_unable_to_connect_to_service">No se puede conectar con el servidor. Por favor, comprueba la conexión de red e inténtalo de nuevo.</string>
  <plurals name="RegistrationActivity_debug_log_hint">
    <item quantity="one">Estás a %d paso de enviar un informe de depuración.</item>
    <item quantity="other">Estás a %d pasos de enviar un informe de depuración.</item>
  </plurals>
  <string name="RegistrationActivity_we_need_to_verify_that_youre_human">Necesitamos verificar que eres una persona.</string>
  <string name="RegistrationActivity_next">Siguiente</string>
  <string name="RegistrationActivity_continue">Adelante</string>
  <string name="RegistrationActivity_take_privacy_with_you_be_yourself_in_every_message">Lleva la privacidad contigo.\nSé tú mism@ en todos tus mensajes.</string>
  <string name="RegistrationActivity_enter_your_phone_number_to_get_started">Introduce tu número de teléfono para comenzar</string>
  <string name="RegistrationActivity_enter_your_phone_number">Introduce tu número de teléfono</string>
  <string name="RegistrationActivity_you_will_receive_a_verification_code">Recibirás un código de verificación SMS. Se aplican las tarifas de tu operador.</string>
  <string name="RegistrationActivity_enter_the_code_we_sent_to_s">Introduce el código que hemos enviado a %s</string>
  <string name="RegistrationActivity_make_sure_your_phone_has_a_cellular_signal">Asegúrate que tu teléfono tiene cobertura para recibir SMS o llamadas</string>
  <string name="RegistrationActivity_phone_number_description">Número de teléfono</string>
  <string name="RegistrationActivity_country_code_description">Código de país</string>
  <string name="RegistrationActivity_call">Llamada</string>
  <!--RegistrationLockV2Dialog-->
  <string name="RegistrationLockV2Dialog_turn_on_registration_lock">¿Activar el bloqueo de registro?</string>
  <string name="RegistrationLockV2Dialog_turn_off_registration_lock">¿Desactivar el bloqueo de registro?</string>
  <string name="RegistrationLockV2Dialog_if_you_forget_your_signal_pin_when_registering_again">Si olvidas el PIN de Signal al registrarte tras reinstalar la aplicación, tu cuenta se bloqueará durante 7 días.</string>
  <string name="RegistrationLockV2Dialog_turn_on">Activar</string>
  <string name="RegistrationLockV2Dialog_turn_off">Desactivar</string>
  <!--RevealableMessageView-->
  <string name="RevealableMessageView_view_photo">Ver foto</string>
  <string name="RevealableMessageView_view_video">Ver vídeo</string>
  <string name="RevealableMessageView_viewed">Visto</string>
  <string name="RevealableMessageView_media">Adjuntos</string>
  <!--Search-->
  <string name="SearchFragment_no_results">No se encontraron resultados para «%s»</string>
  <string name="SearchFragment_header_conversations">Chats</string>
  <string name="SearchFragment_header_contacts">Personas</string>
  <string name="SearchFragment_header_messages">Mensajes</string>
  <!--ShakeToReport-->
  <!--SharedContactDetailsActivity-->
  <string name="SharedContactDetailsActivity_add_to_contacts">Añadir a Contactos</string>
  <string name="SharedContactDetailsActivity_invite_to_signal">Invitar a Molly</string>
  <string name="SharedContactDetailsActivity_signal_message">Mensaje de Signal</string>
  <string name="SharedContactDetailsActivity_signal_call">Llamada de Signal</string>
  <!--SharedContactView-->
  <string name="SharedContactView_add_to_contacts">Añadir a Contactos</string>
  <string name="SharedContactView_invite_to_signal">Invitar a Molly</string>
  <string name="SharedContactView_message">Mensaje de Signal</string>
  <!--SignalPinReminders-->
  <string name="SignalPinReminders_well_remind_you_again_later">Te lo recordaremos de nuevo más tarde.</string>
  <string name="SignalPinReminders_well_remind_you_again_tomorrow">Te lo recordaremos de nuevo mañana.</string>
  <string name="SignalPinReminders_well_remind_you_again_in_a_few_days">Te lo recordaremos de nuevo en unos pocos días.</string>
  <string name="SignalPinReminders_well_remind_you_again_in_a_week">Te lo recordaremos de nuevo en una semana.</string>
  <string name="SignalPinReminders_well_remind_you_again_in_a_couple_weeks">Te lo recordaremos de nuevo en un par de semanas.</string>
  <string name="SignalPinReminders_well_remind_you_again_in_a_month">Te lo recordaremos de nuevo en un mes.</string>
  <!--Slide-->
  <string name="Slide_image">Imagen</string>
  <string name="Slide_sticker">Sticker</string>
  <string name="Slide_audio">Audio</string>
  <string name="Slide_video">Vídeo</string>
  <!--SmsMessageRecord-->
  <string name="SmsMessageRecord_received_corrupted_key_exchange_message">¡Se recibió un mensaje corrupto
de intercambio de claves!
</string>
  <string name="SmsMessageRecord_received_key_exchange_message_for_invalid_protocol_version">
Se recibió un mensaje de intercambio de claves para una versión no válida del protocolo.
</string>
  <string name="SmsMessageRecord_received_message_with_new_safety_number_tap_to_process">Has recibido un mensaje con unas cifras de seguridad nuevas. Toca para procesarlo y verlo.</string>
  <string name="SmsMessageRecord_secure_session_reset">Has restablecido la sesión segura.</string>
  <string name="SmsMessageRecord_secure_session_reset_s">%s restableció la sesión segura.</string>
  <string name="SmsMessageRecord_duplicate_message">Duplicar mensaje.</string>
  <string name="SmsMessageRecord_this_message_could_not_be_processed_because_it_was_sent_from_a_newer_version">Fallo al procesar el mensaje, ya que ha sido enviado con una versión más actual de Signal. Puedes pedir a la persona que vuelva a enviar el mensaje tras haber actualizado tu versión de Signal.</string>
  <string name="SmsMessageRecord_error_handling_incoming_message">Fallo al procesar el mensaje recibido.</string>
  <!--StickerManagementActivity-->
  <string name="StickerManagementActivity_stickers">Stickers</string>
  <!--StickerManagementAdapter-->
  <string name="StickerManagementAdapter_installed_stickers">Stickers instalados </string>
  <string name="StickerManagementAdapter_stickers_you_received">Stickers recibidos</string>
  <string name="StickerManagementAdapter_signal_artist_series">Paquetes de Artistas de Signal</string>
  <string name="StickerManagementAdapter_no_stickers_installed">No hay ningún sticker instalado </string>
  <string name="StickerManagementAdapter_stickers_from_incoming_messages_will_appear_here">Los stickers recibidos en mensajes aparecerán aquí</string>
  <string name="StickerManagementAdapter_untitled">Sin nombre</string>
  <string name="StickerManagementAdapter_unknown">Desconocido</string>
  <!--StickerPackPreviewActivity-->
  <string name="StickerPackPreviewActivity_untitled">Sin nombre</string>
  <string name="StickerPackPreviewActivity_unknown">Desconocido</string>
  <string name="StickerPackPreviewActivity_install">Instalar</string>
  <string name="StickerPackPreviewActivity_remove">Eliminar</string>
  <string name="StickerPackPreviewActivity_stickers">Stickers</string>
  <string name="StickerPackPreviewActivity_failed_to_load_sticker_pack">Fallo al cargar el paquete de stickers</string>
  <!--SubmitDebugLogActivity-->
  <string name="SubmitDebugLogActivity_edit">Editar</string>
  <string name="SubmitDebugLogActivity_done">Hecho</string>
  <string name="SubmitDebugLogActivity_tap_a_line_to_delete_it">Toca sobre una línea para eliminarla</string>
  <string name="SubmitDebugLogActivity_submit">Solicitar</string>
  <string name="SubmitDebugLogActivity_failed_to_submit_logs">Fallo al enviar el registro de depuración</string>
  <string name="SubmitDebugLogActivity_success">¡Completado!</string>
  <string name="SubmitDebugLogActivity_copy_this_url_and_add_it_to_your_issue">Copia esta URL y añádela a tu correo para el soporte o informe de incidencia:\n\n<b>%1$s</b></string>
  <string name="SubmitDebugLogActivity_share">Compartir</string>
  <string name="SubmitDebugLogActivity_this_log_will_be_posted_publicly_online_for_contributors">Este registro se publicará online y nuestr@s colaborador@s tendrán acceso. Puedes examinarlo y editarlo antes de enviarlo.</string>
  <!--SupportEmailUtil-->
  <string name="SupportEmailUtil_filter">Filtro:</string>
  <string name="SupportEmailUtil_device_info">Información de dispositivo:</string>
  <string name="SupportEmailUtil_android_version">Versión de Android:</string>
  <string name="SupportEmailUtil_signal_version">Versión de Molly:</string>
  <string name="SupportEmailUtil_signal_package">Paquete de Molly:</string>
  <string name="SupportEmailUtil_registration_lock">Bloqueo de registro:</string>
  <string name="SupportEmailUtil_locale">Idioma:</string>
  <!--ThreadRecord-->
  <string name="ThreadRecord_group_updated">Grupo actualizado</string>
  <string name="ThreadRecord_left_the_group">Abandonó el grupo</string>
  <string name="ThreadRecord_secure_session_reset">Sesión segura restablecida.</string>
  <string name="ThreadRecord_draft">Borrador:</string>
  <string name="ThreadRecord_called">Has llamado</string>
  <string name="ThreadRecord_called_you">Te ha llamado</string>
  <string name="ThreadRecord_missed_audio_call">Llamada perdida</string>
  <string name="ThreadRecord_missed_video_call">Videollamada perdida</string>
  <string name="ThreadRecord_media_message">Mensaje multimedia</string>
  <string name="ThreadRecord_sticker">Sticker</string>
  <string name="ThreadRecord_view_once_photo">Foto para ver una vez</string>
  <string name="ThreadRecord_view_once_video">Vídeo para ver una vez</string>
  <string name="ThreadRecord_view_once_media">Adjunto para ver una vez</string>
  <string name="ThreadRecord_this_message_was_deleted">Este mensaje ha sido eliminado.</string>
  <string name="ThreadRecord_you_deleted_this_message">Has eliminado este mensaje.</string>
  <string name="ThreadRecord_s_is_on_signal">¡%s usa Signal!</string>
  <string name="ThreadRecord_disappearing_messages_disabled">Desaparición de mensajes desactivada.</string>
  <string name="ThreadRecord_disappearing_message_time_updated_to_s">El tiempo de desaparición de mensajes se ha fijado en %s</string>
  <string name="ThreadRecord_safety_number_changed">Las cifras de seguridad han cambiado</string>
  <string name="ThreadRecord_your_safety_number_with_s_has_changed">Tus cifras de seguridad con %s han cambiado.</string>
  <string name="ThreadRecord_you_marked_verified">Identidad verificada por ti</string>
  <string name="ThreadRecord_you_marked_unverified">Identidad no verificada</string>
  <string name="ThreadRecord_message_could_not_be_processed">Ha sido mposible procesar el mensaje</string>
  <string name="ThreadRecord_delivery_issue">Fallo en la entrega</string>
  <string name="ThreadRecord_message_request">Solicitud de chat</string>
  <string name="ThreadRecord_photo">Foto</string>
  <string name="ThreadRecord_gif">GIF</string>
  <string name="ThreadRecord_voice_message">Nota de voz</string>
  <string name="ThreadRecord_file">Archivo</string>
  <string name="ThreadRecord_video">Vídeo</string>
  <string name="ThreadRecord_chat_session_refreshed">Sesión de chat reiniciada</string>
  <!--UpdateApkReadyListener-->
  <string name="UpdateApkReadyListener_Signal_update">Actualizar Molly</string>
  <string name="UpdateApkReadyListener_a_new_version_of_signal_is_available_tap_to_update">Una nueva versión de Molly está disponible. Toca para actualizar.</string>
  <!--UntrustedSendDialog-->
  <string name="UntrustedSendDialog_send_message">¿Enviar mensaje?</string>
  <string name="UntrustedSendDialog_send">Enviar</string>
  <!--UnverifiedSendDialog-->
  <string name="UnverifiedSendDialog_send_message">¿Enviar mensaje?</string>
  <string name="UnverifiedSendDialog_send">Enviar</string>
  <!--UsernameEditFragment-->
  <string name="UsernameEditFragment_username">Alias (nombre de usuari@)</string>
  <string name="UsernameEditFragment_delete">Eliminar</string>
  <string name="UsernameEditFragment_successfully_set_username">Alias establecido con éxito.</string>
  <string name="UsernameEditFragment_successfully_removed_username">Alias eliminado con éxito.</string>
  <string name="UsernameEditFragment_encountered_a_network_error">Fallo en la conexión de red.</string>
  <string name="UsernameEditFragment_this_username_is_taken">Alias en uso por otra persona.</string>
  <string name="UsernameEditFragment_this_username_is_available">Alias disponible.</string>
  <string name="UsernameEditFragment_usernames_can_only_include">El alias sólo puede contener a–Z, 0–9 y _.</string>
  <string name="UsernameEditFragment_usernames_cannot_begin_with_a_number">El alias no puede comenzar por un número.</string>
  <string name="UsernameEditFragment_username_is_invalid">Alias no válido.</string>
  <string name="UsernameEditFragment_usernames_must_be_between_a_and_b_characters">El alias debe contener entre %1$d y %2$d caracteres.</string>
  <string name="UsernameEditFragment_usernames_on_signal_are_optional">Los alias de Signal (o nombre de usuari@) son opcionales. Si decides crear un alias, otras personas podrán encontrarte en Signal por ese nombre y ponerse en contacto contigo sin conocer tu número de teléfono.</string>
  <plurals name="UserNotificationMigrationJob_d_contacts_are_on_signal">
    <item quantity="one">¡%d de tus amistades usan Signal!</item>
    <item quantity="other">¡%d de tus amistades usan Signal!</item>
  </plurals>
  <!--VerifyIdentityActivity-->
  <string name="VerifyIdentityActivity_your_contact_is_running_an_old_version_of_signal">Esta persona usa una versión antigua de Signal. Por favor, pídele que actualice antes de verificar tus cifras de seguridad.</string>
  <string name="VerifyIdentityActivity_your_contact_is_running_a_newer_version_of_Signal">Esta persona usa una versión de Signal con un formato de código QR incompatible. Por favor, pídele que actualice para verificar.</string>
  <string name="VerifyIdentityActivity_the_scanned_qr_code_is_not_a_correctly_formatted_safety_number">El código QR escaneado no tiene un formato de código de verificación de cifras de seguridad correcto. Por favor, intenta escanearlo de nuevo.</string>
  <string name="VerifyIdentityActivity_share_safety_number_via">Compartir cifras de seguridad por …</string>
  <string name="VerifyIdentityActivity_our_signal_safety_number">Nuestras cifras de seguridad de Signal:</string>
  <string name="VerifyIdentityActivity_no_app_to_share_to">Parece que no tiene ninguna aplicación con la que compartir.</string>
  <string name="VerifyIdentityActivity_no_safety_number_to_compare_was_found_in_the_clipboard">No se encontraron cifras de seguridad en el portapapeles para comparar</string>
  <string name="VerifyIdentityActivity_signal_needs_the_camera_permission_in_order_to_scan_a_qr_code_but_it_has_been_permanently_denied">Molly necesita acceso a la cámara para escanear el código QR. Por favor, ve a la aplicación «Ajustes», selecciona Molly en el menú «Aplicaciones y notificaciones» y en «Permisos» activa «Cámara».</string>
  <string name="VerifyIdentityActivity_unable_to_scan_qr_code_without_camera_permission">No se puede escanear un código QR sin acceso a la cámara</string>
  <string name="VerifyIdentityActivity_you_must_first_exchange_messages_in_order_to_view">Tienes que intercambiar mensajes con %1$s para poder ver sus cifras de seguridad.</string>
  <!--ViewOnceMessageActivity-->
  <!--AudioView-->
  <!--MessageDisplayHelper-->
  <string name="MessageDisplayHelper_message_encrypted_for_non_existing_session">El mensaje ha sido cifrado para una sesión inexistente</string>
  <!--MmsMessageRecord-->
  <string name="MmsMessageRecord_bad_encrypted_mms_message">Mensaje MMS cifrado erróneo</string>
  <string name="MmsMessageRecord_mms_message_encrypted_for_non_existing_session">El mensaje MMS ha sido cifrado para una sesión inexistente</string>
  <!--MuteDialog-->
  <string name="MuteDialog_mute_notifications">Silenciar notificaciones</string>
  <!--ApplicationMigrationService-->
  <string name="ApplicationMigrationService_import_in_progress">Importación en progreso</string>
  <string name="ApplicationMigrationService_importing_text_messages">Importando mensajes de texto</string>
  <string name="ApplicationMigrationService_import_complete">Proceso completado</string>
  <string name="ApplicationMigrationService_system_database_import_is_complete">La importación de mensajes a la base de datos del sistema se ha completado.</string>
  <!--KeyCachingService-->
  <string name="KeyCachingService_signal_passphrase_cached">Toca para abrir.</string>
  <string name="KeyCachingService_passphrase_cached">Molly está desbloqueado</string>
  <string name="KeyCachingService_lock">Bloquear Molly</string>
  <!--MediaPreviewActivity-->
  <string name="MediaPreviewActivity_you">ti</string>
  <string name="MediaPreviewActivity_unssuported_media_type">Formato de contenido incompatible</string>
  <string name="MediaPreviewActivity_draft">Borrador</string>
  <string name="MediaPreviewActivity_signal_needs_the_storage_permission_in_order_to_write_to_external_storage_but_it_has_been_permanently_denied">Molly necesita acceso al almacenamiento del teléfono para guardar adjuntos en la tarjeta SD. Por favor, ve a la aplicación «Ajustes», selecciona Molly en el menú «Aplicaciones y notificaciones» y en «Permisos» activa «Almacenamiento».</string>
  <string name="MediaPreviewActivity_unable_to_write_to_external_storage_without_permission">No se puede guardar en una unidad de almacenamiento externo si Signal no tiene acceso</string>
  <string name="MediaPreviewActivity_media_delete_confirmation_title">¿Eliminar mensaje?</string>
  <string name="MediaPreviewActivity_media_delete_confirmation_message">Este mensaje se eliminará permanentemente.</string>
  <string name="MediaPreviewActivity_s_to_s">%1$s de %2$s</string>
  <string name="MediaPreviewActivity_media_no_longer_available">El adjunto original ya no está disponible.</string>
  <string name="MediaPreviewActivity_cant_find_an_app_able_to_share_this_media">Fallo al encontrar la aplicación para mostrar este adjunto.</string>
  <!--MessageNotifier-->
  <string name="MessageNotifier_d_new_messages_in_d_conversations">%1$d mensajes nuevos en %2$d chats</string>
  <string name="MessageNotifier_most_recent_from_s">Más recientes desde: %1$s</string>
  <string name="MessageNotifier_locked_message">Mensaje bloqueado</string>
  <string name="MessageNotifier_message_delivery_failed">Fallo al entregar mensaje.</string>
  <string name="MessageNotifier_failed_to_deliver_message">Fallo al entregar mensaje.</string>
  <string name="MessageNotifier_error_delivering_message">Fallo al entregar el mensaje.</string>
  <string name="MessageNotifier_message_delivery_paused">Entrega de mensajes pausada.</string>
  <string name="MessageNotifier_verify_to_continue_messaging_on_signal">Verificar para continuar chateando en Molly.</string>
  <string name="MessageNotifier_mark_all_as_read">Marcar todos como leídos</string>
  <string name="MessageNotifier_mark_read">Marcar como leído</string>
  <string name="MessageNotifier_turn_off_these_notifications">Desactivar estas notificaciones</string>
  <string name="MessageNotifier_view_once_photo">Foto para ver una vez</string>
  <string name="MessageNotifier_view_once_video">Vídeo para ver una vez</string>
  <string name="MessageNotifier_reply">Responder</string>
  <string name="MessageNotifier_signal_message">Mensaje de Signal</string>
  <string name="MessageNotifier_unsecured_sms">SMS no cifrado</string>
  <string name="MessageNotifier_you_may_have_new_messages">Puedes tener nuevos mensajes</string>
  <string name="MessageNotifier_open_signal_to_check_for_recent_notifications">Abre Molly para comprobar las últimas notificaciones.</string>
  <string name="MessageNotifier_contact_message">%1$s %2$s</string>
  <string name="MessageNotifier_unknown_contact_message">Contacto</string>
  <string name="MessageNotifier_reacted_s_to_s">Reacción %1$s a: «%2$s».</string>
  <string name="MessageNotifier_reacted_s_to_your_video">Reacción a tu video: %1$s</string>
  <string name="MessageNotifier_reacted_s_to_your_image">Reacción a tu foto: %1$s</string>
  <string name="MessageNotifier_reacted_s_to_your_file">Reacción a tu fichero: %1$s.</string>
  <string name="MessageNotifier_reacted_s_to_your_audio">Reacción a tu audio: %1$s.</string>
  <string name="MessageNotifier_reacted_s_to_your_view_once_media">Reacción a tu adjunto para ver una vez: %1$s.</string>
  <string name="MessageNotifier_reacted_s_to_your_sticker">Reacción a tu sticker: %1$s.</string>
  <string name="MessageNotifier_this_message_was_deleted">Mensaje eliminado.</string>
  <string name="TurnOffContactJoinedNotificationsActivity__turn_off_contact_joined_signal">¿Desactivar las notificaciones cuando una persona comience a usar Signal? Puedes volver a activarlas en los ajustes de Signal &gt; Notificaciones.</string>
  <!--Notification Channels-->
  <string name="NotificationChannel_channel_messages">Mensajes</string>
  <string name="NotificationChannel_calls">Llamadas</string>
  <string name="NotificationChannel_failures">Fallos</string>
  <string name="NotificationChannel_backups">Copias de seguridad</string>
  <string name="NotificationChannel_locked_status">Estado de bloqueo</string>
  <string name="NotificationChannel_app_updates">Actualizaciones de la aplicación</string>
  <string name="NotificationChannel_other">Otros</string>
  <string name="NotificationChannel_group_chats">Chats</string>
  <string name="NotificationChannel_missing_display_name">Desconocido</string>
  <string name="NotificationChannel_voice_notes">Notas de voz</string>
  <string name="NotificationChannel_contact_joined_signal">Alguien comienza a usar Signal</string>
  <string name="NotificationChannels__no_activity_available_to_open_notification_channel_settings">No hay actividad disponible para abrir el canal de notificaciones en «Ajustes».</string>
  <!--ProfileEditNameFragment-->
  <!--QuickResponseService-->
  <string name="QuickResponseService_quick_response_unavailable_when_Signal_is_locked">¡La respuesta rápida no está disponible cuando Molly está bloqueado!</string>
  <string name="QuickResponseService_problem_sending_message">¡Hubo un problema al enviar el mensaje!</string>
  <!--SaveAttachmentTask-->
  <string name="SaveAttachmentTask_saved_to">Guardado en %s</string>
  <string name="SaveAttachmentTask_saved">Guardado</string>
  <!--SearchToolbar-->
  <string name="SearchToolbar_search">Buscar</string>
  <string name="SearchToolbar_search_for_conversations_contacts_and_messages">Buscar chats, personas y mensajes</string>
  <!--ShortcutLauncherActivity-->
  <string name="ShortcutLauncherActivity_invalid_shortcut">Atajo no válido</string>
  <!--SingleRecipientNotificationBuilder-->
  <string name="SingleRecipientNotificationBuilder_signal">Molly</string>
  <string name="SingleRecipientNotificationBuilder_new_message">Nuevo mensaje</string>
  <string name="SingleRecipientNotificationBuilder_message_request">Solicitud de chat</string>
  <string name="SingleRecipientNotificationBuilder_you">Tú</string>
  <!--ThumbnailView-->
  <string name="ThumbnailView_Play_video_description">Reproducir vídeo</string>
  <string name="ThumbnailView_Has_a_caption_description">Contiene una explicación</string>
  <!--TransferControlView-->
  <plurals name="TransferControlView_n_items">
    <item quantity="one">%d objeto</item>
    <item quantity="other">%d objetos</item>
  </plurals>
  <!--UnauthorizedReminder-->
  <string name="UnauthorizedReminder_device_no_longer_registered">El dispositivo ya no está registrado</string>
  <string name="UnauthorizedReminder_this_is_likely_because_you_registered_your_phone_number_with_Signal_on_a_different_device">Probablemente se debe a que se registró el número en Signal con un dispositivo distinto. Toca para volver a registrar.</string>
  <!--WebRtcCallActivity-->
  <string name="WebRtcCallActivity_to_answer_the_call_from_s_give_signal_access_to_your_microphone">Para atender la llamada de %s, permite a Molly el acceso al micrófono.</string>
  <string name="WebRtcCallActivity_signal_requires_microphone_and_camera_permissions_in_order_to_make_or_receive_calls">Molly necesita acceso al micrófono y cámara para hacer o atender llamadas. Por favor, ve a la aplicación «Ajustes», selecciona Molly en el menú «Aplicaciones y notificaciones» y en «Permisos» activa «Micrófono» y «Cámara».</string>
  <string name="WebRtcCallActivity__answered_on_a_linked_device">Atendida en dispositivo enlazado.</string>
  <string name="WebRtcCallActivity__declined_on_a_linked_device">Rechazada en dispositivo enlazado.</string>
  <string name="WebRtcCallActivity__busy_on_a_linked_device">Ocupado en dispositivo enlazado.</string>
  <string name="GroupCallSafetyNumberChangeNotification__someone_has_joined_this_call_with_a_safety_number_that_has_changed">Las cifras de seguridad de alguien que se ha unido a esta llamada han cambiado.</string>
  <!--WebRtcCallScreen-->
  <string name="WebRtcCallScreen_swipe_up_to_change_views">Desliza hacia arriba para cambiar la vista</string>
  <!--WebRtcCallScreen V2-->
  <string name="WebRtcCallScreen__decline">Rechazar</string>
  <string name="WebRtcCallScreen__answer">Atender</string>
  <string name="WebRtcCallScreen__answer_without_video">Atender sin vídeo</string>
  <!--WebRtcAudioOutputToggle-->
  <string name="WebRtcAudioOutputToggle__audio_output">Salida de audio</string>
  <string name="WebRtcAudioOutputToggle__phone_earpiece">Auricular del teléfono</string>
  <string name="WebRtcAudioOutputToggle__speaker">Altavoz del dispositivo</string>
  <string name="WebRtcAudioOutputToggle__bluetooth">Bluetooth</string>
  <string name="WebRtcCallControls_answer_call_description">Atender llamada</string>
  <string name="WebRtcCallControls_reject_call_description">Rechazar llamada</string>
  <!--change_passphrase_activity-->
  <string name="change_passphrase_activity__old_passphrase">Clave de acceso previa</string>
  <string name="change_passphrase_activity__new_passphrase">Nueva clave de acceso</string>
  <string name="change_passphrase_activity__repeat_new_passphrase">Repetir nueva clave de acceso</string>
  <!--contact_selection_activity-->
  <string name="contact_selection_activity__enter_name_or_number">Introduce un nombre o número</string>
  <string name="contact_selection_activity__invite_to_signal">Invitar a Molly</string>
  <string name="contact_selection_activity__new_group">Nuevo grupo</string>
  <!--contact_filter_toolbar-->
  <string name="contact_filter_toolbar__clear_entered_text_description">Eliminar texto introducido</string>
  <string name="contact_filter_toolbar__show_keyboard_description">Mostrar teclado</string>
  <string name="contact_filter_toolbar__show_dial_pad_description">Mostrar teclado numérico</string>
  <!--contact_selection_group_activity-->
  <string name="contact_selection_group_activity__no_contacts">No hay contactos.</string>
  <string name="contact_selection_group_activity__finding_contacts">Cargando contactos …</string>
  <!--single_contact_selection_activity-->
  <string name="SingleContactSelectionActivity_contact_photo">Foto del contacto</string>
  <!--ContactSelectionListFragment-->
  <string name="ContactSelectionListFragment_signal_requires_the_contacts_permission_in_order_to_display_your_contacts">Molly necesita acceso a los contactos para mostrar quien usa Molly. Por favor, ve a la aplicación «Ajustes», selecciona Molly en el menú «Aplicaciones y notificaciones» y en «Permisos» activa «Contactos».</string>
  <string name="ContactSelectionListFragment_error_retrieving_contacts_check_your_network_connection">Fallo al comprobar contactos, comprueba la conexión a la red.</string>
  <string name="ContactSelectionListFragment_username_not_found">Alias no encontrado</string>
  <string name="ContactSelectionListFragment_s_is_not_a_signal_user">%1$s no usa Signal. Asegúrate de introducir el alias correcto.</string>
  <string name="ContactSelectionListFragment_you_do_not_need_to_add_yourself_to_the_group">No necesitas añadirte a ti mism@ al grupo</string>
  <string name="ContactSelectionListFragment_maximum_group_size_reached">Se alcanzó el número máximo de participantes en el grupo.</string>
  <string name="ContactSelectionListFragment_signal_groups_can_have_a_maximum_of_d_members">Los grupos de Signal aceptan un máximo de %1$d participantes.</string>
  <string name="ContactSelectionListFragment_recommended_member_limit_reached">Se alcanzó el límite máximo recomendado</string>
  <string name="ContactSelectionListFragment_signal_groups_perform_best_with_d_members_or_fewer">Los grupos de Signal funcionan mejor con %1$d o menos participantes. Añadir más participantes causará retrasos al enviar y recibir mensajes.</string>
  <plurals name="ContactSelectionListFragment_d_members">
    <item quantity="one">%1$d participante</item>
    <item quantity="other">%1$d participantes</item>
  </plurals>
  <!--contact_selection_list_fragment-->
  <string name="contact_selection_list_fragment__signal_needs_access_to_your_contacts_in_order_to_display_them">Molly necesita acceso a tus contactos para poder mostrarlos.</string>
  <string name="contact_selection_list_fragment__show_contacts">Ver personas</string>
  <!--contact_selection_list_item-->
  <plurals name="contact_selection_list_item__number_of_members">
    <item quantity="one">%1$d participante</item>
    <item quantity="other">%1$d participantes</item>
  </plurals>
  <!--conversation_activity-->
  <string name="conversation_activity__type_message_push">Mensaje de Signal</string>
  <string name="conversation_activity__type_message_sms_insecure">SMS sin cifrado</string>
  <string name="conversation_activity__type_message_mms_insecure">MMS sin cifrado</string>
  <string name="conversation_activity__from_sim_name">De %1$s</string>
  <string name="conversation_activity__sim_n">SIM %1$d</string>
  <string name="conversation_activity__send">Enviar</string>
  <string name="conversation_activity__compose_description">Redactar mensaje</string>
  <string name="conversation_activity__emoji_toggle_description">Cambiar a teclado emoji</string>
  <string name="conversation_activity__attachment_thumbnail">Miniatura del adjunto</string>
  <string name="conversation_activity__quick_attachment_drawer_toggle_camera_description">Activar panel rápido de la cámara</string>
  <string name="conversation_activity__quick_attachment_drawer_record_and_send_audio_description">Grabar y enviar nota de voz</string>
  <string name="conversation_activity__quick_attachment_drawer_lock_record_description">Fijar grabación para nota de voz larga</string>
  <string name="conversation_activity__enable_signal_for_sms">Activar Signal para SMS</string>
  <string name="conversation_activity__message_could_not_be_sent">No se ha podido enviar el mensaje. Comprueba tu conexión a internet e inténtalo de nuevo.</string>
  <!--conversation_input_panel-->
  <string name="conversation_input_panel__slide_to_cancel">Desliza para cancelar</string>
  <string name="conversation_input_panel__cancel">Cancelar</string>
  <!--conversation_item-->
  <string name="conversation_item__mms_image_description">Mensaje multimedia</string>
  <string name="conversation_item__secure_message_description">Mensaje cifrado</string>
  <!--conversation_item_sent-->
  <string name="conversation_item_sent__send_failed_indicator_description">Fallo al enviar</string>
  <string name="conversation_item_sent__pending_approval_description">Pendiente de aprobación</string>
  <string name="conversation_item_sent__delivered_description">Entregado</string>
  <string name="conversation_item_sent__message_read">Mensaje leído</string>
  <!--conversation_item_received-->
  <string name="conversation_item_received__contact_photo_description">Foto de contacto</string>
  <!--ConversationUpdateItem-->
  <string name="ConversationUpdateItem_loading">Cargando</string>
  <string name="ConversationUpdateItem_learn_more">Saber más</string>
  <string name="ConversationUpdateItem_join_call">Unirse a la llamada</string>
  <string name="ConversationUpdateItem_return_to_call">Volver a la llamada</string>
  <string name="ConversationUpdateItem_call_is_full">La llamada está llena</string>
  <string name="ConversationUpdateItem_invite_friends">Invitar personas</string>
  <string name="ConversationUpdateItem_enable_call_notifications">Habilitar notificaciones de llamada</string>
  <string name="ConversationUpdateItem_no_groups_in_common_review_requests_carefully">Sin grupos en común. Revisar solicitud.</string>
  <string name="ConversationUpdateItem_no_contacts_in_this_group_review_requests_carefully">Sin participantes conocid@s. Revisar solicitud.</string>
  <string name="ConversationUpdateItem_view">Ver</string>
  <string name="ConversationUpdateItem_the_disappearing_message_time_will_be_set_to_s_when_you_message_them">El tiempo de desaparición de mensajes será de %1$s cuando inicies un chat con alguien.</string>
  <!--audio_view-->
  <string name="audio_view__play_pause_accessibility_description">reproducir o pausar audio</string>
  <string name="audio_view__download_accessibility_description">Descargar</string>
  <!--QuoteView-->
  <string name="QuoteView_audio">Audio</string>
  <string name="QuoteView_video">Vídeo</string>
  <string name="QuoteView_photo">Foto</string>
  <string name="QuoteView_view_once_media">Adjunto para ver una vez</string>
  <string name="QuoteView_sticker">Sticker</string>
  <string name="QuoteView_you">Tú</string>
  <string name="QuoteView_original_missing">No se encuentra el mensaje original </string>
  <!--conversation_fragment-->
  <string name="conversation_fragment__scroll_to_the_bottom_content_description">Desliza hasta el final</string>
  <!--safety_number_change_dialog-->
  <string name="safety_number_change_dialog__safety_number_changes">Cambios en cifras de seguridad</string>
  <string name="safety_number_change_dialog__accept">Aceptar</string>
  <string name="safety_number_change_dialog__send_anyway">Enviar de todas formas</string>
  <string name="safety_number_change_dialog__call_anyway">Llamar de todas formas</string>
  <string name="safety_number_change_dialog__join_call">Unirse a la llamada</string>
  <string name="safety_number_change_dialog__continue_call">Continuar llamada</string>
  <string name="safety_number_change_dialog__leave_call">Abandonar llamada</string>
  <string name="safety_number_change_dialog__the_following_people_may_have_reinstalled_or_changed_devices">Las siguentes personas pueden haber reinstalado Signal o cambiado su dispositivo. Verifica tus cifras de seguridas con ellas para asegurar vuestra privacidad.</string>
  <string name="safety_number_change_dialog__view">Ver</string>
  <string name="safety_number_change_dialog__previous_verified">Identidad previamente verificada</string>
  <!--EnableCallNotificationSettingsDialog__call_notifications_checklist-->
  <string name="EnableCallNotificationSettingsDialog__call_notifications_enabled">Notificaciones de llamada activas.</string>
  <string name="EnableCallNotificationSettingsDialog__enable_call_notifications">Habilitar notificaciones de llamada</string>
  <string name="EnableCallNotificationSettingsDialog__enable_background_activity">Activar actividad en segundo plano</string>
  <string name="EnableCallNotificationSettingsDialog__everything_looks_good_now">¡Todo parece estar bien!</string>
  <string name="EnableCallNotificationSettingsDialog__to_receive_call_notifications_tap_here_and_turn_on_show_notifications">Para recibir notificaciones de llamadas, toca aquí y activa «Mostrar notificaciones».</string>
  <string name="EnableCallNotificationSettingsDialog__to_receive_call_notifications_tap_here_and_turn_on_notifications">Para recibir notificaciones de llamadas, toca aquí para activarlas y asegúrate que el sonido y las notificaciones emergentes estén habilitadas.</string>
  <string name="EnableCallNotificationSettingsDialog__to_receive_call_notifications_tap_here_and_enable_background_activity_in_battery_settings">Para recibir notificaciones de llamadas, toca aquí y habilita la actividad en segundo plano en los ajustes de la «Batería».</string>
  <string name="EnableCallNotificationSettingsDialog__settings">Ajustes</string>
  <string name="EnableCallNotificationSettingsDialog__to_receive_call_notifications_tap_settings_and_turn_on_show_notifications">Para recibir notificaciones de llamadas, toca en «Ajustes» y activa «Mostrar notificaciones».</string>
  <string name="EnableCallNotificationSettingsDialog__to_receive_call_notifications_tap_settings_and_turn_on_notifications">Para recibir notificaciones de llamadas, toca en «Ajustes» para activarlas y asegúrate que el sonido y las notificaciones emergentes estén habilitadas.</string>
  <string name="EnableCallNotificationSettingsDialog__to_receive_call_notifications_tap_settings_and_enable_background_activity_in_battery_settings">Para recibir notificaciones de llamadas, toca en «Ajustes» y habilita la actividad en segundo plano en los ajustes de la «Batería».</string>
  <!--country_selection_fragment-->
  <string name="country_selection_fragment__loading_countries">Cargando países …</string>
  <string name="country_selection_fragment__search">Buscar</string>
  <string name="country_selection_fragment__no_matching_countries">Sin resultado al buscar países</string>
  <!--device_add_fragment-->
  <string name="device_add_fragment__scan_the_qr_code_displayed_on_the_device_to_link">Escanea el código QR mostrado en el dispositivo a enlazar</string>
  <!--device_link_fragment-->
  <string name="device_link_fragment__link_device">Enlazar dispositivo</string>
  <!--device_list_fragment-->
  <string name="device_list_fragment__no_devices_linked">No hay dispositivos enlazados</string>
  <string name="device_list_fragment__link_new_device">Enlazar nuevo dispositivo</string>
  <!--expiration-->
  <string name="expiration_off">Inactivo</string>
  <plurals name="expiration_seconds">
    <item quantity="one">%d segundo</item>
    <item quantity="other">%d segundos</item>
  </plurals>
  <string name="expiration_seconds_abbreviated">%d s</string>
  <plurals name="expiration_minutes">
    <item quantity="one">%d minuto</item>
    <item quantity="other">%d minutos</item>
  </plurals>
  <string name="expiration_minutes_abbreviated">%d m</string>
  <plurals name="expiration_hours">
    <item quantity="one">%d hora</item>
    <item quantity="other">%d horas</item>
  </plurals>
  <string name="expiration_hours_abbreviated">%d h</string>
  <plurals name="expiration_days">
    <item quantity="one">%d día</item>
    <item quantity="other">%d días</item>
  </plurals>
  <string name="expiration_days_abbreviated">%d d</string>
  <plurals name="expiration_weeks">
    <item quantity="one">%d semana</item>
    <item quantity="other">%d semanas</item>
  </plurals>
  <string name="expiration_weeks_abbreviated">%d sem</string>
  <string name="expiration_combined">%1$s %2$s</string>
  <!--unverified safety numbers-->
  <string name="IdentityUtil_unverified_banner_one">Tus cifras de seguridad con %s han cambiado y ya no están verificadas</string>
  <string name="IdentityUtil_unverified_banner_two">Tus cifras de seguridad con %1$s y %2$s ya no están verificadas</string>
  <string name="IdentityUtil_unverified_banner_many">Tus cifras de seguridad con %1$s, %2$s, y %3$s ya no están verificadas</string>
  <string name="IdentityUtil_unverified_dialog_one">Tu cifras de seguridad con %1$s han cambiado y ya no están verificadas. Esto podría significar que alguien está tratando de interceptar la comunicación, o simplemente que %1$s ha reinstalado Signal.</string>
  <string name="IdentityUtil_unverified_dialog_two">Tus cifras de seguridad con %1$s y %2$s ya no están verificadas. Esto podría significar que alguien está tratando de interceptar la comunicación, o simplemente que han reinstalado Signal.</string>
  <string name="IdentityUtil_unverified_dialog_many">Tus cifras de seguridad con %1$s, %2$s, y %3$s ya no están verificadas. Esto podría significar que alguien está tratando de interceptar la comunicación, o simplemente que han reinstalado Signal.</string>
  <string name="IdentityUtil_untrusted_dialog_one">Tus cifras de seguridad con %s acaban de cambiar.</string>
  <string name="IdentityUtil_untrusted_dialog_two">Tus cifras de seguridad con %1$s y %2$s acaban de cambiar.</string>
  <string name="IdentityUtil_untrusted_dialog_many">Tus cifras de seguridad con %1$s, %2$s, y %3$s acaban de cambiar.</string>
  <plurals name="identity_others">
    <item quantity="one">%d otro</item>
    <item quantity="other">%d otros</item>
  </plurals>
  <!--giphy_activity-->
  <string name="giphy_activity_toolbar__search_gifs">Buscar GIFs</string>
  <!--giphy_fragment-->
  <string name="giphy_fragment__nothing_found">No se encontró nada</string>
  <!--database_migration_activity-->
  <string name="database_migration_activity__would_you_like_to_import_your_existing_text_messages">¿Deseas importar tus mensajes de texto existentes a la base de datos cifrada de Signal?</string>
  <string name="database_migration_activity__the_default_system_database_will_not_be_modified">La base de datos del sistema no será modificada o alterada de ningún modo.</string>
  <string name="database_migration_activity__skip">Saltar</string>
  <string name="database_migration_activity__import">Importar</string>
  <string name="database_migration_activity__this_could_take_a_moment_please_be_patient">Esto podría tardar un rato. Por favor, sé paciente, te informaremos en cuanto el proceso se haya completado.</string>
  <string name="database_migration_activity__importing">IMPORTANDO</string>
  <!--load_more_header-->
  <string name="load_more_header__see_full_conversation">Ver chat completo</string>
  <string name="load_more_header__loading">Cargando</string>
  <!--media_overview_activity-->
  <string name="media_overview_activity__no_media">No hay adjuntos</string>
  <!--message_recipients_list_item-->
  <string name="message_recipients_list_item__view">VER</string>
  <string name="message_recipients_list_item__resend">REENVIAR</string>
  <!--GroupUtil-->
  <plurals name="GroupUtil_joined_the_group">
    <item quantity="one">%1$s se ha unido al grupo.</item>
    <item quantity="other">%1$s se ha unido al grupo.</item>
  </plurals>
  <string name="GroupUtil_group_name_is_now">Ahora el nombre del grupo es «%1$s».</string>
  <!--prompt_passphrase_activity-->
  <string name="prompt_passphrase_activity__unlock">Desbloquear</string>
  <!--prompt_mms_activity-->
  <string name="prompt_mms_activity__signal_requires_mms_settings_to_deliver_media_and_group_messages">Signal necesita una configuración de MMS válida para enviar los mensajes multimedia y de grupo a través del proveedor móvil. Tu dispositivo no proporciona esta información, algo que ocasionalmente ocurre con dispositivos bloqueados y otras configuraciones restrictivas.</string>
  <string name="prompt_mms_activity__to_send_media_and_group_messages_tap_ok">Para enviar mensajes multimedia y de grupo, toca «Aceptar» y completa las configuraciones solicitadas. Las configuraciones de MMS para tu proveedor generalmente se pueden localizar buscando por «APN de proveedor». Sólo necesitarás hacer esto una vez.</string>
  <!--BadDecryptLearnMoreDialog-->
  <string name="BadDecryptLearnMoreDialog_delivery_issue">Fallo en la entrega</string>
  <string name="BadDecryptLearnMoreDialog_couldnt_be_delivered_individual">No se ha podido entregar un mensaje, sticker, adjunto, reacción o notificación de lectura de %s. Lo ha enviado en un chat o en un grupo común.</string>
  <string name="BadDecryptLearnMoreDialog_couldnt_be_delivered_group">No se ha podido entregar un mensaje, sticker, adjunto, reacción o notificación de lectura de %s.</string>
  <!--profile_create_activity-->
  <string name="CreateProfileActivity_first_name_required">Nombre (necesario)</string>
  <string name="CreateProfileActivity_last_name_optional">Apellido(s) (opcional)</string>
  <string name="CreateProfileActivity_next">Siguiente</string>
  <string name="CreateProfileActivity__username">Alias (nombre de usuari@)</string>
  <string name="CreateProfileActivity__create_a_username">Crear alias (nombre de usuari@)</string>
  <string name="CreateProfileActivity_custom_mms_group_names_and_photos_will_only_be_visible_to_you">Los nombres e imágenes de grupos MMS sólo son visibles para ti.</string>
  <string name="CreateProfileActivity_group_descriptions_will_be_visible_to_members_of_this_group_and_people_who_have_been_invited">La descripción del grupo será visible para participantes en este grupo y gente que ha sido invitada.</string>
  <!--EditAboutFragment-->
  <string name="EditAboutFragment_about">Biografía</string>
  <string name="EditAboutFragment_write_a_few_words_about_yourself">Escribe unas pocas palabras sobre ti …</string>
  <string name="EditAboutFragment_count">%1$d/%2$d</string>
  <string name="EditAboutFragment_speak_freely">Habla con libertad</string>
  <string name="EditAboutFragment_encrypted">Cifrado</string>
  <string name="EditAboutFragment_be_kind">Sé amable</string>
  <string name="EditAboutFragment_coffee_lover">Amante del café</string>
  <string name="EditAboutFragment_free_to_chat">Libre para chatear</string>
  <string name="EditAboutFragment_taking_a_break">Tomando un descanso</string>
  <string name="EditAboutFragment_working_on_something_new">Trabajando en cosas nuevas</string>
  <!--EditProfileFragment-->
  <string name="EditProfileFragment__edit_group">Modificar grupo</string>
  <string name="EditProfileFragment__group_name">Nombre del grupo</string>
  <string name="EditProfileFragment__group_description">Descripción del grupo</string>
  <!--EditProfileNameFragment-->
  <string name="EditProfileNameFragment_your_name">Tu nombre</string>
  <string name="EditProfileNameFragment_first_name">Nombre</string>
  <string name="EditProfileNameFragment_last_name_optional">Apellido(s) (opcional)</string>
  <string name="EditProfileNameFragment_save">Guardar</string>
  <string name="EditProfileNameFragment_failed_to_save_due_to_network_issues_try_again_later">Fallo al guardar debido a problemas de red. Vuelve a intentarlo más tarde.</string>
  <!--recipient_preferences_activity-->
  <string name="recipient_preference_activity__shared_media">Adjuntos compartidos</string>
  <!--recipients_panel-->
  <string name="recipients_panel__to"><small>Introducir nombre o número</small></string>
  <!--verify_display_fragment-->
  <string name="verify_display_fragment__if_you_wish_to_verify_the_security_of_your_end_to_end_encryption_with_s"><![CDATA[Puedes verificar la seguridad del cifrado con %s, compara las cifras arriba con las del dispositivo de la otra persona. Como alternativa, puedes escanear el código en el teléfono de tu contacto, o pedirle escanear tu código. <a href="https://signal.org/redirect/safety-numbers">Más detalles.</a>]]></string>
  <string name="verify_display_fragment__tap_to_scan">Toca para escanear</string>
  <string name="verify_display_fragment__loading">Cargando …</string>
  <string name="verify_display_fragment__verified">Identidad verificada</string>
  <!--verify_identity-->
  <string name="verify_identity__share_safety_number">Compartir cifras de seguridad</string>
  <!--webrtc_answer_decline_button-->
  <string name="webrtc_answer_decline_button__swipe_up_to_answer">Desliza hacia arriba para atender</string>
  <string name="webrtc_answer_decline_button__swipe_down_to_reject">Desliza hacia abajo para rechazar</string>
  <!--message_details_header-->
  <string name="message_details_header__issues_need_your_attention">Hay un problema que necesita tu atención.</string>
  <string name="message_details_header__sent">Enviado</string>
  <string name="message_details_header__received">Recibido</string>
  <string name="message_details_header__disappears">Desaparición de mensajes</string>
  <string name="message_details_header__via">Vía</string>
  <!--message_details_recipient_header-->
  <string name="message_details_recipient_header__pending_send">Pendiente</string>
  <string name="message_details_recipient_header__sent_to">Enviado a</string>
  <string name="message_details_recipient_header__sent_from">Recibido de</string>
  <string name="message_details_recipient_header__delivered_to">Entregado a</string>
  <string name="message_details_recipient_header__read_by">Leído por</string>
  <string name="message_details_recipient_header__not_sent">No enviado</string>
  <string name="message_details_recipient_header__viewed">Visto por</string>
  <!--message_Details_recipient-->
  <string name="message_details_recipient__failed_to_send">Fallo al enviar</string>
  <string name="message_details_recipient__new_safety_number">Nuevas cifras de seguridad</string>
  <!--AndroidManifest.xml-->
  <string name="AndroidManifest__create_passphrase">Crear clave de acceso</string>
  <string name="AndroidManifest__select_contacts">Seleccionar contactos</string>
  <string name="AndroidManifest__change_passphrase">Cambiar clave de acceso</string>
  <string name="AndroidManifest__verify_safety_number">Verificar cifras de seguridad</string>
  <string name="AndroidManifest__log_submit">Remitir registro (log) de depuración</string>
  <string name="AndroidManifest__media_preview">Previsualizar adjunto</string>
  <string name="AndroidManifest__message_details">Detalles del mensaje</string>
  <string name="AndroidManifest__linked_devices">Dispositivos enlazados</string>
  <string name="AndroidManifest__invite_friends">Invitar personas</string>
  <string name="AndroidManifest_archived_conversations">Chats archivados</string>
  <string name="AndroidManifest_remove_photo">Eliminar foto</string>
  <!--Message Requests Megaphone-->
  <string name="MessageRequestsMegaphone__message_requests">Solicitudes de chat</string>
  <string name="MessageRequestsMegaphone__users_can_now_choose_to_accept">Ahora, puedes aceptar o rechazar solicitudes de chat. El nombre de perfil ayuda a saber quien escribe.</string>
  <string name="MessageRequestsMegaphone__add_profile_name">Añadir nombre al perfil</string>
  <!--HelpFragment-->
  <string name="HelpFragment__have_you_read_our_faq_yet">¿Ya has leído nuestras FAQ?</string>
  <string name="HelpFragment__next">Siguiente</string>
  <string name="HelpFragment__contact_us">Contáctanos</string>
  <string name="HelpFragment__tell_us_whats_going_on">Cuéntanos que pasa</string>
  <string name="HelpFragment__include_debug_log">Incluir registro de depuración</string>
  <string name="HelpFragment__whats_this">¿Qué es esto?</string>
  <string name="HelpFragment__how_do_you_feel">¿Cómo te sientes? (Opcional)</string>
  <string name="HelpFragment__tell_us_why_youre_reaching_out">Cuéntanos qué pasa.</string>
  <string name="HelpFragment__support_info">Información de soporte</string>
  <string name="HelpFragment__signal_android_support_request">Petición de soporte Signal Android</string>
  <string name="HelpFragment__debug_log">Registro de depuración:</string>
  <string name="HelpFragment__could_not_upload_logs">Imposible transmitir logs</string>
  <string name="HelpFragment__please_be_as_descriptive_as_possible">Por favor, sé lo más descriptivo posible para ayudarnos a entender la incidencia.</string>
  <string-array name="HelpFragment__categories">
    <item> -- Selecciona una opción --</item>
    <item>Algo no funciona</item>
    <item>Solicitar una nueva función</item>
    <item>Pregunta</item>
    <item>Crítica/opinión</item>
    <item>Otras</item>
    <item>Pagos</item>
  </string-array>
  <!--ReactWithAnyEmojiBottomSheetDialogFragment-->
  <string name="ReactWithAnyEmojiBottomSheetDialogFragment__this_message">Este mensaje</string>
  <string name="ReactWithAnyEmojiBottomSheetDialogFragment__recently_used">Usados recientemente</string>
  <string name="ReactWithAnyEmojiBottomSheetDialogFragment__smileys_and_people">Emoticonos y personas</string>
  <string name="ReactWithAnyEmojiBottomSheetDialogFragment__nature">Animales y naturaleza</string>
  <string name="ReactWithAnyEmojiBottomSheetDialogFragment__food">Comida y bebida</string>
  <string name="ReactWithAnyEmojiBottomSheetDialogFragment__activities">Actividades</string>
  <string name="ReactWithAnyEmojiBottomSheetDialogFragment__places">Viajes y destinos</string>
  <string name="ReactWithAnyEmojiBottomSheetDialogFragment__objects">Objetos</string>
  <string name="ReactWithAnyEmojiBottomSheetDialogFragment__symbols">Símbolos</string>
  <string name="ReactWithAnyEmojiBottomSheetDialogFragment__flags">Banderas</string>
  <string name="ReactWithAnyEmojiBottomSheetDialogFragment__emoticons">Emoticonos</string>
  <string name="ReactWithAnyEmojiBottomSheetDialogFragment__no_results_found">No se encontraron resultados</string>
  <!--arrays.xml-->
  <string name="arrays__use_default">Usar predeterminado</string>
  <string name="arrays__use_custom">Usar personalizado</string>
  <string name="arrays__mute_for_one_hour">Durante una hora</string>
  <string name="arrays__mute_for_eight_hours">Durante 8 horas</string>
  <string name="arrays__mute_for_one_day">Durante un día</string>
  <string name="arrays__mute_for_seven_days">Durante 7 días</string>
  <string name="arrays__always">Siempre</string>
  <string name="arrays__settings_default">Ajustes predeterminados</string>
  <string name="arrays__enabled">Activado</string>
  <string name="arrays__disabled">Desactivado</string>
  <string name="arrays__name_and_message">Nombre y mensaje</string>
  <string name="arrays__name_only">Sólo nombre</string>
  <string name="arrays__no_name_or_message">Sin nombre ni mensaje</string>
  <string name="arrays__images">Imágenes</string>
  <string name="arrays__audio">Audio</string>
  <string name="arrays__video">Vídeo</string>
  <string name="arrays__documents">Documentos</string>
  <string name="arrays__small">Pequeña</string>
  <string name="arrays__normal">Normal</string>
  <string name="arrays__large">Grande</string>
  <string name="arrays__extra_large">Extra grande</string>
  <string name="arrays__default">Por defecto</string>
  <string name="arrays__high">Alta</string>
  <string name="arrays__max">Máxima</string>
  <!--plurals.xml-->
  <plurals name="hours_ago">
    <item quantity="one">%d h</item>
    <item quantity="other">%d h</item>
  </plurals>
  <!--preferences.xml-->
  <string name="preferences_beta">Beta</string>
  <string name="preferences__sms_mms">SMS y MMS</string>
  <string name="preferences__pref_all_sms_title">Recibir todos los SMS</string>
  <string name="preferences__pref_all_mms_title">Recibir todos los MMS</string>
  <string name="preferences__use_signal_for_viewing_and_storing_all_incoming_text_messages">Usar Signal para recibir todos los mensajes de texto</string>
  <string name="preferences__use_signal_for_viewing_and_storing_all_incoming_multimedia_messages">Usar Signal para recibir todos los mensajes multimedia</string>
  <string name="preferences__pref_enter_sends_title">Enviar al tocar «Intro»</string>
  <string name="preferences__pressing_the_enter_key_will_send_text_messages">Los mensajes se enviarán al pulsar la tecla Intro.</string>
  <string name="preferences__pref_use_address_book_photos">Usar fotos de la libreta de contactos de Android</string>
  <string name="preferences__display_contact_photos_from_your_address_book_if_available">Mostrar fotos de la libreta de contactos de Android, si están disponibles </string>
  <string name="preferences__generate_link_previews">Generar vista previa de enlaces</string>
  <string name="preferences__retrieve_link_previews_from_websites_for_messages">Esta opción trasmite la vista previa de los enlaces en los mensajes que envíes. La imagen de la vista previa se descarga directamente desde la página web correspondiente generando una visita (adicional) a esa página web desde tu dispositivo. </string>
  <string name="preferences__choose_identity">Seleccionar identidad</string>
  <string name="preferences__choose_your_contact_entry_from_the_contacts_list">Selecciona tu propio contacto de la lista de contactos.</string>
  <string name="preferences__change_passphrase">Cambiar clave de acceso</string>
  <string name="preferences__change_your_passphrase">Cambia tu clave de acceso</string>
  <string name="preferences__enable_passphrase">Activa bloqueo de pantalla con clave de acceso</string>
  <string name="preferences__lock_signal_and_message_notifications_with_a_passphrase">Bloquea la pantalla y notificaciones con una clave de acceso</string>
  <string name="preferences__screen_security">Seguridad de pantalla</string>
  <string name="preferences__disable_screen_security_to_allow_screen_shots">Bloquea capturas de pantalla en la lista de aplicaciones recientes y dentro de la aplicación</string>
  <string name="preferences__auto_lock_signal_after_a_specified_time_interval_of_inactivity">Bloquea automáticamente Signal tras un intervalo de inactividad especificado</string>
  <string name="preferences__inactivity_timeout_passphrase">Clave de acceso por inactividad</string>
  <string name="preferences__inactivity_timeout_interval">Intervalo para suspensión por inactividad</string>
  <string name="preferences__notifications">Notificaciones</string>
  <string name="preferences__led_color">Color del LED</string>
  <string name="preferences__led_color_unknown">Desconocido</string>
  <string name="preferences__pref_led_blink_title">Patrón de parpadeo del LED</string>
  <string name="preferences__sound">Sonido</string>
  <string name="preferences__silent">Silenciar</string>
  <string name="preferences__default">Por defecto</string>
  <string name="preferences__repeat_alerts">Repetir alertas</string>
  <string name="preferences__never">Nunca</string>
  <string name="preferences__one_time">Una vez</string>
  <string name="preferences__two_times">Dos veces</string>
  <string name="preferences__three_times">Tres veces</string>
  <string name="preferences__five_times">Cinco veces</string>
  <string name="preferences__ten_times">Diez veces</string>
  <string name="preferences__vibrate">Vibración</string>
  <string name="preferences__green">Verde</string>
  <string name="preferences__red">Rojo</string>
  <string name="preferences__blue">Azul</string>
  <string name="preferences__orange">Naranja</string>
  <string name="preferences__cyan">Turquesa</string>
  <string name="preferences__magenta">Magenta</string>
  <string name="preferences__white">Blanco</string>
  <string name="preferences__none">Ninguno</string>
  <string name="preferences__fast">Rápido</string>
  <string name="preferences__normal">Normal</string>
  <string name="preferences__slow">Lento</string>
  <string name="preferences__help">Ayuda</string>
  <string name="preferences__advanced">Avanzado</string>
  <string name="preferences__donate_to_signal">Donar a Molly</string>
  <string name="preferences__privacy">Privacidad</string>
  <string name="preferences__mms_user_agent">Agente de usuari@ de MMS</string>
  <string name="preferences__advanced_mms_access_point_names">Configuración manual de MMS</string>
  <string name="preferences__mmsc_url">URL de MMSC</string>
  <string name="preferences__mms_proxy_host">Proxy MMS</string>
  <string name="preferences__mms_proxy_port">Puerto de proxy MMS</string>
  <string name="preferences__mmsc_username">Nombre de usuari@ de MMSC</string>
  <string name="preferences__mmsc_password">Contraseña de MMSC</string>
  <string name="preferences__sms_delivery_reports">Confirmación de entrega de SMS</string>
  <string name="preferences__request_a_delivery_report_for_each_sms_message_you_send">Solicita la confirmación de entrega de SMS para todos los SMS enviados.</string>
  <string name="preferences__data_and_storage">Datos y almacenamiento</string>
  <string name="preferences__storage">Almacenamiento</string>
  <string name="preferences__payments">Pagos</string>
  <string name="preferences__payments_beta">Pagos (Beta)</string>
  <string name="preferences__conversation_length_limit">Límite de longitud de chat</string>
  <string name="preferences__keep_messages">Preservar mensajes</string>
  <string name="preferences__clear_message_history">Eliminar historial de mensajes</string>
  <string name="preferences__linked_devices">Dispositivos enlazados</string>
  <string name="preferences__light_theme">Claro</string>
  <string name="preferences__dark_theme">Oscuro</string>
  <string name="preferences__appearance">Apariencia</string>
  <string name="preferences__theme">Tema</string>
  <string name="preferences__chat_wallpaper">Fondo de chat</string>
  <string name="preferences__chat_color_and_wallpaper">Color y fondo de chat</string>
  <string name="preferences__disable_pin">Desactivar PIN</string>
  <string name="preferences__enable_pin">Activar PIN</string>
  <string name="preferences__if_you_disable_the_pin_you_will_lose_all_data">Al desactivar el PIN perderás todos los datos de tu cuenta al volver a instalar Signal, a menos que hagas una copia de seguridad manual y la restaures. No puedes activar el bloqueo se registro mientras el PIN esté desactivado.</string>
  <string name="preferences__pins_keep_information_stored_with_signal_encrypted_so_only_you_can_access_it">El PIN permite activar el bloqueo de registro de tu número y almacena tu cuenta cifrada en el servidor de Signal de forma que sólo tú puedes acceder a ella. Ni siquiera la gente de Signal tiene acceso. Con el PIN, tu perfil, contactos, grupos y personas bloqueadas se recuperarán al reinstalar Signal. No necesitas el PIN para abrir la aplicación.</string>
  <string name="preferences__system_default">Predeterminado del sistema</string>
  <string name="preferences__language">Idioma</string>
  <string name="preferences__signal_messages_and_calls">Mensajes y llamadas de Signal</string>
  <string name="preferences__advanced_pin_settings">Ajustes avanzados del PIN</string>
  <string name="preferences__free_private_messages_and_calls">Llamadas y mensajes cifrados a través de Signal ¡gratis! </string>
  <string name="preferences__submit_debug_log">Enviar registro de depuración</string>
  <string name="preferences__delete_account">Eliminar cuenta</string>
  <string name="preferences__support_wifi_calling">Modo de compatibilidad «Llamada por Wi-Fi»</string>
  <string name="preferences__enable_if_your_device_supports_sms_mms_delivery_over_wifi">Actívalo si tu dispositivo utiliza entrega de SMS/MMS vía Wi-Fi (actívalo sólo cuando «Llamada por Wi-Fi» esté activada en el dispositivo)</string>
  <string name="preferences__incognito_keyboard">Teclado en modo incógnito</string>
  <string name="preferences__read_receipts">Notificaciones de lectura</string>
  <string name="preferences__if_read_receipts_are_disabled_you_wont_be_able_to_see_read_receipts">Si las notificaciones de lectura están desactivadas, no podrás comprobar cuándo se han leído tus mensajes.</string>
  <string name="preferences__typing_indicators">Indicadores de tecleo</string>
  <string name="preferences__if_typing_indicators_are_disabled_you_wont_be_able_to_see_typing_indicators">Si desactivas los indicadores de tecleo, no podrás ver cuándo otr@s participantes están tecleando. </string>
  <string name="preferences__request_keyboard_to_disable">Solicitar al teclado deshabilitar el aprendizaje personalizado.</string>
  <string name="preferences__this_setting_is_not_a_guarantee">Activar esta opción no garantiza que tu teclado no analice tus mensajes. </string>
  <string name="preferences_app_protection__blocked_users">Personas bloqueadas</string>
  <string name="preferences_chats__when_using_mobile_data">Al usar datos móviles</string>
  <string name="preferences_chats__when_using_wifi">Al usar Wi-Fi</string>
  <string name="preferences_chats__when_roaming">En itinerancia (roaming)</string>
  <string name="preferences_chats__media_auto_download">Descarga automática de adjuntos</string>
  <string name="preferences_chats__message_history">Historial de mensajes</string>
  <string name="preferences_storage__storage_usage">Uso de almacenamiento</string>
  <string name="preferences_storage__photos">Fotos</string>
  <string name="preferences_storage__videos">Vídeos</string>
  <string name="preferences_storage__files">Archivos</string>
  <string name="preferences_storage__audio">Audio</string>
  <string name="preferences_storage__review_storage">Comprobar almacenamiento</string>
  <string name="preferences_storage__delete_older_messages">¿Eliminar mensajes antiguos?</string>
  <string name="preferences_storage__clear_message_history">¿Eliminar historial de mensajes?</string>
  <string name="preferences_storage__this_will_permanently_delete_all_message_history_and_media">Esto eliminará permanentemente todos los mensajes y adjuntos de este dispositivo con más antigüedad de %1$s.</string>
  <string name="preferences_storage__this_will_permanently_trim_all_conversations_to_the_d_most_recent_messages">Esto recortará permanentemente todos los chat y mantendrá los %1$s mensajes más recientes.</string>
  <string name="preferences_storage__this_will_delete_all_message_history_and_media_from_your_device">Esto eliminará permanentemente todos los mensajes y adjuntos de este dispositivo.</string>
  <string name="preferences_storage__are_you_sure_you_want_to_delete_all_message_history">¿Estás segur@ que deseas eliminar todo tu historial de mensajes?</string>
  <string name="preferences_storage__all_message_history_will_be_permanently_removed_this_action_cannot_be_undone">El historial completo de mensajes se eliminará permanentemente. Esta acción no se puede deshacer.</string>
  <string name="preferences_storage__delete_all_now">Borrar todos ahora</string>
  <string name="preferences_storage__forever">Siempre</string>
  <string name="preferences_storage__one_year">1 año</string>
  <string name="preferences_storage__six_months">6 meses</string>
  <string name="preferences_storage__thirty_days">30 días</string>
  <string name="preferences_storage__none">Ninguna</string>
  <string name="preferences_storage__s_messages">%1$s mensajes</string>
  <string name="preferences_storage__custom">Personalizado</string>
  <string name="preferences_advanced__use_system_emoji">Usar emoji del sistema</string>
  <string name="preferences_advanced__disable_signal_built_in_emoji_support">Desactivar soporte de emoji integrado de Signal</string>
  <string name="preferences_advanced__relay_all_calls_through_the_signal_server_to_avoid_revealing_your_ip_address">Redirige todas las llamadas a través del servidor de Signal para evitar revelar tu dirección IP. Activar la opción reducirá la calidad de las llamadas.</string>
  <string name="preferences_advanced__always_relay_calls">Redirigir llamadas siempre</string>
  <string name="preferences_app_protection__who_can">Quién puede …</string>
  <string name="preferences_app_protection__app_access">Acceso a la aplicación</string>
  <string name="preferences_app_protection__communication">Comunicación</string>
  <string name="preferences_chats__chats">Chats</string>
  <string name="preferences_data_and_storage__manage_storage">Gestionar almacenamiento</string>
  <string name="preferences_data_and_storage__calls">Llamadas</string>
  <string name="preferences_data_and_storage__use_less_data_for_calls">Ahorrar datos en llamadas</string>
  <string name="preferences_data_and_storage__never">Nunca</string>
  <string name="preferences_data_and_storage__wifi_and_mobile_data">WiFi y red móvil</string>
  <string name="preferences_data_and_storage__mobile_data_only">Sólo red móvil</string>
  <string name="preference_data_and_storage__using_less_data_may_improve_calls_on_bad_networks">Al ahorrar datos, mejora la calidad de las llamadas en redes móviles con mala cobertura</string>
  <string name="preferences_notifications__messages">Mensajes</string>
  <string name="preferences_notifications__events">Eventos</string>
  <string name="preferences_notifications__in_chat_sounds">Sonidos en el chat</string>
  <string name="preferences_notifications__show">Mostrar</string>
  <string name="preferences_notifications__calls">Llamadas</string>
  <string name="preferences_notifications__ringtone">Tono de llamada</string>
  <string name="preferences_chats__show_invitation_prompts">Mostrar invitaciones</string>
  <string name="preferences_chats__display_invitation_prompts_for_contacts_without_signal">Muestra sugerencias para invitar a personas que todavía no usan Signal</string>
  <string name="preferences_chats__message_text_size">Tamaño de fuente del mensaje</string>
  <string name="preferences_events__contact_joined_signal">Alguien comienza a usar Signal</string>
  <string name="preferences_notifications__priority">Prioridad</string>
  <string name="preferences_communication__category_sealed_sender">Remitente confidencial</string>
  <string name="preferences_communication__sealed_sender_display_indicators">Mostrar indicadores</string>
  <string name="preferences_communication__sealed_sender_display_indicators_description">Muestra el icono de estado al tocar sobre «Detalles del mensaje» en mensajes entregados con «remitente confidencial». «Remitente confidencial» es una función por defecto del protocolo de Signal que impide saber al servidor quién envía mensajes. Sólo la persona que los reciba sabrá quién los envía.</string>
  <string name="preferences_communication__sealed_sender_allow_from_anyone">Permitir de cualquiera</string>
  <string name="preferences_communication__sealed_sender_allow_from_anyone_description">Activar la opción permite usar la función de «remitente confidencial» con personas que no están entre tus contactos y con las que no has compartido tu perfil.</string>
  <string name="preferences_communication__sealed_sender_learn_more">Saber más</string>
  <string name="preferences_setup_a_username">Selecciona un alias</string>
  <string name="preferences_proxy">Proxy</string>
  <string name="preferences_use_proxy">Usar proxy</string>
  <string name="preferences_off">Inactivo</string>
  <string name="preferences_on">Activo</string>
  <string name="preferences_proxy_address">Dirección del proxy</string>
  <string name="preferences_only_use_a_proxy_if">Usa un proxy si Signal no se puede conectar en una Wi-Fi o en la red móvil.</string>
  <string name="preferences_share">Compartir</string>
  <string name="preferences_save">Guardar</string>
  <string name="preferences_connecting_to_proxy">Conectando con el proxy …</string>
  <string name="preferences_connected_to_proxy">Conectada con el proxy</string>
  <string name="preferences_connection_failed">Fallo al conectarse</string>
  <string name="preferences_couldnt_connect_to_the_proxy">No se ha podido conectar con el proxy. Comprueba la dirección e inténtalo de nuevo.</string>
  <string name="preferences_you_are_connected_to_the_proxy">Signal está conectada con el proxy. Puedes desactivar el proxy en cualquier momento desde los Ajustes.</string>
  <string name="preferences_success">Funcionó</string>
  <string name="preferences_failed_to_connect">Fallo al conectar</string>
  <string name="preferences_enter_proxy_address">Introduce la dirección del proxy</string>
  <string name="configurable_single_select__customize_option">Personalizar opción</string>
  <!--Internal only preferences-->
  <!--Payments-->
  <string name="PaymentsActivityFragment__all_activity">Actividad</string>
  <string name="PaymentsAllActivityFragment__all">Todos</string>
  <string name="PaymentsAllActivityFragment__sent">Enviados</string>
  <string name="PaymentsAllActivityFragment__received">Recibidos</string>
  <string name="PaymentsHomeFragment__introducing_payments">¡Los pagos han llegado! (BETA)</string>
  <string name="PaymentsHomeFragment__use_signal_to_send_and_receive">Usa Molly para enviar y recibir MobileCoin, una nueva monada digital enfocada en la privacidad. Activa la opción para comenzar.</string>
  <string name="PaymentsHomeFragment__activate_payments">Activar pagos</string>
  <string name="PaymentsHomeFragment__activating_payments">Activando pagos …</string>
  <string name="PaymentsHomeFragment__restore_payments_account">Recuperar una cuenta de pagos</string>
  <string name="PaymentsHomeFragment__no_recent_activity_yet">Todavía no hay actividad reciente</string>
  <string name="PaymentsHomeFragment__pending_requests">Solicitudes de pago pendientes</string>
  <string name="PaymentsHomeFragment__recent_activity">Actividad reciente</string>
  <string name="PaymentsHomeFragment__see_all">Ver todos</string>
  <string name="PaymentsHomeFragment__add_funds">Añadir fondos</string>
  <string name="PaymentsHomeFragment__send">Enviar</string>
  <string name="PaymentsHomeFragment__sent_s">Enviado %1$s</string>
  <string name="PaymentsHomeFragment__received_s">Recibido %1$s</string>
  <string name="PaymentsHomeFragment__transfer_to_exchange">Transferir a un «exchange»</string>
  <string name="PaymentsHomeFragment__currency_conversion">Moneda de cambio</string>
  <string name="PaymentsHomeFragment__deactivate_payments">Desactivar pagos</string>
  <string name="PaymentsHomeFragment__recovery_phrase">Frase de recuperación</string>
  <string name="PaymentsHomeFragment__help">Ayuda</string>
  <string name="PaymentsHomeFragment__coin_cleanup_fee">Tasa de limpieza de monedas</string>
  <string name="PaymentsHomeFragment__sent_payment">Pago enviado</string>
  <string name="PaymentsHomeFragment__received_payment">Pago recibido</string>
  <string name="PaymentsHomeFragment__processing_payment">Procesando pago</string>
  <string name="PaymentsHomeFragment__unknown_amount">—</string>
  <string name="PaymentsHomeFragment__currency_conversion_not_available">Conversión de moneda no disponible</string>
  <string name="PaymentsHomeFragment__cant_display_currency_conversion">No se puede mostrar la conversión de moneda. Comprueba tu conexión e inténtalo de nuevo.</string>
  <string name="PaymentsHomeFragment__payments_is_not_available_in_your_region">Los pagos no están disponibles en tu ubicación.</string>
  <string name="PaymentsHomeFragment__could_not_enable_payments">Fallo al activar los pagos. Inténtalo más tarde.</string>
  <string name="PaymentsHomeFragment__deactivate_payments_question">¿Desactivar pagos?</string>
  <string name="PaymentsHomeFragment__you_will_not_be_able_to_send">No podrás enviar o recibir más MobileCoin a través de Molly si desactivas los pagos.</string>
  <string name="PaymentsHomeFragment__deactivate">Desactivar</string>
  <string name="PaymentsHomeFragment__continue">Adelante</string>
  <string name="PaymentsHomeFragment__balance_is_not_currently_available">El balance no está disponible en este momento.</string>
  <string name="PaymentsHomeFragment__payments_deactivated">Pagos desactivados.</string>
  <string name="PaymentsHomeFragment__payment_failed">Fallo en el pago</string>
  <string name="PaymentsHomeFragment__details">Detalles</string>
  <string name="PaymentsHomeFragment__you_can_use_signal_to_send">Puedes usar Molly para recibir y enviar MobileCoin. Todos los pagos están sujetos a las condiciones de uso de MobileCoin y su cartera. Esta es una característica en fase beta por lo que te encontrarás con problemas y podrás perder tus fondos.</string>
  <string name="PaymentsHomeFragment__activate">Activar</string>
<<<<<<< HEAD
  <string name="PaymentsHomeFragment__view_mobile_coin_terms">Ver los términos de uso de MobileCoin</string>
  <string name="PaymentsHomeFragment__payments_not_available">Los pagos en Molly no están disponibles. Todavía puedes transferir tus fondos a un «exchange» pero no podrás recibir o enviar más pagos a través de Molly.</string>
=======
  <string name="PaymentsHomeFragment__view_mobile_coin_terms">Términos de uso MobileCoin</string>
  <string name="PaymentsHomeFragment__payments_not_available">Los pagos en Signal no están disponibles. Todavía puedes transferir tus fondos a un «exchange» pero no podrás recibir o enviar más pagos a través de Signal.</string>
>>>>>>> d43f7d6a
  <!--PaymentsAddMoneyFragment-->
  <string name="PaymentsAddMoneyFragment__add_funds">Añadir fondos</string>
  <string name="PaymentsAddMoneyFragment__your_wallet_address">Dirección de tu cartera</string>
  <string name="PaymentsAddMoneyFragment__copy">Copiar</string>
  <string name="PaymentsAddMoneyFragment__copied_to_clipboard">Copiado al portapapeles</string>
  <string name="PaymentsAddMoneyFragment__to_add_funds">Para añadir fondos, envía MobileCoin a la dirección de tu cartera. Inicia una transferencia desde tu cuenta en un «exchange» que soporte MobileCoin. Después puedes escanear el código QR o copiar la dirección de tu cartera.</string>
  <!--PaymentsDetailsFragment-->
  <string name="PaymentsDetailsFragment__details">Detalles</string>
  <string name="PaymentsDetailsFragment__status">Estado</string>
  <string name="PaymentsDetailsFragment__submitting_payment">Enviando pago …</string>
  <string name="PaymentsDetailsFragment__processing_payment">Procesando pago …</string>
  <string name="PaymentsDetailsFragment__payment_complete">Pago completado</string>
  <string name="PaymentsDetailsFragment__payment_failed">Fallo en el pago</string>
  <string name="PaymentsDetailsFragment__network_fee">Tasa de la red</string>
  <string name="PaymentsDetailsFragment__sent_by">Enviado por</string>
  <string name="PaymentsDetailsFragment__sent_to_s">Enviado a %1$s</string>
  <string name="PaymentsDetailsFragment__you_on_s_at_s">ti el %1$s a las %2$s</string>
  <string name="PaymentsDetailsFragment__s_on_s_at_s">%1$s el %2$s a las %3$s</string>
  <string name="PaymentsDetailsFragment__to">Para</string>
  <string name="PaymentsDetailsFragment__from">De</string>
  <string name="PaymentsDetailsFragment__information">Los detalles de la transacción incluyen la cantidad y fecha del pago, pero no su origen o destino y figuran en el libro mayor de MobileCoin. </string>
  <string name="PaymentsDetailsFragment__coin_cleanup_fee">Tasa de limpieza de monedas</string>
  <string name="PaymentsDetailsFragment__coin_cleanup_information">La tasa de «limpieza de monedas» se aplica cuando tus monedas no se pueden combinar para completar un pago. La limpieza te permite continuar enviado pagos.</string>
  <string name="PaymentsDetailsFragment__no_details_available">No hay más detalles disponibles para esta transacción</string>
  <string name="PaymentsDetailsFragment__sent_payment">Pago enviado</string>
  <string name="PaymentsDetailsFragment__received_payment">Pago recibido</string>
  <string name="PaymentsDeatilsFragment__payment_completed_s">Pago completado el %1$s</string>
  <string name="PaymentsDetailsFragment__block_number">Número de bloque</string>
  <!--PaymentsTransferFragment-->
  <string name="PaymentsTransferFragment__transfer">Transferencia</string>
  <string name="PaymentsTransferFragment__scan_qr_code">Escanear código QR</string>
  <string name="PaymentsTransferFragment__to_scan_or_enter_wallet_address">A: Escanea o introduce la dirección de la cartera</string>
  <string name="PaymentsTransferFragment__you_can_transfer">Puedes transferir MobileCoin al hacer un pago a la dirección de la cartera indicada en tu cuenta del «exchange». La dirección de la cartera es la cadena de números y letras que suele aparecer debajo del código QR.</string>
  <string name="PaymentsTransferFragment__next">Siguiente</string>
  <string name="PaymentsTransferFragment__invalid_address">Dirección inválida</string>
  <string name="PaymentsTransferFragment__check_the_wallet_address">Comprueba de nuevo la dirección de la cartera a la que estás intentando hacer el pago e inténtalo de nuevo.</string>
  <string name="PaymentsTransferFragment__you_cant_transfer_to_your_own_signal_wallet_address">No puedes enviar pagos a tu propia cartera de Molly. Introduce la dirección de tu cartera en un «exchange» que soporte MobileCoin.</string>
  <string name="PaymentsTransferFragment__to_scan_a_qr_code_signal_needs">Para escanear el código QR, Molly necesita acceso a la cámara.</string>
  <string name="PaymentsTransferFragment__signal_needs_the_camera_permission_to_capture_qr_code_go_to_settings">Molly necesita acceso a la cámara para analizar el código QR. Por favor, ve a la aplicación «Ajustes» y en «Permisos» activa «Cámara».</string>
  <string name="PaymentsTransferFragment__to_scan_a_qr_code_signal_needs_access_to_the_camera">Para escanear el código QR, Molly necesita acceso a la cámara.</string>
  <string name="PaymentsTransferFragment__settings">Ajustes</string>
  <!--PaymentsTransferQrScanFragment-->
  <string name="PaymentsTransferQrScanFragment__scan_address_qr_code">Escanear código QR</string>
  <string name="PaymentsTransferQrScanFragment__scan_the_address_qr_code_of_the_payee">Escanea el código QR de quien vas a pagar.</string>
  <!--CreatePaymentFragment-->
  <string name="CreatePaymentFragment__request">Solicitud</string>
  <string name="CreatePaymentFragment__pay">Pagar</string>
  <string name="CreatePaymentFragment__available_balance_s">Balance disponible: %1$s</string>
  <string name="CreatePaymentFragment__toggle_content_description">Mostrar</string>
  <string name="CreatePaymentFragment__1">1</string>
  <string name="CreatePaymentFragment__2">2</string>
  <string name="CreatePaymentFragment__3">3</string>
  <string name="CreatePaymentFragment__4">4</string>
  <string name="CreatePaymentFragment__5">5</string>
  <string name="CreatePaymentFragment__6">6</string>
  <string name="CreatePaymentFragment__7">7</string>
  <string name="CreatePaymentFragment__8">8</string>
  <string name="CreatePaymentFragment__9">9</string>
  <string name="CreatePaymentFragment__decimal">.</string>
  <string name="CreatePaymentFragment__0">0</string>
  <string name="CreatePaymentFragment__lt">&lt;</string>
  <string name="CreatePaymentFragment__backspace">Atrás</string>
  <string name="CreatePaymentFragment__add_note">Añadir notas</string>
  <string name="CreatePaymentFragment__conversions_are_just_estimates">La conversión es sólo una estimación y puede no ser exacta.</string>
  <!--EditNoteFragment-->
  <string name="EditNoteFragment_note">Notas</string>
  <!--ConfirmPaymentFragment-->
  <string name="ConfirmPayment__confirm_payment">Confirmar pago</string>
  <string name="ConfirmPayment__network_fee">Tasa de la red</string>
  <string name="ConfirmPayment__error_getting_fee">Fallo al calcular la tasa</string>
  <string name="ConfirmPayment__estimated_s">Estimación en %1$s</string>
  <string name="ConfirmPayment__to">Para</string>
  <string name="ConfirmPayment__total_amount">Suma total</string>
  <string name="ConfirmPayment__balance_s">Balance: %1$s</string>
  <string name="ConfirmPayment__submitting_payment">Enviando pago …</string>
  <string name="ConfirmPayment__processing_payment">Procesando pago …</string>
  <string name="ConfirmPayment__payment_complete">Pago completado</string>
  <string name="ConfirmPayment__payment_failed">Fallo en el pago</string>
  <string name="ConfirmPayment__payment_will_continue_processing">Se continuará con el proceso del pago</string>
  <string name="ConfirmPaymentFragment__invalid_recipient">Destinatari@ inválid@</string>
  <string name="ConfirmPaymentFragment__this_person_has_not_activated_payments">Esta persona no ha activado los pagos</string>
  <string name="ConfirmPaymentFragment__unable_to_request_a_network_fee">No es posible calcular la tasa de la red. Para continuar con este pago, toca en OK e inténtalo de nuevo.</string>
  <!--CurrencyAmountFormatter_s_at_s-->
  <string name="CurrencyAmountFormatter_s_at_s">%1$s a las %2$s</string>
  <!--SetCurrencyFragment-->
  <string name="SetCurrencyFragment__set_currency">Fijar moneda</string>
  <string name="SetCurrencyFragment__all_currencies">Moneda</string>
  <!--****************************************-->
  <!--menus-->
  <!--****************************************-->
  <!--contact_selection_list-->
  <string name="contact_selection_list__unknown_contact">Nuevo mensaje para …</string>
  <string name="contact_selection_list__unknown_contact_block">Bloquear persona</string>
  <string name="contact_selection_list__unknown_contact_add_to_group">Añadir al grupo</string>
  <!--conversation_callable_insecure-->
  <string name="conversation_callable_insecure__menu_call">Llamar</string>
  <!--conversation_callable_secure-->
  <string name="conversation_callable_secure__menu_call">Llamada de Signal</string>
  <string name="conversation_callable_secure__menu_video">Videollamada de Signal</string>
  <!--conversation_context-->
  <string name="conversation_context__menu_message_details">Detalles del mensaje</string>
  <string name="conversation_context__menu_copy_text">Copiar texto</string>
  <string name="conversation_context__menu_delete_message">Eliminar mensaje</string>
  <string name="conversation_context__menu_forward_message">Reenviar mensaje</string>
  <string name="conversation_context__menu_resend_message">Reenviar mensaje</string>
  <string name="conversation_context__menu_reply_to_message">Responder al mensaje</string>
  <!--conversation_context_reacction-->
  <string name="conversation_context__reaction_multi_select">Selección múltiple</string>
  <!--conversation_context_image-->
  <string name="conversation_context_image__save_attachment">Guardar archivo adjunto</string>
  <!--conversation_expiring_off-->
  <string name="conversation_expiring_off__disappearing_messages">Desaparición de mensajes</string>
  <!--conversation_expiring_on-->
  <!--conversation_insecure-->
  <string name="conversation_insecure__invite">Invitar</string>
  <!--conversation_list_batch-->
  <string name="conversation_list_batch__menu_delete_selected">Eliminar selección</string>
  <string name="conversation_list_batch__menu_pin_selected">Fijar chat(s)</string>
  <string name="conversation_list_batch__menu_unpin_selected">No fijar chat(s)</string>
  <string name="conversation_list_batch__menu_select_all">Seleccionar todo</string>
  <string name="conversation_list_batch_archive__menu_archive_selected">Archivar selección</string>
  <string name="conversation_list_batch_unarchive__menu_unarchive_selected">Desarchivar selección</string>
  <string name="conversation_list_batch__menu_mark_as_read">Marcar como leídos</string>
  <string name="conversation_list_batch__menu_mark_as_unread">Marcar como no leídos</string>
  <!--conversation_list-->
  <string name="conversation_list_settings_shortcut">Atajo a ajustes</string>
  <string name="conversation_list_search_description">Buscar</string>
  <string name="conversation_list__pinned">Chats fijados</string>
  <string name="conversation_list__chats">Chats</string>
  <string name="conversation_list__you_can_only_pin_up_to_d_chats">Puedes fijar hasta %1$d chats destacados</string>
  <!--conversation_list_item_view-->
  <string name="conversation_list_item_view__contact_photo_image">Foto de contacto</string>
  <string name="conversation_list_item_view__archived">Archivado</string>
  <!--conversation_list_fragment-->
  <string name="conversation_list_fragment__fab_content_description">Nuevo chat</string>
  <string name="conversation_list_fragment__open_camera_description">Abrir cámara</string>
  <string name="conversation_list_fragment__no_chats_yet_get_started_by_messaging_a_friend">Todavía no hay chats.\nComienza a chatear con tus amistades.</string>
  <!--conversation_secure_verified-->
  <string name="conversation_secure_verified__menu_reset_secure_session">Reiniciar sesión segura</string>
  <!--conversation_muted-->
  <string name="conversation_muted__unmute">No silenciar</string>
  <!--conversation_unmuted-->
  <string name="conversation_unmuted__mute_notifications">Silenciar notificaciones</string>
  <!--conversation-->
  <string name="conversation__menu_group_settings">Ajustes del grupo</string>
  <string name="conversation__menu_leave_group">Abandonar grupo</string>
  <string name="conversation__menu_view_all_media">Todos los adjuntos</string>
  <string name="conversation__menu_conversation_settings">Ajustes de chat</string>
  <string name="conversation__menu_add_shortcut">Añadir a la pantalla de inicio</string>
  <string name="conversation__menu_create_bubble">Crear burbuja</string>
  <!--conversation_popup-->
  <string name="conversation_popup__menu_expand_popup">Expandir chat emergente</string>
  <!--conversation_callable_insecure-->
  <string name="conversation_add_to_contacts__menu_add_to_contacts">Añadir a contactos</string>
  <!--conversation_group_options-->
  <string name="convesation_group_options__recipients_list">Lista de participantes</string>
  <string name="conversation_group_options__delivery">Entrega</string>
  <string name="conversation_group_options__conversation">Chat</string>
  <string name="conversation_group_options__broadcast">Transmisión</string>
  <!--text_secure_normal-->
  <string name="text_secure_normal__menu_new_group">Nuevo grupo</string>
  <string name="text_secure_normal__menu_settings">Ajustes</string>
  <string name="text_secure_normal__menu_clear_passphrase">Bloquear</string>
  <string name="text_secure_normal__mark_all_as_read">Marcar todos como leídos</string>
  <string name="text_secure_normal__invite_friends">Invitar personas</string>
  <!--verify_display_fragment-->
  <string name="verify_display_fragment_context_menu__copy_to_clipboard">Copiar al portapapeles</string>
  <string name="verify_display_fragment_context_menu__compare_with_clipboard">Comparar con el portapapeles</string>
  <!--reminder_header-->
  <string name="reminder_header_sms_import_title">Importar SMS del sistema</string>
  <string name="reminder_header_sms_import_text">Toca para copiar los mensajes SMS de tu teléfono a la base de datos cifrada de Signal.</string>
  <string name="reminder_header_push_title">Activa mensajes y llamadas de Signal</string>
  <string name="reminder_header_push_text">Mejora tu experiencia al comunicarte.</string>
  <string name="reminder_header_service_outage_text">Signal está experimentando dificultades técnicas. Estamos trabajando duro para restablecer el servicio lo antes posible.</string>
  <string name="reminder_header_progress">%1$d%%</string>
  <!--media_preview-->
  <string name="media_preview__save_title">Guardar</string>
  <string name="media_preview__forward_title">Reenviar</string>
  <string name="media_preview__share_title">Compartir</string>
  <string name="media_preview__all_media_title">Adjuntos</string>
  <!--media_preview_activity-->
  <string name="media_preview_activity__media_content_description">Previsualizar adjunto</string>
  <!--new_conversation_activity-->
  <string name="new_conversation_activity__refresh">Recargar</string>
  <!--redphone_audio_popup_menu-->
  <!--Insights-->
  <string name="Insights__percent">%</string>
  <string name="Insights__title">Estadísticas</string>
  <string name="InsightsDashboardFragment__title">Estadísticas</string>
  <string name="InsightsDashboardFragment__signal_protocol_automatically_protected">El protocolo de Signal ha cifrado automáticamente %1$d%% de tus mensajes enviados en los últimos %2$d días. Los chats en Signal siempre están cifrados de extremo a extremo.</string>
  <string name="InsightsDashboardFragment__boost_your_signal">Mejora con Signal</string>
  <string name="InsightsDashboardFragment__not_enough_data">No hay datos suficientes</string>
  <string name="InsightsDashboardFragment__your_insights_percentage_is_calculated_based_on">Este porcentaje se calcula con los mensajes enviados durante los últimos %1$d días que no han desaparecido o se han eliminado.</string>
  <string name="InsightsDashboardFragment__start_a_conversation">Comienza un chat</string>
  <string name="InsightsDashboardFragment__invite_your_contacts">Comienza a comunicarte de manera segura con las funciones de Signal que van más allá de SMS sin cifrar e invita a tus amistades a comunicarse con Signal.</string>
  <string name="InsightsDashboardFragment__this_stat_was_generated_locally">Esta cifra se ha generado en este dispositivo y sólo tú puedes verla. No se envía a ningún servidor.</string>
  <string name="InsightsDashboardFragment__encrypted_messages">Mensajes cifrados</string>
  <string name="InsightsDashboardFragment__cancel">Cancelar</string>
  <string name="InsightsDashboardFragment__send">Enviar</string>
  <string name="InsightsModalFragment__title">Te mostramos tus estadísticas</string>
  <string name="InsightsModalFragment__description">Descubre cuántos de tus mensajes se han enviado de manera segura y anima a tus amistades a aumentar tu porcentaje de mensajes de Signal.</string>
  <string name="InsightsModalFragment__view_insights">Ver estadísticas</string>
  <string name="FirstInviteReminder__title">Invitar a Signal</string>
  <string name="FirstInviteReminder__description">Puedes aumentar el número de mensajes cifrados que envías en %1$d%%</string>
  <string name="SecondInviteReminder__title">Mejora con Signal</string>
  <string name="SecondInviteReminder__description">Invitar a %1$s</string>
  <string name="InsightsReminder__view_insights">Ver estadísticas</string>
  <string name="InsightsReminder__invite">Invitar</string>
  <!--Edit KBS Pin-->
  <!--BaseKbsPinFragment-->
  <string name="BaseKbsPinFragment__next">Siguiente</string>
  <string name="BaseKbsPinFragment__create_alphanumeric_pin">Crear PIN alfanumérico</string>
  <string name="BaseKbsPinFragment__create_numeric_pin">Crear PIN numérico</string>
  <!--CreateKbsPinFragment-->
  <plurals name="CreateKbsPinFragment__pin_must_be_at_least_characters">
    <item quantity="one">El PIN debe constar de al menos %1$d caracter</item>
    <item quantity="other">El PIN debe constar de al menos %1$d caracteres</item>
  </plurals>
  <plurals name="CreateKbsPinFragment__pin_must_be_at_least_digits">
    <item quantity="one">El PIN debe constar al menos de %1$d cifra</item>
    <item quantity="other">El PIN debe constar al menos de %1$d cifras</item>
  </plurals>
  <string name="CreateKbsPinFragment__create_a_new_pin">Crear nuevo PIN</string>
  <string name="CreateKbsPinFragment__you_can_choose_a_new_pin_as_long_as_this_device_is_registered">Puedes modificar tu PIN, siempre que este dispositivo esté registrado.</string>
  <string name="CreateKbsPinFragment__create_your_pin">Crea tu PIN</string>
  <string name="CreateKbsPinFragment__pins_keep_information_stored_with_signal_encrypted">El PIN permite activar el bloqueo de registro de tu número y almacena tu cuenta cifrada en el servidor de Signal de forma que sólo tú puedes acceder a ella. Ni siquiera la gente de Signal tiene acceso. Con el PIN, tu perfil, contactos, grupos y personas bloqueadas se recuperarán al reinstalar Signal. No necesitas el PIN para abrir la aplicación.</string>
  <string name="CreateKbsPinFragment__choose_a_stronger_pin">Selecciona un PIN más complejo</string>
  <!--ConfirmKbsPinFragment-->
  <string name="ConfirmKbsPinFragment__pins_dont_match">El PIN no coincide. Inténtalo de nuevo.</string>
  <string name="ConfirmKbsPinFragment__confirm_your_pin">Confirma el número PIN.</string>
  <string name="ConfirmKbsPinFragment__pin_creation_failed">Fallo al crear PIN</string>
  <string name="ConfirmKbsPinFragment__your_pin_was_not_saved">Tu PIN no se ha guardado. Volveremos a preguntarte más tarde para crearlo.</string>
  <string name="ConfirmKbsPinFragment__pin_created">PIN creado.</string>
  <string name="ConfirmKbsPinFragment__re_enter_your_pin">Vuelve a introducir tu PIN.</string>
  <string name="ConfirmKbsPinFragment__creating_pin">Creando PIN …</string>
  <!--KbsSplashFragment-->
  <string name="KbsSplashFragment__introducing_pins">¡El PIN ha llegado!</string>
  <string name="KbsSplashFragment__pins_keep_information_stored_with_signal_encrypted">El PIN permite activar el bloqueo de registro de tu número y almacena tu cuenta cifrada en el servidor de Signal de forma que sólo tú puedes acceder a ella. Ni siquiera la gente de Signal tiene acceso. Con el PIN, tu perfil, contactos, grupos y personas bloqueadas se recuperarán al reinstalar Signal. No necesitas el PIN para abrir la aplicación.</string>
  <string name="KbsSplashFragment__learn_more">Saber más</string>
  <string name="KbsSplashFragment__registration_lock_equals_pin">Bloqueo de registro = PIN</string>
  <string name="KbsSplashFragment__your_registration_lock_is_now_called_a_pin">El bloqueo de registro ahora se llama PIN y permite más funciones. Actualiza ahora.</string>
  <string name="KbsSplashFragment__update_pin">Actualizar PIN</string>
  <string name="KbsSplashFragment__create_your_pin">Crea tu PIN</string>
  <string name="KbsSplashFragment__learn_more_about_pins">Saber más sobre el PIN</string>
  <string name="KbsSplashFragment__disable_pin">Desactivar PIN</string>
  <!--KBS Reminder Dialog-->
  <string name="KbsReminderDialog__enter_your_signal_pin">Introduce tu PIN de Signal</string>
  <string name="KbsReminderDialog__to_help_you_memorize_your_pin">Para ayudarte a memorizar el PIN, te solicitaremos introducirlo de vez en cuando. Con el tiempo lo solicitaremos con menos frecuencia.</string>
  <string name="KbsReminderDialog__skip">Omitir</string>
  <string name="KbsReminderDialog__submit">Solicitar</string>
  <string name="KbsReminderDialog__forgot_pin">¿Olvidaste el PIN?</string>
  <string name="KbsReminderDialog__incorrect_pin_try_again">PIN incorrecto. Inténtalo de nuevo.</string>
  <!--AccountLockedFragment-->
  <string name="AccountLockedFragment__account_locked">Cuenta bloqueada</string>
  <string name="AccountLockedFragment__your_account_has_been_locked_to_protect_your_privacy">Tu cuenta ha sido bloqueada para proteger tu privacidad y seguridad. Después de %1$d días con tu cuenta inactiva, podrás volver a registrar tu cuenta con un nuevo PIN. Previamente se eliminará tu perfil, contactos, grupos y personas bloqueadas.</string>
  <string name="AccountLockedFragment__next">Siguiente</string>
  <string name="AccountLockedFragment__learn_more">Saber más</string>
  <!--KbsLockFragment-->
  <string name="RegistrationLockFragment__enter_your_pin">Introduce tu PIN</string>
  <string name="RegistrationLockFragment__enter_the_pin_you_created">Introduce el PIN que has seleccionado al crear tu cuenta de Signal. El PIN es diferente al del SMS de verificación.</string>
  <string name="RegistrationLockFragment__enter_alphanumeric_pin">Introduce PIN alfanumérico</string>
  <string name="RegistrationLockFragment__enter_numeric_pin">Introduce PIN numérico</string>
  <string name="RegistrationLockFragment__incorrect_pin_try_again">PIN incorrecto. Inténtalo de nuevo.</string>
  <string name="RegistrationLockFragment__forgot_pin">¿No recuerdas el PIN?</string>
  <string name="RegistrationLockFragment__incorrect_pin">PIN incorrecto</string>
  <string name="RegistrationLockFragment__forgot_your_pin">¿Has olvidado tu PIN?</string>
  <string name="RegistrationLockFragment__not_many_tries_left">¡No te quedan muchos intentos!</string>
  <string name="RegistrationLockFragment__signal_registration_need_help_with_pin_for_android_v1_pin">Registro en Signal - Ayuda necesaria con el PIN para Android (PIN v1)</string>
  <string name="RegistrationLockFragment__signal_registration_need_help_with_pin_for_android_v2_pin">Registro en Signal - Ayuda necesaria con el PIN para Android (PIN v2)</string>
  <plurals name="RegistrationLockFragment__for_your_privacy_and_security_there_is_no_way_to_recover">
    <item quantity="one">Para proteger tu privacidad y seguridad, no hay manera de recuperar tu PIN. Si no lo puedes recordar, podrás verificar tu cuenta por SMS tras %1$d día de inactividad. En este caso, tu cuenta se eliminará junto con tu perfil, alias, grupos y personas bloqueadas.</item>
    <item quantity="other">Para proteger tu privacidad y seguridad, no hay manera de recuperar tu PIN. Si no lo puedes recordar, podrás verificar tu cuenta por SMS tras %1$d días de inactividad. En este caso, tu cuenta se eliminará junto con tu perfil, contactos, grupos y personas bloqueadas.</item>
  </plurals>
  <plurals name="RegistrationLockFragment__incorrect_pin_d_attempts_remaining">
    <item quantity="one">PIN incorrecto. Te queda %1$d intento.</item>
    <item quantity="other">PIN incorrecto. Te quedan %1$d intentos.</item>
  </plurals>
  <plurals name="RegistrationLockFragment__if_you_run_out_of_attempts_your_account_will_be_locked_for_d_days">
    <item quantity="one">Si superas el número de intentos, tu cuenta quedará bloqueada por %1$d día. Después de %1$d día con tu cuenta inactiva, podrás volver a registrarte con un nuevo PIN. Previamente, tu cuenta se eliminará junto con tu perfil, alias, grupos y personas bloqueadas.</item>
    <item quantity="other">Si superas el número de intentos, tu cuenta quedará bloqueada por %1$d días. Después de %1$d días con tu cuenta inactiva, podrás volver a registrarte con un nuevo PIN. Previamente, tu cuenta se eliminará junto con tu perfil, contactos, grupos y personas bloqueadas.</item>
  </plurals>
  <plurals name="RegistrationLockFragment__you_have_d_attempts_remaining">
    <item quantity="one">Te queda %1$d intento.</item>
    <item quantity="other">Te quedan %1$d intentos.</item>
  </plurals>
  <plurals name="RegistrationLockFragment__d_attempts_remaining">
    <item quantity="one">%1$d intento más.</item>
    <item quantity="other">%1$d intentos más.</item>
  </plurals>
  <!--CalleeMustAcceptMessageRequestDialogFragment-->
  <string name="CalleeMustAcceptMessageRequestDialogFragment__s_will_get_a_message_request_from_you">%1$s recibirá tu solicitud de chat. Podrás llamar en cuanto la acepte.</string>
  <!--KBS Megaphone-->
  <string name="KbsMegaphone__create_a_pin">Crear PIN</string>
  <string name="KbsMegaphone__pins_keep_information_thats_stored_with_signal_encrytped">El PIN permite activar el bloqueo de registro de tu número y almacena tu cuenta cifrada en el servidor de Signal de forma que sólo tú puedes acceder a ella. Ni siquiera la gente de Signal tiene acceso.</string>
  <string name="KbsMegaphone__create_pin">Crea tu PIN</string>
  <!--Research Megaphone-->
  <string name="ResearchMegaphone_tell_signal_what_you_think">Cuéntanos qué piensas de Signal</string>
  <string name="ResearchMegaphone_to_make_signal_the_best_messaging_app_on_the_planet">Para hacer de Signal la mejor aplicación de chat del mundo, nos gustaría saber tu opinión (encuesta en inglés).</string>
  <string name="ResearchMegaphone_learn_more">Saber más</string>
  <string name="ResearchMegaphone_dismiss">Ignorar</string>
  <string name="ResearchMegaphoneDialog_signal_research">Encuesta de uso de Signal</string>
  <string name="ResearchMegaphoneDialog_we_believe_in_privacy"><![CDATA[<p><b>Creemos en la privacidad.</b></p><p>Signal no analiza el uso que le das, ni recopila tus datos. Para mejorar Signal para tod@s, necesitamos la opinión de l@s usuari@s <b>y especialmente la tuya.</b></p><p>Hemos preparado una encuesta en inglés para entender mejor cómo usas Signal. Nuestra encuesta no recopila ningún detalle que te pueda identificar. Si te interesa incluir información adicional (en inglés), tienes la opción de dejar tus datos de contacto.</p><p>Si tienes unos pocos minutos para ofrecernos tu opinión (en inglés), nos encantaría escucharla.</p>]]></string>
  <string name="ResearchMegaphoneDialog_take_the_survey">Hacer la encuesta</string>
  <string name="ResearchMegaphoneDialog_no_thanks">No gracias</string>
  <string name="ResearchMegaphoneDialog_the_survey_is_hosted_by_alchemer_at_the_secure_domain">La encuesta en inglés está alojada en Alchemer en el dominio seguro surveys.signalusers.org</string>
  <!--transport_selection_list_item-->
  <string name="transport_selection_list_item__transport_icon">Icono de transporte</string>
  <string name="ConversationListFragment_loading">Cargando …</string>
  <string name="CallNotificationBuilder_connecting">Conectando …</string>
  <string name="Permissions_permission_required">Permiso necesario</string>
  <string name="ConversationActivity_signal_needs_sms_permission_in_order_to_send_an_sms">Signal necesita acceso a SMS para poder enviar SMS. Por favor, ve a la aplicación «Ajustes», selecciona Signal en el menú «Aplicaciones y notificaciones» y en «Permisos» activa «SMS».</string>
  <string name="Permissions_continue">Adelante</string>
  <string name="Permissions_not_now">Ahora no</string>
  <string name="conversation_activity__enable_signal_messages">ACTIVAR MENSAJES DE SIGNAL</string>
  <string name="SQLCipherMigrationHelper_migrating_signal_database">Migrar base de datos de Signal</string>
  <string name="PushDecryptJob_new_locked_message">Nuevo mensaje bloqueado</string>
  <string name="PushDecryptJob_unlock_to_view_pending_messages">Desbloquear para ver mensajes pendientes</string>
  <string name="enter_backup_passphrase_dialog__backup_passphrase">Clave de la copia de seguridad</string>
  <string name="backup_enable_dialog__backups_will_be_saved_to_external_storage_and_encrypted_with_the_passphrase_below_you_must_have_this_passphrase_in_order_to_restore_a_backup">Las copias de seguridad se guardarán en una unidad de almacenamiento y se cifrarán con la clave que aparece debajo. Necesitas esta clave para poder restaurar la copia de seguridad.</string>
  <string name="backup_enable_dialog__you_must_have_this_passphrase">Debes recordar esta clave (passphrase) para poder restaurar la copia de seguridad ¡Anótala!</string>
  <string name="backup_enable_dialog__folder">Carpeta</string>
  <string name="backup_enable_dialog__i_have_written_down_this_passphrase">He anotado esta clave. Sé que sin ella no podré restaurar la copia de seguridad.</string>
  <string name="registration_activity__restore_backup">Restaurar copia</string>
  <string name="registration_activity__transfer_or_restore_account">Transferir o restaurar cuenta</string>
  <string name="registration_activity__transfer_account">Transferir cuenta</string>
  <string name="registration_activity__skip">Omitir</string>
  <string name="preferences_chats__chat_backups">Copias de seguridad de los chats</string>
  <string name="preferences_chats__backup_chats_to_external_storage">Hacer copia de seguridad de los chats en una unidad de almacenamiento externo</string>
  <string name="preferences_chats__transfer_account">Transferir cuenta</string>
  <string name="preferences_chats__transfer_account_to_a_new_android_device">Transferir cuenta a un dispositivo Android nuevo</string>
  <string name="RegistrationActivity_enter_backup_passphrase">Introduce la clave de la copia de seguridad</string>
  <string name="RegistrationActivity_restore">Restaurar</string>
  <string name="RegistrationActivity_backup_failure_downgrade">No se pueden importar copias de seguridad de versiones más recientes de Signal</string>
  <string name="RegistrationActivity_incorrect_backup_passphrase">La clave de la copia de seguridad es incorrecta</string>
  <string name="RegistrationActivity_checking">Comprobando …</string>
  <string name="RegistrationActivity_d_messages_so_far">%d mensajes de momento …</string>
  <string name="RegistrationActivity_restore_from_backup">¿Restaurar desde copia de seguridad?</string>
  <string name="RegistrationActivity_restore_your_messages_and_media_from_a_local_backup">Restaura tus mensajes y adjuntos desde una copia de seguridad local. Si no lo haces ahora, no podrás restaurar más tarde.</string>
  <string name="RegistrationActivity_backup_size_s">Tamaño de la copia de seguridad: %s</string>
  <string name="RegistrationActivity_backup_timestamp_s">Fecha de la copia de seguridad: %s</string>
  <string name="BackupDialog_enable_local_backups">¿Activar copias de seguridad locales?</string>
  <string name="BackupDialog_enable_backups">Activar copias</string>
  <string name="BackupDialog_please_acknowledge_your_understanding_by_marking_the_confirmation_check_box">Por favor, indica que lo has comprendido marcando la casilla de confirmación.</string>
  <string name="BackupDialog_delete_backups">¿Eliminar copias de seguridad?</string>
  <string name="BackupDialog_disable_and_delete_all_local_backups">¿Desactivar y eliminar todas las copias de seguridad locales?</string>
  <string name="BackupDialog_delete_backups_statement">Eliminar copias de seguridad</string>
  <string name="BackupDialog_to_enable_backups_choose_a_folder">Selecciona una carpeta para activar las copias de seguridad. Las copias se guardarán en esta carpeta.</string>
  <string name="BackupDialog_choose_folder">Seleccionar carpeta</string>
  <string name="BackupDialog_copied_to_clipboard">Copiado al portapapeles</string>
  <string name="BackupDialog_no_file_picker_available">Aplicación de archivos no disponible.</string>
  <string name="BackupDialog_enter_backup_passphrase_to_verify">Introduce la clave de la copia de seguridad para verificar</string>
  <string name="BackupDialog_verify">Verificar</string>
  <string name="BackupDialog_you_successfully_entered_your_backup_passphrase">La clave es correcta</string>
  <string name="BackupDialog_passphrase_was_not_correct">La clave es incorrecta</string>
  <string name="LocalBackupJob_creating_backup">Creando copia de seguridad …</string>
  <string name="LocalBackupJobApi29_backup_failed">Fallo en la copia</string>
  <string name="LocalBackupJobApi29_your_backup_directory_has_been_deleted_or_moved">Parece que tu carpeta de copias de seguridad se ha eliminado o movido.</string>
  <string name="LocalBackupJobApi29_your_backup_file_is_too_large">La copia de seguridad es demasiado grande para guardarla en este dispositivo.</string>
  <string name="LocalBackupJobApi29_there_is_not_enough_space">No hay suficiente espacio para guardar tu copia de seguridad.</string>
  <string name="LocalBackupJobApi29_tap_to_manage_backups">Toca para gestionar las copias.</string>
  <string name="ProgressPreference_d_messages_so_far">%d mensajes hasta ahora</string>
  <string name="RegistrationActivity_wrong_number">Número incorrecto</string>
  <string name="RegistrationActivity_call_me_instead_available_in">Recibir llamada con código \n (Disponible en %1$02d:%2$02d)</string>
  <string name="RegistrationActivity_contact_signal_support">Contacta con el Centro de Asistencia de Signal</string>
  <string name="RegistrationActivity_code_support_subject">Registro de Signal - Código de verificación para Android</string>
  <string name="BackupUtil_never">Nunca</string>
  <string name="BackupUtil_unknown">Desconocido</string>
  <string name="preferences_app_protection__see_my_phone_number">Ver mi número de teléfono</string>
  <string name="preferences_app_protection__find_me_by_phone_number">Encontrarme por número de teléfono</string>
  <string name="PhoneNumberPrivacy_everyone">Cualquiera</string>
  <string name="PhoneNumberPrivacy_my_contacts">Mis contactos</string>
  <string name="PhoneNumberPrivacy_nobody">Nadie</string>
  <string name="PhoneNumberPrivacy_everyone_see_description">Tu número de teléfono será visible para la gente a quien envíes mensajes y para l@s participantes de tus grupos.</string>
  <string name="PhoneNumberPrivacy_everyone_find_description">Cualquiera que tenga tu número de teléfono entre sus contactos podrá ver que usas Signal. Otras te encontrarán si buscan tu número.</string>
  <string name="preferences_app_protection__screen_lock">Bloqueo de pantalla</string>
  <string name="preferences_app_protection__lock_signal_access_with_android_screen_lock_or_fingerprint">Bloquea el acceso a Signal con el código de bloqueo de Android o la huella dactilar.</string>
  <string name="preferences_app_protection__screen_lock_inactivity_timeout">Tiempo de inactividad para el bloqueo de pantalla</string>
  <string name="preferences_app_protection__signal_pin">PIN de Signal</string>
  <string name="preferences_app_protection__create_a_pin">Crear PIN</string>
  <string name="preferences_app_protection__change_your_pin">Modificar PIN</string>
  <string name="preferences_app_protection__pin_reminders">Recordatorios de PIN</string>
  <string name="preferences_app_protection__pins_keep_information_stored_with_signal_encrypted">El PIN permite activar el bloqueo de registro de tu número y almacena tu cuenta cifrada en el servidor de Signal de forma que sólo tú puedes acceder a ella. Ni siquiera la gente de Signal tiene acceso. Con el PIN, tu perfil, contactos, grupos y personas bloqueadas se recuperarán al reinstalar Signal.</string>
  <string name="preferences_app_protection__add_extra_security_by_requiring_your_signal_pin_to_register">Añade un nivel de seguridad extra al usar tu PIN de Signal para que sólo tú puedas registrar tu número al volver a instalar Signal.</string>
  <string name="preferences_app_protection__reminders_help_you_remember_your_pin">Los recordatorios del PIN te ayudan a no olvidarlo ya que no se puede recuperar. Con el tiempo te preguntaremos con menos frecuencia. Si los desactivas, anota tu PIN en un lugar seguro o guárdalo en un gestor de contraseñas.</string>
  <string name="preferences_app_protection__turn_off">Desactivar</string>
  <string name="preferences_app_protection__confirm_pin">Confirmar PIN</string>
  <string name="preferences_app_protection__confirm_your_signal_pin">Confirma tu PIN de Signal</string>
  <string name="preferences_app_protection__make_sure_you_memorize_or_securely_store_your_pin">Asegúrate de memorizar o anotar tu PIN de forma segura ya que no se puede recuperar. Si olvidas tu PIN, perderás tu perfil, contactos, grupos y personas bloqueadas al volver a registrar tu cuenta de Signal.</string>
  <string name="preferences_app_protection__incorrect_pin_try_again">PIN incorrecto. Inténtalo de nuevo.</string>
  <string name="preferences_app_protection__failed_to_enable_registration_lock">Fallo al activar el bloqueo de registro.</string>
  <string name="preferences_app_protection__failed_to_disable_registration_lock">Fallo al desactivar el bloqueo de registro.</string>
  <string name="AppProtectionPreferenceFragment_none">Ninguno</string>
  <string name="preferences_app_protection__registration_lock">Bloqueo de registro</string>
  <string name="RegistrationActivity_you_must_enter_your_registration_lock_PIN">Debes introducir tu PIN de bloqueo de registro</string>
  <string name="RegistrationActivity_your_pin_has_at_least_d_digits_or_characters">Tu PIN debe constar de al menos %d cifras o caracteres</string>
  <string name="RegistrationActivity_too_many_attempts">Demasiados intentos</string>
  <string name="RegistrationActivity_you_have_made_too_many_incorrect_registration_lock_pin_attempts_please_try_again_in_a_day">Has realizado demasiados intentos incorrectos del PIN de bloqueo de registro. Por favor, inténtalo de nuevo pasado un día.</string>
  <string name="RegistrationActivity_you_have_made_too_many_attempts_please_try_again_later">Demasiados intentos fallidos. Inténtalo de nuevo más tarde.</string>
  <string name="RegistrationActivity_error_connecting_to_service">Fallo al conectar con el servicio</string>
  <string name="preferences_chats__backups">Copias de seguridad</string>
  <string name="prompt_passphrase_activity__signal_is_locked">Molly está bloqueado</string>
  <string name="prompt_passphrase_activity__tap_to_unlock">TOCA PARA DESBLOQUEAR</string>
  <string name="Recipient_unknown">Desconocido</string>
  <!--TransferOrRestoreFragment-->
  <string name="TransferOrRestoreFragment__transfer_or_restore_account">Transferir o restaurar cuenta</string>
  <string name="TransferOrRestoreFragment__if_you_have_previously_registered_a_signal_account">Si ya tienes una cuenta en Signal, podrás transferir o restaurar de forma segura tu cuenta y mensajes.</string>
  <string name="TransferOrRestoreFragment__transfer_from_android_device">Transferir desde dispositivo Android</string>
  <string name="TransferOrRestoreFragment__transfer_your_account_and_messages_from_your_old_android_device">Transfiere tu cuenta y mensajes desde tu dispositivo Android antiguo. Necesitas acceso a tu dispositivo antiguo. </string>
  <string name="TransferOrRestoreFragment__you_need_access_to_your_old_device">Debes tener acceso a tu dispositivo antiguo.</string>
  <string name="TransferOrRestoreFragment__restore_from_backup">Restaurar desde copia de seguridad</string>
  <string name="TransferOrRestoreFragment__restore_your_messages_from_a_local_backup">Restaura tus mensajes y adjuntos desde una copia de seguridad local. Si no lo haces ahora, no podrás restaurar más tarde.</string>
  <!--NewDeviceTransferInstructionsFragment-->
  <string name="NewDeviceTransferInstructions__open_signal_on_your_old_android_phone">Abre Signal en tu dispositivo Android antiguo</string>
  <string name="NewDeviceTransferInstructions__continue">Adelante</string>
  <string name="NewDeviceTransferInstructions__first_bullet">1.</string>
  <string name="NewDeviceTransferInstructions__tap_on_your_profile_photo_in_the_top_left_to_open_settings">Toca sobre tu foto de perfil en la parte superior izquierda para abrir los ajustes</string>
  <string name="NewDeviceTransferInstructions__second_bullet">2.</string>
  <string name="NewDeviceTransferInstructions__tap_on_account">Toca en «Cuenta»</string>
  <string name="NewDeviceTransferInstructions__third_bullet">3.</string>
  <string name="NewDeviceTransferInstructions__tap_transfer_account_and_then_continue_on_both_devices">Toca en «Transferir cuenta» y en «Adelante» en ambos dispositivos</string>
  <!--NewDeviceTransferSetupFragment-->
  <string name="NewDeviceTransferSetup__preparing_to_connect_to_old_android_device">Preparando la conexión con tu dispositivo Android antiguo …</string>
  <string name="NewDeviceTransferSetup__take_a_moment_should_be_ready_soon">Sólo necesita un momento, debería estar listo pronto</string>
  <string name="NewDeviceTransferSetup__waiting_for_old_device_to_connect">Esperando a la conexión del dispositivo Android antiguo …</string>
  <string name="NewDeviceTransferSetup__signal_needs_the_location_permission_to_discover_and_connect_with_your_old_device">Molly necesita acceso a la ubicación para encontrar y conectarse a tu dispositivo Android antiguo.</string>
  <string name="NewDeviceTransferSetup__signal_needs_location_services_enabled_to_discover_and_connect_with_your_old_device">Molly necesita acceso a los servicios de localización para encontrar y conectarse con tu dispositivo Android antiguo.</string>
  <string name="NewDeviceTransferSetup__signal_needs_wifi_on_to_discover_and_connect_with_your_old_device">Molly necesita la Wi-Fi activa para encontrar y conectarse con tu dispositivo Android antiguo. La Wi-Fi debe estar activa pero el dispositivo no necesita estar conectado a una red Wi-Fi concreta.</string>
  <string name="NewDeviceTransferSetup__sorry_it_appears_your_device_does_not_support_wifi_direct">Lo sentimos. Parece que tu dispositivo no soporta una conexión Wi-Fi Direct. Molly usa una conexión directa para buscar y encontrar tu dispositivo Android antiguo. Todavía puedes restaurar tu cuenta con una copia de seguridad de Molly de tu dispositivo antiguo. </string>
  <string name="NewDeviceTransferSetup__restore_a_backup">Restaurar copia de seguridad</string>
  <string name="NewDeviceTransferSetup__an_unexpected_error_occurred_while_attempting_to_connect_to_your_old_device">Fallo al conectar con tu dispositivo Android antiguo.</string>
  <!--OldDeviceTransferSetupFragment-->
  <string name="OldDeviceTransferSetup__searching_for_new_android_device">Buscando dispositivo Android nuevo …</string>
  <string name="OldDeviceTransferSetup__signal_needs_the_location_permission_to_discover_and_connect_with_your_new_device">Molly necesita acceso a la ubicación para encontrar y conectarse a tu dispositivo Android nuevo.</string>
  <string name="OldDeviceTransferSetup__signal_needs_location_services_enabled_to_discover_and_connect_with_your_new_device">Molly necesita acceso a los servicios de localización para encontrar y conectarse con tu dispositivo Android nuevo.</string>
  <string name="OldDeviceTransferSetup__signal_needs_wifi_on_to_discover_and_connect_with_your_new_device">Molly necesita la Wi-Fi activa para encontrar y conectarse con tu dispositivo Android nuevo. La Wi-Fi debe estar activa pero el dispositivo no necesita estar conectado a una red Wi-Fi concreta.</string>
  <string name="OldDeviceTransferSetup__sorry_it_appears_your_device_does_not_support_wifi_direct">Lo sentimos. Parece que tu dispositivo no soporta una conexión Wi-Fi Direct. Molly usa una conexión directa para buscar y encontrar tu dispositivo Android nuevo. Todavía puedes restaurar tu cuenta con una copia de seguridad de Molly en tu dispositivo nuevo. </string>
  <string name="OldDeviceTransferSetup__create_a_backup">Crear copia de seguridad</string>
  <string name="OldDeviceTransferSetup__an_unexpected_error_occurred_while_attempting_to_connect_to_your_old_device">Fallo al conectar con tu dispositivo Android nuevo.</string>
  <!--DeviceTransferSetupFragment-->
  <string name="DeviceTransferSetup__unable_to_open_wifi_settings">Fallo al abrir los ajustes del Wi-Fi. Activa manualmente el Wi-Fi.</string>
  <string name="DeviceTransferSetup__grant_location_permission">Permite el acceso a la ubicación</string>
  <string name="DeviceTransferSetup__turn_on_location_services">Activa los servicios de localización</string>
  <string name="DeviceTransferSetup__unable_to_open_location_settings">Fallo al abrir los ajustes de ubicación.</string>
  <string name="DeviceTransferSetup__turn_on_wifi">Activar Wi-Fi</string>
  <string name="DeviceTransferSetup__error_connecting">Fallo al conectar</string>
  <string name="DeviceTransferSetup__retry">Reintentar</string>
  <string name="DeviceTransferSetup__submit_debug_logs">Enviar registro de depuración</string>
  <string name="DeviceTransferSetup__verify_code">Verificar código</string>
  <string name="DeviceTransferSetup__verify_that_the_code_below_matches_on_both_of_your_devices">Verifica que el código de debajo coincide en ambos dispositivos. Si es así, toca «Adelante».</string>
  <string name="DeviceTransferSetup__the_numbers_do_not_match">Las cifras no coinciden</string>
  <string name="DeviceTransferSetup__continue">Adelante</string>
  <string name="DeviceTransferSetup__number_is_not_the_same">El número no coincide</string>
  <string name="DeviceTransferSetup__if_the_numbers_on_your_devices_do_not_match_its_possible_you_connected_to_the_wrong_device">Si las cifras en ambos dispositivos no coinciden, es posible que no hayas conectado los dispositivos correctos. Para arreglarlo, detén la transferencia e inténtalo de nuevo. Mantén ambos dispositivos cerca.</string>
  <string name="DeviceTransferSetup__stop_transfer">Detener transferencia</string>
  <string name="DeviceTransferSetup__unable_to_discover_old_device">Imposible encontrar dispositivo antiguo</string>
  <string name="DeviceTransferSetup__unable_to_discover_new_device">Imposible encontrar dispositivo nuevo</string>
  <string name="DeviceTransferSetup__make_sure_the_following_permissions_are_enabled">Asegúrate de tener activos estos servicios y acessos:</string>
  <string name="DeviceTransferSetup__location_permission">Acesso a la ubicación</string>
  <string name="DeviceTransferSetup__location_services">Servicios de posición</string>
  <string name="DeviceTransferSetup__wifi">Wi-Fi</string>
  <string name="DeviceTransferSetup__on_the_wifi_direct_screen_remove_all_remembered_groups_and_unlink_any_invited_or_connected_devices">En la pantalla de Wi-Fi Direct, elimina todos los grupos guardados y desenlaza todo dispositivo invitado o conectado.</string>
  <string name="DeviceTransferSetup__wifi_direct_screen">Pantalla Wi-Fi Direct</string>
  <string name="DeviceTransferSetup__try_turning_wifi_off_and_on_on_both_devices">Desactiva y vuelve a activar la Wi-Fi en ambos dispositivos.</string>
  <string name="DeviceTransferSetup__make_sure_both_devices_are_in_transfer_mode">Asegúrate que ambos dispositivos están en modo de transferencia.</string>
  <string name="DeviceTransferSetup__go_to_support_page">Ve a la página de soporte</string>
  <string name="DeviceTransferSetup__try_again">Inténtalo de nuevo</string>
  <string name="DeviceTransferSetup__waiting_for_other_device">Esperando por el otro dispositivo</string>
  <string name="DeviceTransferSetup__tap_continue_on_your_other_device_to_start_the_transfer">Toca «Adelante» en tu otro dispositivo para comenzar con la transferencia.</string>
  <string name="DeviceTransferSetup__tap_continue_on_your_other_device">Toca «Adelante» en tu otro dispositivo …</string>
  <!--NewDeviceTransferFragment-->
  <string name="NewDeviceTransfer__cannot_transfer_from_a_newer_version_of_signal">No se puede transferir desde una versión más nueva de Signal</string>
  <!--DeviceTransferFragment-->
  <string name="DeviceTransfer__transferring_data">Transfiriendo datos</string>
  <string name="DeviceTransfer__keep_both_devices_near_each_other">Mantén próximos ambos dispositivos. Conéctalos a su cargador y mantén Molly abierto. La transferencia entre ambos dispositivos está cifrada de extremo a extremo.</string>
  <string name="DeviceTransfer__d_messages_so_far">%1$d mensajes de momento …</string>
  <string name="DeviceTransfer__cancel">Cancelar</string>
  <string name="DeviceTransfer__try_again">Inténtalo de nuevo</string>
  <string name="DeviceTransfer__stop_transfer_question">¿Detener transferencia?</string>
  <string name="DeviceTransfer__stop_transfer">Detener transferencia</string>
  <string name="DeviceTransfer__all_transfer_progress_will_be_lost">Todos los datos transferidos se perderán.</string>
  <string name="DeviceTransfer__transfer_failed">Fallo al transferir</string>
  <string name="DeviceTransfer__unable_to_transfer">Imposible transferir</string>
  <!--OldDeviceTransferInstructionsFragment-->
  <string name="OldDeviceTransferInstructions__transfer_account">Transferir cuenta</string>
  <string name="OldDeviceTransferInstructions__you_can_transfer_your_signal_account_when_setting_up_signal_on_a_new_android_device">Puedes transferir tu cuenta de Signal al configurar la aplicación en un dispositivo Android nuevo. Antes de continuar:</string>
  <string name="OldDeviceTransferInstructions__first_bullet">1.</string>
  <string name="OldDeviceTransferInstructions__download_signal_on_your_new_android_device">Descarga Molly en tu dispositivo Android nuevo</string>
  <string name="OldDeviceTransferInstructions__second_bullet">2.</string>
  <string name="OldDeviceTransferInstructions__tap_on_transfer_or_restore_account">Toca en «Transferir o restaurar cuenta»</string>
  <string name="OldDeviceTransferInstructions__third_bullet">3.</string>
  <string name="OldDeviceTransferInstructions__select_transfer_from_android_device_when_prompted_and_then_continue">Selecciona «Transferir desde dispositivo Android» y después en «Adelante». Mantén ambos dispositivos cerca.</string>
  <string name="OldDeviceTransferInstructions__continue">Adelante</string>
  <!--OldDeviceTransferComplete-->
  <string name="OldDeviceTransferComplete__transfer_complete">Transferencia completada</string>
  <string name="OldDeviceTransferComplete__go_to_your_new_device">Comprueba tu dispositivo nuevo</string>
  <string name="OldDeviceTransferComplete__your_signal_data_has_Been_transferred_to_your_new_device">Tus datos de Signal se han transferido a tu dispositivo nuevo. Para completar el proceso de transferencia, debes continuar con el registro en tu dispositivo nuevo.</string>
  <string name="OldDeviceTransferComplete__close">Cerrar</string>
  <!--NewDeviceTransferComplete-->
  <string name="NewDeviceTransferComplete__transfer_successful">Transferencia realizada con éxito</string>
  <string name="NewDeviceTransferComplete__transfer_complete">Transferencia completada</string>
  <string name="NewDeviceTransferComplete__to_complete_the_transfer_process_you_must_continue_registration">Para completar la transferencia, debes continuar con el proceso de registro.</string>
  <string name="NewDeviceTransferComplete__continue_registration">Continuar con el registro</string>
  <!--DeviceToDeviceTransferService-->
  <string name="DeviceToDeviceTransferService_content_title">Transferir cuenta</string>
  <string name="DeviceToDeviceTransferService_status_ready">Preparando a conectarse con tu otro dispositivo Android …</string>
  <string name="DeviceToDeviceTransferService_status_starting_up">Preparando a conectarse con tu otro dispositivo Android …</string>
  <string name="DeviceToDeviceTransferService_status_discovery">Buscando tu otro dispositivo Android …</string>
  <string name="DeviceToDeviceTransferService_status_network_connected">Conectándose a tu otro dispositivo Android …</string>
  <string name="DeviceToDeviceTransferService_status_verification_required">Verificación necesaria</string>
  <string name="DeviceToDeviceTransferService_status_service_connected">Transfiriendo cuenta …</string>
  <!--OldDeviceTransferLockedDialog-->
  <string name="OldDeviceTransferLockedDialog__complete_registration_on_your_new_device">Completa el proceso de registro en el nuevo dispositivo</string>
  <string name="OldDeviceTransferLockedDialog__your_signal_account_has_been_transferred_to_your_new_device">Tu cuenta de Signal se ha transferido a tu dispositivo nuevo pero debes completar el proceso de registro de Signal en el dispositivo nuevo. Signal se inactivará en este dispositivo.</string>
  <string name="OldDeviceTransferLockedDialog__done">Hecho</string>
  <string name="OldDeviceTransferLockedDialog__cancel_and_activate_this_device">Cancelar y activar este dispositivo</string>
  <!--AdvancedPreferenceFragment-->
  <string name="AdvancedPreferenceFragment__transfer_mob_balance">¿Transferir el balance en MOB?</string>
  <string name="AdvancedPreferenceFragment__you_have_a_balance_of_s">Tienes un balance de %1$s. Perderás tus fondos para siempre si no los transfieres a otra cartera antes de eliminar tu cuenta.</string>
  <string name="AdvancedPreferenceFragment__dont_transfer">No transferir</string>
  <string name="AdvancedPreferenceFragment__transfer">Transferir</string>
  <!--RecipientBottomSheet-->
  <string name="RecipientBottomSheet_block">Bloquear</string>
  <string name="RecipientBottomSheet_unblock">Desbloquear</string>
  <string name="RecipientBottomSheet_add_to_contacts">Añadir a contactos</string>
  <string name="RecipientBottomSheet_add_to_a_group">Añadir a un grupo</string>
  <string name="RecipientBottomSheet_add_to_another_group">Añadir a otro grupo</string>
  <string name="RecipientBottomSheet_view_safety_number">Ver cifras de seguridad</string>
  <string name="RecipientBottomSheet_make_admin">Promover a admin</string>
  <string name="RecipientBottomSheet_remove_as_admin">Retirar permisos de admin</string>
  <string name="RecipientBottomSheet_remove_from_group">Expulsar del grupo</string>
  <string name="RecipientBottomSheet_message_description">Mensaje</string>
  <string name="RecipientBottomSheet_voice_call_description">Llamada de voz</string>
  <string name="RecipientBottomSheet_insecure_voice_call_description">Llamada no segura</string>
  <string name="RecipientBottomSheet_video_call_description">Videollamada</string>
  <string name="RecipientBottomSheet_remove_s_as_group_admin">¿Retirar los permisos de admin a %1$s?</string>
  <string name="RecipientBottomSheet_s_will_be_able_to_edit_group">%1$s podrá modificar este grupo y añadir participantes.</string>
  <string name="RecipientBottomSheet_remove_s_from_the_group">¿Expulsar a %1$s del grupo?</string>
  <string name="RecipientBottomSheet_remove">Eliminar</string>
  <string name="RecipientBottomSheet_copied_to_clipboard">Copiado al portapapeles</string>
  <string name="GroupRecipientListItem_admin">Admin</string>
  <string name="GroupRecipientListItem_approve_description">Aprobar</string>
  <string name="GroupRecipientListItem_deny_description">Denegar</string>
  <!--GroupsLearnMoreBottomSheetDialogFragment-->
  <string name="GroupsLearnMore_legacy_vs_new_groups">Grupos nuevos y antiguos</string>
  <string name="GroupsLearnMore_what_are_legacy_groups">¿Qué son los grupos antiguos?</string>
  <string name="GroupsLearnMore_paragraph_1">Los grupos antiguos no son compatibles con las funciones de los grupos nuevos como admins o actualizaciones más descriptivas.</string>
  <string name="GroupsLearnMore_can_i_upgrade_a_legacy_group">¿Cómo actualizo un grupo antiguo?</string>
  <string name="GroupsLearnMore_paragraph_2">Los grupos antiguos todavía no pueden convertirse en grupos nuevos, pero puedes crear un grupo nuevo con la misma gente, si tod@s usan la versión más reciente de Signal.</string>
  <string name="GroupsLearnMore_paragraph_3">Signal ofrecerá la manera de actualizar un grupo antiguo en el futuro.</string>
  <!--GroupLinkBottomSheetDialogFragment-->
  <string name="GroupLinkBottomSheet_share_hint_requiring_approval">Quienquiera que reciba este enlace puede ver el nombre del grupo, su avatar y solicitar unirse. Compártelo con gente en quien confíes.</string>
  <string name="GroupLinkBottomSheet_share_hint_not_requiring_approval">Quienquiera que reciba este enlace puede ver el nombre del grupo, su avatar y unirse al grupo. Compártelo con gente en quien confíes.</string>
  <string name="GroupLinkBottomSheet_share_via_signal">Compartir vía Molly</string>
  <string name="GroupLinkBottomSheet_copy">Copiar</string>
  <string name="GroupLinkBottomSheet_qr_code">Código QR</string>
  <string name="GroupLinkBottomSheet_share">Compartir</string>
  <string name="GroupLinkBottomSheet_copied_to_clipboard">Copiado al portapapeles</string>
  <string name="GroupLinkBottomSheet_the_link_is_not_currently_active">Enlace (actualmente) inactivo</string>
  <!--VoiceNotePlaybackPreparer-->
  <string name="VoiceNotePlaybackPreparer__failed_to_play_voice_message">Fallo al reproducir nota de voz</string>
  <!--VoiceNoteMediaDescriptionCompatFactory-->
  <string name="VoiceNoteMediaDescriptionCompatFactory__voice_message">Nota de voz · %1$s</string>
  <string name="VoiceNoteMediaDescriptionCompatFactory__s_to_s">%1$s de %2$s</string>
  <!--StorageUtil-->
  <string name="StorageUtil__s_s">%1$s/%2$s</string>
  <string name="BlockedUsersActivity__s_has_been_blocked">Se ha bloqueado a %1$s</string>
  <string name="BlockedUsersActivity__failed_to_block_s">Fallo al bloquear a %1$s</string>
  <string name="BlockedUsersActivity__s_has_been_unblocked">Se ha desbloqueado a %1$s</string>
  <!--ReviewCardDialogFragment-->
  <string name="ReviewCardDialogFragment__review_members">Revisar participantes</string>
  <string name="ReviewCardDialogFragment__review_request">Revisar solicitud</string>
  <string name="ReviewCardDialogFragment__d_group_members_have_the_same_name">%1$d participantes usan el mismo nombre, revisa la lista de participantes debajo y selecciona la opción correcta.</string>
  <string name="ReviewCardDialogFragment__if_youre_not_sure">Si no sabes quién ha enviado esta solicitud, revisa la lista de personas debajo para tomar la decisión correcta.</string>
  <string name="ReviewCardDialogFragment__no_other_groups_in_common">No hay otros grupos en común.</string>
  <string name="ReviewCardDialogFragment__no_groups_in_common">No hay grupos en común.</string>
  <plurals name="ReviewCardDialogFragment__d_other_groups_in_common">
    <item quantity="one">%d grupo en común</item>
    <item quantity="other">%d grupos en común.</item>
  </plurals>
  <plurals name="ReviewCardDialogFragment__d_groups_in_common">
    <item quantity="one">%d grupo en común</item>
    <item quantity="other">%d grupos en común</item>
  </plurals>
  <string name="ReviewCardDialogFragment__remove_s_from_group">¿Expulsar a %1$s del grupo?</string>
  <string name="ReviewCardDialogFragment__remove">Eliminar</string>
  <string name="ReviewCardDialogFragment__failed_to_remove_group_member">Fallo al expulsar a un@ participante del grupo.</string>
  <!--ReviewCard-->
  <string name="ReviewCard__member">Participante</string>
  <string name="ReviewCard__request">Solicitud</string>
  <string name="ReviewCard__your_contact">Tu contacto</string>
  <string name="ReviewCard__remove_from_group">Expulsar del grupo</string>
  <string name="ReviewCard__update_contact">Actualizar contacto</string>
  <string name="ReviewCard__block">Bloquear</string>
  <string name="ReviewCard__delete">Eliminar</string>
  <string name="ReviewCard__recently_changed">Ha cambiado su nombre de perfil recientemente de %1$s a %2$s</string>
  <!--CallParticipantsListUpdatePopupWindow-->
  <string name="CallParticipantsListUpdatePopupWindow__s_joined">%1$s se ha unido</string>
  <string name="CallParticipantsListUpdatePopupWindow__s_and_s_joined">%1$s y %2$s se han unido</string>
  <string name="CallParticipantsListUpdatePopupWindow__s_s_and_s_joined">%1$s, %2$s y %3$s se han unido</string>
  <string name="CallParticipantsListUpdatePopupWindow__s_s_and_d_others_joined">%1$s, %2$s y %3$d más se han unido</string>
  <string name="CallParticipantsListUpdatePopupWindow__s_left">%1$s se ha ido</string>
  <string name="CallParticipantsListUpdatePopupWindow__s_and_s_left">%1$s y %2$s se han ido</string>
  <string name="CallParticipantsListUpdatePopupWindow__s_s_and_s_left">%1$s, %2$s y %3$s se han ido</string>
  <string name="CallParticipantsListUpdatePopupWindow__s_s_and_d_others_left">%1$s, %2$s y %3$d más se han ido</string>
  <string name="CallParticipant__you">Tú</string>
  <string name="CallParticipant__you_on_another_device">Tú (en otro dispositivo)</string>
  <string name="CallParticipant__s_on_another_device">%1$s (en otro dispositivo)</string>
  <!--DeleteAccountFragment-->
  <string name="DeleteAccountFragment__deleting_your_account_will">Eliminar tu cuenta significa:</string>
  <string name="DeleteAccountFragment__enter_your_phone_number">Introduce tu número de teléfono</string>
  <string name="DeleteAccountFragment__delete_account">Eliminar cuenta</string>
  <string name="DeleteAccountFragment__delete_your_account_info_and_profile_photo">Eliminar la información de tu cuenta y foto de perfil</string>
  <string name="DeleteAccountFragment__delete_all_your_messages">Eliminar todos tus mensajes</string>
  <string name="DeleteAccountFragment__delete_s_in_your_payments_account">Eliminar %1$s en tu cuenta de pagos</string>
  <string name="DeleteAccountFragment__no_country_code">Código de país sin especificar</string>
  <string name="DeleteAccountFragment__no_number">Número no especificado</string>
  <string name="DeleteAccountFragment__the_phone_number">El número introducido no coincide con el de tu cuenta.</string>
  <string name="DeleteAccountFragment__are_you_sure">¿Estás segur@ de querer eliminar tu cuenta?</string>
  <string name="DeleteAccountFragment__this_will_delete_your_signal_account">Esta acción elimina tu cuenta de Signal y reinicia la aplicación. Signal se cerrará después de completarse el proceso.</string>
  <string name="DeleteAccountFragment__failed_to_delete_account">Fallo al eliminar la cuenta. Comprueba la conexión.</string>
  <string name="DeleteAccountFragment__failed_to_delete_local_data">Fallo al eliminar los datos locales. Puedes hacerlo manualmente desde los ajustes del sistema para la aplicación.</string>
  <string name="DeleteAccountFragment__launch_app_settings">Ir a los ajustes de aplicaciones</string>
  <!--DeleteAccountCountryPickerFragment-->
  <string name="DeleteAccountCountryPickerFragment__search_countries">Buscar país</string>
  <!--CreateGroupActivity-->
  <string name="CreateGroupActivity__skip">Omitir</string>
  <plurals name="CreateGroupActivity__d_members">
    <item quantity="one">%1$d participante</item>
    <item quantity="other">%1$d participantes</item>
  </plurals>
  <!--ShareActivity-->
  <string name="ShareActivity__share">Compartir</string>
  <string name="ShareActivity__send">Enviar</string>
  <string name="ShareActivity__comma_s">, %1$s</string>
  <string name="ShareActivity__sharing_to_multiple_chats_is">Compartir en múltiples chats sólo funciona con mensajes de Signal.</string>
  <!--MultiShareDialogs-->
  <string name="MultiShareDialogs__failed_to_send_to_some_users">Fallo al enviar a algunas personas</string>
  <string name="MultiShareDialogs__you_can_only_share_with_up_to">Puedes compartir con un máximo de %1$d chats</string>
  <!--ShareInterstitialActivity-->
  <string name="ShareInterstitialActivity__forward_message">Reenviar mensaje</string>
  <!--ChatWallpaperActivity-->
  <string name="ChatWallpaperActivity__chat_wallpaper">Fondo de chat</string>
  <!--ChatWallpaperFragment-->
  <string name="ChatWallpaperFragment__chat_color">Color del chat</string>
  <string name="ChatWallpaperFragment__reset_chat_colors">Restaurar colores de chats</string>
  <string name="ChatWallpaperFragment__reset_chat_color">Restaurar color de chat</string>
  <string name="ChatWallpaperFragment__reset_chat_color_question">¿Deseas restaurar el color del chat?</string>
  <string name="ChatWallpaperFragment__set_wallpaper">Establecer fondo de chat</string>
  <string name="ChatWallpaperFragment__dark_mode_dims_wallpaper">Con tema oscuro se oscurece el fondo</string>
  <string name="ChatWallpaperFragment__contact_name">Nombre</string>
  <string name="ChatWallpaperFragment__reset">Reiniciar</string>
  <string name="ChatWallpaperFragment__clear">Eliminar</string>
  <string name="ChatWallpaperFragment__wallpaper_preview_description">Vista previa del fondo</string>
  <string name="ChatWallpaperFragment__would_you_like_to_override_all_chat_colors">¿Deseas restaurar los colores de todos tus chats?</string>
  <string name="ChatWallpaperFragment__would_you_like_to_override_all_wallpapers">¿Deseas restaurar los fondos de todos los chats?</string>
  <string name="ChatWallpaperFragment__reset_default_colors">Restaurar colores por defecto</string>
  <string name="ChatWallpaperFragment__reset_all_colors">Restaurar todos los colores</string>
  <string name="ChatWallpaperFragment__reset_default_wallpaper">Restaurar fondo por defecto</string>
  <string name="ChatWallpaperFragment__reset_all_wallpapers">Eliminar todos los fondos</string>
  <string name="ChatWallpaperFragment__reset_wallpapers">Restaurar fondos de chats</string>
  <string name="ChatWallpaperFragment__reset_wallpaper">Restaurar fondo de chat</string>
  <string name="ChatWallpaperFragment__reset_wallpaper_question">¿Deseas restaurar el fondo de chat?</string>
  <!--ChatWallpaperSelectionFragment-->
  <string name="ChatWallpaperSelectionFragment__choose_from_photos">Seleccionar desde fotos</string>
  <string name="ChatWallpaperSelectionFragment__presets">Incluidos</string>
  <!--ChatWallpaperPreviewActivity-->
  <string name="ChatWallpaperPreviewActivity__preview">Vista previa</string>
  <string name="ChatWallpaperPreviewActivity__set_wallpaper">Establecer fondo de chat</string>
  <string name="ChatWallpaperPreviewActivity__swipe_to_preview_more_wallpapers">Desliza horizontalmente para ver más.</string>
  <string name="ChatWallpaperPreviewActivity__set_wallpaper_for_all_chats">Establecer para todos los chats</string>
  <string name="ChatWallpaperPreviewActivity__set_wallpaper_for_s">Establece el fondo para %1$s</string>
  <string name="ChatWallpaperPreviewActivity__viewing_your_gallery_requires_the_storage_permission">Signal necesita acceso al almacenamiento para mostrar la galería.</string>
  <!--WallpaperImageSelectionActivity-->
  <string name="WallpaperImageSelectionActivity__choose_wallpaper_image">Selecciona foto para fondo de chat</string>
  <!--WallpaperCropActivity-->
  <string name="WallpaperCropActivity__pinch_to_zoom_drag_to_adjust">Pellizca y arrastra para ajustar.</string>
  <string name="WallpaperCropActivity__set_wallpaper_for_all_chats">Establecer para todos los chats.</string>
  <string name="WallpaperCropActivity__set_wallpaper_for_s">Establece el fondo para %s.</string>
  <string name="WallpaperCropActivity__error_setting_wallpaper">Fallo al establecer el fondo de chat.</string>
  <string name="WallpaperCropActivity__blur_photo">Difuminar</string>
  <!--InfoCard-->
  <string name="payment_info_card_about_mobilecoin">Sobre MobileCoin</string>
  <string name="payment_info_card_mobilecoin_is_a_new_privacy_focused_digital_currency">MobileCoin es una nueva moneda digital enfocada en la privacidad.</string>
  <string name="payment_info_card_adding_funds">Añadir fondos</string>
  <string name="payment_info_card_you_can_add_funds_for_use_in">Puedes añadir fondos para hacer pagos a personas a través de Molly al enviar MobileCoin a la dirección de tu cartera de Molly.</string>
  <string name="payment_info_card_cashing_out">Recuperar</string>
  <string name="payment_info_card_you_can_cash_out_mobilecoin">Siempre puedes recuperar tus fondos al transferirlos a un «exchange» que soporte MobileCoin. Tan sólo tienes que hacer una transferencia a tu cuenta en ese «exchange».</string>
  <string name="payment_info_card_hide_this_card">¿Ocultar esta tarjeta?</string>
  <string name="payment_info_card_hide">Ocultar</string>
  <string name="payment_info_card_record_recovery_phrase">Mostrar frase de recuperación</string>
  <string name="payment_info_card_your_recovery_phrase_gives_you">La frase de recuperación también te permite recuperar tu cartera.</string>
  <string name="payment_info_card_record_your_phrase">Mostrar frase de recuperación</string>
  <string name="payment_info_card_update_your_pin">Actualiza tu PIN de Signal</string>
  <string name="payment_info_card_with_a_high_balance">Con un balance alto, necesitas actualizar tu PIN de Signal a un PIN alfanumérico que añada protección extra a tu cuenta de Signal. </string>
  <string name="payment_info_card_update_pin">Actualizar PIN</string>
  <!--DeactivateWalletFragment-->
  <string name="DeactivateWalletFragment__deactivate_wallet">Desactivar cartera</string>
  <string name="DeactivateWalletFragment__your_balance">Tu balance</string>
  <string name="DeactivateWalletFragment__its_recommended_that_you">Te recomendamos transferir tus fondos a otra cartera antes de desactivar los pagos. Si seleccionas no transferir los fondos ahora, permanecerán en la cartera asociada a tu cuenta de Molly cuando vuelvas a activar los pagos.</string>
  <string name="DeactivateWalletFragment__transfer_remaining_balance">Transferir balance restante</string>
  <string name="DeactivateWalletFragment__deactivate_without_transferring">Desactivar sin transferir</string>
  <string name="DeactivateWalletFragment__deactivate">Desactivar</string>
  <string name="DeactivateWalletFragment__deactivate_without_transferring_question">¿Desactivar sin transferir?</string>
  <string name="DeactivateWalletFragment__your_balance_will_remain">Tu balance permanecerá en la cartera asociada a tu cuenta de Molly para cuando decidas reactivar los pagos.</string>
  <string name="DeactivateWalletFragment__error_deactivating_wallet">Fallo al desactivar cartera.</string>
  <!--PaymentsRecoveryStartFragment-->
  <string name="PaymentsRecoveryStartFragment__recovery_phrase">Frase de recuperación</string>
  <string name="PaymentsRecoveryStartFragment__view_recovery_phrase">Ver frase de recuperación</string>
  <string name="PaymentsRecoveryStartFragment__enter_recovery_phrase">Introducir frase de recuperación</string>
  <string name="PaymentsRecoveryStartFragment__your_balance_will_automatically_restore">Tu balance se restaurará automáticamente al reinstalar Signal si confirmas el PIN de tu cuenta de Signal. También puedes restaurar tu balance con la frase de recuperación: %1$d palabras que tan sólo tú conoces. Anótala y guárdala en sitio seguro.</string>
  <string name="PaymentsRecoveryStartFragment__your_recovery_phrase_is_a">Tu frase de recuperación son las %1$d palabras que se generan al activar los pagos y que sólo tú conoces. Úsala para recuperar tu cuenta de pagos.</string>
  <string name="PaymentsRecoveryStartFragment__start">Comenzar</string>
  <string name="PaymentsRecoveryStartFragment__enter_manually">Introducir manualmente</string>
  <string name="PaymentsRecoveryStartFragment__paste_from_clipboard">Copiar del portapapeles</string>
  <!--PaymentsRecoveryPasteFragment-->
  <string name="PaymentsRecoveryPasteFragment__paste_recovery_phrase">Pegar frase de recuperación</string>
  <string name="PaymentsRecoveryPasteFragment__recovery_phrase">Frase de recuperación</string>
  <string name="PaymentsRecoveryPasteFragment__next">Siguiente</string>
  <string name="PaymentsRecoveryPasteFragment__invalid_recovery_phrase">Frase de recuperación inválida</string>
  <string name="PaymentsRecoveryPasteFragment__make_sure">Asegúrate que has introducido las %1$d palabras correctas e inténtalo de nuevo.</string>
  <!--PaymentsRecoveryPhraseFragment-->
  <string name="PaymentsRecoveryPhraseFragment__next">Siguiente</string>
  <string name="PaymentsRecoveryPhraseFragment__edit">Editar</string>
  <string name="PaymentsRecoveryPhraseFragment__previous">Atrás</string>
  <string name="PaymentsRecoveryPhraseFragment__your_recovery_phrase">Tu frase de recuperación</string>
  <string name="PaymentsRecoveryPhraseFragment__write_down_the_following_d_words">Anota las %1$d palabras en el mismo orden. Guárdalas en sitio seguro.</string>
  <string name="PaymentsRecoveryPhraseFragment__make_sure_youve_entered">Asegúrate que has introducido la frase de recuperación correcta.</string>
  <string name="PaymentsRecoveryPhraseFragment__do_not_screenshot_or_send_by_email">No hagas una captura de pantalla y sobre todo, no la envíes por correo electrónico.</string>
  <string name="PaymentsRecoveryPhraseFragment__payments_account_restored">Cuenta de pagos restaurada.</string>
  <string name="PaymentsRecoveryPhraseFragment__invalid_recovery_phrase">Frase de recuperación inválida</string>
  <string name="PaymentsRecoveryPhraseFragment__make_sure_youve_entered_your_phrase_correctly_and_try_again">Asegúrate que has introducido la frase de recuperación correcta e inténtalo de nuevo.</string>
  <string name="PaymentsRecoveryPhraseFragment__copy_to_clipboard">¿Copiar al portapapeles?</string>
  <string name="PaymentsRecoveryPhraseFragment__if_you_choose_to_store">Si seleccionas guardar tu frase de recuperación de forma digital, asegúrate que está almacenada en un sitio de confianza: P.ej. en el gestor de contraseñas.</string>
  <string name="PaymentsRecoveryPhraseFragment__copy">Copiar</string>
  <!--PaymentsRecoveryPhraseConfirmFragment-->
  <string name="PaymentRecoveryPhraseConfirmFragment__confirm_recovery_phrase">Confirmar frase de recuperación</string>
  <string name="PaymentRecoveryPhraseConfirmFragment__enter_the_following_words">Introduce las siguientes palabras de tu frase de recuperación.</string>
  <string name="PaymentRecoveryPhraseConfirmFragment__word_d">Palabra n° %1$d</string>
  <string name="PaymentRecoveryPhraseConfirmFragment__see_phrase_again">Mostrar la frase otra vez</string>
  <string name="PaymentRecoveryPhraseConfirmFragment__done">Hecho</string>
  <string name="PaymentRecoveryPhraseConfirmFragment__recovery_phrase_confirmed">Frase de recuperación confirmada</string>
  <!--PaymentsRecoveryEntryFragment-->
  <string name="PaymentsRecoveryEntryFragment__enter_recovery_phrase">Introducir frase de recuperación</string>
  <string name="PaymentsRecoveryEntryFragment__enter_word_d">Introduce palabra n° %1$d</string>
  <string name="PaymentsRecoveryEntryFragment__word_d">Palabra n° %1$d</string>
  <string name="PaymentsRecoveryEntryFragment__next">Siguiente</string>
  <string name="PaymentsRecoveryEntryFragment__invalid_word">Palabra incorrecta</string>
  <!--ClearClipboardAlarmReceiver-->
  <string name="ClearClipboardAlarmReceiver__clipboard_cleared">Portapapeles limpiado.</string>
  <!--PaymentNotificationsView-->
  <string name="PaymentNotificationsView__view">Ver</string>
  <!--UnreadPayments-->
  <string name="UnreadPayments__s_sent_you_s">%1$s te ha enviado %2$s</string>
  <string name="UnreadPayments__d_new_payment_notifications">%1$d nuevos pagos</string>
  <!--CanNotSendPaymentDialog-->
  <string name="CanNotSendPaymentDialog__cant_send_payment">Imposible enviar el pago</string>
  <string name="CanNotSendPaymentDialog__to_send_a_payment_to_this_user">Para enviar un pago a esta persona, tiene primero que aceptar tu solicitud de chat. Envía un mensaje para crear una solicitud de chat.</string>
  <string name="CanNotSendPaymentDialog__send_a_message">Enviar mensajes</string>
  <!--GroupsInCommonMessageRequest-->
  <string name="GroupsInCommonMessageRequest__you_have_no_groups_in_common_with_this_person">No tienes grupos en común con esta persona. Revisa siempre cuidadosamente solicitudes de chat antes de aceptarlas para evitar mensajes indeseados.</string>
  <string name="GroupsInCommonMessageRequest__none_of_your_contacts_or_people_you_chat_with_are_in_this_group">Nadie en este grupo ha chateado nunca contigo. Revisa siempre cuidadosamente solicitudes de chat antes de aceptarlas para evitar mensajes indeseados.</string>
  <string name="GroupsInCommonMessageRequest__about_message_requests">Más sobre solicitudes de chat</string>
  <string name="GroupsInCommonMessageRequest__okay">De acuerdo</string>
  <string name="ChatColorSelectionFragment__heres_a_preview_of_the_chat_color">Aquí puedes ver el color del chat.</string>
  <string name="ChatColorSelectionFragment__the_color_is_visible_to_only_you">Este color sólo es visible para ti.</string>
  <!--GroupDescriptionDialog-->
  <string name="GroupDescriptionDialog__group_description">Descripción del grupo</string>
  <!--QualitySelectorBottomSheetDialog-->
  <string name="QualitySelectorBottomSheetDialog__standard">Normal</string>
  <string name="QualitySelectorBottomSheetDialog__faster_less_data">Rápida, menos datos</string>
  <string name="QualitySelectorBottomSheetDialog__high">Alta</string>
  <string name="QualitySelectorBottomSheetDialog__slower_more_data">Lenta, más datos</string>
  <string name="QualitySelectorBottomSheetDialog__photo_quality">Calidad de la foto</string>
  <!--AppSettingsFragment-->
  <string name="AppSettingsFragment__invite_your_friends">¡Invita a tus amistades!</string>
  <!--AccountSettingsFragment-->
  <string name="AccountSettingsFragment__account">Cuenta</string>
  <string name="AccountSettingsFragment__youll_be_asked_less_frequently">Te lo solicitaremos menos a menudo con el pasar del tiempo</string>
  <string name="AccountSettingsFragment__require_your_signal_pin">Requerir tu PIN de Signal al volver a registrar tu número con Signal</string>
  <!--ChatsSettingsFragment-->
  <string name="ChatsSettingsFragment__keyboard">Teclado</string>
  <string name="ChatsSettingsFragment__enter_key_sends">Enviar al tocar «Intro»</string>
  <!--SmsSettingsFragment-->
  <string name="SmsSettingsFragment__use_as_default_sms_app">Usar como aplicación de SMS predeterminada</string>
  <!--NotificationsSettingsFragment-->
  <string name="NotificationsSettingsFragment__messages">Mensajes</string>
  <string name="NotificationsSettingsFragment__calls">Llamadas</string>
  <string name="NotificationsSettingsFragment__notify_when">Notificarme cuando …</string>
  <string name="NotificationsSettingsFragment__contact_joins_signal">Alguien comienza a usar Signal</string>
  <!--PrivacySettingsFragment-->
  <string name="PrivacySettingsFragment__blocked">Personas bloqueadas</string>
  <string name="PrivacySettingsFragment__d_contacts">%1$d contactos</string>
  <string name="PrivacySettingsFragment__messaging">Mensajería</string>
  <string name="PrivacySettingsFragment__disappearing_messages">Desaparición de mensajes</string>
  <string name="PrivacySettingsFragment__app_security">Seguridad de la aplicación</string>
  <string name="PrivacySettingsFragment__block_screenshots_in_the_recents_list_and_inside_the_app">Bloquea capturas de pantalla en la lista de aplicaciones recientes y dentro de la aplicación</string>
  <string name="PrivacySettingsFragment__signal_message_and_calls">Los mensajes y llamadas de Signal siempre usan remitente confidencial y las llamadas se desvían</string>
  <string name="PrivacySettingsFragment__default_timer_for_new_changes">Tiempo de desaparición de mensajes por defecto en nuevos chats</string>
  <string name="PrivacySettingsFragment__set_a_default_disappearing_message_timer_for_all_new_chats_started_by_you">Fija la desaparición de mensajes para nuevos chats iniciados por ti.</string>
  <!--AdvancedPrivacySettingsFragment-->
  <string name="AdvancedPrivacySettingsFragment__show_status_icon">Mostrar el icono de estado</string>
  <string name="AdvancedPrivacySettingsFragment__show_an_icon">Con esta opción activa se muestra un icono en los detalles del mensaje, si éste ha sido entregado como «remitente confidencial». El «remitente confidencial» es una función del protocolo de Signal que impide saber a nuestro servidor quién envía el mensaje. La persona que lo recibe sí lo sabrá.</string>
  <!--ExpireTimerSettingsFragment-->
  <string name="ExpireTimerSettingsFragment__when_enabled_new_messages_sent_and_received_in_new_chats_started_by_you_will_disappear_after_they_have_been_seen">Con esta opción activa, los mensajes enviados y recibidos en chats iniciados por ti desaparecerán tras ser vistos.</string>
  <string name="ExpireTimerSettingsFragment__when_enabled_new_messages_sent_and_received_in_this_chat_will_disappear_after_they_have_been_seen">Con esta opción activa, los mensajes enviados y recibidos en este chat desaparecerán tras ser vistos.</string>
  <string name="ExpireTimerSettingsFragment__off">Inactivo</string>
  <string name="ExpireTimerSettingsFragment__4_weeks">4 semanas</string>
  <string name="ExpireTimerSettingsFragment__1_week">1 semana</string>
  <string name="ExpireTimerSettingsFragment__1_day">1 día </string>
  <string name="ExpireTimerSettingsFragment__8_hours">8 horas</string>
  <string name="ExpireTimerSettingsFragment__1_hour">1 hora</string>
  <string name="ExpireTimerSettingsFragment__5_minutes">5 minutos</string>
  <string name="ExpireTimerSettingsFragment__30_seconds">30 segundos</string>
  <string name="ExpireTimerSettingsFragment__custom_time">Tiempo personalizado</string>
  <string name="ExpireTimerSettingsFragment__set">Fijar</string>
  <string name="ExpireTimerSettingsFragment__save">Guardar</string>
  <string name="CustomExpireTimerSelectorView__seconds">segundos</string>
  <string name="CustomExpireTimerSelectorView__minutes">minutos</string>
  <string name="CustomExpireTimerSelectorView__hours">horas</string>
  <string name="CustomExpireTimerSelectorView__days">días</string>
  <string name="CustomExpireTimerSelectorView__weeks">semanas</string>
  <!--HelpSettingsFragment-->
  <string name="HelpSettingsFragment__support_center">Centro de soporte</string>
  <string name="HelpSettingsFragment__contact_us">Contáctanos</string>
  <string name="HelpSettingsFragment__version">Versión</string>
  <string name="HelpSettingsFragment__debug_log">Registro de depuración (log)</string>
  <string name="HelpSettingsFragment__terms_amp_privacy_policy">Términos y política de privacidad</string>
  <string name="HelpFragment__copyright_signal_messenger">Derechos de Molly Messenger</string>
  <string name="HelpFragment__licenced_under_the_gplv3">App liberada bajo GPLv3</string>
  <!--DataAndStorageSettingsFragment-->
  <string name="DataAndStorageSettingsFragment__calls">Llamadas</string>
  <!--ChatColorSelectionFragment-->
  <string name="ChatColorSelectionFragment__auto">Auto</string>
  <string name="ChatColorSelectionFragment__use_custom_colors">Usar colores personalizados</string>
  <string name="ChatColorSelectionFragment__chat_color">Color del chat</string>
  <string name="ChatColorSelectionFragment__edit">Editar</string>
  <string name="ChatColorSelectionFragment__duplicate">Duplicar</string>
  <string name="ChatColorSelectionFragment__delete">Eliminar</string>
  <string name="ChatColorSelectionFragment__delete_color">Eliminar color</string>
  <plurals name="ChatColorSelectionFragment__this_custom_color_is_used">
    <item quantity="one">Este color personalizado se está usando en %1$d chat. ¿Deseas eliminarlo?</item>
    <item quantity="other">Este color personalizado se está usando en %1$d chats. ¿Deseas eliminarlo para todos los chats?</item>
  </plurals>
  <string name="ChatColorSelectionFragment__delete_chat_color">¿Eliminar color del chat?</string>
  <!--CustomChatColorCreatorFragment-->
  <string name="CustomChatColorCreatorFragment__solid">Sólido</string>
  <string name="CustomChatColorCreatorFragment__gradient">Gradiente</string>
  <string name="CustomChatColorCreatorFragment__hue">Tinte</string>
  <string name="CustomChatColorCreatorFragment__saturation">Saturación</string>
  <!--CustomChatColorCreatorFragmentPage-->
  <string name="CustomChatColorCreatorFragmentPage__save">Guardar</string>
  <string name="CustomChatColorCreatorFragmentPage__edit_color">Modificar color</string>
  <plurals name="CustomChatColorCreatorFragmentPage__this_color_is_used">
    <item quantity="one">Este color personalizado se está usando en %1$d chat. ¿Deseas modificarlo?</item>
    <item quantity="other">Este color personalizado se está usando en %1$d chats. ¿Deseas modificarlo en todos esos chats?</item>
  </plurals>
  <!--ChatColorGradientTool-->
  <string name="ChatColorGradientTool_top_edge_selector">Selector límite superior</string>
  <string name="ChatColorGradientTool_bottom_edge_selector">Selector límite inferior</string>
  <!--EditReactionsFragment-->
  <string name="EditReactionsFragment__customize_reactions">Personalizar reacciones</string>
  <string name="EditReactionsFragment__tap_to_replace_an_emoji">Toca para reemplazar un emoji</string>
  <string name="EditReactionsFragment__reset">Reiniciar</string>
  <string name="EditReactionsFragment_save">Guardar</string>
  <string name="ChatColorSelectionFragment__auto_matches_the_color_to_the_wallpaper">«Auto» combina el color de las burbujas con el del fondo del chat</string>
  <string name="CustomChatColorCreatorFragment__drag_to_change_the_direction_of_the_gradient">Desliza para cambiar la dirección del gradiente</string>
  <!--ChatColorsMegaphone-->
  <string name="ChatColorsMegaphone__new_chat_colors">Nuevos colores en chats</string>
  <string name="ChatColorsMegaphone__we_switched_up_chat_colors">Hemos cambiado las burbujas coloreadas de chat para darte más opciones y que los chats sean más fáciles de leer.</string>
  <string name="ChatColorsMegaphone__appearance">Apariencia</string>
  <string name="ChatColorsMegaphone__not_now">Ahora no</string>
  <!--AddAProfilePhotoMegaphone-->
  <string name="AddAProfilePhotoMegaphone__add_a_profile_photo">Añade una foto a tu perfil</string>
  <string name="AddAProfilePhotoMegaphone__choose_a_look_and_color">Selecciona un color y personaliza tus iniciales.</string>
  <string name="AddAProfilePhotoMegaphone__not_now">Ahora no</string>
  <string name="AddAProfilePhotoMegaphone__add_photo">Añade una foto</string>
  <!--KeyboardPagerFragment-->
  <string name="KeyboardPagerFragment_emoji">Emoticonos y personas</string>
  <string name="KeyboardPagerFragment_open_emoji_search">Abrir búsqueda de emojis</string>
  <string name="KeyboardPagerFragment_open_sticker_search">Abrir búsqueda de stickers</string>
  <string name="KeyboardPagerFragment_open_gif_search">Abrir búsqueda de GIFs</string>
  <string name="KeyboardPagerFragment_stickers">Stickers</string>
  <string name="KeyboardPagerFragment_backspace">Atrás</string>
  <string name="KeyboardPagerFragment_gifs">GIFs</string>
  <string name="KeyboardPagerFragment_search_emoji">Buscar emoji</string>
  <string name="KeyboardPagerfragment_back_to_emoji">Volver a emojis</string>
  <string name="KeyboardPagerfragment_clear_search_entry">Eliminar término de búsqueda</string>
  <string name="KeyboardPagerFragment_search_giphy">Buscar en GIPHY</string>
  <!--StickerSearchDialogFragment-->
  <string name="StickerSearchDialogFragment_search_stickers">Buscar stickers</string>
  <string name="StickerSearchDialogFragment_no_results_found">No se encontraron resultados</string>
  <string name="EmojiSearchFragment__no_results_found">No se encontraron resultados</string>
  <string name="NotificationsSettingsFragment__unknown_ringtone">Tono de llamada desconocido</string>
  <!--ConversationSettingsFragment-->
  <string name="ConversationSettingsFragment__send_message">Enviar mensaje</string>
  <string name="ConversationSettingsFragment__start_video_call">Iniciar videollamada</string>
  <string name="ConversationSettingsFragment__start_audio_call">Iniciar llamada</string>
  <string name="ConversationSettingsFragment__message">Mensaje</string>
  <string name="ConversationSettingsFragment__video">Vídeo</string>
  <string name="ConversationSettingsFragment__audio">Audio</string>
  <string name="ConversationSettingsFragment__call">Llamar</string>
  <string name="ConversationSettingsFragment__mute">Silenciar</string>
  <string name="ConversationSettingsFragment__muted">Silenciada</string>
  <string name="ConversationSettingsFragment__search">Buscar</string>
  <string name="ConversationSettingsFragment__disappearing_messages">Desaparición de mensajes</string>
  <string name="ConversationSettingsFragment__sounds_and_notifications">Sonidos y notificaciones</string>
  <string name="ConversationSettingsFragment__contact_details">Detalles personales</string>
  <string name="ConversationSettingsFragment__view_safety_number">Ver cifras de seguridad</string>
  <string name="ConversationSettingsFragment__block">Bloquear</string>
  <string name="ConversationSettingsFragment__block_group">Bloquear grupo</string>
  <string name="ConversationSettingsFragment__unblock">Desbloquear</string>
  <string name="ConversationSettingsFragment__unblock_group">Desbloquear grupo</string>
  <string name="ConversationSettingsFragment__add_to_a_group">Añadir a un grupo</string>
  <string name="ConversationSettingsFragment__see_all">Ver todos</string>
  <string name="ConversationSettingsFragment__add_members">Añadir participantes</string>
  <string name="ConversationSettingsFragment__permissions">Permisos</string>
  <string name="ConversationSettingsFragment__requests_and_invites">Solicitudes e invitaciones</string>
  <string name="ConversationSettingsFragment__group_link">Enlace al grupo</string>
  <string name="ConversationSettingsFragment__add_as_a_contact">Añadir como nuevo contacto</string>
  <string name="ConversationSettingsFragment__unmute">No silenciar</string>
  <string name="ConversationSettingsFragment__conversation_muted_until_s">Chat silenciado hasta %1$s</string>
  <string name="ConversationSettingsFragment__conversation_muted_forever">Chat silenciado para siempre</string>
  <string name="ConversationSettingsFragment__copied_phone_number_to_clipboard">Número copiado al portapapeles.</string>
  <string name="ConversationSettingsFragment__phone_number">Número de teléfono</string>
  <!--PermissionsSettingsFragment-->
  <string name="PermissionsSettingsFragment__add_members">Añadir participantes</string>
  <string name="PermissionsSettingsFragment__edit_group_info">Editar detalles del grupo</string>
  <string name="PermissionsSettingsFragment__send_messages">Enviar mensajes</string>
  <string name="PermissionsSettingsFragment__all_members">Cualquiera</string>
  <string name="PermissionsSettingsFragment__only_admins">Sólo admins</string>
  <string name="PermissionsSettingsFragment__who_can_add_new_members">¿Quién puede añadir participantes?</string>
  <string name="PermissionsSettingsFragment__who_can_edit_this_groups_info">¿Quién puede modificar los detalles del grupo?</string>
  <string name="PermissionsSettingsFragment__who_can_send_messages">¿Quién puede enviar mensajes?</string>
  <!--SoundsAndNotificationsSettingsFragment-->
  <string name="SoundsAndNotificationsSettingsFragment__mute_notifications">Silenciar notificaciones</string>
  <string name="SoundsAndNotificationsSettingsFragment__not_muted">No silenciado</string>
  <string name="SoundsAndNotificationsSettingsFragment__muted_until_s">Silenciado hasta %1$s</string>
  <string name="SoundsAndNotificationsSettingsFragment__mentions">Menciones</string>
  <string name="SoundsAndNotificationsSettingsFragment__always_notify">Notificar siempre</string>
  <string name="SoundsAndNotificationsSettingsFragment__do_not_notify">No notificar</string>
  <string name="SoundsAndNotificationsSettingsFragment__custom_notifications">Notificaciones personalizadas</string>
  <!--StickerKeyboard-->
  <string name="StickerKeyboard__recently_used">Usados recientemente</string>
  <!--PlaybackSpeedToggleTextView-->
  <string name="PlaybackSpeedToggleTextView__p5x">1/2x</string>
  <string name="PlaybackSpeedToggleTextView__1x">1x</string>
  <string name="PlaybackSpeedToggleTextView__2x">2x</string>
  <!--PaymentRecipientSelectionFragment-->
  <string name="PaymentRecipientSelectionFragment__new_payment">Nuevo pago</string>
  <!--NewConversationActivity-->
  <string name="NewConversationActivity__new_message">Nuevo mensaje</string>
  <!--ContactFilterView-->
  <string name="ContactFilterView__search_name_or_number">Buscar por nombre o número</string>
  <!--VoiceNotePlayerView-->
  <string name="VoiceNotePlayerView__s_dot_s">%1$s · %2$s</string>
  <string name="VoiceNotePlayerView__stop_voice_message">Detener nota de voz</string>
  <string name="VoiceNotePlayerView__change_voice_message_speed">Modificar velocidad de reproducción</string>
  <string name="VoiceNotePlayerView__pause_voice_message">Pausar nota de voz</string>
  <string name="VoiceNotePlayerView__play_voice_message">Reproducir nota de voz</string>
  <string name="VoiceNotePlayerView__navigate_to_voice_message">Ir a la nota de voz</string>
  <!--AvatarPickerFragment-->
  <string name="AvatarPickerFragment__avatar_preview">Previsualización de avatar</string>
  <string name="AvatarPickerFragment__camera">Cámara</string>
  <string name="AvatarPickerFragment__take_a_picture">Toma una foto</string>
  <string name="AvatarPickerFragment__choose_a_photo">Selecciona una foto</string>
  <string name="AvatarPickerFragment__photo">Foto</string>
  <string name="AvatarPickerFragment__text">Texto</string>
  <string name="AvatarPickerFragment__save">Guardar</string>
  <string name="AvatarPickerFragment__select_an_avatar">Selecciona un avatar</string>
  <string name="AvatarPickerFragment__clear_avatar">Eliminar avatar</string>
  <string name="AvatarPickerFragment__edit">Editar</string>
  <string name="AvatarPickerRepository__failed_to_save_avatar">Fallo al guardar el avatar</string>
  <!--TextAvatarCreationFragment-->
  <string name="TextAvatarCreationFragment__preview">Vista previa</string>
  <string name="TextAvatarCreationFragment__done">Hecho</string>
  <string name="TextAvatarCreationFragment__text">Texto</string>
  <string name="TextAvatarCreationFragment__color">Color</string>
  <!--VectorAvatarCreationFragment-->
  <string name="VectorAvatarCreationFragment__select_a_color">Selecciona un color</string>
  <!--ContactSelectionListItem-->
  <string name="ContactSelectionListItem__sms">SMS</string>
  <string name="ContactSelectionListItem__dot_s">· %1$s</string>
  <!--DSLSettingsToolbar-->
  <string name="DSLSettingsToolbar__navigate_up">Arriba</string>
  <string name="MultiselectForwardFragment__forward_to">Reenviar a</string>
  <string name="MultiselectForwardFragment__add_a_message">Agregar un mensaje</string>
  <!-- Removed by excludeNonTranslatables <string name="MultiselectForwardFragment__messages_sent">Mensajes enviados</string> -->
  <!-- Removed by excludeNonTranslatables <string name="MultiselectForwardFragment__messages_failed_to_send">Fallo al reenviar los mensajes</string> -->
  <string name="MultiselectForwardFragment__limit_reached">Límite alcanzado</string>
  <!--EOF-->
</resources><|MERGE_RESOLUTION|>--- conflicted
+++ resolved
@@ -2126,13 +2126,8 @@
   <string name="PaymentsHomeFragment__details">Detalles</string>
   <string name="PaymentsHomeFragment__you_can_use_signal_to_send">Puedes usar Molly para recibir y enviar MobileCoin. Todos los pagos están sujetos a las condiciones de uso de MobileCoin y su cartera. Esta es una característica en fase beta por lo que te encontrarás con problemas y podrás perder tus fondos.</string>
   <string name="PaymentsHomeFragment__activate">Activar</string>
-<<<<<<< HEAD
-  <string name="PaymentsHomeFragment__view_mobile_coin_terms">Ver los términos de uso de MobileCoin</string>
+  <string name="PaymentsHomeFragment__view_mobile_coin_terms">Términos de uso MobileCoin</string>
   <string name="PaymentsHomeFragment__payments_not_available">Los pagos en Molly no están disponibles. Todavía puedes transferir tus fondos a un «exchange» pero no podrás recibir o enviar más pagos a través de Molly.</string>
-=======
-  <string name="PaymentsHomeFragment__view_mobile_coin_terms">Términos de uso MobileCoin</string>
-  <string name="PaymentsHomeFragment__payments_not_available">Los pagos en Signal no están disponibles. Todavía puedes transferir tus fondos a un «exchange» pero no podrás recibir o enviar más pagos a través de Signal.</string>
->>>>>>> d43f7d6a
   <!--PaymentsAddMoneyFragment-->
   <string name="PaymentsAddMoneyFragment__add_funds">Añadir fondos</string>
   <string name="PaymentsAddMoneyFragment__your_wallet_address">Dirección de tu cartera</string>
