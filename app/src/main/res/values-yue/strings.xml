--- conflicted
+++ resolved
@@ -45,11 +45,6 @@
     <string name="ApplicationPreferencesActivity_disable_passphrase">係咪要停用密碼？</string>
     <string name="ApplicationPreferencesActivity_this_will_permanently_unlock_signal_and_message_notifications">之後 Molly 同埋所有訊息通知就唔會再上鎖。</string>
     <string name="ApplicationPreferencesActivity_disable">停用</string>
-<<<<<<< HEAD
-    <string name="ApplicationPreferencesActivity_disable_signal_messages_and_calls">係咪要停用 Molly 訊息同通話？</string>
-    <string name="ApplicationPreferencesActivity_disable_signal_messages_and_calls_by_unregistering">停用 Molly 訊息同通話，會喺伺服器度同您取消個註冊。之後要用返嘅話，就要重新註冊返您個電話冧把㗎喇。</string>
-=======
->>>>>>> 6b60a228
     <string name="ApplicationPreferencesActivity_error_connecting_to_server">伺服器連唔到線！</string>
     <string name="ApplicationPreferencesActivity_pins_are_required_for_registration_lock">註冊鎖需要用到 PIN 碼。停用 PIN 碼嘅話，就要先停用註冊鎖。</string>
     <string name="ApplicationPreferencesActivity_pin_created">整好咗 PIN 碼。</string>
@@ -2837,9 +2832,9 @@
     <string name="EditProfileFragment__group_description">個谷嘅描述</string>
   <!-- Removed by excludeNonTranslatables <string name="EditProfileFragment__support_link" translatable="false">https://support.signal.org/hc/articles/360007459591</string> -->
     <!-- The title of a dialog prompting user to update to the latest version of Signal. -->
-    <string name="EditProfileFragment_deprecated_dialog_title">更新 Signal</string>
+    <string name="EditProfileFragment_deprecated_dialog_title">更新 Molly</string>
     <!-- The body of a dialog prompting user to update to the latest version of Signal. -->
-    <string name="EditProfileFragment_deprecated_dialog_body">呢個 Signal 版本已經過咗期。即刻更新嚟繼續用 Signal 啦。</string>
+    <string name="EditProfileFragment_deprecated_dialog_body">呢個 Molly 版本已經過咗期。即刻更新嚟繼續用 Molly 啦。</string>
     <!-- The button on a dialog prompting user to update to the latest version of Signal. When clicked, the user will be taken to the store to update their app. -->
     <string name="EditProfileFragment_deprecated_dialog_update_button">更新</string>
     <!-- The title of a dialog informing the user that they cannot use this app feature when they are unregistered. -->
