--- conflicted
+++ resolved
@@ -2569,10 +2569,7 @@
   <string name="PaymentsHomeFragment__you_can_use_signal_to_send">Molly lahko uporabljate za pošiljanje in prejem MobileCoinov. Vsa plačila so izvedena v skladu s Pogoji uporabe za MobileCoin in MobileCoin Wallet. Storitev v okviru Mollya je trenutno v fazi \'beta\', zato lahko občasno prihaja do težav, izgubljena plačila in stanja na računu pa ne bodo mogla biti obnovljena.</string>
   <string name="PaymentsHomeFragment__activate">Aktiviraj</string>
   <string name="PaymentsHomeFragment__view_mobile_coin_terms">Pogoji MobileCoin</string>
-<<<<<<< HEAD
   <string name="PaymentsHomeFragment__payments_not_available">Plačila v Mollyu niso več na voljo. Še vedno lahko prenesete sredstva v menjalnico, ne morete pa več pošiljati in prejemati plačil ali dodajati sredstev.</string>
-=======
-  <string name="PaymentsHomeFragment__payments_not_available">Plačila v Signalu niso več na voljo. Še vedno lahko prenesete sredstva v menjalnico, ne morete pa več pošiljati in prejemati plačil ali dodajati sredstev.</string>
   <!--Alert dialog title which shows up after a payment to turn on payment lock-->
   <string name="PaymentsHomeFragment__turn_on">Želite vklopiti potrjevanje plačila?</string>
   <!--Alert dialog description for why payment lock should be enabled before sending payments-->
@@ -2581,7 +2578,6 @@
   <string name="PaymentsHomeFragment__enable">Vklopi</string>
   <!--Alert dialog button to not enable payment lock for now-->
   <string name="PaymentsHomeFragment__not_now">Ne zdaj</string>
->>>>>>> e379cf61
   <!--PaymentsAddMoneyFragment-->
   <string name="PaymentsAddMoneyFragment__add_funds">Dodaj sredstva</string>
   <string name="PaymentsAddMoneyFragment__your_wallet_address">Naslov vaše denarnice</string>
@@ -2965,13 +2961,9 @@
   <string name="BackupDialog_verify">Potrdi</string>
   <string name="BackupDialog_you_successfully_entered_your_backup_passphrase">Uspešno ste vnesli geslo svoje varnostne kopije</string>
   <string name="BackupDialog_passphrase_was_not_correct">Geslo ni bilo pravilno</string>
-<<<<<<< HEAD
   <string name="LocalBackupJob_creating_signal_backup">Ustvarjanje varnostne kopije Molly …</string>
-=======
-  <string name="LocalBackupJob_creating_signal_backup">Ustvarjanje varnostne kopije Signal …</string>
   <!--Title for progress notification shown in a system notification while verifying a recent backup.-->
-  <string name="LocalBackupJob_verifying_signal_backup">Preverjanje Signalove varnostne kopije …</string>
->>>>>>> e379cf61
+  <string name="LocalBackupJob_verifying_signal_backup">Preverjanje Mollyove varnostne kopije …</string>
   <string name="LocalBackupJobApi29_backup_failed">Izdelava varnostne kopije ni uspela</string>
   <string name="LocalBackupJobApi29_your_backup_directory_has_been_deleted_or_moved">Mapa za varnostne kopije je bila izbrisana ali premaknjena.</string>
   <string name="LocalBackupJobApi29_your_backup_file_is_too_large">Vaša varnostna kopija je prevelika za to shrambo.</string>
