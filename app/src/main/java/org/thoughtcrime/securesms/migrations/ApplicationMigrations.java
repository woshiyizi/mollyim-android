package org.thoughtcrime.securesms.migrations;

import android.content.Context;

import androidx.annotation.NonNull;
import androidx.annotation.VisibleForTesting;
import androidx.lifecycle.LiveData;
import androidx.lifecycle.MutableLiveData;

import org.greenrobot.eventbus.EventBus;
import org.greenrobot.eventbus.Subscribe;
import org.greenrobot.eventbus.ThreadMode;
import org.signal.core.util.logging.Log;
import org.thoughtcrime.securesms.jobmanager.JobManager;
import org.thoughtcrime.securesms.keyvalue.SignalStore;
import org.thoughtcrime.securesms.stickers.BlessedPacks;
import org.thoughtcrime.securesms.util.TextSecurePreferences;
import org.thoughtcrime.securesms.util.Util;
import org.thoughtcrime.securesms.util.VersionTracker;

import java.util.LinkedHashMap;
import java.util.Map;

/**
 * Manages application-level migrations.
 *
 * Migrations can be slotted to occur based on changes in the canonical version code
 * (see {@link Util#getSignalCanonicalVersionCode()}).
 *
 * Migrations are performed via {@link MigrationJob}s. These jobs are durable and are run before any
 * other job, allowing you to schedule safe migrations. Furthermore, you may specify that a
 * migration is UI-blocking, at which point we will show a spinner via
 * {@link ApplicationMigrationActivity} if the user opens the app while the migration is in
 * progress.
 */
public class ApplicationMigrations {

  private static final String TAG = Log.tag(ApplicationMigrations.class);

  private static final MutableLiveData<Boolean> UI_BLOCKING_MIGRATION_RUNNING = new MutableLiveData<>();

  @VisibleForTesting
  static final class Version {
    static final int SWOON_STICKERS                = 10;
    static final int STORAGE_SERVICE               = 11;
    //static final int STORAGE_KEY_ROTATE   = 12;
    static final int REMOVE_AVATAR_ID              = 13;
    static final int STORAGE_CAPABILITY            = 14;
    static final int PIN_REMINDER                  = 15;
    static final int VERSIONED_PROFILE             = 16;
    static final int PIN_OPT_OUT                   = 17;
    static final int TRIM_SETTINGS                 = 18;
    static final int THUMBNAIL_CLEANUP             = 19;
    static final int GV2                           = 20;
    static final int GV2_2                         = 21;
    static final int CDS                           = 22;
    static final int BACKUP_NOTIFICATION           = 23;
    static final int GV1_MIGRATION                 = 24;
    static final int USER_NOTIFICATION             = 25;
    static final int DAY_BY_DAY_STICKERS           = 26;
    static final int BLOB_LOCATION                 = 27;
    static final int SYSTEM_NAME_SPLIT             = 28;
    // Versions 29, 30 accidentally skipped
    static final int MUTE_SYNC                     = 31;
    static final int PROFILE_SHARING_UPDATE        = 32;
    static final int SMS_STORAGE_SYNC              = 33;
    static final int APPLY_UNIVERSAL_EXPIRE        = 34;
    static final int SENDER_KEY                    = 35;
    static final int SENDER_KEY_2                  = 36;
    static final int DB_AUTOINCREMENT              = 37;
    static final int ATTACHMENT_CLEANUP            = 38;
    static final int LOG_CLEANUP                   = 39;
    static final int ATTACHMENT_CLEANUP_2          = 40;
    static final int ANNOUNCEMENT_GROUP_CAPABILITY = 41;
    static final int STICKER_MY_DAILY_LIFE         = 42;
    static final int SENDER_KEY_3                  = 43;
    static final int CHANGE_NUMBER_SYNC            = 44;
    static final int CHANGE_NUMBER_CAPABILITY      = 45;
    static final int CHANGE_NUMBER_CAPABILITY_2    = 46;
    static final int DEFAULT_REACTIONS_SYNC        = 47;
    static final int DB_REACTIONS_MIGRATION        = 48;
    //static final int CHANGE_NUMBER_CAPABILITY_3  = 49;
    static final int PNI                           = 50;
    static final int FIX_DEPRECATION               = 51; // Only used to trigger clearing the 'client deprecated' flag
    //static final int JUMBOMOJI_DOWNLOAD          = 52;
    static final int FIX_EMOJI_QUALITY             = 53;
    static final int CHANGE_NUMBER_CAPABILITY_4    = 54;
    //static final int KBS_MIGRATION               = 55;
    static final int KBS_MIGRATION_FIX             = 56;
    //static final int PNI_IDENTITY_2              = 57; // MOLLY: Skipped migration
    static final int PNI_IDENTITY_3                = 58;
    static final int STORY_DISTRIBUTION_LIST_SYNC  = 59;
    static final int EMOJI_VERSION_7               = 60;
    static final int MY_STORY_PRIVACY_MODE         = 61;
    static final int REFRESH_EXPIRING_CREDENTIAL   = 62;
    static final int EMOJI_SEARCH_INDEX_10         = 63;
    static final int REFRESH_PNI_REGISTRATION_ID   = 64;
    //static final int KBS_MIGRATION_2             = 65;
    static final int PNI_2                         = 66;
    static final int SYSTEM_NAME_SYNC              = 67;
    static final int STORY_VIEWED_STATE            = 68; // MOLLY: Stories enabled here
//    static final int STORY_READ_STATE              = 69;
    static final int THREAD_MESSAGE_SCHEMA_CHANGE  = 70;
    static final int SMS_MMS_MERGE                 = 71;
    static final int REBUILD_MESSAGE_FTS_INDEX     = 72;
    static final int UPDATE_SMS_JOBS               = 73;
    static final int OPTIMIZE_MESSAGE_FTS_INDEX    = 74;
    static final int REACTION_DATABASE_MIGRATION   = 75;
    static final int REBUILD_MESSAGE_FTS_INDEX_2   = 76;
    static final int GLIDE_CACHE_CLEAR             = 77;
    static final int SYSTEM_NAME_RESYNC            = 78;
    static final int RECOVERY_PASSWORD_SYNC        = 79;
//    static final int DECRYPTIONS_DRAINED           = 80;
    static final int REBUILD_MESSAGE_FTS_INDEX_3   = 81;
    static final int TO_FROM_RECIPIENTS            = 82;
    static final int REBUILD_MESSAGE_FTS_INDEX_4   = 83;
    static final int INDEX_DATABASE_MIGRATION      = 84;
    static final int ACCOUNT_CONSISTENCY_CHECK     = 85;
    static final int BACKUP_JITTER                 = 86;
    static final int PREKEY_SYNC                   = 87;
    //static final int DEDUPE_DB_MIGRATION         = 88; // MOLLY: Skipped migration
    static final int DEDUPE_DB_MIGRATION_2         = 89;
    static final int EMOJI_VERSION_8               = 90;
    static final int SVR2_MIRROR                   = 91;
    static final int ATTACHMENT_CLEANUP_3          = 92;
    static final int EMOJI_SEARCH_INDEX_CHECK      = 93;
    static final int IDENTITY_FIX                  = 94;
    static final int COPY_USERNAME_TO_SIGNAL_STORE = 95;
    //static final int RECHECK_PAYMENTS            = 96; // MOLLY: No payments
    static final int THREAD_COUNT_DB_MIGRATION     = 97;
    static final int SYNC_KEYS_MIGRATION           = 98;
    static final int SELF_REGISTERTED_STATE        = 99;
    static final int SVR2_ENCLAVE_UPDATE           = 100;
    static final int STORAGE_LOCAL_UNKNOWNS_FIX    = 101;
    static final int PNP_LAUNCH                    = 102;
    static final int EMOJI_VERSION_10              = 103;
    static final int ATTACHMENT_HASH_BACKFILL      = 104;
    static final int SUBSCRIBER_ID                 = 105;
    static final int CONTACT_LINK_REBUILD          = 106;
    static final int DELETE_SYNC_CAPABILITY        = 107;
    static final int REBUILD_MESSAGE_FTS_INDEX_5   = 108;
    static final int EXPIRE_TIMER_CAPABILITY       = 109;
    static final int REBUILD_MESSAGE_FTS_INDEX_6   = 110;
    static final int EXPIRE_TIMER_CAPABILITY_2     = 111;
//    static final int BACKFILL_DIGESTS              = 112;
    static final int BACKFILL_DIGESTS_V2           = 113;
    static final int CALL_LINK_STORAGE_SYNC        = 114;
    static final int WALLPAPER_MIGRATION           = 115;
    static final int BACKFILL_DIGESTS_V3           = 116;
    static final int SVR2_ENCLAVE_UPDATE_2         = 117;
    static final int WALLPAPER_MIGRATION_CLEANUP   = 118;
    static final int AEP_INTRODUCTION              = 119;
    static final int GROUP_EXTRAS_DB_FIX           = 120;
    static final int EMOJI_SEARCH_INDEX_CHECK_2    = 121;
    static final int QUOTE_AUTHOR_FIX              = 122;
    static final int BAD_E164_FIX                  = 123;
    static final int GPB_TOKEN_MIGRATION           = 124;
    static final int GROUP_ADD_MIGRATION           = 125;
    static final int SSRE2_CAPABILITY              = 126;
//    static final int FIX_INACTIVE_GROUPS           = 127;
    static final int DUPLICATE_E164_FIX            = 128;
    static final int FTS_TRIGGER_FIX               = 129;
    static final int THREAD_TABLE_PINNED_MIGRATION = 130;
    static final int GROUP_DECLINE_INVITE_FIX      = 131;
    static final int AVATAR_COLOR_MIGRATION_JOB    = 132;
    static final int DUPLICATE_E164_FIX_2          = 133;
    static final int E164_FORMATTING               = 134;
<<<<<<< HEAD
    // Need to skip because a 135 exists in 7.40, which went to beta users before this
    static final int FIX_CHANGE_NUMBER_ERROR       = 136;
  }

  public static final int CURRENT_VERSION = 136;
=======
    // Need to skip 135 because of hotfix ordering issues
    static final int FIX_CHANGE_NUMBER_ERROR       = 136;
    static final int CHAT_FOLDER_STORAGE_SYNC      = 137;
  }

  public static final int CURRENT_VERSION = 137;
>>>>>>> 556bcda5

 /**
   * This *must* be called after the {@link JobManager} has been instantiated, but *before* the call
   * to {@link JobManager#beginJobLoop()}. Otherwise, other non-migration jobs may have started
   * executing before we add the migration jobs.
   */
  public static void onApplicationCreate(@NonNull Context context, @NonNull JobManager jobManager) {
    if (isLegacyUpdate(context)) {
      Log.i(TAG, "Detected the need for a legacy update. Last seen canonical version: " + VersionTracker.getLastSeenVersionForMolly(context));
      TextSecurePreferences.setAppMigrationVersion(context, 0);
    }

    if (!isUpdate(context)) {
      Log.d(TAG, "Not an update. Skipping.");
      VersionTracker.updateLastSeenVersion(context);
      return;
    } else {
      Log.d(TAG, "About to update. Clearing deprecation flag.", true);
      SignalStore.misc().setClientDeprecated(false);
    }

    final int lastSeenVersion = TextSecurePreferences.getAppMigrationVersion(context);
    Log.d(TAG, "currentVersion: " + CURRENT_VERSION + ",  lastSeenVersion: " + lastSeenVersion);

    LinkedHashMap<Integer, MigrationJob> migrationJobs = getMigrationJobs(context, lastSeenVersion);

    if (migrationJobs.size() > 0) {
      Log.i(TAG, "About to enqueue " + migrationJobs.size() + " migration(s).");

      boolean uiBlocking        = true;
      int     uiBlockingVersion = lastSeenVersion;

      for (Map.Entry<Integer, MigrationJob> entry : migrationJobs.entrySet()) {
        int          version = entry.getKey();
        MigrationJob job     = entry.getValue();

        uiBlocking &= job.isUiBlocking();
        if (uiBlocking) {
          uiBlockingVersion = version;
        }

        jobManager.add(job);
        jobManager.add(new MigrationCompleteJob(version));
      }

      if (uiBlockingVersion > lastSeenVersion) {
        Log.i(TAG, "Migration set is UI-blocking through version " + uiBlockingVersion + ".");
        UI_BLOCKING_MIGRATION_RUNNING.setValue(true);
      } else {
        Log.i(TAG, "Migration set is non-UI-blocking.");
        UI_BLOCKING_MIGRATION_RUNNING.setValue(false);
      }

      final long startTime = System.currentTimeMillis();
      final int  uiVersion = uiBlockingVersion;

      EventBus.getDefault().register(new Object() {
        @Subscribe(sticky = true, threadMode = ThreadMode.MAIN)
        public void onMigrationComplete(MigrationCompleteEvent event) {
          Log.i(TAG, "Received MigrationCompleteEvent for version " + event.getVersion() + ". (Current: " + CURRENT_VERSION + ")");

          if (event.getVersion() > CURRENT_VERSION) {
            throw new AssertionError("Received a higher version than the current version? App downgrades are not supported. (received: " + event.getVersion() + ", current: " + CURRENT_VERSION + ")");
          }

          Log.i(TAG, "Updating last migration version to " + event.getVersion());
          TextSecurePreferences.setAppMigrationVersion(context, event.getVersion());

          if (event.getVersion() == CURRENT_VERSION) {
            Log.i(TAG, "Migration complete. Took " + (System.currentTimeMillis() - startTime) + " ms.");
            EventBus.getDefault().unregister(this);

            VersionTracker.updateLastSeenVersion(context);
            UI_BLOCKING_MIGRATION_RUNNING.setValue(false);
          } else if (event.getVersion() >= uiVersion) {
            Log.i(TAG, "Version is >= the UI-blocking version. Posting 'false'.");
            UI_BLOCKING_MIGRATION_RUNNING.setValue(false);
          }
        }
      });
    } else {
      Log.d(TAG, "No migrations.");
      TextSecurePreferences.setAppMigrationVersion(context, CURRENT_VERSION);
      VersionTracker.updateLastSeenVersion(context);
      UI_BLOCKING_MIGRATION_RUNNING.setValue(false);
    }
  }

  /**
   * @return A {@link LiveData} object that will update with whether or not a UI blocking migration
   * is in progress.
   */
  public static LiveData<Boolean> getUiBlockingMigrationStatus() {
    return UI_BLOCKING_MIGRATION_RUNNING;
  }

  /**
   * @return True if a UI blocking migration is running.
   */
  public static boolean isUiBlockingMigrationRunning() {
    Boolean value = UI_BLOCKING_MIGRATION_RUNNING.getValue();
    return value != null && value;
  }

  /**
   * @return Whether or not we're in the middle of an update, as determined by the last seen and
   * current version.
   */
  public static boolean isUpdate(@NonNull Context context) {
    return isLegacyUpdate(context) || TextSecurePreferences.getAppMigrationVersion(context) < CURRENT_VERSION;
  }

  private static LinkedHashMap<Integer, MigrationJob> getMigrationJobs(@NonNull Context context, int lastSeenVersion) {
    LinkedHashMap<Integer, MigrationJob> jobs = new LinkedHashMap<>();

    if (lastSeenVersion < Version.SWOON_STICKERS) {
      jobs.put(Version.SWOON_STICKERS, new StickerAdditionMigrationJob(BlessedPacks.SWOON_HANDS, BlessedPacks.SWOON_FACES));
    }

    if (lastSeenVersion < Version.STORAGE_SERVICE) {
      jobs.put(Version.STORAGE_SERVICE, new StorageServiceMigrationJob());
    }

    // Superceded by StorageCapabilityMigrationJob
//    if (lastSeenVersion < Version.STORAGE_KEY_ROTATE) {
//      jobs.put(Version.STORAGE_KEY_ROTATE, new StorageKeyRotationMigrationJob());
//    }

    if (lastSeenVersion < Version.REMOVE_AVATAR_ID) {
      jobs.put(Version.REMOVE_AVATAR_ID, new AvatarIdRemovalMigrationJob());
    }

    if (lastSeenVersion < Version.STORAGE_CAPABILITY) {
      jobs.put(Version.STORAGE_CAPABILITY, new StorageCapabilityMigrationJob());
    }

    if (lastSeenVersion < Version.PIN_REMINDER) {
      jobs.put(Version.PIN_REMINDER, new PinReminderMigrationJob());
    }

    if (lastSeenVersion < Version.VERSIONED_PROFILE) {
      jobs.put(Version.VERSIONED_PROFILE, new ProfileMigrationJob());
    }

    if (lastSeenVersion < Version.PIN_OPT_OUT) {
      jobs.put(Version.PIN_OPT_OUT, new PinOptOutMigration());
    }

    if (lastSeenVersion < Version.TRIM_SETTINGS) {
      jobs.put(Version.TRIM_SETTINGS, new TrimByLengthSettingsMigrationJob());
    }

    if (lastSeenVersion < Version.THUMBNAIL_CLEANUP) {
      jobs.put(Version.THUMBNAIL_CLEANUP, new DatabaseMigrationJob());
    }

    if (lastSeenVersion < Version.GV2) {
      jobs.put(Version.GV2, new AttributesMigrationJob());
    }

    if (lastSeenVersion < Version.GV2_2) {
      jobs.put(Version.GV2_2, new AttributesMigrationJob());
    }

    if (lastSeenVersion < Version.CDS) {
      jobs.put(Version.CDS, new DirectoryRefreshMigrationJob());
    }

    if (lastSeenVersion < Version.BACKUP_NOTIFICATION) {
      jobs.put(Version.BACKUP_NOTIFICATION, new BackupNotificationMigrationJob());
    }

    if (lastSeenVersion < Version.GV1_MIGRATION) {
      jobs.put(Version.GV1_MIGRATION, new AttributesMigrationJob());
    }

    if (lastSeenVersion < Version.USER_NOTIFICATION) {
      jobs.put(Version.USER_NOTIFICATION, new UserNotificationMigrationJob());
    }

    if (lastSeenVersion < Version.DAY_BY_DAY_STICKERS) {
      jobs.put(Version.DAY_BY_DAY_STICKERS, new StickerDayByDayMigrationJob());
    }

    if (lastSeenVersion < Version.BLOB_LOCATION) {
      jobs.put(Version.BLOB_LOCATION, new BlobStorageLocationMigrationJob());
    }

    if (lastSeenVersion < Version.SYSTEM_NAME_SPLIT) {
      jobs.put(Version.SYSTEM_NAME_SPLIT, new DirectoryRefreshMigrationJob());
    }

    if (lastSeenVersion < Version.MUTE_SYNC) {
      jobs.put(Version.MUTE_SYNC, new StorageServiceMigrationJob());
    }

    if (lastSeenVersion < Version.PROFILE_SHARING_UPDATE) {
      jobs.put(Version.PROFILE_SHARING_UPDATE, new ProfileSharingUpdateMigrationJob());
    }

    if (lastSeenVersion < Version.SMS_STORAGE_SYNC) {
      jobs.put(Version.SMS_STORAGE_SYNC, new AccountRecordMigrationJob());
    }

    if (lastSeenVersion < Version.APPLY_UNIVERSAL_EXPIRE) {
      jobs.put(Version.APPLY_UNIVERSAL_EXPIRE, new ApplyUnknownFieldsToSelfMigrationJob());
    }

    if (lastSeenVersion < Version.SENDER_KEY) {
      jobs.put(Version.SENDER_KEY, new AttributesMigrationJob());
    }

    if (lastSeenVersion < Version.SENDER_KEY_2) {
      jobs.put(Version.SENDER_KEY_2, new AttributesMigrationJob());
    }

    if (lastSeenVersion < Version.DB_AUTOINCREMENT) {
      jobs.put(Version.DB_AUTOINCREMENT, new DatabaseMigrationJob());
    }

    if (lastSeenVersion < Version.ATTACHMENT_CLEANUP) {
      jobs.put(Version.ATTACHMENT_CLEANUP, new AttachmentCleanupMigrationJob());
    }

    if (lastSeenVersion < Version.LOG_CLEANUP) {
      jobs.put(Version.LOG_CLEANUP, new DeleteDeprecatedLogsMigrationJob());
    }

    if (lastSeenVersion < Version.ATTACHMENT_CLEANUP_2) {
      jobs.put(Version.ATTACHMENT_CLEANUP_2, new AttachmentCleanupMigrationJob());
    }

    if (lastSeenVersion < Version.ANNOUNCEMENT_GROUP_CAPABILITY) {
      jobs.put(Version.ANNOUNCEMENT_GROUP_CAPABILITY, new AttributesMigrationJob());
    }

    if (lastSeenVersion < Version.STICKER_MY_DAILY_LIFE) {
      jobs.put(Version.STICKER_MY_DAILY_LIFE, new StickerMyDailyLifeMigrationJob());
    }

    if (lastSeenVersion < Version.SENDER_KEY_3) {
      jobs.put(Version.SENDER_KEY_3, new AttributesMigrationJob());
    }

    if (lastSeenVersion < Version.CHANGE_NUMBER_SYNC) {
      jobs.put(Version.CHANGE_NUMBER_SYNC, new AccountRecordMigrationJob());
    }

    if (lastSeenVersion < Version.CHANGE_NUMBER_CAPABILITY) {
      jobs.put(Version.CHANGE_NUMBER_CAPABILITY, new AttributesMigrationJob());
    }

    if (lastSeenVersion < Version.CHANGE_NUMBER_CAPABILITY_2) {
      jobs.put(Version.CHANGE_NUMBER_CAPABILITY_2, new AttributesMigrationJob());
    }

    if (lastSeenVersion < Version.DEFAULT_REACTIONS_SYNC) {
      jobs.put(Version.DEFAULT_REACTIONS_SYNC, new StorageServiceMigrationJob());
    }

    if (lastSeenVersion < Version.DB_REACTIONS_MIGRATION) {
      jobs.put(Version.DB_REACTIONS_MIGRATION, new DatabaseMigrationJob());
    }

    if (lastSeenVersion < Version.PNI) {
      jobs.put(Version.PNI, new PniMigrationJob());
    }

    if (lastSeenVersion < Version.FIX_EMOJI_QUALITY) {
      jobs.put(Version.FIX_EMOJI_QUALITY, new EmojiDownloadMigrationJob());
    }

    if (lastSeenVersion < Version.CHANGE_NUMBER_CAPABILITY_4) {
      jobs.put(Version.CHANGE_NUMBER_CAPABILITY_4,new AttributesMigrationJob());
    }

    // if (lastSeenVersion < Version.KBS_MIGRATION) {
    //   jobs.put(Version.KBS_MIGRATION, new KbsEnclaveMigrationJob());
    // }

    // // MOLLY: Previous job failed because KBS_ENCLAVE had pre-migration values due to a bad merge
    // if (lastSeenVersion < Version.KBS_MIGRATION_FIX) {
    //   jobs.put(Version.KBS_MIGRATION_FIX, new KbsEnclaveMigrationJob());
    // }

    if (lastSeenVersion < Version.PNI_IDENTITY_3) {
      jobs.put(Version.PNI_IDENTITY_3, new PniAccountInitializationMigrationJob());
    }

    if (lastSeenVersion < Version.STORY_DISTRIBUTION_LIST_SYNC) {
      jobs.put(Version.STORY_DISTRIBUTION_LIST_SYNC, new StorageServiceMigrationJob());
    }

    if (lastSeenVersion < Version.EMOJI_VERSION_7) {
      jobs.put(Version.EMOJI_VERSION_7, new EmojiDownloadMigrationJob());
    }

    if (lastSeenVersion < Version.MY_STORY_PRIVACY_MODE) {
      jobs.put(Version.MY_STORY_PRIVACY_MODE, new SyncDistributionListsMigrationJob());
    }

    if (lastSeenVersion < Version.REFRESH_EXPIRING_CREDENTIAL) {
      jobs.put(Version.REFRESH_EXPIRING_CREDENTIAL, new AttributesMigrationJob());
    }

    if (lastSeenVersion < Version.EMOJI_SEARCH_INDEX_10) {
      jobs.put(Version.EMOJI_SEARCH_INDEX_10, new EmojiDownloadMigrationJob());
    }

    if (lastSeenVersion < Version.REFRESH_PNI_REGISTRATION_ID) {
      jobs.put(Version.REFRESH_PNI_REGISTRATION_ID, new AttributesMigrationJob());
    }

    // if (lastSeenVersion < Version.KBS_MIGRATION_2) {
    //   jobs.put(Version.KBS_MIGRATION_2, new KbsEnclaveMigrationJob());
    // }

    if (lastSeenVersion < Version.PNI_2) {
      jobs.put(Version.PNI_2, new PniMigrationJob());
    }

    if (lastSeenVersion < Version.SYSTEM_NAME_SYNC) {
      jobs.put(Version.SYSTEM_NAME_SYNC, new StorageServiceSystemNameMigrationJob());
    }

    if (lastSeenVersion < Version.STORY_VIEWED_STATE) {
      jobs.put(Version.STORY_VIEWED_STATE, new StoryViewedReceiptsStateMigrationJob());
    }

//    if (lastSeenVersion < Version.STORY_READ_STATE) {
//      jobs.put(Version.STORY_READ_STATE, new StoryReadStateMigrationJob());
//    }

    if (lastSeenVersion < Version.THREAD_MESSAGE_SCHEMA_CHANGE) {
      jobs.put(Version.THREAD_MESSAGE_SCHEMA_CHANGE, new DatabaseMigrationJob());
    }

    if (lastSeenVersion < Version.SMS_MMS_MERGE) {
      jobs.put(Version.SMS_MMS_MERGE, new DatabaseMigrationJob());
    }

    if (lastSeenVersion < Version.REBUILD_MESSAGE_FTS_INDEX) {
      jobs.put(Version.REBUILD_MESSAGE_FTS_INDEX, new RebuildMessageSearchIndexMigrationJob());
    }

    if (lastSeenVersion < Version.UPDATE_SMS_JOBS) {
      jobs.put(Version.UPDATE_SMS_JOBS, new UpdateSmsJobsMigrationJob());
    }

    if (lastSeenVersion < Version.OPTIMIZE_MESSAGE_FTS_INDEX) {
      jobs.put(Version.OPTIMIZE_MESSAGE_FTS_INDEX, new OptimizeMessageSearchIndexMigrationJob());
    }

    if (lastSeenVersion < Version.REACTION_DATABASE_MIGRATION) {
      jobs.put(Version.REACTION_DATABASE_MIGRATION, new DatabaseMigrationJob());
    }

    if (lastSeenVersion < Version.REBUILD_MESSAGE_FTS_INDEX_2) {
      jobs.put(Version.REBUILD_MESSAGE_FTS_INDEX_2, new RebuildMessageSearchIndexMigrationJob());
    }

    if (lastSeenVersion < Version.GLIDE_CACHE_CLEAR) {
      jobs.put(Version.GLIDE_CACHE_CLEAR, new ClearGlideCacheMigrationJob());
    }

    if (lastSeenVersion < Version.SYSTEM_NAME_RESYNC) {
      jobs.put(Version.SYSTEM_NAME_RESYNC, new StorageServiceSystemNameMigrationJob());
    }

    if (lastSeenVersion < Version.RECOVERY_PASSWORD_SYNC) {
      jobs.put(Version.RECOVERY_PASSWORD_SYNC, new AttributesMigrationJob());
    }

    // Needed for the conversion to inline decryptions and is no longer necessary
    // if (lastSeenVersion < Version.DECRYPTIONS_DRAINED) {
    //   jobs.put(Version.DECRYPTIONS_DRAINED, new DecryptionsDrainedMigrationJob());
    // }

    if (lastSeenVersion < Version.REBUILD_MESSAGE_FTS_INDEX_3) {
      jobs.put(Version.REBUILD_MESSAGE_FTS_INDEX_3, new RebuildMessageSearchIndexMigrationJob());
    }

    if (lastSeenVersion < Version.TO_FROM_RECIPIENTS) {
      jobs.put(Version.TO_FROM_RECIPIENTS, new DatabaseMigrationJob());
    }

    if (lastSeenVersion < Version.REBUILD_MESSAGE_FTS_INDEX_4) {
      jobs.put(Version.REBUILD_MESSAGE_FTS_INDEX_4, new RebuildMessageSearchIndexMigrationJob());
    }

    if (lastSeenVersion < Version.INDEX_DATABASE_MIGRATION) {
      jobs.put(Version.INDEX_DATABASE_MIGRATION, new DatabaseMigrationJob());
    }

    if (lastSeenVersion < Version.ACCOUNT_CONSISTENCY_CHECK) {
      jobs.put(Version.ACCOUNT_CONSISTENCY_CHECK, new AccountConsistencyMigrationJob());
    }

    if (lastSeenVersion < Version.BACKUP_JITTER) {
      jobs.put(Version.BACKUP_JITTER, new BackupJitterMigrationJob());
    }

    if (lastSeenVersion < Version.PREKEY_SYNC) {
      jobs.put(Version.PREKEY_SYNC, new PreKeysSyncMigrationJob());
    }

    if (lastSeenVersion < Version.DEDUPE_DB_MIGRATION_2) {
      jobs.put(Version.DEDUPE_DB_MIGRATION_2, new DatabaseMigrationJob());
    }

    if (lastSeenVersion < Version.EMOJI_VERSION_8) {
      jobs.put(Version.EMOJI_VERSION_8, new EmojiDownloadMigrationJob());
    }

    if (lastSeenVersion < Version.SVR2_MIRROR) {
      jobs.put(Version.SVR2_MIRROR, new Svr2MirrorMigrationJob());
    }

    if (lastSeenVersion < Version.ATTACHMENT_CLEANUP_3) {
      jobs.put(Version.ATTACHMENT_CLEANUP_3, new AttachmentCleanupMigrationJob());
    }

    if (lastSeenVersion < Version.EMOJI_SEARCH_INDEX_CHECK) {
      jobs.put(Version.EMOJI_SEARCH_INDEX_CHECK, new EmojiSearchIndexCheckMigrationJob());
    }

    if (lastSeenVersion < Version.IDENTITY_FIX) {
      jobs.put(Version.IDENTITY_FIX, new IdentityTableCleanupMigrationJob());
    }

    if (lastSeenVersion < Version.COPY_USERNAME_TO_SIGNAL_STORE) {
      jobs.put(Version.COPY_USERNAME_TO_SIGNAL_STORE, new CopyUsernameToSignalStoreMigrationJob());
    }

    if (lastSeenVersion < Version.THREAD_COUNT_DB_MIGRATION) {
      jobs.put(Version.THREAD_COUNT_DB_MIGRATION, new DatabaseMigrationJob());
    }

    if (lastSeenVersion < Version.SYNC_KEYS_MIGRATION) {
      jobs.put(Version.SYNC_KEYS_MIGRATION, new SyncKeysMigrationJob());
    }

    if (lastSeenVersion < Version.SELF_REGISTERTED_STATE) {
      jobs.put(Version.SELF_REGISTERTED_STATE,  new SelfRegisteredStateMigrationJob());
    }

    if (lastSeenVersion < Version.SVR2_ENCLAVE_UPDATE) {
      jobs.put(Version.SVR2_ENCLAVE_UPDATE,  new Svr2MirrorMigrationJob());
    }

    if (lastSeenVersion < Version.STORAGE_LOCAL_UNKNOWNS_FIX) {
      jobs.put(Version.STORAGE_LOCAL_UNKNOWNS_FIX, new StorageFixLocalUnknownMigrationJob());
    }

    if (lastSeenVersion < Version.PNP_LAUNCH) {
      jobs.put(Version.PNP_LAUNCH, new PnpLaunchMigrationJob());
    }

    if (lastSeenVersion < Version.EMOJI_VERSION_10) {
      jobs.put(Version.EMOJI_VERSION_10, new EmojiDownloadMigrationJob());
    }

    if (lastSeenVersion < Version.ATTACHMENT_HASH_BACKFILL) {
      jobs.put(Version.ATTACHMENT_HASH_BACKFILL, new AttachmentHashBackfillMigrationJob());
    }

    if (lastSeenVersion < Version.SUBSCRIBER_ID) {
      jobs.put(Version.SUBSCRIBER_ID, new SubscriberIdMigrationJob());
    }

    if (lastSeenVersion < Version.CONTACT_LINK_REBUILD) {
      jobs.put(Version.CONTACT_LINK_REBUILD, new ContactLinkRebuildMigrationJob());
    }

    if (lastSeenVersion < Version.DELETE_SYNC_CAPABILITY) {
      jobs.put(Version.DELETE_SYNC_CAPABILITY, new AttributesMigrationJob());
    }

    if (lastSeenVersion < Version.REBUILD_MESSAGE_FTS_INDEX_5) {
      jobs.put(Version.REBUILD_MESSAGE_FTS_INDEX_5, new RebuildMessageSearchIndexMigrationJob());
    }

    if (lastSeenVersion < Version.EXPIRE_TIMER_CAPABILITY) {
      jobs.put(Version.EXPIRE_TIMER_CAPABILITY, new AttributesMigrationJob());
    }

    if (lastSeenVersion < Version.REBUILD_MESSAGE_FTS_INDEX_6) {
      jobs.put(Version.REBUILD_MESSAGE_FTS_INDEX_6, new RebuildMessageSearchIndexMigrationJob());
    }

    if (lastSeenVersion < Version.EXPIRE_TIMER_CAPABILITY_2) {
      jobs.put(Version.EXPIRE_TIMER_CAPABILITY_2, new AttributesMigrationJob());
    }

    if (lastSeenVersion < Version.BACKFILL_DIGESTS_V2) {
      jobs.put(Version.BACKFILL_DIGESTS_V2, new BackfillDigestsMigrationJob());
    }

    if (lastSeenVersion < Version.CALL_LINK_STORAGE_SYNC) {
      jobs.put(Version.CALL_LINK_STORAGE_SYNC, new SyncCallLinksMigrationJob());
    }

    if (lastSeenVersion < Version.WALLPAPER_MIGRATION) {
      jobs.put(Version.WALLPAPER_MIGRATION, new WallpaperStorageMigrationJob());
    }

    if (lastSeenVersion < Version.BACKFILL_DIGESTS_V3) {
      jobs.put(Version.BACKFILL_DIGESTS_V3, new BackfillDigestsForDuplicatesMigrationJob());
    }

    if (lastSeenVersion < Version.SVR2_ENCLAVE_UPDATE_2) {
      jobs.put(Version.SVR2_ENCLAVE_UPDATE_2,  new Svr2MirrorMigrationJob());
    }

    if (lastSeenVersion < Version.WALLPAPER_MIGRATION_CLEANUP) {
      jobs.put(Version.WALLPAPER_MIGRATION_CLEANUP, new WallpaperCleanupMigrationJob());
    }

    if (lastSeenVersion < Version.AEP_INTRODUCTION) {
      jobs.put(Version.AEP_INTRODUCTION, new AepMigrationJob());
    }

    if (lastSeenVersion < Version.GROUP_EXTRAS_DB_FIX) {
      jobs.put(Version.GROUP_EXTRAS_DB_FIX, new DatabaseMigrationJob());
    }

    if (lastSeenVersion < Version.EMOJI_SEARCH_INDEX_CHECK_2) {
      jobs.put(Version.EMOJI_SEARCH_INDEX_CHECK_2, new EmojiSearchIndexCheckMigrationJob());
    }

    if (lastSeenVersion < Version.QUOTE_AUTHOR_FIX) {
      jobs.put(Version.QUOTE_AUTHOR_FIX, new DatabaseMigrationJob());
    }

    if (lastSeenVersion < Version.BAD_E164_FIX) {
      jobs.put(Version.BAD_E164_FIX, new BadE164MigrationJob());
    }

    if (lastSeenVersion < Version.GPB_TOKEN_MIGRATION) {
      jobs.put(Version.GPB_TOKEN_MIGRATION, new GooglePlayBillingPurchaseTokenMigrationJob());
    }

    if (lastSeenVersion < Version.GROUP_ADD_MIGRATION) {
      jobs.put(Version.GROUP_ADD_MIGRATION, new DatabaseMigrationJob());
    }

    if (lastSeenVersion < Version.SSRE2_CAPABILITY) {
      jobs.put(Version.SSRE2_CAPABILITY, new AttributesMigrationJob());
    }

//    if (lastSeenVersion < Version.FIX_INACTIVE_GROUPS) {
//      jobs.put(Version.FIX_INACTIVE_GROUPS, new InactiveGroupCheckMigrationJob());
//    }

    if (lastSeenVersion < Version.DUPLICATE_E164_FIX) {
      jobs.put(Version.DUPLICATE_E164_FIX, new DuplicateE164MigrationJob());
    }

    if (lastSeenVersion < Version.FTS_TRIGGER_FIX) {
      jobs.put(Version.FTS_TRIGGER_FIX, new DatabaseMigrationJob());
    }

    if (lastSeenVersion < Version.THREAD_TABLE_PINNED_MIGRATION) {
      jobs.put(Version.THREAD_TABLE_PINNED_MIGRATION, new DatabaseMigrationJob());
    }

    if (lastSeenVersion < Version.GROUP_DECLINE_INVITE_FIX) {
      jobs.put(Version.GROUP_DECLINE_INVITE_FIX, new DatabaseMigrationJob());
    }

    if (lastSeenVersion < Version.AVATAR_COLOR_MIGRATION_JOB) {
      jobs.put(Version.AVATAR_COLOR_MIGRATION_JOB, new AvatarColorStorageServiceMigrationJob());
    }
    
    if (lastSeenVersion < Version.DUPLICATE_E164_FIX_2) {
      jobs.put(Version.DUPLICATE_E164_FIX_2, new DuplicateE164MigrationJob());
    }

    if (lastSeenVersion < Version.E164_FORMATTING) {
      jobs.put(Version.E164_FORMATTING, new E164FormattingMigrationJob());
    }

    if (lastSeenVersion < Version.FIX_CHANGE_NUMBER_ERROR) {
      jobs.put(Version.FIX_CHANGE_NUMBER_ERROR, new FixChangeNumberErrorMigrationJob());
    }

<<<<<<< HEAD
=======
    if (lastSeenVersion < Version.CHAT_FOLDER_STORAGE_SYNC) {
      jobs.put(Version.CHAT_FOLDER_STORAGE_SYNC, new SyncChatFoldersMigrationJob());
    }

>>>>>>> 556bcda5
    return jobs;
  }

  private static boolean isLegacyUpdate(@NonNull Context context) {
    return false;
  }
}<|MERGE_RESOLUTION|>--- conflicted
+++ resolved
@@ -165,20 +165,12 @@
     static final int AVATAR_COLOR_MIGRATION_JOB    = 132;
     static final int DUPLICATE_E164_FIX_2          = 133;
     static final int E164_FORMATTING               = 134;
-<<<<<<< HEAD
-    // Need to skip because a 135 exists in 7.40, which went to beta users before this
-    static final int FIX_CHANGE_NUMBER_ERROR       = 136;
-  }
-
-  public static final int CURRENT_VERSION = 136;
-=======
     // Need to skip 135 because of hotfix ordering issues
     static final int FIX_CHANGE_NUMBER_ERROR       = 136;
     static final int CHAT_FOLDER_STORAGE_SYNC      = 137;
   }
 
   public static final int CURRENT_VERSION = 137;
->>>>>>> 556bcda5
 
  /**
    * This *must* be called after the {@link JobManager} has been instantiated, but *before* the call
@@ -765,13 +757,10 @@
       jobs.put(Version.FIX_CHANGE_NUMBER_ERROR, new FixChangeNumberErrorMigrationJob());
     }
 
-<<<<<<< HEAD
-=======
     if (lastSeenVersion < Version.CHAT_FOLDER_STORAGE_SYNC) {
       jobs.put(Version.CHAT_FOLDER_STORAGE_SYNC, new SyncChatFoldersMigrationJob());
     }
 
->>>>>>> 556bcda5
     return jobs;
   }
 
