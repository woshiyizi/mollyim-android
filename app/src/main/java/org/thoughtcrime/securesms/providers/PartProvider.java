/*
 * Copyright (C) 2011 Whisper Systems
 *
 * This program is free software: you can redistribute it and/or modify
 * it under the terms of the GNU General Public License as published by
 * the Free Software Foundation, either version 3 of the License, or
 * (at your option) any later version.
 *
 * This program is distributed in the hope that it will be useful,
 * but WITHOUT ANY WARRANTY; without even the implied warranty of
 * MERCHANTABILITY or FITNESS FOR A PARTICULAR PURPOSE.  See the
 * GNU General Public License for more details.
 *
 * You should have received a copy of the GNU General Public License
 * along with this program.  If not, see <http://www.gnu.org/licenses/>.
 */
package org.thoughtcrime.securesms.providers;

import android.content.ContentUris;
import android.content.ContentValues;
import android.content.UriMatcher;
import android.database.Cursor;
import android.net.Uri;
import android.os.MemoryFile;
import android.os.ParcelFileDescriptor;

import androidx.annotation.NonNull;
import androidx.annotation.Nullable;

import org.thoughtcrime.securesms.BuildConfig;
import org.thoughtcrime.securesms.attachments.AttachmentId;
import org.thoughtcrime.securesms.attachments.DatabaseAttachment;
import org.thoughtcrime.securesms.database.DatabaseFactory;
import org.thoughtcrime.securesms.logging.Log;
import org.thoughtcrime.securesms.mms.PartUriParser;
import org.thoughtcrime.securesms.service.KeyCachingService;
import org.thoughtcrime.securesms.util.MemoryFileUtil;
import org.thoughtcrime.securesms.util.Util;

import java.io.FileNotFoundException;
import java.io.IOException;
import java.io.InputStream;
import java.io.OutputStream;

<<<<<<< HEAD
import org.thoughtcrime.securesms.BuildConfig;

public class PartProvider extends ContentProvider {
=======
public final class PartProvider extends BaseContentProvider {
>>>>>>> 0068d621

  private static final String TAG = Log.tag(PartProvider.class);

  private static final String CONTENT_AUTHORITY  = BuildConfig.APPLICATION_ID + ".part";
  private static final String CONTENT_URI_STRING = "content://" + CONTENT_AUTHORITY + "/part";
  private static final Uri    CONTENT_URI        = Uri.parse(CONTENT_URI_STRING);
  private static final int    SINGLE_ROW         = 1;

  private static final UriMatcher uriMatcher;

  static {
    uriMatcher = new UriMatcher(UriMatcher.NO_MATCH);
    uriMatcher.addURI(CONTENT_AUTHORITY, "part/*/#", SINGLE_ROW);
  }

  @Override
  public boolean onCreate() {
    Log.i(TAG, "onCreate()");
    return true;
  }

  public static Uri getContentUri(AttachmentId attachmentId) {
    Uri uri = Uri.withAppendedPath(CONTENT_URI, String.valueOf(attachmentId.getUniqueId()));
    return ContentUris.withAppendedId(uri, attachmentId.getRowId());
  }

  @Override
  public ParcelFileDescriptor openFile(@NonNull Uri uri, @NonNull String mode) throws FileNotFoundException {
    Log.i(TAG, "openFile() called!");

    if (KeyCachingService.isLocked(getContext())) {
      Log.w(TAG, "masterSecret was null, abandoning.");
      return null;
    }

    if (uriMatcher.match(uri) == SINGLE_ROW) {
      Log.i(TAG, "Parting out a single row...");
      try {
        final PartUriParser partUri = new PartUriParser(uri);
        return getParcelStreamForAttachment(partUri.getPartId());
      } catch (IOException ioe) {
        Log.w(TAG, ioe);
        throw new FileNotFoundException("Error opening file");
      }
    }

    throw new FileNotFoundException("Request for bad part.");
  }

  @Override
  public int delete(@NonNull Uri arg0, String arg1, String[] arg2) {
    Log.i(TAG, "delete() called");
    return 0;
  }

  @Override
  public String getType(@NonNull Uri uri) {
    Log.i(TAG, "getType() called: " + uri);

    if (uriMatcher.match(uri) == SINGLE_ROW) {
      PartUriParser      partUriParser = new PartUriParser(uri);
      DatabaseAttachment attachment    = DatabaseFactory.getAttachmentDatabase(getContext()).getAttachment(partUriParser.getPartId());

      if (attachment != null) {
        Log.i(TAG, "getType() called: " + uri + " It's " + attachment.getContentType());
        return attachment.getContentType();
      }
    }

    return null;
  }

  @Override
  public Uri insert(@NonNull Uri arg0, ContentValues arg1) {
    Log.i(TAG, "insert() called");
    return null;
  }

  @Override
  public Cursor query(@NonNull Uri url, @Nullable String[] projection, String selection, String[] selectionArgs, String sortOrder) {
    Log.i(TAG, "query() called: " + url);

    if (uriMatcher.match(url) == SINGLE_ROW) {
      PartUriParser      partUri    = new PartUriParser(url);
      DatabaseAttachment attachment = DatabaseFactory.getAttachmentDatabase(getContext()).getAttachment(partUri.getPartId());

      if (attachment == null) return null;

      long fileSize = attachment.getSize();

      if (fileSize <= 0) {
        Log.w(TAG, "Empty file " + fileSize);
        return null;
      }

      String fileName = attachment.getFileName() != null ? attachment.getFileName()
                                                         : createFileNameForMimeType(attachment.getContentType());

      return createCursor(projection, fileName, fileSize);
    } else {
      return null;
    }
  }

  @Override
  public int update(@NonNull Uri arg0, ContentValues arg1, String arg2, String[] arg3) {
    Log.i(TAG, "update() called");
    return 0;
  }

  private ParcelFileDescriptor getParcelStreamForAttachment(AttachmentId attachmentId) throws IOException {
    long       plaintextLength = Util.getStreamLength(DatabaseFactory.getAttachmentDatabase(getContext()).getAttachmentStream(attachmentId, 0));
    MemoryFile memoryFile      = new MemoryFile(attachmentId.toString(), Util.toIntExact(plaintextLength));

    InputStream  in  = DatabaseFactory.getAttachmentDatabase(getContext()).getAttachmentStream(attachmentId, 0);
    OutputStream out = memoryFile.getOutputStream();

    Util.copy(in, out);
    Util.close(out);
    Util.close(in);

    return MemoryFileUtil.getParcelFileDescriptor(memoryFile);
  }
}<|MERGE_RESOLUTION|>--- conflicted
+++ resolved
@@ -42,13 +42,7 @@
 import java.io.InputStream;
 import java.io.OutputStream;
 
-<<<<<<< HEAD
-import org.thoughtcrime.securesms.BuildConfig;
-
-public class PartProvider extends ContentProvider {
-=======
 public final class PartProvider extends BaseContentProvider {
->>>>>>> 0068d621
 
   private static final String TAG = Log.tag(PartProvider.class);
 
