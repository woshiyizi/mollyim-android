package org.thoughtcrime.securesms.fonts

import android.content.Context
import androidx.annotation.WorkerThread
import com.fasterxml.jackson.annotation.JsonCreator
import com.fasterxml.jackson.annotation.JsonProperty
import com.fasterxml.jackson.databind.ObjectMapper
import org.signal.core.util.logging.Log
import org.thoughtcrime.securesms.util.EncryptedStreamUtils
import java.io.File

/**
 * Description of available scripts and fonts for different locales.
 *
 * @param scripts A collection of supported scripts
 */
data class FontManifest @JsonCreator constructor(
  @JsonProperty("scripts") val scripts: FontScripts
) {
  /**
   * A collection of supported scripts
   *
   * @param latinExtended LATN Script fonts
   * @param cyrillicExtended CYRL Script fonts
   * @param devanagari DEVA Script fonts
   * @param chineseTraditionalHk Hans / HK Script Fonts
   * @param chineseTraditional Hant Script Fonts
   * @param chineseSimplified Hans Script Fonts
   */
<<<<<<< HEAD
  data class FontScripts @JsonCreator constructor(
    @JsonProperty("latin-extended") val latinExtended: FontScript,
    @JsonProperty("cyrillic-extended") val cyrillicExtended: FontScript,
    @JsonProperty("devanagari") val devanagari: FontScript,
    @JsonProperty("chinese-traditional-hk") val chineseTraditionalHk: FontScript,
    @JsonProperty("chinese-traditional") val chineseTraditional: FontScript,
    @JsonProperty("chinese-simplified") val chineseSimplified: FontScript,
    @JsonProperty("arabic") val arabic: FontScript,
    @JsonProperty("japanese") val japanese: FontScript,
=======
  data class FontScripts(
    @JsonProperty("latin-extended") val latinExtended: FontScript?,
    @JsonProperty("cyrillic-extended") val cyrillicExtended: FontScript?,
    val devanagari: FontScript?,
    @JsonProperty("chinese-traditional-hk") val chineseTraditionalHk: FontScript?,
    @JsonProperty("chinese-traditional") val chineseTraditional: FontScript?,
    @JsonProperty("chinese-simplified") val chineseSimplified: FontScript?,
    val arabic: FontScript?,
    val japanese: FontScript?,
>>>>>>> 31e4db21
  )

  /**
   * A collection of fonts for a specific script
   */
<<<<<<< HEAD
  data class FontScript @JsonCreator constructor(
    @JsonProperty("regular") val regular: String,
    @JsonProperty("bold") val bold: String,
    @JsonProperty("serif") val serif: String,
    @JsonProperty("script") val script: String,
    @JsonProperty("condensed") val condensed: String,
=======
  data class FontScript(
    val regular: String?,
    val bold: String?,
    val serif: String?,
    val script: String?,
    val condensed: String?
>>>>>>> 31e4db21
  )

  companion object {

    private val TAG = Log.tag(FontManifest::class.java)
    private const val PATH = ".manifest"

    private val objectMapper = ObjectMapper()

    /**
     * Gets the latest manifest object for the given version. This may hit the network, disk, or both, depending on whether we have
     * a cached manifest available for the given version.
     */
    @WorkerThread
    fun get(context: Context, fontVersion: FontVersion): FontManifest? {
      return fromDisk(context, fontVersion) ?: fromNetwork(context, fontVersion)
    }

    @WorkerThread
    private fun fromDisk(context: Context, fontVersion: FontVersion): FontManifest? {
      if (fontVersion.path.isEmpty()) {
        throw AssertionError()
      }

      return try {
        EncryptedStreamUtils.getInputStream(context, File(Fonts.getDirectory(context), fontVersion.manifestPath())).use {
          objectMapper.readValue(it, FontManifest::class.java)
        }
      } catch (e: Exception) {
        Log.w(TAG, "Failed to load manifest from disk", e)
        return null
      }
    }

    @WorkerThread
    private fun fromNetwork(context: Context, fontVersion: FontVersion): FontManifest? {
      return if (Fonts.downloadAndVerifyLatestManifest(context, fontVersion, fontVersion.manifestPath())) {
        fromDisk(context, fontVersion)
      } else {
        null
      }
    }

    private fun FontVersion.manifestPath(): String {
      return "$path/$PATH"
    }
  }
}<|MERGE_RESOLUTION|>--- conflicted
+++ resolved
@@ -27,47 +27,26 @@
    * @param chineseTraditional Hant Script Fonts
    * @param chineseSimplified Hans Script Fonts
    */
-<<<<<<< HEAD
   data class FontScripts @JsonCreator constructor(
-    @JsonProperty("latin-extended") val latinExtended: FontScript,
-    @JsonProperty("cyrillic-extended") val cyrillicExtended: FontScript,
-    @JsonProperty("devanagari") val devanagari: FontScript,
-    @JsonProperty("chinese-traditional-hk") val chineseTraditionalHk: FontScript,
-    @JsonProperty("chinese-traditional") val chineseTraditional: FontScript,
-    @JsonProperty("chinese-simplified") val chineseSimplified: FontScript,
-    @JsonProperty("arabic") val arabic: FontScript,
-    @JsonProperty("japanese") val japanese: FontScript,
-=======
-  data class FontScripts(
     @JsonProperty("latin-extended") val latinExtended: FontScript?,
     @JsonProperty("cyrillic-extended") val cyrillicExtended: FontScript?,
-    val devanagari: FontScript?,
+    @JsonProperty("devanagari") val devanagari: FontScript?,
     @JsonProperty("chinese-traditional-hk") val chineseTraditionalHk: FontScript?,
     @JsonProperty("chinese-traditional") val chineseTraditional: FontScript?,
     @JsonProperty("chinese-simplified") val chineseSimplified: FontScript?,
-    val arabic: FontScript?,
-    val japanese: FontScript?,
->>>>>>> 31e4db21
+    @JsonProperty("arabic") val arabic: FontScript?,
+    @JsonProperty("japanese") val japanese: FontScript?,
   )
 
   /**
    * A collection of fonts for a specific script
    */
-<<<<<<< HEAD
   data class FontScript @JsonCreator constructor(
-    @JsonProperty("regular") val regular: String,
-    @JsonProperty("bold") val bold: String,
-    @JsonProperty("serif") val serif: String,
-    @JsonProperty("script") val script: String,
-    @JsonProperty("condensed") val condensed: String,
-=======
-  data class FontScript(
-    val regular: String?,
-    val bold: String?,
-    val serif: String?,
-    val script: String?,
-    val condensed: String?
->>>>>>> 31e4db21
+    @JsonProperty("regular") val regular: String?,
+    @JsonProperty("bold") val bold: String?,
+    @JsonProperty("serif") val serif: String?,
+    @JsonProperty("script") val script: String?,
+    @JsonProperty("condensed") val condensed: String?,
   )
 
   companion object {
