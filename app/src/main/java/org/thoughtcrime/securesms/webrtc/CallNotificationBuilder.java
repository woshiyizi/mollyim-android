--- conflicted
+++ resolved
@@ -222,13 +222,9 @@
     builder.withAction(launchCallScreenIntentState.action);
 
     if (launchCallScreenIntentState == LaunchCallScreenIntentState.CONTENT) {
-<<<<<<< HEAD
       // MOLLY: Set a non-empty action to clear any pending action held by the screen lock
-      intent.setAction(WebRtcCallActivity.NO_ACTION);
-      intent.setFlags(Intent.FLAG_ACTIVITY_SINGLE_TOP);
-=======
+      builder.withAction(CallIntent.Action.NO_ACTION);
       builder.withIntentFlags(Intent.FLAG_ACTIVITY_SINGLE_TOP);
->>>>>>> 6188502c
     }
 
     builder.withStartedFromFullScreen(launchCallScreenIntentState == LaunchCallScreenIntentState.CONTENT);
