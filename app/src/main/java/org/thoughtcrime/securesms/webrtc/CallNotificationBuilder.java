package org.thoughtcrime.securesms.webrtc;

import android.app.Notification;
import android.app.PendingIntent;
import android.content.Context;
import android.content.Intent;
import android.os.Build;

import androidx.annotation.NonNull;
import androidx.annotation.Nullable;
import androidx.core.app.NotificationCompat;
import androidx.core.app.Person;

import org.signal.core.util.PendingIntentFlags;
import org.thoughtcrime.securesms.MainActivity;
import org.thoughtcrime.securesms.R;
import org.thoughtcrime.securesms.WebRtcCallActivity;
import org.thoughtcrime.securesms.notifications.NotificationChannels;
import org.thoughtcrime.securesms.recipients.Recipient;
import org.thoughtcrime.securesms.service.webrtc.WebRtcCallService;
import org.thoughtcrime.securesms.util.ConversationUtil;

/**
 * Manages the state of the WebRtc items in the Android notification bar.
 *
 * @author Moxie Marlinspike
 */

public class CallNotificationBuilder {

  private static final int WEBRTC_NOTIFICATION         = 313388;
  private static final int WEBRTC_NOTIFICATION_RINGING = 313389;

  public static final int TYPE_INCOMING_RINGING    = 1;
  public static final int TYPE_OUTGOING_RINGING    = 2;
  public static final int TYPE_ESTABLISHED         = 3;
  public static final int TYPE_INCOMING_CONNECTING = 4;

  private enum LaunchCallScreenIntentState {
    CONTENT(null, 0),
    AUDIO(WebRtcCallActivity.ANSWER_ACTION, 1),
    VIDEO(WebRtcCallActivity.ANSWER_VIDEO_ACTION, 2);

    final @Nullable String action;
    final int              requestCode;

    LaunchCallScreenIntentState(@Nullable String action, int requestCode) {
      this.action      = action;
      this.requestCode = requestCode;
    }
  }

  /**
   * This is the API level at which call style notifications will
   * properly pop over the screen and allow a user to answer a call.
   * <p>
   * Older API levels will still render a notification with the proper
   * actions, but since we want to ensure that they are able to answer
   * the call without having to open the shade, we fall back on launching
   * the activity (done so in SignalCallManager).
   */
  public static final int API_LEVEL_CALL_STYLE = 29;

<<<<<<< HEAD
  public static Single<Notification> getCallInProgressNotification(Context context, int type, Recipient recipient, boolean isVideoCall) {
    Intent contentIntent = new Intent(context, WebRtcCallActivity.class);
    contentIntent.setFlags(Intent.FLAG_ACTIVITY_SINGLE_TOP);
    contentIntent.putExtra(WebRtcCallActivity.EXTRA_STARTED_FROM_FULLSCREEN, true);
    // MOLLY: Set a non-empty action to clear any pending action held by the screen lock
    contentIntent.setAction(WebRtcCallActivity.NO_ACTION);

    PendingIntent pendingIntent = PendingIntent.getActivity(context, 0, contentIntent, PendingIntentFlags.mutable());

    NotificationCompat.Builder builder = new NotificationCompat.Builder(context, getNotificationChannel(type))
=======
  public static Notification getCallInProgressNotification(Context context, int type, Recipient recipient, boolean isVideoCall) {
    PendingIntent              pendingIntent = getActivityPendingIntent(context, LaunchCallScreenIntentState.CONTENT);
    NotificationCompat.Builder builder       = new NotificationCompat.Builder(context, getNotificationChannel(type))
>>>>>>> 9d8501cd
        .setSmallIcon(R.drawable.ic_call_secure_white_24dp)
        .setContentIntent(pendingIntent)
        .setOngoing(true)
        .setContentTitle(recipient.getDisplayName(context));

    if (type == TYPE_INCOMING_CONNECTING) {
      builder.setContentText(context.getString(R.string.CallNotificationBuilder_connecting));
      builder.setPriority(NotificationCompat.PRIORITY_MIN);
      builder.setContentIntent(null);
      return builder.build();
    } else if (type == TYPE_INCOMING_RINGING) {
      builder.setContentText(getIncomingCallContentText(context, recipient, isVideoCall));
      builder.setPriority(NotificationCompat.PRIORITY_HIGH);
      builder.setCategory(NotificationCompat.CATEGORY_CALL);
      builder.setFullScreenIntent(pendingIntent, true);

      if (deviceVersionSupportsIncomingCallStyle()) {
        Person person = ConversationUtil.buildPerson(context, recipient);
        builder.setStyle(NotificationCompat.CallStyle.forIncomingCall(
            person,
            getServicePendingIntent(context, WebRtcCallService.denyCallIntent(context)),
            getActivityPendingIntent(context, isVideoCall ? LaunchCallScreenIntentState.VIDEO : LaunchCallScreenIntentState.AUDIO)
        ).setIsVideo(isVideoCall));
      }

      return builder.build();
    } else if (type == TYPE_OUTGOING_RINGING) {
      builder.setContentText(context.getString(R.string.NotificationBarManager__establishing_signal_call));
      builder.addAction(getServiceNotificationAction(context, WebRtcCallService.hangupIntent(context), R.drawable.ic_call_end_grey600_32dp, R.string.NotificationBarManager__cancel_call));
      return builder.build();
    } else {
      builder.setContentText(getOngoingCallContentText(context, recipient, isVideoCall));
      builder.setOnlyAlertOnce(true);
      builder.setPriority(NotificationCompat.PRIORITY_DEFAULT);
      builder.setCategory(NotificationCompat.CATEGORY_CALL);

      if (deviceVersionSupportsIncomingCallStyle()) {
        Person person = ConversationUtil.buildPerson(context, recipient);
        builder.setStyle(NotificationCompat.CallStyle.forOngoingCall(
            person,
            getServicePendingIntent(context, WebRtcCallService.hangupIntent(context))
        ).setIsVideo(isVideoCall));
      }

      return builder.build();
    }
  }

  public static int getNotificationId(int type) {
    if (deviceVersionSupportsIncomingCallStyle() && type == TYPE_INCOMING_RINGING) {
      return WEBRTC_NOTIFICATION_RINGING;
    } else {
      return WEBRTC_NOTIFICATION;
    }
  }

  public static @NonNull Notification getStartingNotification(@NonNull Context context) {
    return new NotificationCompat.Builder(context, NotificationChannels.getInstance().CALL_STATUS)
                                 .setSmallIcon(R.drawable.ic_call_secure_white_24dp)
                                 .setOngoing(true)
                                 .setContentTitle(context.getString(R.string.NotificationBarManager__starting_signal_call_service))
                                 .setPriority(NotificationCompat.PRIORITY_MIN)
                                 .build();
  }

  public static @NonNull Notification getStoppingNotification(@NonNull Context context) {
    Intent contentIntent = new Intent(context, MainActivity.class);
    contentIntent.setFlags(Intent.FLAG_ACTIVITY_SINGLE_TOP);

    PendingIntent pendingIntent = PendingIntent.getActivity(context, 0, contentIntent, PendingIntentFlags.mutable());

    return new NotificationCompat.Builder(context, NotificationChannels.getInstance().CALL_STATUS).setSmallIcon(R.drawable.ic_call_secure_white_24dp)
                                                                                                  .setContentIntent(pendingIntent)
                                                                                                  .setOngoing(true)
                                                                                                  .setContentTitle(context.getString(R.string.NotificationBarManager__stopping_signal_call_service))
                                                                                                  .setPriority(NotificationCompat.PRIORITY_MIN)
                                                                                                  .build();
  }

  public static int getStartingStoppingNotificationId() {
    return WEBRTC_NOTIFICATION;
  }

  @SuppressWarnings("BooleanMethodIsAlwaysInverted")
  public static boolean isWebRtcNotification(int notificationId) {
    return notificationId == WEBRTC_NOTIFICATION || notificationId == WEBRTC_NOTIFICATION_RINGING;
  }

  private static @NonNull String getIncomingCallContentText(@NonNull Context context, @NonNull Recipient recipient, boolean isVideoCall) {
    if (recipient.isGroup()) {
      return context.getString(R.string.CallNotificationBuilder__incoming_signal_group_call);
    } else if (isVideoCall) {
      return context.getString(R.string.CallNotificationBuilder__incoming_signal_video_call);
    } else {
      return context.getString(R.string.CallNotificationBuilder__incoming_signal_voice_call);
    }
  }

  private static @NonNull String getOngoingCallContentText(@NonNull Context context, @NonNull Recipient recipient, boolean isVideoCall) {
    if (recipient.isGroup()) {
      return context.getString(R.string.CallNotificationBuilder__ongoing_signal_group_call);
    } else if (isVideoCall) {
      return context.getString(R.string.CallNotificationBuilder__ongoing_signal_video_call);
    } else {
      return context.getString(R.string.CallNotificationBuilder__ongoing_signal_voice_call);
    }
  }

  private static @NonNull String getNotificationChannel(int type) {
    if (type == TYPE_INCOMING_RINGING) {
      return NotificationChannels.getInstance().CALLS;
    } else {
      return NotificationChannels.getInstance().CALL_STATUS;
    }
  }

  private static PendingIntent getServicePendingIntent(@NonNull Context context, @NonNull Intent intent) {
    return Build.VERSION.SDK_INT >= 26 ? PendingIntent.getForegroundService(context, 0, intent, PendingIntentFlags.mutable())
                                       : PendingIntent.getService(context, 0, intent, PendingIntentFlags.mutable());
  }

  private static NotificationCompat.Action getServiceNotificationAction(Context context, Intent intent, int iconResId, int titleResId) {
    return new NotificationCompat.Action(iconResId, context.getString(titleResId), getServicePendingIntent(context, intent));
  }

  private static PendingIntent getActivityPendingIntent(@NonNull Context context, @NonNull LaunchCallScreenIntentState launchCallScreenIntentState) {
    Intent intent = new Intent(context, WebRtcCallActivity.class);
    intent.setAction(launchCallScreenIntentState.action);

    if (launchCallScreenIntentState == LaunchCallScreenIntentState.CONTENT) {
      intent.setFlags(Intent.FLAG_ACTIVITY_SINGLE_TOP);
    }

    intent.putExtra(WebRtcCallActivity.EXTRA_STARTED_FROM_FULLSCREEN, launchCallScreenIntentState == LaunchCallScreenIntentState.CONTENT);
    intent.putExtra(WebRtcCallActivity.EXTRA_ENABLE_VIDEO_IF_AVAILABLE, false);

    return PendingIntent.getActivity(context, launchCallScreenIntentState.requestCode, intent, PendingIntentFlags.updateCurrent());
  }

  private static boolean deviceVersionSupportsIncomingCallStyle() {
    return Build.VERSION.SDK_INT >= API_LEVEL_CALL_STYLE;
  }
}<|MERGE_RESOLUTION|>--- conflicted
+++ resolved
@@ -61,22 +61,9 @@
    */
   public static final int API_LEVEL_CALL_STYLE = 29;
 
-<<<<<<< HEAD
-  public static Single<Notification> getCallInProgressNotification(Context context, int type, Recipient recipient, boolean isVideoCall) {
-    Intent contentIntent = new Intent(context, WebRtcCallActivity.class);
-    contentIntent.setFlags(Intent.FLAG_ACTIVITY_SINGLE_TOP);
-    contentIntent.putExtra(WebRtcCallActivity.EXTRA_STARTED_FROM_FULLSCREEN, true);
-    // MOLLY: Set a non-empty action to clear any pending action held by the screen lock
-    contentIntent.setAction(WebRtcCallActivity.NO_ACTION);
-
-    PendingIntent pendingIntent = PendingIntent.getActivity(context, 0, contentIntent, PendingIntentFlags.mutable());
-
-    NotificationCompat.Builder builder = new NotificationCompat.Builder(context, getNotificationChannel(type))
-=======
   public static Notification getCallInProgressNotification(Context context, int type, Recipient recipient, boolean isVideoCall) {
     PendingIntent              pendingIntent = getActivityPendingIntent(context, LaunchCallScreenIntentState.CONTENT);
     NotificationCompat.Builder builder       = new NotificationCompat.Builder(context, getNotificationChannel(type))
->>>>>>> 9d8501cd
         .setSmallIcon(R.drawable.ic_call_secure_white_24dp)
         .setContentIntent(pendingIntent)
         .setOngoing(true)
@@ -213,6 +200,9 @@
     intent.putExtra(WebRtcCallActivity.EXTRA_STARTED_FROM_FULLSCREEN, launchCallScreenIntentState == LaunchCallScreenIntentState.CONTENT);
     intent.putExtra(WebRtcCallActivity.EXTRA_ENABLE_VIDEO_IF_AVAILABLE, false);
 
+    // MOLLY: Set a non-empty action to clear any pending action held by the screen lock
+    intent.setAction(WebRtcCallActivity.NO_ACTION);
+
     return PendingIntent.getActivity(context, launchCallScreenIntentState.requestCode, intent, PendingIntentFlags.updateCurrent());
   }
 
