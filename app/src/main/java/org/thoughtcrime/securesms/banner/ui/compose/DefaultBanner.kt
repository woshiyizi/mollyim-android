--- conflicted
+++ resolved
@@ -148,18 +148,12 @@
                 modifier = Modifier.size(48.dp)
               ) {
                 Icon(
-<<<<<<< HEAD
-                  painter = painterResource(id = R.drawable.symbol_x_24),
-                  contentDescription = stringResource(id = R.string.InviteActivity_cancel),
-                  tint = colorResource(id = R.color.signal_light_colorOnSurface),
-=======
                   imageVector = ImageVector.vectorResource(id = R.drawable.symbol_x_24),
                   contentDescription = stringResource(id = R.string.InviteActivity_cancel),
                   tint = when (importance) {
                     Importance.NORMAL -> MaterialTheme.colorScheme.onSurfaceVariant
                     Importance.ERROR -> colorResource(id = R.color.signal_light_colorOnSurface)
                   }
->>>>>>> f154029e
                 )
               }
             }
