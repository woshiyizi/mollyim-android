--- conflicted
+++ resolved
@@ -6,11 +6,8 @@
 import androidx.annotation.NonNull;
 
 import org.signal.core.util.concurrent.DeadlockDetector;
-<<<<<<< HEAD
+import org.signal.zkgroup.receipts.ClientZkReceiptOperations;
 import org.thoughtcrime.securesms.ApplicationContext;
-=======
-import org.signal.zkgroup.receipts.ClientZkReceiptOperations;
->>>>>>> 8bee95eb
 import org.thoughtcrime.securesms.KbsEnclave;
 import org.thoughtcrime.securesms.components.TypingStatusRepository;
 import org.thoughtcrime.securesms.components.TypingStatusSender;
@@ -623,31 +620,17 @@
     return audioManagerCompat;
   }
 
-<<<<<<< HEAD
-=======
-  public static @NonNull DonationsService getDonationsService() {
-    if (donationsService == null) {
-      synchronized (LOCK) {
-        if (donationsService == null) {
-          donationsService = provider.provideDonationsService();
-        }
-      }
-    }
-    return donationsService;
-  }
-
   public static @NonNull ClientZkReceiptOperations getClientZkReceiptOperations() {
     if (clientZkReceiptOperations == null) {
       synchronized (LOCK) {
         if (clientZkReceiptOperations == null) {
-          clientZkReceiptOperations = provider.provideClientZkReceiptOperations();
+          clientZkReceiptOperations = getProvider().provideClientZkReceiptOperations();
         }
       }
     }
     return clientZkReceiptOperations;
   }
 
->>>>>>> 8bee95eb
   public static @NonNull DeadlockDetector getDeadlockDetector() {
     if (deadlockDetector == null) {
       synchronized (LOCK) {
