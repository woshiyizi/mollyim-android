package org.thoughtcrime.securesms.dependencies;

import android.app.Application;

import androidx.annotation.MainThread;
import androidx.annotation.NonNull;

import org.thoughtcrime.securesms.ApplicationContext;
import org.thoughtcrime.securesms.BuildConfig;
import org.thoughtcrime.securesms.KbsEnclave;
import org.thoughtcrime.securesms.messages.IncomingMessageProcessor;
import org.thoughtcrime.securesms.messages.BackgroundMessageRetriever;
import org.thoughtcrime.securesms.groups.GroupsV2AuthorizationMemoryValueCache;
import org.thoughtcrime.securesms.groups.v2.processing.GroupsV2StateProcessor;
import org.thoughtcrime.securesms.jobmanager.JobManager;
import org.thoughtcrime.securesms.keyvalue.KeyValueStore;
import org.thoughtcrime.securesms.keyvalue.SignalStore;
import org.thoughtcrime.securesms.megaphone.MegaphoneRepository;
import org.thoughtcrime.securesms.notifications.MessageNotifier;
import org.thoughtcrime.securesms.pin.KbsEnclaves;
import org.thoughtcrime.securesms.push.SignalServiceNetworkAccess;
import org.thoughtcrime.securesms.recipients.LiveRecipientCache;
import org.thoughtcrime.securesms.messages.IncomingMessageObserver;
import org.thoughtcrime.securesms.service.TrimThreadsByDateManager;
import org.thoughtcrime.securesms.util.EarlyMessageCache;
import org.thoughtcrime.securesms.util.FeatureFlags;
import org.thoughtcrime.securesms.util.FrameRateTracker;
import org.thoughtcrime.securesms.util.Hex;
import org.thoughtcrime.securesms.util.IasKeyStore;
import org.thoughtcrime.securesms.util.TextSecurePreferences;
import org.whispersystems.signalservice.api.KeyBackupService;
import org.whispersystems.signalservice.api.SignalServiceAccountManager;
import org.whispersystems.signalservice.api.SignalServiceMessageReceiver;
import org.whispersystems.signalservice.api.SignalServiceMessageSender;
import org.thoughtcrime.securesms.groups.GroupsV2Authorization;
import org.whispersystems.signalservice.api.groupsv2.GroupsV2Operations;

/**
 * Location for storing and retrieving application-scoped singletons. Users must call
 * {@link #init(Provider)} before using any of the methods, preferably early on in
 * {@link Application#onCreate()}.
 *
 * All future application-scoped singletons should be written as normal objects, then placed here
 * to manage their singleton-ness.
 */
public class ApplicationDependencies {

  private static Provider provider;

  private static SignalServiceAccountManager  accountManager;
  private static SignalServiceMessageSender   messageSender;
  private static SignalServiceMessageReceiver messageReceiver;
  private static IncomingMessageObserver      incomingMessageObserver;
  private static IncomingMessageProcessor     incomingMessageProcessor;
  private static BackgroundMessageRetriever   backgroundMessageRetriever;
  private static LiveRecipientCache           recipientCache;
  private static JobManager                   jobManager;
  private static FrameRateTracker             frameRateTracker;
  private static KeyValueStore                keyValueStore;
  private static MegaphoneRepository          megaphoneRepository;
  private static GroupsV2Authorization        groupsV2Authorization;
  private static GroupsV2StateProcessor       groupsV2StateProcessor;
  private static GroupsV2Operations           groupsV2Operations;
  private static EarlyMessageCache            earlyMessageCache;
  private static MessageNotifier              messageNotifier;
  private static TrimThreadsByDateManager     trimThreadsByDateManager;

  @MainThread
  public static synchronized void init(@NonNull Provider provider) {
    if (ApplicationDependencies.provider != null) {
      throw new IllegalStateException("Already initialized!");
    }

    ApplicationDependencies.provider                 = provider;
    ApplicationDependencies.messageNotifier          = provider.provideMessageNotifier();
    ApplicationDependencies.trimThreadsByDateManager = provider.provideTrimThreadsByDateManager();
  }

  public static @NonNull Application getApplication() {
    return ApplicationContext.getInstance();
  }

  public static synchronized @NonNull SignalServiceAccountManager getSignalServiceAccountManager() {
    assertInitialization();

    if (accountManager == null) {
      accountManager = provider.provideSignalServiceAccountManager();
    }

    return accountManager;
  }

  public static synchronized @NonNull GroupsV2Authorization getGroupsV2Authorization() {
    assertInitialization();

    if (groupsV2Authorization == null) {
      GroupsV2Authorization.ValueCache authCache = new GroupsV2AuthorizationMemoryValueCache(SignalStore.groupsV2AuthorizationCache());
      groupsV2Authorization = new GroupsV2Authorization(getSignalServiceAccountManager().getGroupsV2Api(), authCache);
    }

    return groupsV2Authorization;
  }

  public static synchronized @NonNull GroupsV2Operations getGroupsV2Operations() {
    assertInitialization();

    if (groupsV2Operations == null) {
      groupsV2Operations = provider.provideGroupsV2Operations();
    }

    return groupsV2Operations;
  }

<<<<<<< HEAD
  public static synchronized @NonNull KeyBackupService getKeyBackupService() {
    return getSignalServiceAccountManager().getKeyBackupService(IasKeyStore.getIasKeyStore(getApplication()),
                                                                BuildConfig.KBS_ENCLAVE_NAME,
                                                                Hex.fromStringOrThrow(BuildConfig.KBS_SERVICE_ID),
                                                                BuildConfig.KBS_MRENCLAVE,
=======
  public static synchronized @NonNull KeyBackupService getKeyBackupService(@NonNull KbsEnclave enclave) {
    return getSignalServiceAccountManager().getKeyBackupService(IasKeyStore.getIasKeyStore(application),
                                                                enclave.getEnclaveName(),
                                                                Hex.fromStringOrThrow(enclave.getServiceId()),
                                                                enclave.getMrEnclave(),
>>>>>>> 2cb91268
                                                                10);
  }

  public static synchronized @NonNull GroupsV2StateProcessor getGroupsV2StateProcessor() {
    assertInitialization();

    if (groupsV2StateProcessor == null) {
      groupsV2StateProcessor = new GroupsV2StateProcessor(getApplication());
    }

    return groupsV2StateProcessor;
  }

  public static synchronized @NonNull SignalServiceMessageSender getSignalServiceMessageSender() {
    assertInitialization();

    if (messageSender == null) {
      messageSender = provider.provideSignalServiceMessageSender();
    } else {
      messageSender.update(
              IncomingMessageObserver.getPipe(),
              IncomingMessageObserver.getUnidentifiedPipe(),
              TextSecurePreferences.isMultiDevice(getApplication()));
    }

    return messageSender;
  }

  public static synchronized @NonNull SignalServiceMessageReceiver getSignalServiceMessageReceiver() {
    assertInitialization();

    if (messageReceiver == null) {
      messageReceiver = provider.provideSignalServiceMessageReceiver();
    }

    return messageReceiver;
  }

  public static synchronized void resetSignalServiceMessageReceiver() {
    assertInitialization();
    messageReceiver = null;
  }

  public static synchronized @NonNull SignalServiceNetworkAccess getSignalServiceNetworkAccess() {
    assertInitialization();
    return provider.provideSignalServiceNetworkAccess();
  }

  public static synchronized @NonNull IncomingMessageProcessor getIncomingMessageProcessor() {
    assertInitialization();

    if (incomingMessageProcessor == null) {
      incomingMessageProcessor = provider.provideIncomingMessageProcessor();
    }

    return incomingMessageProcessor;
  }

  public static synchronized @NonNull BackgroundMessageRetriever getBackgroundMessageRetriever() {
    assertInitialization();

    if (backgroundMessageRetriever == null) {
      backgroundMessageRetriever = provider.provideBackgroundMessageRetriever();
    }

    return backgroundMessageRetriever;
  }

  public static synchronized @NonNull LiveRecipientCache getRecipientCache() {
    assertInitialization();

    if (recipientCache == null) {
      recipientCache = provider.provideRecipientCache();
    }

    return recipientCache;
  }

  public static synchronized @NonNull JobManager getJobManager() {
    assertInitialization();

    if (jobManager == null) {
      jobManager = provider.provideJobManager();
    }

    return jobManager;
  }

  public static synchronized @NonNull FrameRateTracker getFrameRateTracker() {
    assertInitialization();

    if (frameRateTracker == null) {
      frameRateTracker = provider.provideFrameRateTracker();
    }

    return frameRateTracker;
  }

  public static synchronized @NonNull KeyValueStore getKeyValueStore() {
    assertInitialization();

    if (keyValueStore == null) {
      keyValueStore = provider.provideKeyValueStore();
    }

    return keyValueStore;
  }

  public static synchronized @NonNull MegaphoneRepository getMegaphoneRepository() {
    assertInitialization();

    if (megaphoneRepository == null) {
      megaphoneRepository = provider.provideMegaphoneRepository();
    }

    return megaphoneRepository;
  }

  public static synchronized @NonNull EarlyMessageCache getEarlyMessageCache() {
    assertInitialization();

    if (earlyMessageCache == null) {
      earlyMessageCache = provider.provideEarlyMessageCache();
    }

    return earlyMessageCache;
  }

  public static synchronized @NonNull MessageNotifier getMessageNotifier() {
    assertInitialization();
    return messageNotifier;
  }

  public static synchronized @NonNull IncomingMessageObserver getIncomingMessageObserver() {
    assertInitialization();

    if (incomingMessageObserver == null) {
      incomingMessageObserver = provider.provideIncomingMessageObserver();
    }

    return incomingMessageObserver;
  }

  public static synchronized @NonNull TrimThreadsByDateManager getTrimThreadsByDateManager() {
    assertInitialization();
    return trimThreadsByDateManager;
  }

  private static void assertInitialization() {
    if (provider == null) {
      throw new UninitializedException();
    }
  }

  public interface Provider {
    @NonNull GroupsV2Operations provideGroupsV2Operations();
    @NonNull SignalServiceAccountManager provideSignalServiceAccountManager();
    @NonNull SignalServiceMessageSender provideSignalServiceMessageSender();
    @NonNull SignalServiceMessageReceiver provideSignalServiceMessageReceiver();
    @NonNull SignalServiceNetworkAccess provideSignalServiceNetworkAccess();
    @NonNull IncomingMessageProcessor provideIncomingMessageProcessor();
    @NonNull BackgroundMessageRetriever provideBackgroundMessageRetriever();
    @NonNull LiveRecipientCache provideRecipientCache();
    @NonNull JobManager provideJobManager();
    @NonNull FrameRateTracker provideFrameRateTracker();
    @NonNull KeyValueStore provideKeyValueStore();
    @NonNull MegaphoneRepository provideMegaphoneRepository();
    @NonNull EarlyMessageCache provideEarlyMessageCache();
    @NonNull MessageNotifier provideMessageNotifier();
    @NonNull IncomingMessageObserver provideIncomingMessageObserver();
    @NonNull TrimThreadsByDateManager provideTrimThreadsByDateManager();
  }

  private static class UninitializedException extends IllegalStateException {
    private UninitializedException() {
      super("You must call init() first!");
    }
  }
}<|MERGE_RESOLUTION|>--- conflicted
+++ resolved
@@ -111,19 +111,11 @@
     return groupsV2Operations;
   }
 
-<<<<<<< HEAD
-  public static synchronized @NonNull KeyBackupService getKeyBackupService() {
+  public static synchronized @NonNull KeyBackupService getKeyBackupService(@NonNull KbsEnclave enclave) {
     return getSignalServiceAccountManager().getKeyBackupService(IasKeyStore.getIasKeyStore(getApplication()),
-                                                                BuildConfig.KBS_ENCLAVE_NAME,
-                                                                Hex.fromStringOrThrow(BuildConfig.KBS_SERVICE_ID),
-                                                                BuildConfig.KBS_MRENCLAVE,
-=======
-  public static synchronized @NonNull KeyBackupService getKeyBackupService(@NonNull KbsEnclave enclave) {
-    return getSignalServiceAccountManager().getKeyBackupService(IasKeyStore.getIasKeyStore(application),
                                                                 enclave.getEnclaveName(),
                                                                 Hex.fromStringOrThrow(enclave.getServiceId()),
                                                                 enclave.getMrEnclave(),
->>>>>>> 2cb91268
                                                                 10);
   }
 
