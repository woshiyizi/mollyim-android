package org.thoughtcrime.securesms.dependencies;

import android.annotation.SuppressLint;
import android.app.Application;

import androidx.annotation.MainThread;
import androidx.annotation.NonNull;

import org.signal.core.util.concurrent.DeadlockDetector;
import org.signal.libsignal.zkgroup.profiles.ClientZkProfileOperations;
import org.signal.libsignal.zkgroup.receipts.ClientZkReceiptOperations;
import org.thoughtcrime.securesms.ApplicationContext;
import org.thoughtcrime.securesms.KbsEnclave;
import org.thoughtcrime.securesms.components.TypingStatusRepository;
import org.thoughtcrime.securesms.components.TypingStatusSender;
import org.thoughtcrime.securesms.crypto.storage.SignalServiceDataStoreImpl;
import org.thoughtcrime.securesms.database.DatabaseObserver;
import org.thoughtcrime.securesms.database.PendingRetryReceiptCache;
import org.thoughtcrime.securesms.groups.GroupsV2Authorization;
import org.thoughtcrime.securesms.groups.GroupsV2AuthorizationMemoryValueCache;
import org.thoughtcrime.securesms.groups.v2.processing.GroupsV2StateProcessor;
import org.thoughtcrime.securesms.jobmanager.JobManager;
import org.thoughtcrime.securesms.keyvalue.SignalStore;
import org.thoughtcrime.securesms.megaphone.MegaphoneRepository;
import org.thoughtcrime.securesms.messages.BackgroundMessageRetriever;
import org.thoughtcrime.securesms.messages.IncomingMessageObserver;
import org.thoughtcrime.securesms.messages.IncomingMessageProcessor;
import org.thoughtcrime.securesms.net.Network;
import org.thoughtcrime.securesms.net.NetworkManager;
import org.thoughtcrime.securesms.net.StandardUserAgentInterceptor;
import org.thoughtcrime.securesms.notifications.MessageNotifier;
import org.thoughtcrime.securesms.payments.Payments;
import org.thoughtcrime.securesms.push.SignalServiceNetworkAccess;
import org.thoughtcrime.securesms.push.SignalServiceTrustStore;
import org.thoughtcrime.securesms.recipients.LiveRecipientCache;
import org.thoughtcrime.securesms.revealable.ViewOnceMessageManager;
import org.thoughtcrime.securesms.service.ExpiringMessageManager;
import org.thoughtcrime.securesms.service.ExpiringStoriesManager;
import org.thoughtcrime.securesms.service.PendingRetryReceiptManager;
import org.thoughtcrime.securesms.service.TrimThreadsByDateManager;
import org.thoughtcrime.securesms.service.webrtc.SignalCallManager;
import org.thoughtcrime.securesms.util.AppForegroundObserver;
import org.thoughtcrime.securesms.util.EarlyMessageCache;
import org.thoughtcrime.securesms.util.FrameRateTracker;
import org.thoughtcrime.securesms.util.IasKeyStore;
import org.thoughtcrime.securesms.video.exo.GiphyMp4Cache;
import org.thoughtcrime.securesms.video.exo.SimpleExoPlayerPool;
import org.thoughtcrime.securesms.webrtc.audio.AudioManagerCompat;
import org.whispersystems.signalservice.api.KeyBackupService;
import org.whispersystems.signalservice.api.SignalServiceAccountManager;
import org.whispersystems.signalservice.api.SignalServiceDataStore;
import org.whispersystems.signalservice.api.SignalServiceMessageReceiver;
import org.whispersystems.signalservice.api.SignalServiceMessageSender;
import org.whispersystems.signalservice.api.SignalWebSocket;
import org.whispersystems.signalservice.api.groupsv2.GroupsV2Operations;
import org.whispersystems.signalservice.api.push.TrustStore;
import org.whispersystems.signalservice.api.services.DonationsService;
import org.whispersystems.signalservice.api.services.ProfileService;
import org.whispersystems.signalservice.api.util.Tls12SocketFactory;
import org.whispersystems.signalservice.internal.configuration.SignalServiceConfiguration;
import org.whispersystems.signalservice.internal.util.BlacklistingTrustManager;
import org.whispersystems.signalservice.internal.util.Util;

import java.security.KeyManagementException;
import java.security.KeyStore;
import java.security.NoSuchAlgorithmException;
import java.util.function.Supplier;

import javax.net.ssl.SSLContext;
import javax.net.ssl.TrustManager;
import javax.net.ssl.X509TrustManager;

import okhttp3.ConnectionSpec;
import okhttp3.OkHttpClient;

/**
 * Location for storing and retrieving application-scoped singletons. Users must call
 * {@link #init(Application, Provider)} before using any of the methods, preferably early on in
 * {@link Application#onCreate()}.
 *
 * All future application-scoped singletons should be written as normal objects, then placed here
 * to manage their singleton-ness.
 */
@SuppressLint("StaticFieldLeak")
public class ApplicationDependencies {

  private static final Object LOCK                    = new Object();
  private static final Object FRAME_RATE_TRACKER_LOCK = new Object();
  private static final Object JOB_MANAGER_LOCK        = new Object();

  private static Application           application;
  // MOLLY: Rename provider to dependencyProvider
  private static Provider              dependencyProvider;
  private static AppForegroundObserver appForegroundObserver;

  private static volatile SignalServiceAccountManager  accountManager;
  private static volatile SignalServiceMessageSender   messageSender;
  private static volatile SignalServiceMessageReceiver messageReceiver;
  private static volatile NetworkManager               networkManager;
  private static volatile IncomingMessageObserver      incomingMessageObserver;
  private static volatile IncomingMessageProcessor     incomingMessageProcessor;
  private static volatile BackgroundMessageRetriever   backgroundMessageRetriever;
  private static volatile LiveRecipientCache           recipientCache;
  private static volatile JobManager                   jobManager;
  private static volatile FrameRateTracker             frameRateTracker;
  private static volatile MegaphoneRepository          megaphoneRepository;
  private static volatile GroupsV2Authorization        groupsV2Authorization;
  private static volatile GroupsV2StateProcessor       groupsV2StateProcessor;
  private static volatile GroupsV2Operations           groupsV2Operations;
  private static volatile EarlyMessageCache            earlyMessageCache;
  private static volatile TypingStatusRepository       typingStatusRepository;
  private static volatile TypingStatusSender           typingStatusSender;
  private static volatile DatabaseObserver             databaseObserver;
  private static volatile TrimThreadsByDateManager     trimThreadsByDateManager;
  private static volatile ViewOnceMessageManager       viewOnceMessageManager;
  private static volatile ExpiringStoriesManager       expiringStoriesManager;
  private static volatile ExpiringMessageManager       expiringMessageManager;
  private static volatile Payments                     payments;
  private static volatile SignalCallManager            signalCallManager;
  private static volatile OkHttpClient                 okHttpClient;
  private static volatile OkHttpClient                 signalOkHttpClient;
  private static volatile PendingRetryReceiptManager   pendingRetryReceiptManager;
  private static volatile PendingRetryReceiptCache     pendingRetryReceiptCache;
  private static volatile SignalWebSocket              signalWebSocket;
  private static volatile MessageNotifier              messageNotifier;
  private static volatile SignalServiceDataStoreImpl   protocolStore;
  private static volatile GiphyMp4Cache                giphyMp4Cache;
  private static volatile SimpleExoPlayerPool          exoPlayerPool;
  private static volatile AudioManagerCompat           audioManagerCompat;
  private static volatile DonationsService             donationsService;
  private static volatile ProfileService               profileService;
  private static volatile DeadlockDetector             deadlockDetector;
  private static volatile ClientZkReceiptOperations    clientZkReceiptOperations;

  @MainThread
  public static void init(@NonNull Application application, @NonNull Provider provider) {
    synchronized (LOCK) {
      if (ApplicationDependencies.dependencyProvider != null) {
        throw new IllegalStateException("Already initialized!");
      }

      ApplicationDependencies.application           = application;
      ApplicationDependencies.dependencyProvider    = provider;
      ApplicationDependencies.appForegroundObserver = provider.provideAppForegroundObserver();

      ApplicationDependencies.appForegroundObserver.begin();
    }
  }

  public static boolean isInitialized() {
    return ApplicationDependencies.dependencyProvider != null;
  }

  public static @NonNull Application getApplication() {
    if (application == null) {
      // MOLLY: Always returns the app instance for non-test runs,
      // even before ApplicationDependencies is initialized
      return ApplicationContext.getInstance();
    }
    return application;
  }

  public static @NonNull Provider getProvider() {
    if (dependencyProvider == null) {
      throw new IllegalStateException("ApplicationDependencies not initialized yet");
    }
    return dependencyProvider;
  }

  public static @NonNull SignalServiceAccountManager getSignalServiceAccountManager() {
    SignalServiceAccountManager local = accountManager;

    if (local != null) {
      return local;
    }

    synchronized (LOCK) {
      if (accountManager == null) {
        accountManager = getProvider().provideSignalServiceAccountManager(getSignalServiceNetworkAccess().getConfiguration(), getGroupsV2Operations());
      }
      return accountManager;
    }
  }

  public static @NonNull GroupsV2Authorization getGroupsV2Authorization() {
    if (groupsV2Authorization == null) {
      synchronized (LOCK) {
        if (groupsV2Authorization == null) {
          GroupsV2Authorization.ValueCache authCache = new GroupsV2AuthorizationMemoryValueCache(SignalStore.groupsV2AciAuthorizationCache());

          groupsV2Authorization = new GroupsV2Authorization(getSignalServiceAccountManager().getGroupsV2Api(), authCache);
        }
      }
    }

    return groupsV2Authorization;
  }

  public static @NonNull GroupsV2Operations getGroupsV2Operations() {
    if (groupsV2Operations == null) {
      synchronized (LOCK) {
        if (groupsV2Operations == null) {
          groupsV2Operations = getProvider().provideGroupsV2Operations(getSignalServiceNetworkAccess().getConfiguration());
        }
      }
    }

    return groupsV2Operations;
  }

  public static @NonNull KeyBackupService getKeyBackupService(@NonNull KbsEnclave enclave) {
    return getProvider().provideKeyBackupService(getSignalServiceAccountManager(), IasKeyStore.getIasKeyStore(getApplication()), enclave);
  }

  public static @NonNull GroupsV2StateProcessor getGroupsV2StateProcessor() {
    if (groupsV2StateProcessor == null) {
      synchronized (LOCK) {
        if (groupsV2StateProcessor == null) {
          groupsV2StateProcessor = new GroupsV2StateProcessor(getApplication());
        }
      }
    }

    return groupsV2StateProcessor;
  }

  public static @NonNull SignalServiceMessageSender getSignalServiceMessageSender() {
    SignalServiceMessageSender local = messageSender;

    if (local != null) {
      return local;
    }

    synchronized (LOCK) {
      if (messageSender == null) {
        messageSender = getProvider().provideSignalServiceMessageSender(getSignalWebSocket(), getProtocolStore(), getSignalServiceNetworkAccess().getConfiguration());
      }
      return messageSender;
    }
  }

  public static @NonNull SignalServiceMessageReceiver getSignalServiceMessageReceiver() {
    synchronized (LOCK) {
      if (messageReceiver == null) {
        messageReceiver = getProvider().provideSignalServiceMessageReceiver(getSignalServiceNetworkAccess().getConfiguration());
      }
      return messageReceiver;
    }
  }

  public static void resetSignalServiceMessageReceiver() {
    synchronized (LOCK) {
      messageReceiver = null;
    }
  }

  public static void closeConnections() {
    synchronized (LOCK) {
      if (incomingMessageObserver != null) {
        incomingMessageObserver.terminateAsync();
      }

      if (messageSender != null) {
        messageSender.cancelInFlightRequests();
      }

      incomingMessageObserver = null;
      messageReceiver         = null;
      accountManager          = null;
      messageSender           = null;
    }
  }

  public static void restartNetworkConnectionsAfterProxyChange() {
    synchronized (LOCK) {
      closeConnections();
      if (signalWebSocket != null) {
        signalWebSocket.forceNewWebSockets();
      }
    }
    getIncomingMessageObserver();
  }

  public static @NonNull SignalServiceNetworkAccess getSignalServiceNetworkAccess() {
    return getProvider().provideSignalServiceNetworkAccess();
  }

  public static @NonNull NetworkManager getNetworkManager() {
    if (networkManager == null) {
      synchronized (LOCK) {
        if (networkManager == null) {
          networkManager = getProvider().provideNetworkManager();
        }
      }
    }

    return networkManager;
  }

  public static @NonNull IncomingMessageProcessor getIncomingMessageProcessor() {
    if (incomingMessageProcessor == null) {
      synchronized (LOCK) {
        if (incomingMessageProcessor == null) {
          incomingMessageProcessor = getProvider().provideIncomingMessageProcessor();
        }
      }
    }

    return incomingMessageProcessor;
  }

  public static @NonNull BackgroundMessageRetriever getBackgroundMessageRetriever() {
    if (backgroundMessageRetriever == null) {
      synchronized (LOCK) {
        if (backgroundMessageRetriever == null) {
          backgroundMessageRetriever = getProvider().provideBackgroundMessageRetriever();
        }
      }
    }

    return backgroundMessageRetriever;
  }

  public static @NonNull LiveRecipientCache getRecipientCache() {
    if (recipientCache == null) {
      synchronized (LOCK) {
        if (recipientCache == null) {
          recipientCache = getProvider().provideRecipientCache();
        }
      }
    }

    return recipientCache;
  }

  public static @NonNull JobManager getJobManager() {
    if (jobManager == null) {
      synchronized (JOB_MANAGER_LOCK) {
        if (jobManager == null) {
          jobManager = getProvider().provideJobManager();
        }
      }
    }

    return jobManager;
  }

  public static @NonNull FrameRateTracker getFrameRateTracker() {
    if (frameRateTracker == null) {
      synchronized (FRAME_RATE_TRACKER_LOCK) {
        if (frameRateTracker == null) {
          frameRateTracker = getProvider().provideFrameRateTracker();
        }
      }
    }

    return frameRateTracker;
  }

  public static @NonNull MegaphoneRepository getMegaphoneRepository() {
    if (megaphoneRepository == null) {
      synchronized (LOCK) {
        if (megaphoneRepository == null) {
          megaphoneRepository = getProvider().provideMegaphoneRepository();
        }
      }
    }

    return megaphoneRepository;
  }

  public static @NonNull EarlyMessageCache getEarlyMessageCache() {
    if (earlyMessageCache == null) {
      synchronized (LOCK) {
        if (earlyMessageCache == null) {
          earlyMessageCache = getProvider().provideEarlyMessageCache();
        }
      }
    }

    return earlyMessageCache;
  }

  public static @NonNull MessageNotifier getMessageNotifier() {
    if (messageNotifier == null) {
      synchronized (LOCK) {
        if (messageNotifier == null) {
          messageNotifier = getProvider().provideMessageNotifier();
        }
      }
    }
    return messageNotifier;
  }

  public static @NonNull IncomingMessageObserver getIncomingMessageObserver() {
    IncomingMessageObserver local = incomingMessageObserver;

    if (local != null) {
      return local;
    }

    synchronized (LOCK) {
      if (incomingMessageObserver == null) {
        incomingMessageObserver = getProvider().provideIncomingMessageObserver();
      }
      return incomingMessageObserver;
    }
  }

  public static @NonNull TrimThreadsByDateManager getTrimThreadsByDateManager() {
    if (trimThreadsByDateManager == null) {
      synchronized (LOCK) {
        if (trimThreadsByDateManager == null) {
          trimThreadsByDateManager = getProvider().provideTrimThreadsByDateManager();
        }
      }
    }

    return trimThreadsByDateManager;
  }

  public static @NonNull ViewOnceMessageManager getViewOnceMessageManager() {
    if (viewOnceMessageManager == null) {
      synchronized (LOCK) {
        if (viewOnceMessageManager == null) {
          viewOnceMessageManager = getProvider().provideViewOnceMessageManager();
        }
      }
    }

    return viewOnceMessageManager;
  }

  public static @NonNull ExpiringStoriesManager getExpireStoriesManager() {
    if (expiringStoriesManager == null) {
      synchronized (LOCK) {
        if (expiringStoriesManager == null) {
          expiringStoriesManager = getProvider().provideExpiringStoriesManager();
        }
      }
    }

    return expiringStoriesManager;
  }

  public static @NonNull PendingRetryReceiptManager getPendingRetryReceiptManager() {
    if (pendingRetryReceiptManager == null) {
      synchronized (LOCK) {
        if (pendingRetryReceiptManager == null) {
          pendingRetryReceiptManager = getProvider().providePendingRetryReceiptManager();
        }
      }
    }

    return pendingRetryReceiptManager;
  }

  public static @NonNull ExpiringMessageManager getExpiringMessageManager() {
    if (expiringMessageManager == null) {
      synchronized (LOCK) {
        if (expiringMessageManager == null) {
          expiringMessageManager = getProvider().provideExpiringMessageManager();
        }
      }
    }

    return expiringMessageManager;
  }

  public static TypingStatusRepository getTypingStatusRepository() {
    if (typingStatusRepository == null) {
      synchronized (LOCK) {
        if (typingStatusRepository == null) {
          typingStatusRepository = getProvider().provideTypingStatusRepository();
        }
      }
    }

    return typingStatusRepository;
  }

  public static TypingStatusSender getTypingStatusSender() {
    if (typingStatusSender == null) {
      synchronized (LOCK) {
        if (typingStatusSender == null) {
          typingStatusSender = getProvider().provideTypingStatusSender();
        }
      }
    }

    return typingStatusSender;
  }

  public static @NonNull DatabaseObserver getDatabaseObserver() {
    if (databaseObserver == null) {
      synchronized (LOCK) {
        if (databaseObserver == null) {
          databaseObserver = getProvider().provideDatabaseObserver();
        }
      }
    }

    return databaseObserver;
  }

  public static @NonNull Payments getPayments() {
    if (payments == null) {
      synchronized (LOCK) {
        if (payments == null) {
          payments = getProvider().providePayments(getSignalServiceAccountManager());
        }
      }
    }

    return payments;
  }

  public static @NonNull SignalCallManager getSignalCallManager() {
    if (signalCallManager == null) {
      synchronized (LOCK) {
        if (signalCallManager == null) {
          signalCallManager = getProvider().provideSignalCallManager();
        }
      }
    }

    return signalCallManager;
  }

  public static @NonNull OkHttpClient getOkHttpClient() {
    if (okHttpClient == null) {
      synchronized (LOCK) {
        if (okHttpClient == null) {
          okHttpClient = new OkHttpClient.Builder()
              .socketFactory(Network.getSocketFactory())
              .addInterceptor(new StandardUserAgentInterceptor())
              .dns(Network.getDns())
              .build();
        }
      }
    }

    return okHttpClient;
  }

  public static @NonNull OkHttpClient getSignalOkHttpClient() {
    if (signalOkHttpClient == null) {
      synchronized (LOCK) {
        if (signalOkHttpClient == null) {
          try {
            OkHttpClient   baseClient    = ApplicationDependencies.getOkHttpClient();
            SSLContext     sslContext    = SSLContext.getInstance("TLS");
            TrustStore     trustStore    = new SignalServiceTrustStore(ApplicationDependencies.getApplication());
            TrustManager[] trustManagers = BlacklistingTrustManager.createFor(trustStore);

            sslContext.init(null, trustManagers, null);

            signalOkHttpClient = baseClient.newBuilder()
                                           .sslSocketFactory(new Tls12SocketFactory(sslContext.getSocketFactory()), (X509TrustManager) trustManagers[0])
                                           .connectionSpecs(Util.immutableList(ConnectionSpec.RESTRICTED_TLS))
                                           .build();
          } catch (NoSuchAlgorithmException | KeyManagementException e) {
            throw new AssertionError(e);
          }
        }
      }
    }

    return signalOkHttpClient;
  }

  public static @NonNull AppForegroundObserver getAppForegroundObserver() {
    return appForegroundObserver;
  }

  public static @NonNull PendingRetryReceiptCache getPendingRetryReceiptCache() {
    if (pendingRetryReceiptCache == null) {
      synchronized (LOCK) {
        if (pendingRetryReceiptCache == null) {
          pendingRetryReceiptCache = getProvider().providePendingRetryReceiptCache();
        }
      }
    }

    return pendingRetryReceiptCache;
  }

  public static @NonNull SignalWebSocket getSignalWebSocket() {
    if (signalWebSocket == null) {
      synchronized (LOCK) {
        if (signalWebSocket == null) {
<<<<<<< HEAD
          signalWebSocket = getProvider().provideSignalWebSocket(getSignalServiceNetworkAccess().getConfiguration());
=======
          signalWebSocket = provider.provideSignalWebSocket(() -> getSignalServiceNetworkAccess().getConfiguration());
>>>>>>> a457d1f5
        }
      }
    }
    return signalWebSocket;
  }

  public static @NonNull SignalServiceDataStoreImpl getProtocolStore() {
    if (protocolStore == null) {
      synchronized (LOCK) {
        if (protocolStore == null) {
          protocolStore = getProvider().provideProtocolStore();
        }
      }
    }

    return protocolStore;
  }

  public static @NonNull GiphyMp4Cache getGiphyMp4Cache() {
    if (giphyMp4Cache == null) {
      synchronized (LOCK) {
        if (giphyMp4Cache == null) {
          giphyMp4Cache = getProvider().provideGiphyMp4Cache();
        }
      }
    }
    return giphyMp4Cache;
  }

  public static @NonNull SimpleExoPlayerPool getExoPlayerPool() {
    if (exoPlayerPool == null) {
      synchronized (LOCK) {
        if (exoPlayerPool == null) {
          exoPlayerPool = getProvider().provideExoPlayerPool();
        }
      }
    }
    return exoPlayerPool;
  }

  public static @NonNull AudioManagerCompat getAndroidCallAudioManager() {
    if (audioManagerCompat == null) {
      synchronized (LOCK) {
        if (audioManagerCompat == null) {
          audioManagerCompat = getProvider().provideAndroidCallAudioManager();
        }
      }
    }
    return audioManagerCompat;
  }

  public static @NonNull DonationsService getSignalDonationsService() {
    if (donationsService == null) {
      synchronized (LOCK) {
        if (donationsService == null) {
          donationsService = getProvider().provideSignalDonationsService(getSignalServiceNetworkAccess().getConfiguration(), getGroupsV2Operations());
        }
      }
    }
    return donationsService;
  }

  public static @NonNull ProfileService getProfileService() {
    if (profileService == null) {
      synchronized (LOCK) {
        if (profileService == null) {
          profileService = getProvider().provideProfileService(ApplicationDependencies.getGroupsV2Operations().getProfileOperations(),
                                                          ApplicationDependencies.getSignalServiceMessageReceiver(),
                                                          ApplicationDependencies.getSignalWebSocket());
        }
      }
    }
    return profileService;
  }

  public static @NonNull ClientZkReceiptOperations getClientZkReceiptOperations() {
    if (clientZkReceiptOperations == null) {
      synchronized (LOCK) {
        if (clientZkReceiptOperations == null) {
          clientZkReceiptOperations = getProvider().provideClientZkReceiptOperations(getSignalServiceNetworkAccess().getConfiguration());
        }
      }
    }
    return clientZkReceiptOperations;
  }

  public static @NonNull DeadlockDetector getDeadlockDetector() {
    if (deadlockDetector == null) {
      synchronized (LOCK) {
        if (deadlockDetector == null) {
          deadlockDetector = getProvider().provideDeadlockDetector();
        }
      }
    }
    return deadlockDetector;
  }

  public interface Provider {
    @NonNull GroupsV2Operations provideGroupsV2Operations(@NonNull SignalServiceConfiguration signalServiceConfiguration);
    @NonNull SignalServiceAccountManager provideSignalServiceAccountManager(@NonNull SignalServiceConfiguration signalServiceConfiguration, @NonNull GroupsV2Operations groupsV2Operations);
    @NonNull SignalServiceMessageSender provideSignalServiceMessageSender(@NonNull SignalWebSocket signalWebSocket, @NonNull SignalServiceDataStore protocolStore, @NonNull SignalServiceConfiguration signalServiceConfiguration);
    @NonNull SignalServiceMessageReceiver provideSignalServiceMessageReceiver(@NonNull SignalServiceConfiguration signalServiceConfiguration);
    @NonNull SignalServiceNetworkAccess provideSignalServiceNetworkAccess();
    @NonNull NetworkManager provideNetworkManager();
    @NonNull IncomingMessageProcessor provideIncomingMessageProcessor();
    @NonNull BackgroundMessageRetriever provideBackgroundMessageRetriever();
    @NonNull LiveRecipientCache provideRecipientCache();
    @NonNull JobManager provideJobManager();
    @NonNull FrameRateTracker provideFrameRateTracker();
    @NonNull MegaphoneRepository provideMegaphoneRepository();
    @NonNull EarlyMessageCache provideEarlyMessageCache();
    @NonNull MessageNotifier provideMessageNotifier();
    @NonNull IncomingMessageObserver provideIncomingMessageObserver();
    @NonNull TrimThreadsByDateManager provideTrimThreadsByDateManager();
    @NonNull ViewOnceMessageManager provideViewOnceMessageManager();
    @NonNull ExpiringStoriesManager provideExpiringStoriesManager();
    @NonNull ExpiringMessageManager provideExpiringMessageManager();
    @NonNull TypingStatusRepository provideTypingStatusRepository();
    @NonNull TypingStatusSender provideTypingStatusSender();
    @NonNull DatabaseObserver provideDatabaseObserver();
    @NonNull Payments providePayments(@NonNull SignalServiceAccountManager signalServiceAccountManager);
    @NonNull AppForegroundObserver provideAppForegroundObserver();
    @NonNull SignalCallManager provideSignalCallManager();
    @NonNull PendingRetryReceiptManager providePendingRetryReceiptManager();
    @NonNull PendingRetryReceiptCache providePendingRetryReceiptCache();
    @NonNull SignalWebSocket provideSignalWebSocket(@NonNull Supplier<SignalServiceConfiguration> signalServiceConfigurationSupplier);
    @NonNull SignalServiceDataStoreImpl provideProtocolStore();
    @NonNull GiphyMp4Cache provideGiphyMp4Cache();
    @NonNull SimpleExoPlayerPool provideExoPlayerPool();
    @NonNull AudioManagerCompat provideAndroidCallAudioManager();
    @NonNull DonationsService provideSignalDonationsService(@NonNull SignalServiceConfiguration signalServiceConfiguration, @NonNull GroupsV2Operations groupsV2Operations);
    @NonNull ProfileService provideProfileService(@NonNull ClientZkProfileOperations profileOperations, @NonNull SignalServiceMessageReceiver signalServiceMessageReceiver, @NonNull SignalWebSocket signalWebSocket);
    @NonNull DeadlockDetector provideDeadlockDetector();
    @NonNull ClientZkReceiptOperations provideClientZkReceiptOperations(@NonNull SignalServiceConfiguration signalServiceConfiguration);
    @NonNull KeyBackupService provideKeyBackupService(@NonNull SignalServiceAccountManager signalServiceAccountManager, @NonNull KeyStore keyStore, @NonNull KbsEnclave enclave);
  }
}<|MERGE_RESOLUTION|>--- conflicted
+++ resolved
@@ -278,7 +278,6 @@
         signalWebSocket.forceNewWebSockets();
       }
     }
-    getIncomingMessageObserver();
   }
 
   public static @NonNull SignalServiceNetworkAccess getSignalServiceNetworkAccess() {
@@ -589,11 +588,7 @@
     if (signalWebSocket == null) {
       synchronized (LOCK) {
         if (signalWebSocket == null) {
-<<<<<<< HEAD
-          signalWebSocket = getProvider().provideSignalWebSocket(getSignalServiceNetworkAccess().getConfiguration());
-=======
-          signalWebSocket = provider.provideSignalWebSocket(() -> getSignalServiceNetworkAccess().getConfiguration());
->>>>>>> a457d1f5
+          signalWebSocket = getProvider().provideSignalWebSocket(() -> getSignalServiceNetworkAccess().getConfiguration());
         }
       }
     }
