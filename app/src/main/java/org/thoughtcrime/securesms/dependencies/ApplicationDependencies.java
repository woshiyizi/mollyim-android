package org.thoughtcrime.securesms.dependencies;

import android.app.Application;

import androidx.annotation.MainThread;
import androidx.annotation.NonNull;

<<<<<<< HEAD
import org.thoughtcrime.securesms.ApplicationContext;
=======
import org.signal.core.util.concurrent.DeadlockDetector;
>>>>>>> 343aadcd
import org.thoughtcrime.securesms.KbsEnclave;
import org.thoughtcrime.securesms.components.TypingStatusRepository;
import org.thoughtcrime.securesms.components.TypingStatusSender;
import org.thoughtcrime.securesms.crypto.storage.SignalSenderKeyStore;
import org.thoughtcrime.securesms.crypto.storage.TextSecureIdentityKeyStore;
import org.thoughtcrime.securesms.crypto.storage.TextSecurePreKeyStore;
import org.thoughtcrime.securesms.crypto.storage.TextSecureSessionStore;
import org.thoughtcrime.securesms.database.DatabaseObserver;
import org.thoughtcrime.securesms.database.PendingRetryReceiptCache;
import org.thoughtcrime.securesms.groups.GroupsV2Authorization;
import org.thoughtcrime.securesms.groups.GroupsV2AuthorizationMemoryValueCache;
import org.thoughtcrime.securesms.groups.v2.processing.GroupsV2StateProcessor;
import org.thoughtcrime.securesms.jobmanager.JobManager;
import org.thoughtcrime.securesms.keyvalue.SignalStore;
import org.thoughtcrime.securesms.megaphone.MegaphoneRepository;
import org.thoughtcrime.securesms.messages.BackgroundMessageRetriever;
import org.thoughtcrime.securesms.messages.IncomingMessageObserver;
import org.thoughtcrime.securesms.messages.IncomingMessageProcessor;
import org.thoughtcrime.securesms.net.Network;
import org.thoughtcrime.securesms.net.NetworkManager;
import org.thoughtcrime.securesms.net.StandardUserAgentInterceptor;
import org.thoughtcrime.securesms.notifications.MessageNotifier;
import org.thoughtcrime.securesms.payments.Payments;
import org.thoughtcrime.securesms.push.SignalServiceNetworkAccess;
import org.thoughtcrime.securesms.recipients.LiveRecipientCache;
import org.thoughtcrime.securesms.revealable.ViewOnceMessageManager;
import org.thoughtcrime.securesms.service.ExpiringMessageManager;
import org.thoughtcrime.securesms.service.PendingRetryReceiptManager;
import org.thoughtcrime.securesms.service.TrimThreadsByDateManager;
import org.thoughtcrime.securesms.service.webrtc.SignalCallManager;
import org.thoughtcrime.securesms.shakereport.ShakeToReport;
import org.thoughtcrime.securesms.util.AppForegroundObserver;
import org.thoughtcrime.securesms.util.EarlyMessageCache;
import org.thoughtcrime.securesms.util.FrameRateTracker;
import org.thoughtcrime.securesms.util.Hex;
import org.thoughtcrime.securesms.util.IasKeyStore;
import org.thoughtcrime.securesms.video.exo.SimpleExoPlayerPool;
import org.thoughtcrime.securesms.video.exo.GiphyMp4Cache;
import org.thoughtcrime.securesms.webrtc.audio.AudioManagerCompat;
import org.whispersystems.signalservice.api.KeyBackupService;
import org.whispersystems.signalservice.api.SignalServiceAccountManager;
import org.whispersystems.signalservice.api.SignalServiceMessageReceiver;
import org.whispersystems.signalservice.api.SignalServiceMessageSender;
import org.whispersystems.signalservice.api.SignalWebSocket;
import org.whispersystems.signalservice.api.groupsv2.GroupsV2Operations;
import org.whispersystems.signalservice.api.services.DonationsService;

import okhttp3.OkHttpClient;

/**
 * Location for storing and retrieving application-scoped singletons. Users must call
 * {@link #init(Provider)} before using any of the methods, preferably early on in
 * {@link Application#onCreate()}.
 *
 * All future application-scoped singletons should be written as normal objects, then placed here
 * to manage their singleton-ness.
 */
public class ApplicationDependencies {

  private static final Object LOCK                    = new Object();
  private static final Object FRAME_RATE_TRACKER_LOCK = new Object();
  private static final Object JOB_MANAGER_LOCK        = new Object();

  // MOLLY: Rename provider to dependencyProvider
  private static Provider              dependencyProvider;
  private static AppForegroundObserver appForegroundObserver;

  private static volatile SignalServiceAccountManager  accountManager;
  private static volatile SignalServiceMessageSender   messageSender;
  private static volatile SignalServiceMessageReceiver messageReceiver;
  private static volatile NetworkManager               networkManager;
  private static volatile IncomingMessageObserver      incomingMessageObserver;
  private static volatile IncomingMessageProcessor     incomingMessageProcessor;
  private static volatile BackgroundMessageRetriever   backgroundMessageRetriever;
  private static volatile LiveRecipientCache           recipientCache;
  private static volatile JobManager                   jobManager;
  private static volatile FrameRateTracker             frameRateTracker;
  private static volatile MegaphoneRepository          megaphoneRepository;
  private static volatile GroupsV2Authorization        groupsV2Authorization;
  private static volatile GroupsV2StateProcessor       groupsV2StateProcessor;
  private static volatile GroupsV2Operations           groupsV2Operations;
  private static volatile EarlyMessageCache            earlyMessageCache;
  private static volatile TypingStatusRepository       typingStatusRepository;
  private static volatile TypingStatusSender           typingStatusSender;
  private static volatile DatabaseObserver             databaseObserver;
  private static volatile TrimThreadsByDateManager     trimThreadsByDateManager;
  private static volatile ViewOnceMessageManager       viewOnceMessageManager;
  private static volatile ExpiringMessageManager       expiringMessageManager;
  private static volatile Payments                     payments;
  private static volatile SignalCallManager            signalCallManager;
  private static volatile ShakeToReport                shakeToReport;
  private static volatile OkHttpClient                 okHttpClient;
  private static volatile PendingRetryReceiptManager   pendingRetryReceiptManager;
  private static volatile PendingRetryReceiptCache     pendingRetryReceiptCache;
  private static volatile SignalWebSocket              signalWebSocket;
  private static volatile MessageNotifier              messageNotifier;
  private static volatile TextSecureIdentityKeyStore   identityStore;
  private static volatile TextSecureSessionStore       sessionStore;
  private static volatile TextSecurePreKeyStore        preKeyStore;
  private static volatile SignalSenderKeyStore         senderKeyStore;
  private static volatile GiphyMp4Cache                giphyMp4Cache;
  private static volatile SimpleExoPlayerPool          exoPlayerPool;
  private static volatile AudioManagerCompat           audioManagerCompat;
  private static volatile DonationsService             donationsService;
  private static volatile DeadlockDetector             deadlockDetector;

  @MainThread
  public static void init(@NonNull Provider provider) {
    synchronized (LOCK) {
      if (ApplicationDependencies.dependencyProvider != null) {
        throw new IllegalStateException("Already initialized!");
      }

      ApplicationDependencies.dependencyProvider    = provider;
      ApplicationDependencies.appForegroundObserver = provider.provideAppForegroundObserver();

      ApplicationDependencies.appForegroundObserver.begin();
    }
  }

  public static @NonNull Provider getProvider() {
    if (dependencyProvider == null) {
      throw new IllegalStateException("ApplicationDependencies not initialized yet");
    }
    return dependencyProvider;
  }

  public static @NonNull Application getApplication() {
    return ApplicationContext.getInstance();
  }

  public static @NonNull SignalServiceAccountManager getSignalServiceAccountManager() {
    SignalServiceAccountManager local = accountManager;

    if (local != null) {
      return local;
    }

    synchronized (LOCK) {
      if (accountManager == null) {
        accountManager = getProvider().provideSignalServiceAccountManager();
      }
      return accountManager;
    }
  }

  public static @NonNull GroupsV2Authorization getGroupsV2Authorization() {
    if (groupsV2Authorization == null) {
      synchronized (LOCK) {
        if (groupsV2Authorization == null) {
          GroupsV2Authorization.ValueCache authCache = new GroupsV2AuthorizationMemoryValueCache(SignalStore.groupsV2AuthorizationCache());
          groupsV2Authorization = new GroupsV2Authorization(getSignalServiceAccountManager().getGroupsV2Api(), authCache);
        }
      }
    }

    return groupsV2Authorization;
  }

  public static @NonNull GroupsV2Operations getGroupsV2Operations() {
    if (groupsV2Operations == null) {
      synchronized (LOCK) {
        if (groupsV2Operations == null) {
          groupsV2Operations = getProvider().provideGroupsV2Operations();
        }
      }
    }

    return groupsV2Operations;
  }

  public static @NonNull KeyBackupService getKeyBackupService(@NonNull KbsEnclave enclave) {
    return getSignalServiceAccountManager().getKeyBackupService(IasKeyStore.getIasKeyStore(getApplication()),
                                                                enclave.getEnclaveName(),
                                                                Hex.fromStringOrThrow(enclave.getServiceId()),
                                                                enclave.getMrEnclave(),
                                                                10);
  }

  public static @NonNull GroupsV2StateProcessor getGroupsV2StateProcessor() {
    if (groupsV2StateProcessor == null) {
      synchronized (LOCK) {
        if (groupsV2StateProcessor == null) {
          groupsV2StateProcessor = new GroupsV2StateProcessor(getApplication());
        }
      }
    }

    return groupsV2StateProcessor;
  }

  public static @NonNull SignalServiceMessageSender getSignalServiceMessageSender() {
    SignalServiceMessageSender local = messageSender;

    if (local != null) {
      return local;
    }

    synchronized (LOCK) {
      if (messageSender == null) {
        messageSender = getProvider().provideSignalServiceMessageSender(getSignalWebSocket());
      }
      return messageSender;
    }
  }

  public static @NonNull SignalServiceMessageReceiver getSignalServiceMessageReceiver() {
    synchronized (LOCK) {
      if (messageReceiver == null) {
        messageReceiver = getProvider().provideSignalServiceMessageReceiver();
      }
      return messageReceiver;
    }
  }

  public static void resetSignalServiceMessageReceiver() {
    synchronized (LOCK) {
      messageReceiver = null;
    }
  }

  public static void closeConnections() {
    synchronized (LOCK) {
      if (incomingMessageObserver != null) {
        incomingMessageObserver.terminateAsync();
      }

      if (messageSender != null) {
        messageSender.cancelInFlightRequests();
      }

      incomingMessageObserver = null;
      messageReceiver         = null;
      accountManager          = null;
      messageSender           = null;
    }
  }

  public static void restartNetworkConnectionsAfterProxyChange() {
    synchronized (LOCK) {
      closeConnections();
    }
    getIncomingMessageObserver();
  }

  public static @NonNull SignalServiceNetworkAccess getSignalServiceNetworkAccess() {
    return getProvider().provideSignalServiceNetworkAccess();
  }

  public static @NonNull NetworkManager getNetworkManager() {
    if (networkManager == null) {
      synchronized (LOCK) {
        if (networkManager == null) {
          networkManager = getProvider().provideNetworkManager();
        }
      }
    }

    return networkManager;
  }

  public static @NonNull IncomingMessageProcessor getIncomingMessageProcessor() {
    if (incomingMessageProcessor == null) {
      synchronized (LOCK) {
        if (incomingMessageProcessor == null) {
          incomingMessageProcessor = getProvider().provideIncomingMessageProcessor();
        }
      }
    }

    return incomingMessageProcessor;
  }

  public static @NonNull BackgroundMessageRetriever getBackgroundMessageRetriever() {
    if (backgroundMessageRetriever == null) {
      synchronized (LOCK) {
        if (backgroundMessageRetriever == null) {
          backgroundMessageRetriever = getProvider().provideBackgroundMessageRetriever();
        }
      }
    }

    return backgroundMessageRetriever;
  }

  public static @NonNull LiveRecipientCache getRecipientCache() {
    if (recipientCache == null) {
      synchronized (LOCK) {
        if (recipientCache == null) {
          recipientCache = getProvider().provideRecipientCache();
        }
      }
    }

    return recipientCache;
  }

  public static @NonNull JobManager getJobManager() {
    if (jobManager == null) {
      synchronized (JOB_MANAGER_LOCK) {
        if (jobManager == null) {
          jobManager = getProvider().provideJobManager();
        }
      }
    }

    return jobManager;
  }

  public static @NonNull FrameRateTracker getFrameRateTracker() {
    if (frameRateTracker == null) {
      synchronized (FRAME_RATE_TRACKER_LOCK) {
        if (frameRateTracker == null) {
          frameRateTracker = getProvider().provideFrameRateTracker();
        }
      }
    }

    return frameRateTracker;
  }

  public static @NonNull MegaphoneRepository getMegaphoneRepository() {
    if (megaphoneRepository == null) {
      synchronized (LOCK) {
        if (megaphoneRepository == null) {
          megaphoneRepository = getProvider().provideMegaphoneRepository();
        }
      }
    }

    return megaphoneRepository;
  }

  public static @NonNull EarlyMessageCache getEarlyMessageCache() {
    if (earlyMessageCache == null) {
      synchronized (LOCK) {
        if (earlyMessageCache == null) {
          earlyMessageCache = getProvider().provideEarlyMessageCache();
        }
      }
    }

    return earlyMessageCache;
  }

  public static @NonNull MessageNotifier getMessageNotifier() {
    if (messageNotifier == null) {
      synchronized (LOCK) {
        if (messageNotifier == null) {
          messageNotifier = getProvider().provideMessageNotifier();
        }
      }
    }
    return messageNotifier;
  }

  public static @NonNull IncomingMessageObserver getIncomingMessageObserver() {
    IncomingMessageObserver local = incomingMessageObserver;

    if (local != null) {
      return local;
    }

    synchronized (LOCK) {
      if (incomingMessageObserver == null) {
        incomingMessageObserver = getProvider().provideIncomingMessageObserver();
      }
      return incomingMessageObserver;
    }
  }

  public static @NonNull TrimThreadsByDateManager getTrimThreadsByDateManager() {
    if (trimThreadsByDateManager == null) {
      synchronized (LOCK) {
        if (trimThreadsByDateManager == null) {
          trimThreadsByDateManager = getProvider().provideTrimThreadsByDateManager();
        }
      }
    }

    return trimThreadsByDateManager;
  }

  public static @NonNull ViewOnceMessageManager getViewOnceMessageManager() {
    if (viewOnceMessageManager == null) {
      synchronized (LOCK) {
        if (viewOnceMessageManager == null) {
          viewOnceMessageManager = getProvider().provideViewOnceMessageManager();
        }
      }
    }

    return viewOnceMessageManager;
  }

  public static @NonNull PendingRetryReceiptManager getPendingRetryReceiptManager() {
    if (pendingRetryReceiptManager == null) {
      synchronized (LOCK) {
        if (pendingRetryReceiptManager == null) {
          pendingRetryReceiptManager = getProvider().providePendingRetryReceiptManager();
        }
      }
    }

    return pendingRetryReceiptManager;
  }

  public static @NonNull ExpiringMessageManager getExpiringMessageManager() {
    if (expiringMessageManager == null) {
      synchronized (LOCK) {
        if (expiringMessageManager == null) {
          expiringMessageManager = getProvider().provideExpiringMessageManager();
        }
      }
    }

    return expiringMessageManager;
  }

  public static TypingStatusRepository getTypingStatusRepository() {
    if (typingStatusRepository == null) {
      synchronized (LOCK) {
        if (typingStatusRepository == null) {
          typingStatusRepository = getProvider().provideTypingStatusRepository();
        }
      }
    }

    return typingStatusRepository;
  }

  public static TypingStatusSender getTypingStatusSender() {
    if (typingStatusSender == null) {
      synchronized (LOCK) {
        if (typingStatusSender == null) {
          typingStatusSender = getProvider().provideTypingStatusSender();
        }
      }
    }

    return typingStatusSender;
  }

  public static @NonNull DatabaseObserver getDatabaseObserver() {
    if (databaseObserver == null) {
      synchronized (LOCK) {
        if (databaseObserver == null) {
          databaseObserver = getProvider().provideDatabaseObserver();
        }
      }
    }

    return databaseObserver;
  }

  public static @NonNull Payments getPayments() {
    if (payments == null) {
      synchronized (LOCK) {
        if (payments == null) {
          payments = getProvider().providePayments(getSignalServiceAccountManager());
        }
      }
    }

    return payments;
  }

  public static @NonNull ShakeToReport getShakeToReport() {
    if (shakeToReport == null) {
      synchronized (LOCK) {
        if (shakeToReport == null) {
          shakeToReport = getProvider().provideShakeToReport();
        }
      }
    }

    return shakeToReport;
  }

  public static @NonNull SignalCallManager getSignalCallManager() {
    if (signalCallManager == null) {
      synchronized (LOCK) {
        if (signalCallManager == null) {
          signalCallManager = getProvider().provideSignalCallManager();
        }
      }
    }

    return signalCallManager;
  }

  public static @NonNull OkHttpClient getOkHttpClient() {
    if (okHttpClient == null) {
      synchronized (LOCK) {
        if (okHttpClient == null) {
          okHttpClient = new OkHttpClient.Builder()
              .socketFactory(Network.getSocketFactory())
              .addInterceptor(new StandardUserAgentInterceptor())
              .dns(Network.getDns())
              .build();
        }
      }
    }

    return okHttpClient;
  }

  public static @NonNull AppForegroundObserver getAppForegroundObserver() {
    return appForegroundObserver;
  }

  public static @NonNull PendingRetryReceiptCache getPendingRetryReceiptCache() {
    if (pendingRetryReceiptCache == null) {
      synchronized (LOCK) {
        if (pendingRetryReceiptCache == null) {
          pendingRetryReceiptCache = getProvider().providePendingRetryReceiptCache();
        }
      }
    }

    return pendingRetryReceiptCache;
  }

  public static @NonNull SignalWebSocket getSignalWebSocket() {
    if (signalWebSocket == null) {
      synchronized (LOCK) {
        if (signalWebSocket == null) {
          signalWebSocket = getProvider().provideSignalWebSocket();
        }
      }
    }
    return signalWebSocket;
  }

  public static @NonNull TextSecureIdentityKeyStore getIdentityStore() {
    if (identityStore == null) {
      synchronized (LOCK) {
        if (identityStore == null) {
          identityStore = getProvider().provideIdentityStore();
        }
      }
    }
    return identityStore;
  }

  public static @NonNull TextSecureSessionStore getSessionStore() {
    if (sessionStore == null) {
      synchronized (LOCK) {
        if (sessionStore == null) {
          sessionStore = getProvider().provideSessionStore();
        }
      }
    }
    return sessionStore;
  }

  public static @NonNull TextSecurePreKeyStore getPreKeyStore() {
    if (preKeyStore == null) {
      synchronized (LOCK) {
        if (preKeyStore == null) {
          preKeyStore = getProvider().providePreKeyStore();
        }
      }
    }
    return preKeyStore;
  }

  public static @NonNull SignalSenderKeyStore getSenderKeyStore() {
    if (senderKeyStore == null) {
      synchronized (LOCK) {
        if (senderKeyStore == null) {
          senderKeyStore = getProvider().provideSenderKeyStore();
        }
      }
    }
    return senderKeyStore;
  }

  public static @NonNull GiphyMp4Cache getGiphyMp4Cache() {
    if (giphyMp4Cache == null) {
      synchronized (LOCK) {
        if (giphyMp4Cache == null) {
          giphyMp4Cache = getProvider().provideGiphyMp4Cache();
        }
      }
    }
    return giphyMp4Cache;
  }

  public static @NonNull SimpleExoPlayerPool getExoPlayerPool() {
    if (exoPlayerPool == null) {
      synchronized (LOCK) {
        if (exoPlayerPool == null) {
          exoPlayerPool = getProvider().provideExoPlayerPool();
        }
      }
    }
    return exoPlayerPool;
  }

  public static @NonNull AudioManagerCompat getAndroidCallAudioManager() {
    if (audioManagerCompat == null) {
      synchronized (LOCK) {
        if (audioManagerCompat == null) {
          audioManagerCompat = getProvider().provideAndroidCallAudioManager();
        }
      }
    }
    return audioManagerCompat;
  }

  public static @NonNull DonationsService getDonationsService() {
    if (donationsService == null) {
      synchronized (LOCK) {
        if (donationsService == null) {
          donationsService = provider.provideDonationsService();
        }
      }
    }
    return donationsService;
  }

  public static @NonNull DeadlockDetector getDeadlockDetector() {
    if (deadlockDetector == null) {
      synchronized (LOCK) {
        if (deadlockDetector == null) {
          deadlockDetector = provider.provideDeadlockDetector();
        }
      }
    }
    return deadlockDetector;
  }

  public interface Provider {
    @NonNull GroupsV2Operations provideGroupsV2Operations();
    @NonNull SignalServiceAccountManager provideSignalServiceAccountManager();
    @NonNull SignalServiceMessageSender provideSignalServiceMessageSender(@NonNull SignalWebSocket signalWebSocket);
    @NonNull SignalServiceMessageReceiver provideSignalServiceMessageReceiver();
    @NonNull SignalServiceNetworkAccess provideSignalServiceNetworkAccess();
    @NonNull NetworkManager provideNetworkManager();
    @NonNull IncomingMessageProcessor provideIncomingMessageProcessor();
    @NonNull BackgroundMessageRetriever provideBackgroundMessageRetriever();
    @NonNull LiveRecipientCache provideRecipientCache();
    @NonNull JobManager provideJobManager();
    @NonNull FrameRateTracker provideFrameRateTracker();
    @NonNull MegaphoneRepository provideMegaphoneRepository();
    @NonNull EarlyMessageCache provideEarlyMessageCache();
    @NonNull MessageNotifier provideMessageNotifier();
    @NonNull IncomingMessageObserver provideIncomingMessageObserver();
    @NonNull TrimThreadsByDateManager provideTrimThreadsByDateManager();
    @NonNull ViewOnceMessageManager provideViewOnceMessageManager();
    @NonNull ExpiringMessageManager provideExpiringMessageManager();
    @NonNull TypingStatusRepository provideTypingStatusRepository();
    @NonNull TypingStatusSender provideTypingStatusSender();
    @NonNull DatabaseObserver provideDatabaseObserver();
    @NonNull Payments providePayments(@NonNull SignalServiceAccountManager signalServiceAccountManager);
    @NonNull ShakeToReport provideShakeToReport();
    @NonNull AppForegroundObserver provideAppForegroundObserver();
    @NonNull SignalCallManager provideSignalCallManager();
    @NonNull PendingRetryReceiptManager providePendingRetryReceiptManager();
    @NonNull PendingRetryReceiptCache providePendingRetryReceiptCache();
    @NonNull SignalWebSocket provideSignalWebSocket();
    @NonNull TextSecureIdentityKeyStore provideIdentityStore();
    @NonNull TextSecureSessionStore provideSessionStore();
    @NonNull TextSecurePreKeyStore providePreKeyStore();
    @NonNull SignalSenderKeyStore provideSenderKeyStore();
    @NonNull GiphyMp4Cache provideGiphyMp4Cache();
    @NonNull SimpleExoPlayerPool provideExoPlayerPool();
    @NonNull AudioManagerCompat provideAndroidCallAudioManager();
    @NonNull DonationsService provideDonationsService();
    @NonNull DeadlockDetector provideDeadlockDetector();
  }
}<|MERGE_RESOLUTION|>--- conflicted
+++ resolved
@@ -5,11 +5,7 @@
 import androidx.annotation.MainThread;
 import androidx.annotation.NonNull;
 
-<<<<<<< HEAD
-import org.thoughtcrime.securesms.ApplicationContext;
-=======
 import org.signal.core.util.concurrent.DeadlockDetector;
->>>>>>> 343aadcd
 import org.thoughtcrime.securesms.KbsEnclave;
 import org.thoughtcrime.securesms.components.TypingStatusRepository;
 import org.thoughtcrime.securesms.components.TypingStatusSender;
@@ -61,7 +57,7 @@
 
 /**
  * Location for storing and retrieving application-scoped singletons. Users must call
- * {@link #init(Provider)} before using any of the methods, preferably early on in
+ * {@link #init(Application, Provider)} before using any of the methods, preferably early on in
  * {@link Application#onCreate()}.
  *
  * All future application-scoped singletons should be written as normal objects, then placed here
@@ -73,6 +69,7 @@
   private static final Object FRAME_RATE_TRACKER_LOCK = new Object();
   private static final Object JOB_MANAGER_LOCK        = new Object();
 
+  private static Application           application;
   // MOLLY: Rename provider to dependencyProvider
   private static Provider              dependencyProvider;
   private static AppForegroundObserver appForegroundObserver;
@@ -117,12 +114,13 @@
   private static volatile DeadlockDetector             deadlockDetector;
 
   @MainThread
-  public static void init(@NonNull Provider provider) {
-    synchronized (LOCK) {
-      if (ApplicationDependencies.dependencyProvider != null) {
+  public static void init(@NonNull Application application, @NonNull Provider provider) {
+    synchronized (LOCK) {
+      if (ApplicationDependencies.application != null || ApplicationDependencies.dependencyProvider != null) {
         throw new IllegalStateException("Already initialized!");
       }
 
+      ApplicationDependencies.application           = application;
       ApplicationDependencies.dependencyProvider    = provider;
       ApplicationDependencies.appForegroundObserver = provider.provideAppForegroundObserver();
 
@@ -138,7 +136,7 @@
   }
 
   public static @NonNull Application getApplication() {
-    return ApplicationContext.getInstance();
+    return application;
   }
 
   public static @NonNull SignalServiceAccountManager getSignalServiceAccountManager() {
@@ -625,7 +623,7 @@
     if (donationsService == null) {
       synchronized (LOCK) {
         if (donationsService == null) {
-          donationsService = provider.provideDonationsService();
+          donationsService = getProvider().provideDonationsService();
         }
       }
     }
@@ -636,7 +634,7 @@
     if (deadlockDetector == null) {
       synchronized (LOCK) {
         if (deadlockDetector == null) {
-          deadlockDetector = provider.provideDeadlockDetector();
+          deadlockDetector = getProvider().provideDeadlockDetector();
         }
       }
     }
