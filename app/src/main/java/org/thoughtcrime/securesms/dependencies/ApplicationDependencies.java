--- conflicted
+++ resolved
@@ -24,12 +24,8 @@
 import org.thoughtcrime.securesms.megaphone.MegaphoneRepository;
 import org.thoughtcrime.securesms.messages.BackgroundMessageRetriever;
 import org.thoughtcrime.securesms.messages.IncomingMessageObserver;
-<<<<<<< HEAD
-import org.thoughtcrime.securesms.messages.IncomingMessageProcessor;
 import org.thoughtcrime.securesms.net.Network;
 import org.thoughtcrime.securesms.net.NetworkManager;
-=======
->>>>>>> f3c6f2e3
 import org.thoughtcrime.securesms.net.StandardUserAgentInterceptor;
 import org.thoughtcrime.securesms.notifications.MessageNotifier;
 import org.thoughtcrime.securesms.payments.Payments;
@@ -302,21 +298,6 @@
     return networkManager;
   }
 
-<<<<<<< HEAD
-  public static @NonNull IncomingMessageProcessor getIncomingMessageProcessor() {
-    if (incomingMessageProcessor == null) {
-      synchronized (LOCK) {
-        if (incomingMessageProcessor == null) {
-          incomingMessageProcessor = getProvider().provideIncomingMessageProcessor();
-        }
-      }
-    }
-
-    return incomingMessageProcessor;
-  }
-
-=======
->>>>>>> f3c6f2e3
   public static @NonNull BackgroundMessageRetriever getBackgroundMessageRetriever() {
     if (backgroundMessageRetriever == null) {
       synchronized (LOCK) {
@@ -714,11 +695,7 @@
     @NonNull SignalServiceMessageSender provideSignalServiceMessageSender(@NonNull SignalWebSocket signalWebSocket, @NonNull SignalServiceDataStore protocolStore, @NonNull SignalServiceConfiguration signalServiceConfiguration);
     @NonNull SignalServiceMessageReceiver provideSignalServiceMessageReceiver(@NonNull SignalServiceConfiguration signalServiceConfiguration);
     @NonNull SignalServiceNetworkAccess provideSignalServiceNetworkAccess();
-<<<<<<< HEAD
     @NonNull NetworkManager provideNetworkManager();
-    @NonNull IncomingMessageProcessor provideIncomingMessageProcessor();
-=======
->>>>>>> f3c6f2e3
     @NonNull BackgroundMessageRetriever provideBackgroundMessageRetriever();
     @NonNull LiveRecipientCache provideRecipientCache();
     @NonNull JobManager provideJobManager();
