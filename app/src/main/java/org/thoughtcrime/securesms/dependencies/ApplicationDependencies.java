package org.thoughtcrime.securesms.dependencies;

import android.app.Application;

import androidx.annotation.MainThread;
import androidx.annotation.NonNull;

import org.thoughtcrime.securesms.ApplicationContext;
import org.thoughtcrime.securesms.BuildConfig;
import org.thoughtcrime.securesms.messages.IncomingMessageProcessor;
import org.thoughtcrime.securesms.messages.BackgroundMessageRetriever;
import org.thoughtcrime.securesms.groups.GroupsV2AuthorizationMemoryValueCache;
import org.thoughtcrime.securesms.groups.v2.processing.GroupsV2StateProcessor;
import org.thoughtcrime.securesms.jobmanager.JobManager;
import org.thoughtcrime.securesms.keyvalue.KeyValueStore;
import org.thoughtcrime.securesms.keyvalue.SignalStore;
import org.thoughtcrime.securesms.megaphone.MegaphoneRepository;
import org.thoughtcrime.securesms.notifications.MessageNotifier;
import org.thoughtcrime.securesms.push.SignalServiceNetworkAccess;
import org.thoughtcrime.securesms.recipients.LiveRecipientCache;
import org.thoughtcrime.securesms.messages.IncomingMessageObserver;
import org.thoughtcrime.securesms.service.TrimThreadsByDateManager;
import org.thoughtcrime.securesms.util.EarlyMessageCache;
import org.thoughtcrime.securesms.util.FeatureFlags;
import org.thoughtcrime.securesms.util.FrameRateTracker;
import org.thoughtcrime.securesms.util.Hex;
import org.thoughtcrime.securesms.util.IasKeyStore;
import org.thoughtcrime.securesms.util.TextSecurePreferences;
import org.whispersystems.signalservice.api.KeyBackupService;
import org.whispersystems.signalservice.api.SignalServiceAccountManager;
import org.whispersystems.signalservice.api.SignalServiceMessageReceiver;
import org.whispersystems.signalservice.api.SignalServiceMessageSender;
import org.thoughtcrime.securesms.groups.GroupsV2Authorization;
import org.whispersystems.signalservice.api.groupsv2.GroupsV2Operations;

/**
 * Location for storing and retrieving application-scoped singletons. Users must call
 * {@link #init(Provider)} before using any of the methods, preferably early on in
 * {@link Application#onCreate()}.
 *
 * All future application-scoped singletons should be written as normal objects, then placed here
 * to manage their singleton-ness.
 */
public class ApplicationDependencies {

  private static Provider provider;

  private static SignalServiceAccountManager  accountManager;
  private static SignalServiceMessageSender   messageSender;
  private static SignalServiceMessageReceiver messageReceiver;
  private static IncomingMessageObserver      incomingMessageObserver;
  private static IncomingMessageProcessor     incomingMessageProcessor;
  private static BackgroundMessageRetriever   backgroundMessageRetriever;
  private static LiveRecipientCache           recipientCache;
  private static JobManager                   jobManager;
  private static FrameRateTracker             frameRateTracker;
  private static KeyValueStore                keyValueStore;
  private static MegaphoneRepository          megaphoneRepository;
  private static GroupsV2Authorization        groupsV2Authorization;
  private static GroupsV2StateProcessor       groupsV2StateProcessor;
  private static GroupsV2Operations           groupsV2Operations;
  private static EarlyMessageCache            earlyMessageCache;
  private static MessageNotifier              messageNotifier;
  private static TrimThreadsByDateManager     trimThreadsByDateManager;

  @MainThread
  public static synchronized void init(@NonNull Provider provider) {
    if (ApplicationDependencies.provider != null) {
      throw new IllegalStateException("Already initialized!");
    }

    ApplicationDependencies.provider                 = provider;
    ApplicationDependencies.messageNotifier          = provider.provideMessageNotifier();
    ApplicationDependencies.trimThreadsByDateManager = provider.provideTrimThreadsByDateManager();
  }

  public static @NonNull Application getApplication() {
    return ApplicationContext.getInstance();
  }

  public static synchronized @NonNull SignalServiceAccountManager getSignalServiceAccountManager() {
    assertInitialization();

    if (accountManager == null) {
      accountManager = provider.provideSignalServiceAccountManager();
    }

    return accountManager;
  }

  public static synchronized @NonNull GroupsV2Authorization getGroupsV2Authorization() {
    assertInitialization();

    if (groupsV2Authorization == null) {
      GroupsV2Authorization.ValueCache authCache = new GroupsV2AuthorizationMemoryValueCache(SignalStore.groupsV2AuthorizationCache());
      groupsV2Authorization = new GroupsV2Authorization(getSignalServiceAccountManager().getGroupsV2Api(), authCache);
    }

    return groupsV2Authorization;
  }

  public static synchronized @NonNull GroupsV2Operations getGroupsV2Operations() {
    assertInitialization();

    if (groupsV2Operations == null) {
      groupsV2Operations = provider.provideGroupsV2Operations();
    }

    return groupsV2Operations;
  }

  public static synchronized @NonNull KeyBackupService getKeyBackupService() {
    return getSignalServiceAccountManager().getKeyBackupService(IasKeyStore.getIasKeyStore(getApplication()),
                                                                BuildConfig.KBS_ENCLAVE_NAME,
                                                                Hex.fromStringOrThrow(BuildConfig.KBS_SERVICE_ID),
                                                                BuildConfig.KBS_MRENCLAVE,
                                                                10);
  }

  public static synchronized @NonNull GroupsV2StateProcessor getGroupsV2StateProcessor() {
    assertInitialization();

    if (groupsV2StateProcessor == null) {
      groupsV2StateProcessor = new GroupsV2StateProcessor(getApplication());
    }

    return groupsV2StateProcessor;
  }

  public static synchronized @NonNull SignalServiceMessageSender getSignalServiceMessageSender() {
    assertInitialization();

    if (messageSender == null) {
      messageSender = provider.provideSignalServiceMessageSender();
    } else {
      messageSender.update(
              IncomingMessageObserver.getPipe(),
              IncomingMessageObserver.getUnidentifiedPipe(),
<<<<<<< HEAD
              TextSecurePreferences.isMultiDevice(getApplication()),
              FeatureFlags.attachmentsV3());
=======
              TextSecurePreferences.isMultiDevice(application));
>>>>>>> e75a03b6
    }

    return messageSender;
  }

  public static synchronized @NonNull SignalServiceMessageReceiver getSignalServiceMessageReceiver() {
    assertInitialization();

    if (messageReceiver == null) {
      messageReceiver = provider.provideSignalServiceMessageReceiver();
    }

    return messageReceiver;
  }

  public static synchronized void resetSignalServiceMessageReceiver() {
    assertInitialization();
    messageReceiver = null;
  }

  public static synchronized @NonNull SignalServiceNetworkAccess getSignalServiceNetworkAccess() {
    assertInitialization();
    return provider.provideSignalServiceNetworkAccess();
  }

  public static synchronized @NonNull IncomingMessageProcessor getIncomingMessageProcessor() {
    assertInitialization();

    if (incomingMessageProcessor == null) {
      incomingMessageProcessor = provider.provideIncomingMessageProcessor();
    }

    return incomingMessageProcessor;
  }

  public static synchronized @NonNull BackgroundMessageRetriever getBackgroundMessageRetriever() {
    assertInitialization();

    if (backgroundMessageRetriever == null) {
      backgroundMessageRetriever = provider.provideBackgroundMessageRetriever();
    }

    return backgroundMessageRetriever;
  }

  public static synchronized @NonNull LiveRecipientCache getRecipientCache() {
    assertInitialization();

    if (recipientCache == null) {
      recipientCache = provider.provideRecipientCache();
    }

    return recipientCache;
  }

  public static synchronized @NonNull JobManager getJobManager() {
    assertInitialization();

    if (jobManager == null) {
      jobManager = provider.provideJobManager();
    }

    return jobManager;
  }

  public static synchronized @NonNull FrameRateTracker getFrameRateTracker() {
    assertInitialization();

    if (frameRateTracker == null) {
      frameRateTracker = provider.provideFrameRateTracker();
    }

    return frameRateTracker;
  }

  public static synchronized @NonNull KeyValueStore getKeyValueStore() {
    assertInitialization();

    if (keyValueStore == null) {
      keyValueStore = provider.provideKeyValueStore();
    }

    return keyValueStore;
  }

  public static synchronized @NonNull MegaphoneRepository getMegaphoneRepository() {
    assertInitialization();

    if (megaphoneRepository == null) {
      megaphoneRepository = provider.provideMegaphoneRepository();
    }

    return megaphoneRepository;
  }

  public static synchronized @NonNull EarlyMessageCache getEarlyMessageCache() {
    assertInitialization();

    if (earlyMessageCache == null) {
      earlyMessageCache = provider.provideEarlyMessageCache();
    }

    return earlyMessageCache;
  }

  public static synchronized @NonNull MessageNotifier getMessageNotifier() {
    assertInitialization();
    return messageNotifier;
  }

  public static synchronized @NonNull IncomingMessageObserver getIncomingMessageObserver() {
    assertInitialization();

    if (incomingMessageObserver == null) {
      incomingMessageObserver = provider.provideIncomingMessageObserver();
    }

    return incomingMessageObserver;
  }

  public static synchronized @NonNull TrimThreadsByDateManager getTrimThreadsByDateManager() {
    assertInitialization();
    return trimThreadsByDateManager;
  }

  private static void assertInitialization() {
    if (provider == null) {
      throw new UninitializedException();
    }
  }

  public interface Provider {
    @NonNull GroupsV2Operations provideGroupsV2Operations();
    @NonNull SignalServiceAccountManager provideSignalServiceAccountManager();
    @NonNull SignalServiceMessageSender provideSignalServiceMessageSender();
    @NonNull SignalServiceMessageReceiver provideSignalServiceMessageReceiver();
    @NonNull SignalServiceNetworkAccess provideSignalServiceNetworkAccess();
    @NonNull IncomingMessageProcessor provideIncomingMessageProcessor();
    @NonNull BackgroundMessageRetriever provideBackgroundMessageRetriever();
    @NonNull LiveRecipientCache provideRecipientCache();
    @NonNull JobManager provideJobManager();
    @NonNull FrameRateTracker provideFrameRateTracker();
    @NonNull KeyValueStore provideKeyValueStore();
    @NonNull MegaphoneRepository provideMegaphoneRepository();
    @NonNull EarlyMessageCache provideEarlyMessageCache();
    @NonNull MessageNotifier provideMessageNotifier();
    @NonNull IncomingMessageObserver provideIncomingMessageObserver();
    @NonNull TrimThreadsByDateManager provideTrimThreadsByDateManager();
  }

  private static class UninitializedException extends IllegalStateException {
    private UninitializedException() {
      super("You must call init() first!");
    }
  }
}<|MERGE_RESOLUTION|>--- conflicted
+++ resolved
@@ -136,12 +136,7 @@
       messageSender.update(
               IncomingMessageObserver.getPipe(),
               IncomingMessageObserver.getUnidentifiedPipe(),
-<<<<<<< HEAD
-              TextSecurePreferences.isMultiDevice(getApplication()),
-              FeatureFlags.attachmentsV3());
-=======
-              TextSecurePreferences.isMultiDevice(application));
->>>>>>> e75a03b6
+              TextSecurePreferences.isMultiDevice(getApplication()));
     }
 
     return messageSender;
