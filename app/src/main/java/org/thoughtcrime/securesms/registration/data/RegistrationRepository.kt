--- conflicted
+++ resolved
@@ -220,12 +220,8 @@
       TextSecurePreferences.setUnauthorizedReceived(context, false)
       NotificationManagerCompat.from(context).cancel(NotificationIds.UNREGISTERED_NOTIFICATION_ID)
 
-<<<<<<< HEAD
-      SvrRepository.onRegistrationComplete(response.masterKey, response.pin, hasPin, reglockEnabled, isLinkedDevice = SignalStore.account.isLinkedDevice)
-=======
       val masterKey = if (data.masterKey != null) MasterKey(data.masterKey.toByteArray()) else null
-      SvrRepository.onRegistrationComplete(masterKey, data.pin, hasPin, data.reglockEnabled)
->>>>>>> 204fcc28
+      SvrRepository.onRegistrationComplete(masterKey, data.pin, hasPin, data.reglockEnabled, isLinkedDevice = SignalStore.account.isLinkedDevice)
 
       AppDependencies.resetNetwork(restartMessageObserver = true)
       PreKeysSyncJob.enqueue()
