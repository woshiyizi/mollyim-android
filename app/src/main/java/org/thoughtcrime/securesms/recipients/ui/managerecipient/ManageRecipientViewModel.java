--- conflicted
+++ resolved
@@ -66,11 +66,8 @@
   private final LiveData<Boolean>                                canCollapseMemberList;
   private final DefaultValueLiveData<CollapseState>              groupListCollapseState;
   private final LiveData<Boolean>                                canBlock;
-<<<<<<< HEAD
+  private final LiveData<Boolean>                                canUnblock;
   private final LiveData<Boolean>                                canDelete;
-=======
-  private final LiveData<Boolean>                                canUnblock;
->>>>>>> e0fc1918
   private final LiveData<List<GroupMemberEntry.FullMember>>      visibleSharedGroups;
   private final LiveData<String>                                 sharedGroupsCountSummary;
   private final LiveData<Boolean>                                canAddToAGroup;
@@ -192,13 +189,12 @@
     return canBlock;
   }
 
-<<<<<<< HEAD
+  LiveData<Boolean> getCanUnblock() {
+    return canUnblock;
+  }
+
   LiveData<Boolean> getCanDelete() {
     return canDelete;
-=======
-  LiveData<Boolean> getCanUnblock() {
-    return canUnblock;
->>>>>>> e0fc1918
   }
 
   void handleExpirationSelection(@NonNull Context context) {
