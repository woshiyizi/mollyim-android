package org.thoughtcrime.securesms.recipients.ui.bottomsheet;

import android.app.Activity;
import android.content.Intent;
import android.content.res.ColorStateList;
import android.os.Bundle;
import android.text.TextUtils;
import android.view.LayoutInflater;
import android.view.View;
import android.view.ViewGroup;
import android.widget.Button;
import android.widget.ProgressBar;
import android.widget.TextView;
import android.widget.Toast;

import androidx.annotation.NonNull;
import androidx.annotation.Nullable;
import androidx.core.content.ContextCompat;
import androidx.core.widget.TextViewCompat;
import androidx.fragment.app.DialogFragment;
import androidx.fragment.app.FragmentManager;
import androidx.lifecycle.ViewModelProviders;

import com.google.android.material.bottomsheet.BottomSheetDialogFragment;

import org.thoughtcrime.securesms.R;
import org.thoughtcrime.securesms.components.AvatarImageView;
import org.thoughtcrime.securesms.components.settings.DSLSettingsIcon;
import org.thoughtcrime.securesms.components.settings.conversation.preferences.ButtonStripPreference;
import org.thoughtcrime.securesms.contacts.avatars.FallbackContactPhoto;
import org.thoughtcrime.securesms.contacts.avatars.FallbackPhoto80dp;
import org.thoughtcrime.securesms.groups.GroupId;
import org.thoughtcrime.securesms.phonenumbers.PhoneNumberFormatter;
import org.thoughtcrime.securesms.recipients.Recipient;
import org.thoughtcrime.securesms.recipients.RecipientExporter;
import org.thoughtcrime.securesms.recipients.RecipientId;
import org.thoughtcrime.securesms.recipients.RecipientUtil;
import org.thoughtcrime.securesms.util.BottomSheetUtil;
import org.thoughtcrime.securesms.util.ContextUtil;
import org.thoughtcrime.securesms.util.ServiceUtil;
import org.thoughtcrime.securesms.util.ThemeUtil;
import org.thoughtcrime.securesms.util.Util;
import org.thoughtcrime.securesms.util.ViewUtil;

import java.util.Objects;

import kotlin.Unit;

/**
 * A bottom sheet that shows some simple recipient details, as well as some actions (like calling,
 * adding to contacts, etc).
 */
public final class RecipientBottomSheetDialogFragment extends BottomSheetDialogFragment {

  public static final int REQUEST_CODE_SYSTEM_CONTACT_SHEET = 1111;

  private static final String ARGS_RECIPIENT_ID = "RECIPIENT_ID";
  private static final String ARGS_GROUP_ID     = "GROUP_ID";

  private RecipientDialogViewModel viewModel;
  private AvatarImageView          avatar;
  private TextView                 fullName;
  private TextView                 about;
  private TextView                 usernameNumber;
<<<<<<< HEAD
  private Button                   messageButton;
  private Button                   secureCallButton;
  private Button                   insecureCallButton;
  private Button                   secureVideoCallButton;
=======
  private Button                   blockButton;
  private Button                   unblockButton;
>>>>>>> 5bf23dcf
  private Button                   addContactButton;
  private Button                   contactDetailsButton;
  private Button                   addToGroupButton;
  private Button                   viewSafetyNumberButton;
  private Button                   makeGroupAdminButton;
  private Button                   removeAdminButton;
  private Button                   removeFromGroupButton;
  private ProgressBar              adminActionBusy;
  private View                     noteToSelfDescription;
  private View                     buttonStrip;
  private View                     interactionsContainer;

  public static BottomSheetDialogFragment create(@NonNull RecipientId recipientId,
                                                 @Nullable GroupId groupId)
  {
    Bundle                             args     = new Bundle();
    RecipientBottomSheetDialogFragment fragment = new RecipientBottomSheetDialogFragment();

    args.putString(ARGS_RECIPIENT_ID, recipientId.serialize());
    if (groupId != null) {
      args.putString(ARGS_GROUP_ID, groupId.toString());
    }

    fragment.setArguments(args);

    return fragment;
  }

  @Override
  public void onCreate(@Nullable Bundle savedInstanceState) {
    setStyle(DialogFragment.STYLE_NORMAL,
             ThemeUtil.isDarkTheme(requireContext()) ? R.style.Theme_Signal_RoundedBottomSheet
                                                     : R.style.Theme_Signal_RoundedBottomSheet_Light);

    super.onCreate(savedInstanceState);
  }

  @Override
  public View onCreateView(@NonNull LayoutInflater inflater, @Nullable ViewGroup container, @Nullable Bundle savedInstanceState) {
    View view = inflater.inflate(R.layout.recipient_bottom_sheet, container, false);

    avatar                 = view.findViewById(R.id.rbs_recipient_avatar);
    fullName               = view.findViewById(R.id.rbs_full_name);
    about                  = view.findViewById(R.id.rbs_about);
    usernameNumber         = view.findViewById(R.id.rbs_username_number);
<<<<<<< HEAD
    messageButton          = view.findViewById(R.id.rbs_message_button);
    secureCallButton       = view.findViewById(R.id.rbs_secure_call_button);
    insecureCallButton     = view.findViewById(R.id.rbs_insecure_call_button);
    secureVideoCallButton  = view.findViewById(R.id.rbs_video_call_button);
=======
    blockButton            = view.findViewById(R.id.rbs_block_button);
    unblockButton          = view.findViewById(R.id.rbs_unblock_button);
>>>>>>> 5bf23dcf
    addContactButton       = view.findViewById(R.id.rbs_add_contact_button);
    contactDetailsButton   = view.findViewById(R.id.rbs_contact_details_button);
    addToGroupButton       = view.findViewById(R.id.rbs_add_to_group_button);
    viewSafetyNumberButton = view.findViewById(R.id.rbs_view_safety_number_button);
    makeGroupAdminButton   = view.findViewById(R.id.rbs_make_group_admin_button);
    removeAdminButton      = view.findViewById(R.id.rbs_remove_group_admin_button);
    removeFromGroupButton  = view.findViewById(R.id.rbs_remove_from_group_button);
    adminActionBusy        = view.findViewById(R.id.rbs_admin_action_busy);
    noteToSelfDescription  = view.findViewById(R.id.rbs_note_to_self_description);
    buttonStrip            = view.findViewById(R.id.button_strip);
    interactionsContainer  = view.findViewById(R.id.interactions_container);

    return view;
  }

  @Override
  public void onViewCreated(@NonNull View fragmentView, @Nullable Bundle savedInstanceState) {
    super.onViewCreated(fragmentView, savedInstanceState);

    Bundle      arguments   = requireArguments();
    RecipientId recipientId = RecipientId.from(Objects.requireNonNull(arguments.getString(ARGS_RECIPIENT_ID)));
    GroupId     groupId     = GroupId.parseNullableOrThrow(arguments.getString(ARGS_GROUP_ID));

    RecipientDialogViewModel.Factory factory = new RecipientDialogViewModel.Factory(requireContext().getApplicationContext(), recipientId, groupId);

    viewModel = ViewModelProviders.of(this, factory).get(RecipientDialogViewModel.class);

    viewModel.getRecipient().observe(getViewLifecycleOwner(), recipient -> {
      interactionsContainer.setVisibility(recipient.isSelf() ? View.GONE : View.VISIBLE);

      avatar.setFallbackPhotoProvider(new Recipient.FallbackPhotoProvider() {
        @Override
        public @NonNull FallbackContactPhoto getPhotoForLocalNumber() {
          return new FallbackPhoto80dp(R.drawable.ic_note_80, recipient.getAvatarColor().colorInt());
        }
      });
      avatar.setAvatar(recipient);
      if (recipient.isSelf()) {
        avatar.setOnClickListener(v -> {
          dismiss();
          viewModel.onMessageClicked(requireActivity());
        });
      }

      String name = recipient.isSelf() ? requireContext().getString(R.string.note_to_self)
                                              : recipient.getDisplayName(requireContext());
      fullName.setText(name);
      fullName.setVisibility(TextUtils.isEmpty(name) ? View.GONE : View.VISIBLE);
      if (recipient.isSystemContact() && !recipient.isSelf()) {
        fullName.setCompoundDrawablesRelativeWithIntrinsicBounds(0, 0, R.drawable.ic_profile_circle_outline_16, 0);
        fullName.setCompoundDrawablePadding(ViewUtil.dpToPx(4));
        TextViewCompat.setCompoundDrawableTintList(fullName, ColorStateList.valueOf(ContextCompat.getColor(requireContext(), R.color.signal_text_primary)));
      }

      String aboutText = recipient.getCombinedAboutAndEmoji();
      if (!Util.isEmpty(aboutText)) {
        about.setText(aboutText);
        about.setVisibility(View.VISIBLE);
      } else {
        about.setVisibility(View.GONE);
      }

      String usernameNumberString = recipient.hasAUserSetDisplayName(requireContext()) && !recipient.isSelf()
                                    ? recipient.getSmsAddress().transform(PhoneNumberFormatter::prettyPrint).or("").trim()
                                    : "";
      usernameNumber.setText(usernameNumberString);
      usernameNumber.setVisibility(TextUtils.isEmpty(usernameNumberString) ? View.GONE : View.VISIBLE);
      usernameNumber.setOnLongClickListener(v -> {
        Util.copyToClipboard(v.getContext(), usernameNumber.getText().toString());
        ServiceUtil.getVibrator(v.getContext()).vibrate(250);
        Toast.makeText(v.getContext(), R.string.RecipientBottomSheet_copied_to_clipboard, Toast.LENGTH_SHORT).show();
        return true;
      });

      noteToSelfDescription.setVisibility(recipient.isSelf() ? View.VISIBLE : View.GONE);

<<<<<<< HEAD
      messageButton.setVisibility(!recipient.isSelf() ? View.VISIBLE : View.GONE);
      secureCallButton.setVisibility(recipient.isRegistered() && !recipient.isSelf() ? View.VISIBLE : View.GONE);
      insecureCallButton.setVisibility(!recipient.isRegistered() && !recipient.isSelf() ? View.VISIBLE : View.GONE);
      secureVideoCallButton.setVisibility(recipient.isRegistered() && !recipient.isSelf() ? View.VISIBLE : View.GONE);
=======
      if (RecipientUtil.isBlockable(recipient)) {
        boolean blocked = recipient.isBlocked();

        blockButton  .setVisibility(recipient.isSelf() ||  blocked ? View.GONE : View.VISIBLE);
        unblockButton.setVisibility(recipient.isSelf() || !blocked ? View.GONE : View.VISIBLE);
      } else {
        blockButton  .setVisibility(View.GONE);
        unblockButton.setVisibility(View.GONE);
      }

      ButtonStripPreference.State  buttonStripState = new ButtonStripPreference.State(
          /* isMessageAvailable = */ !recipient.isSelf(),
          /* isVideoAvailable = */   recipient.isRegistered() && !recipient.isSelf(),
          /* isAudioAvailable = */   !recipient.isSelf(),
          /* isMuteAvailable = */    false,
          /* isSearchAvailable = */  false,
          /* isAudioSecure = */      recipient.isRegistered(),
          /* isMuted = */            false
      );

      ButtonStripPreference.Model buttonStripModel = new ButtonStripPreference.Model(
          buttonStripState,
          DSLSettingsIcon.from(ContextUtil.requireDrawable(requireContext(), R.drawable.selectable_recipient_bottom_sheet_icon_button)),
          () -> {
            dismiss();
            viewModel.onMessageClicked(requireActivity());
            return Unit.INSTANCE;
          },
          () -> {
            viewModel.onSecureVideoCallClicked(requireActivity());
            return Unit.INSTANCE;
          },
          () -> {
            if (buttonStripState.isAudioSecure()) {
              viewModel.onSecureCallClicked(requireActivity());
            } else {
              viewModel.onInsecureCallClicked(requireActivity());
            }
            return Unit.INSTANCE;
          },
          () -> Unit.INSTANCE,
          () -> Unit.INSTANCE
      );

      new ButtonStripPreference.ViewHolder(buttonStrip).bind(buttonStripModel);
>>>>>>> 5bf23dcf

      if (recipient.isSystemContact() || recipient.isGroup() || recipient.isSelf()) {
        addContactButton.setVisibility(View.GONE);
      } else {
        addContactButton.setVisibility(View.VISIBLE);
        addContactButton.setOnClickListener(v -> {
          startActivityForResult(RecipientExporter.export(recipient).asAddContactIntent(), REQUEST_CODE_SYSTEM_CONTACT_SHEET);
        });
      }

      if (recipient.isSystemContact() && !recipient.isGroup() && !recipient.isSelf()) {
        contactDetailsButton.setVisibility(View.VISIBLE);
        contactDetailsButton.setOnClickListener(v -> {
          startActivityForResult(new Intent(Intent.ACTION_VIEW, recipient.getContactUri()), REQUEST_CODE_SYSTEM_CONTACT_SHEET);
        });
      } else {
        contactDetailsButton.setVisibility(View.GONE);
      }
    });

    viewModel.getCanAddToAGroup().observe(getViewLifecycleOwner(), canAdd -> {
      addToGroupButton.setText(groupId == null ? R.string.RecipientBottomSheet_add_to_a_group : R.string.RecipientBottomSheet_add_to_another_group);
      addToGroupButton.setVisibility(canAdd ? View.VISIBLE : View.GONE);
    });

    viewModel.getAdminActionStatus().observe(getViewLifecycleOwner(), adminStatus -> {
      makeGroupAdminButton.setVisibility(adminStatus.isCanMakeAdmin() ? View.VISIBLE : View.GONE);
      removeAdminButton.setVisibility(adminStatus.isCanMakeNonAdmin() ? View.VISIBLE : View.GONE);
      removeFromGroupButton.setVisibility(adminStatus.isCanRemove() ? View.VISIBLE : View.GONE);
    });

    viewModel.getIdentity().observe(getViewLifecycleOwner(), identityRecord -> {
      viewSafetyNumberButton.setVisibility(identityRecord != null ? View.VISIBLE : View.GONE);

      if (identityRecord != null) {
        viewSafetyNumberButton.setOnClickListener(view -> {
          dismiss();
          viewModel.onViewSafetyNumberClicked(requireActivity(), identityRecord);
        });
      }
    });

    avatar.setOnClickListener(view -> {
      dismiss();
      viewModel.onAvatarClicked(requireActivity());
    });

<<<<<<< HEAD
    messageButton.setOnClickListener(view -> {
      dismiss();
      viewModel.onMessageClicked(requireActivity());
    });

    secureCallButton.setOnClickListener(view -> viewModel.onSecureCallClicked(requireActivity()));
    insecureCallButton.setOnClickListener(view -> viewModel.onInsecureCallClicked(requireActivity()));
    secureVideoCallButton.setOnClickListener(view -> viewModel.onSecureVideoCallClicked(requireActivity()));
=======
    blockButton.setOnClickListener(view -> viewModel.onBlockClicked(requireActivity()));
    unblockButton.setOnClickListener(view -> viewModel.onUnblockClicked(requireActivity()));
>>>>>>> 5bf23dcf

    makeGroupAdminButton.setOnClickListener(view -> viewModel.onMakeGroupAdminClicked(requireActivity()));
    removeAdminButton.setOnClickListener(view -> viewModel.onRemoveGroupAdminClicked(requireActivity()));

    removeFromGroupButton.setOnClickListener(view -> viewModel.onRemoveFromGroupClicked(requireActivity(), this::dismiss));

    addToGroupButton.setOnClickListener(view -> {
      dismiss();
      viewModel.onAddToGroupButton(requireActivity());
    });

    viewModel.getAdminActionBusy().observe(getViewLifecycleOwner(), busy -> {
      adminActionBusy.setVisibility(busy ? View.VISIBLE : View.GONE);

      makeGroupAdminButton.setEnabled(!busy);
      removeAdminButton.setEnabled(!busy);
      removeFromGroupButton.setEnabled(!busy);
    });
  }

  @Override
  public void onActivityResult(int requestCode, int resultCode, @Nullable Intent data) {
    if (resultCode == Activity.RESULT_OK && requestCode == REQUEST_CODE_SYSTEM_CONTACT_SHEET) {
      viewModel.refreshRecipient();
    }
  }

  @Override
  public void show(@NonNull FragmentManager manager, @Nullable String tag) {
    BottomSheetUtil.show(manager, tag, this);
  }
}<|MERGE_RESOLUTION|>--- conflicted
+++ resolved
@@ -62,15 +62,8 @@
   private TextView                 fullName;
   private TextView                 about;
   private TextView                 usernameNumber;
-<<<<<<< HEAD
-  private Button                   messageButton;
-  private Button                   secureCallButton;
-  private Button                   insecureCallButton;
-  private Button                   secureVideoCallButton;
-=======
   private Button                   blockButton;
   private Button                   unblockButton;
->>>>>>> 5bf23dcf
   private Button                   addContactButton;
   private Button                   contactDetailsButton;
   private Button                   addToGroupButton;
@@ -116,15 +109,8 @@
     fullName               = view.findViewById(R.id.rbs_full_name);
     about                  = view.findViewById(R.id.rbs_about);
     usernameNumber         = view.findViewById(R.id.rbs_username_number);
-<<<<<<< HEAD
-    messageButton          = view.findViewById(R.id.rbs_message_button);
-    secureCallButton       = view.findViewById(R.id.rbs_secure_call_button);
-    insecureCallButton     = view.findViewById(R.id.rbs_insecure_call_button);
-    secureVideoCallButton  = view.findViewById(R.id.rbs_video_call_button);
-=======
     blockButton            = view.findViewById(R.id.rbs_block_button);
     unblockButton          = view.findViewById(R.id.rbs_unblock_button);
->>>>>>> 5bf23dcf
     addContactButton       = view.findViewById(R.id.rbs_add_contact_button);
     contactDetailsButton   = view.findViewById(R.id.rbs_contact_details_button);
     addToGroupButton       = view.findViewById(R.id.rbs_add_to_group_button);
@@ -201,12 +187,6 @@
 
       noteToSelfDescription.setVisibility(recipient.isSelf() ? View.VISIBLE : View.GONE);
 
-<<<<<<< HEAD
-      messageButton.setVisibility(!recipient.isSelf() ? View.VISIBLE : View.GONE);
-      secureCallButton.setVisibility(recipient.isRegistered() && !recipient.isSelf() ? View.VISIBLE : View.GONE);
-      insecureCallButton.setVisibility(!recipient.isRegistered() && !recipient.isSelf() ? View.VISIBLE : View.GONE);
-      secureVideoCallButton.setVisibility(recipient.isRegistered() && !recipient.isSelf() ? View.VISIBLE : View.GONE);
-=======
       if (RecipientUtil.isBlockable(recipient)) {
         boolean blocked = recipient.isBlocked();
 
@@ -252,7 +232,6 @@
       );
 
       new ButtonStripPreference.ViewHolder(buttonStrip).bind(buttonStripModel);
->>>>>>> 5bf23dcf
 
       if (recipient.isSystemContact() || recipient.isGroup() || recipient.isSelf()) {
         addContactButton.setVisibility(View.GONE);
@@ -300,19 +279,8 @@
       viewModel.onAvatarClicked(requireActivity());
     });
 
-<<<<<<< HEAD
-    messageButton.setOnClickListener(view -> {
-      dismiss();
-      viewModel.onMessageClicked(requireActivity());
-    });
-
-    secureCallButton.setOnClickListener(view -> viewModel.onSecureCallClicked(requireActivity()));
-    insecureCallButton.setOnClickListener(view -> viewModel.onInsecureCallClicked(requireActivity()));
-    secureVideoCallButton.setOnClickListener(view -> viewModel.onSecureVideoCallClicked(requireActivity()));
-=======
     blockButton.setOnClickListener(view -> viewModel.onBlockClicked(requireActivity()));
     unblockButton.setOnClickListener(view -> viewModel.onUnblockClicked(requireActivity()));
->>>>>>> 5bf23dcf
 
     makeGroupAdminButton.setOnClickListener(view -> viewModel.onMakeGroupAdminClicked(requireActivity()));
     removeAdminButton.setOnClickListener(view -> viewModel.onRemoveGroupAdminClicked(requireActivity()));
