package org.thoughtcrime.securesms.recipients;

import android.content.Context;
import android.graphics.drawable.Drawable;
import android.net.Uri;
import android.text.TextUtils;

import androidx.annotation.AnyThread;
import androidx.annotation.NonNull;
import androidx.annotation.Nullable;
import androidx.annotation.WorkerThread;

import com.annimon.stream.Stream;

import org.signal.core.util.logging.Log;
import org.signal.zkgroup.profiles.ProfileKeyCredential;
import org.thoughtcrime.securesms.R;
import org.thoughtcrime.securesms.badges.models.Badge;
import org.thoughtcrime.securesms.contacts.avatars.ContactPhoto;
import org.thoughtcrime.securesms.contacts.avatars.FallbackContactPhoto;
import org.thoughtcrime.securesms.contacts.avatars.GeneratedContactPhoto;
import org.thoughtcrime.securesms.contacts.avatars.GroupRecordContactPhoto;
import org.thoughtcrime.securesms.contacts.avatars.ProfileContactPhoto;
import org.thoughtcrime.securesms.contacts.avatars.ResourceContactPhoto;
import org.thoughtcrime.securesms.contacts.avatars.SystemContactPhoto;
import org.thoughtcrime.securesms.contacts.avatars.TransparentContactPhoto;
import org.thoughtcrime.securesms.conversation.colors.AvatarColor;
import org.thoughtcrime.securesms.conversation.colors.ChatColors;
import org.thoughtcrime.securesms.conversation.colors.ChatColorsPalette;
import org.thoughtcrime.securesms.database.RecipientDatabase;
import org.thoughtcrime.securesms.database.RecipientDatabase.MentionSetting;
import org.thoughtcrime.securesms.database.RecipientDatabase.RegisteredState;
import org.thoughtcrime.securesms.database.RecipientDatabase.UnidentifiedAccessMode;
import org.thoughtcrime.securesms.database.RecipientDatabase.VibrateState;
import org.thoughtcrime.securesms.database.SignalDatabase;
import org.thoughtcrime.securesms.database.model.databaseprotos.RecipientExtras;
import org.thoughtcrime.securesms.dependencies.ApplicationDependencies;
import org.thoughtcrime.securesms.groups.GroupId;
import org.thoughtcrime.securesms.keyvalue.SignalStore;
import org.thoughtcrime.securesms.notifications.NotificationChannels;
import org.thoughtcrime.securesms.phonenumbers.NumberUtil;
import org.thoughtcrime.securesms.phonenumbers.PhoneNumberFormatter;
import org.thoughtcrime.securesms.profiles.ProfileName;
import org.thoughtcrime.securesms.util.AvatarUtil;
import org.thoughtcrime.securesms.util.FeatureFlags;
import org.thoughtcrime.securesms.util.StringUtil;
import org.thoughtcrime.securesms.util.Util;
import org.thoughtcrime.securesms.wallpaper.ChatWallpaper;
import org.whispersystems.libsignal.util.guava.Optional;
import org.whispersystems.libsignal.util.guava.Preconditions;
import org.whispersystems.signalservice.api.push.ACI;
import org.whispersystems.signalservice.api.push.PNI;
import org.whispersystems.signalservice.api.push.SignalServiceAddress;
import org.whispersystems.signalservice.api.util.UuidUtil;

import java.util.ArrayList;
import java.util.Arrays;
import java.util.Collection;
import java.util.Collections;
import java.util.HashMap;
import java.util.LinkedList;
import java.util.List;
import java.util.Map;
import java.util.Objects;
import java.util.concurrent.TimeUnit;
import java.util.stream.Collectors;

import static org.thoughtcrime.securesms.database.RecipientDatabase.InsightsBannerTier;

public class Recipient {

  private static final String TAG = Log.tag(Recipient.class);

  public static final Recipient UNKNOWN = new Recipient(RecipientId.UNKNOWN, new RecipientDetails(), true);

  public static final FallbackPhotoProvider DEFAULT_FALLBACK_PHOTO_PROVIDER = new FallbackPhotoProvider();

  private static final int MAX_MEMBER_NAMES = 10;

  private final RecipientId            id;
  private final boolean                resolving;
  private final ACI                    aci;
  private final PNI                    pni;
  private final String                 username;
  private final String                 e164;
  private final String                 email;
  private final GroupId                groupId;
  private final List<Recipient>        participants;
  private final Optional<Long>         groupAvatarId;
  private final boolean                isSelf;
  private final boolean                blocked;
  private final long                   muteUntil;
  private final VibrateState           messageVibrate;
  private final VibrateState           callVibrate;
  private final Uri                    messageRingtone;
  private final Uri                    callRingtone;
  private final Optional<Integer>      defaultSubscriptionId;
  private final int                    expireMessages;
  private final RegisteredState        registered;
  private final byte[]                 profileKey;
  private final ProfileKeyCredential   profileKeyCredential;
  private final String                 groupName;
  private final Uri                    systemContactPhoto;
  private final String                 customLabel;
  private final Uri                    contactUri;
  private final ProfileName            signalProfileName;
  private final String                 profileAvatar;
  private final boolean                hasProfileImage;
  private final boolean                profileSharing;
  private final long                   lastProfileFetch;
  private final String                 notificationChannel;
  private final UnidentifiedAccessMode unidentifiedAccessMode;
  private final boolean                forceSmsSelection;
  private final Capability             groupsV2Capability;
  private final Capability             groupsV1MigrationCapability;
  private final Capability             senderKeyCapability;
  private final Capability             announcementGroupCapability;
  private final Capability             changeNumberCapability;
  private final InsightsBannerTier     insightsBannerTier;
  private final byte[]                 storageId;
  private final MentionSetting         mentionSetting;
  private final ChatWallpaper          wallpaper;
  private final ChatColors             chatColors;
  private final AvatarColor            avatarColor;
  private final String                 about;
  private final String                 aboutEmoji;
  private final ProfileName            systemProfileName;
  private final String                 systemContactName;
  private final Optional<Extras>       extras;
  private final boolean                hasGroupsInCommon;
  private final List<Badge>            badges;
  private final boolean                isReleaseNotesRecipient;

  /**
   * Returns a {@link LiveRecipient}, which contains a {@link Recipient} that may or may not be
   * populated with data. However, you can observe the value that's returned to be notified when the
   * {@link Recipient} changes.
   */
  @AnyThread
  public static @NonNull LiveRecipient live(@NonNull RecipientId id) {
    Preconditions.checkNotNull(id, "ID cannot be null.");
    return ApplicationDependencies.getRecipientCache().getLive(id);
  }

  /**
   * Returns a fully-populated {@link Recipient}. May hit the disk, and therefore should be
   * called on a background thread.
   */
  @WorkerThread
  public static @NonNull Recipient resolved(@NonNull RecipientId id) {
    Preconditions.checkNotNull(id, "ID cannot be null.");
    return live(id).resolve();
  }

  @WorkerThread
  public static @NonNull List<Recipient> resolvedList(@NonNull Collection<RecipientId> ids) {
    List<Recipient> recipients = new ArrayList<>(ids.size());

    for (RecipientId recipientId : ids) {
      recipients.add(resolved(recipientId));
    }

    return recipients;
  }

  /**
   * Returns a fully-populated {@link Recipient} and associates it with the provided username.
   */
  @WorkerThread
  public static @NonNull Recipient externalUsername(@NonNull Context context, @NonNull ACI aci, @NonNull String username) {
    Recipient recipient = externalPush(context, aci, null, false);
    SignalDatabase.recipients().setUsername(recipient.getId(), username);
    return recipient;
  }

  /**
   * Returns a fully-populated {@link Recipient} based off of a {@link SignalServiceAddress},
   * creating one in the database if necessary. Convenience overload of
   * {@link #externalPush(Context, ACI, String, boolean)}
   */
  @WorkerThread
  public static @NonNull Recipient externalPush(@NonNull Context context, @NonNull SignalServiceAddress signalServiceAddress) {
    return externalPush(context, signalServiceAddress.getAci(), signalServiceAddress.getNumber().orNull(), false);
  }

  /**
   * Returns a fully-populated {@link Recipient} based off of a {@link SignalServiceAddress},
   * creating one in the database if necessary. We special-case GV1 members because we want to
   * prioritize E164 addresses and not use the UUIDs if possible.
   */
  @WorkerThread
  public static @NonNull Recipient externalGV1Member(@NonNull Context context, @NonNull SignalServiceAddress address) {
    if (address.getNumber().isPresent()) {
      return externalPush(context, null, address.getNumber().get(), false);
    } else {
      return externalPush(context, address.getAci(), null, false);
    }
  }

  /**
   * Returns a fully-populated {@link Recipient} based off of a {@link SignalServiceAddress},
   * creating one in the database if necessary. This should only used for high-trust sources,
   * which are limited to:
   * - Envelopes
   * - UD Certs
   * - CDS
   * - Storage Service
   */
  @WorkerThread
  public static @NonNull Recipient externalHighTrustPush(@NonNull Context context, @NonNull SignalServiceAddress signalServiceAddress) {
    return externalPush(context, signalServiceAddress.getAci(), signalServiceAddress.getNumber().orNull(), true);
  }

  /**
   * Returns a fully-populated {@link Recipient} based off of a UUID and phone number, creating one
   * in the database if necessary. We want both piece of information so we're able to associate them
   * both together, depending on which are available.
   *
   * In particular, while we'll eventually get the UUID of a user created via a phone number
   * (through a directory sync), the only way we can store the phone number is by retrieving it from
   * sent messages and whatnot. So we should store it when available.
   *
   * @param highTrust This should only be set to true if the source of the E164-UUID pairing is one
   *                  that can be trusted as accurate (like an envelope).
   */
  @WorkerThread
  public static @NonNull Recipient externalPush(@NonNull Context context, @Nullable ACI aci, @Nullable String e164, boolean highTrust) {
    if (UuidUtil.UNKNOWN_UUID.equals(aci)) {
      throw new AssertionError();
    }

    RecipientDatabase db          = SignalDatabase.recipients();
    RecipientId       recipientId = db.getAndPossiblyMerge(aci, e164, highTrust);

    Recipient resolved = resolved(recipientId);

    if (highTrust && !resolved.isRegistered() && aci != null) {
      Log.w(TAG, "External high-trust push was locally marked unregistered. Marking as registered.");
      db.markRegistered(recipientId, aci);
    } else if (highTrust && !resolved.isRegistered()) {
      Log.w(TAG, "External high-trust push was locally marked unregistered, but we don't have a UUID, so we can't do anything.", new Throwable());
    }

    return resolved;
  }

  /**
   * A safety wrapper around {@link #external(Context, String)} for when you know you're using an
   * identifier for a system contact, and therefore always want to prevent interpreting it as a
   * UUID. This will crash if given a UUID.
   *
   * (This may seem strange, but apparently some devices are returning valid UUIDs for contacts)
   */
  @WorkerThread
  public static @NonNull Recipient externalContact(@NonNull Context context, @NonNull String identifier) {
    RecipientDatabase db = SignalDatabase.recipients();
    RecipientId       id = null;

    if (UuidUtil.isUuid(identifier)) {
      throw new AssertionError("UUIDs are not valid system contact identifiers!");
    } else if (NumberUtil.isValidEmail(identifier)) {
      id = db.getOrInsertFromEmail(identifier);
    } else {
      id = db.getOrInsertFromE164(identifier);
    }

    return Recipient.resolved(id);
  }

  /**
   * A version of {@link #external(Context, String)} that should be used when you know the
   * identifier is a groupId.
   *
   * Important: This will throw an exception if the groupId you're using could have been migrated.
   * If you're dealing with inbound data, you should be using
   * {@link #externalPossiblyMigratedGroup(Context, GroupId)}, or checking the database before
   * calling this method.
   */
  @WorkerThread
  public static @NonNull Recipient externalGroupExact(@NonNull Context context, @NonNull GroupId groupId) {
    return Recipient.resolved(SignalDatabase.recipients().getOrInsertFromGroupId(groupId));
  }

  /**
   * Will give you one of:
   * - The recipient that matches the groupId specified exactly
   * - The recipient whose V1 ID would map to the provided V2 ID
   * - The recipient whose V2 ID would be derived from the provided V1 ID
   * - A newly-created recipient for the provided ID if none of the above match
   *
   * Important: You could get back a recipient with a different groupId than the one you provided.
   * You should be very cautious when using the groupId on the returned recipient.
   */
  @WorkerThread
  public static @NonNull Recipient externalPossiblyMigratedGroup(@NonNull Context context, @NonNull GroupId groupId) {
    return Recipient.resolved(SignalDatabase.recipients().getOrInsertFromPossiblyMigratedGroupId(groupId));
  }

  /**
   * Returns a fully-populated {@link Recipient} based off of a string identifier, creating one in
   * the database if necessary. The identifier may be a uuid, phone number, email,
   * or serialized groupId.
   *
   * If the identifier is a UUID of a Signal user, prefer using
   * {@link #externalPush(Context, ACI, String, boolean)} or its overload, as this will let us associate
   * the phone number with the recipient.
   */
  @WorkerThread
  public static @NonNull Recipient external(@NonNull Context context, @NonNull String identifier) {
    Preconditions.checkNotNull(identifier, "Identifier cannot be null!");

    RecipientDatabase db = SignalDatabase.recipients();
    RecipientId       id = null;

    if (UuidUtil.isUuid(identifier)) {
      ACI uuid = ACI.parseOrThrow(identifier);
      id = db.getOrInsertFromAci(uuid);
    } else if (GroupId.isEncodedGroup(identifier)) {
      id = db.getOrInsertFromGroupId(GroupId.parseOrThrow(identifier));
    } else if (NumberUtil.isValidEmail(identifier)) {
      id = db.getOrInsertFromEmail(identifier);
    } else {
      String e164 = PhoneNumberFormatter.get(context).format(identifier);
      id = db.getOrInsertFromE164(e164);
    }

    return Recipient.resolved(id);
  }

  public static @NonNull Recipient self() {
    return ApplicationDependencies.getRecipientCache().getSelf();
  }

  Recipient(@NonNull RecipientId id) {
    this.id                          = id;
    this.resolving                   = true;
    this.aci                         = null;
    this.pni                         = null;
    this.username                    = null;
    this.e164                        = null;
    this.email                       = null;
    this.groupId                     = null;
    this.participants                = Collections.emptyList();
    this.groupAvatarId               = Optional.absent();
    this.isSelf                      = false;
    this.blocked                     = false;
    this.muteUntil                   = 0;
    this.messageVibrate              = VibrateState.DEFAULT;
    this.callVibrate                 = VibrateState.DEFAULT;
    this.messageRingtone             = null;
    this.callRingtone                = null;
    this.insightsBannerTier          = InsightsBannerTier.TIER_TWO;
    this.defaultSubscriptionId       = Optional.absent();
    this.expireMessages              = 0;
    this.registered                  = RegisteredState.UNKNOWN;
    this.profileKey                  = null;
    this.profileKeyCredential        = null;
    this.groupName                   = null;
    this.systemContactPhoto          = null;
    this.customLabel                 = null;
    this.contactUri                  = null;
    this.signalProfileName           = ProfileName.EMPTY;
    this.profileAvatar               = null;
    this.hasProfileImage             = false;
    this.profileSharing              = false;
    this.lastProfileFetch            = 0;
    this.notificationChannel         = null;
    this.unidentifiedAccessMode      = UnidentifiedAccessMode.DISABLED;
    this.forceSmsSelection           = false;
    this.groupsV2Capability          = Capability.UNKNOWN;
    this.groupsV1MigrationCapability = Capability.UNKNOWN;
    this.senderKeyCapability         = Capability.UNKNOWN;
    this.announcementGroupCapability = Capability.UNKNOWN;
    this.changeNumberCapability      = Capability.UNKNOWN;
    this.storageId                   = null;
    this.mentionSetting              = MentionSetting.ALWAYS_NOTIFY;
    this.wallpaper                   = null;
    this.chatColors                  = null;
    this.avatarColor                 = AvatarColor.UNKNOWN;
    this.about                       = null;
    this.aboutEmoji                  = null;
    this.systemProfileName           = ProfileName.EMPTY;
    this.systemContactName           = null;
    this.extras                      = Optional.absent();
    this.hasGroupsInCommon           = false;
    this.badges                      = Collections.emptyList();
    this.isReleaseNotesRecipient     = false;
  }

  public Recipient(@NonNull RecipientId id, @NonNull RecipientDetails details, boolean resolved) {
    this.id                          = id;
    this.resolving                   = !resolved;
    this.aci                         = details.aci;
    this.pni                         = details.pni;
    this.username                    = details.username;
    this.e164                        = details.e164;
    this.email                       = details.email;
    this.groupId                     = details.groupId;
    this.participants                = details.participants;
    this.groupAvatarId               = details.groupAvatarId;
    this.isSelf                      = details.isSelf;
    this.blocked                     = details.blocked;
    this.muteUntil                   = details.mutedUntil;
    this.messageVibrate              = details.messageVibrateState;
    this.callVibrate                 = details.callVibrateState;
    this.messageRingtone             = details.messageRingtone;
    this.callRingtone                = details.callRingtone;
    this.insightsBannerTier          = details.insightsBannerTier;
    this.defaultSubscriptionId       = details.defaultSubscriptionId;
    this.expireMessages              = details.expireMessages;
    this.registered                  = details.registered;
    this.profileKey                  = details.profileKey;
    this.profileKeyCredential        = details.profileKeyCredential;
    this.groupName                   = details.groupName;
    this.systemContactPhoto          = details.systemContactPhoto;
    this.customLabel                 = details.customLabel;
    this.contactUri                  = details.contactUri;
    this.signalProfileName           = details.profileName;
    this.profileAvatar               = details.profileAvatar;
    this.hasProfileImage             = details.hasProfileImage;
    this.profileSharing              = details.profileSharing;
    this.lastProfileFetch            = details.lastProfileFetch;
    this.notificationChannel         = details.notificationChannel;
    this.unidentifiedAccessMode      = details.unidentifiedAccessMode;
    this.forceSmsSelection           = details.forceSmsSelection;
    this.groupsV2Capability          = details.groupsV2Capability;
    this.groupsV1MigrationCapability = details.groupsV1MigrationCapability;
    this.senderKeyCapability         = details.senderKeyCapability;
    this.announcementGroupCapability = details.announcementGroupCapability;
    this.changeNumberCapability      = details.changeNumberCapability;
    this.storageId                   = details.storageId;
    this.mentionSetting              = details.mentionSetting;
    this.wallpaper                   = details.wallpaper;
    this.chatColors                  = details.chatColors;
    this.avatarColor                 = details.avatarColor;
    this.about                       = details.about;
    this.aboutEmoji                  = details.aboutEmoji;
    this.systemProfileName           = details.systemProfileName;
    this.systemContactName           = details.systemContactName;
    this.extras                      = details.extras;
    this.hasGroupsInCommon           = details.hasGroupsInCommon;
<<<<<<< HEAD
    this.badges                      = Collections.emptyList();
=======
    this.badges                      = details.badges;
    this.isReleaseNotesRecipient     = details.isReleaseChannel;
>>>>>>> fdeed850
  }

  public @NonNull RecipientId getId() {
    return id;
  }

  public boolean isSelf() {
    return isSelf;
  }

  public @Nullable Uri getContactUri() {
    return contactUri;
  }

  public @Nullable String getGroupName(@NonNull Context context) {
    if (groupId != null && Util.isEmpty(this.groupName)) {
      List<Recipient> others = participants.stream()
                                           .filter(r -> !r.isSelf())
                                           .limit(MAX_MEMBER_NAMES)
                                           .collect(Collectors.toList());

      Map<String, Integer> shortNameCounts = new HashMap<>();

      for (Recipient participant : others) {
        String shortName = participant.getShortDisplayName(context);
        int    count     = Objects.requireNonNull(shortNameCounts.getOrDefault(shortName, 0));

        shortNameCounts.put(shortName, count + 1);
      }

      List<String> names = new LinkedList<>();

      for (Recipient participant : others) {
        String shortName = participant.getShortDisplayName(context);
        int    count     = Objects.requireNonNull(shortNameCounts.getOrDefault(shortName, 0));

        if (count <= 1) {
          names.add(shortName);
        } else {
          names.add(participant.getDisplayName(context));
        }
      }

      if (participants.stream().anyMatch(Recipient::isSelf)) {
        names.add(context.getString(R.string.Recipient_you));
      }

      return Util.join(names, ", ");
    } else {
      return this.groupName;
    }
  }

  public boolean hasName() {
    return groupName != null;
  }

  /**
   * False iff it {@link #getDisplayName} would fall back to e164, email or unknown.
   */
  public boolean hasAUserSetDisplayName(@NonNull Context context) {
    return !TextUtils.isEmpty(getGroupName(context))             ||
           !TextUtils.isEmpty(systemContactName)                 ||
           !TextUtils.isEmpty(getProfileName().toString());
  }

  public @NonNull String getDisplayName(@NonNull Context context) {
    String name = getGroupName(context);

    if (Util.isEmpty(name)) {
      name = systemContactName;
    }

    if (Util.isEmpty(name)) {
      name = getProfileName().toString();
    }

    if (Util.isEmpty(name) && !Util.isEmpty(e164)) {
      name = PhoneNumberFormatter.prettyPrint(e164);
    }

    if (Util.isEmpty(name)) {
      name = email;
    }

    if (Util.isEmpty(name)) {
      name = context.getString(R.string.Recipient_unknown);
    }

    return StringUtil.isolateBidi(name);
  }

  public @NonNull String getDisplayNameOrUsername(@NonNull Context context) {
    String name = getGroupName(context);

    if (Util.isEmpty(name)) {
      name = systemContactName;
    }

    if (Util.isEmpty(name)) {
      name = StringUtil.isolateBidi(getProfileName().toString());
    }

    if (Util.isEmpty(name) && !Util.isEmpty(e164)) {
      name = PhoneNumberFormatter.prettyPrint(e164);
    }

    if (Util.isEmpty(name)) {
      name = StringUtil.isolateBidi(email);
    }

    if (Util.isEmpty(name)) {
      name = StringUtil.isolateBidi(username);
    }

    if (Util.isEmpty(name)) {
      name = StringUtil.isolateBidi(context.getString(R.string.Recipient_unknown));
    }

    return name;
  }

  public @NonNull String getMentionDisplayName(@NonNull Context context) {
    String name = isSelf ? getProfileName().toString() : getGroupName(context);
    name = StringUtil.isolateBidi(name);

    if (Util.isEmpty(name)) {
      name = isSelf ? getGroupName(context) : systemContactName;
      name = StringUtil.isolateBidi(name);
    }

    if (Util.isEmpty(name)) {
      name = isSelf ? getGroupName(context) : getProfileName().toString();
      name = StringUtil.isolateBidi(name);
    }

    if (Util.isEmpty(name) && !Util.isEmpty(e164)) {
      name = PhoneNumberFormatter.prettyPrint(e164);
    }

    if (Util.isEmpty(name)) {
      name = StringUtil.isolateBidi(email);
    }

    if (Util.isEmpty(name)) {
      name = StringUtil.isolateBidi(context.getString(R.string.Recipient_unknown));
    }

    return name;
  }

  public @NonNull String getShortDisplayName(@NonNull Context context) {
    String name = Util.getFirstNonEmpty(getGroupName(context),
                                        getSystemProfileName().getGivenName(),
                                        getProfileName().getGivenName(),
                                        getDisplayName(context));

    return StringUtil.isolateBidi(name);
  }

  public @NonNull String getShortDisplayNameIncludingUsername(@NonNull Context context) {
    String name = Util.getFirstNonEmpty(getGroupName(context),
                                        getSystemProfileName().getGivenName(),
                                        getProfileName().getGivenName(),
                                        getDisplayName(context),
                                        getUsername().orNull());

    return StringUtil.isolateBidi(name);
  }

  public @NonNull Optional<ACI> getAci() {
    return Optional.fromNullable(aci);
  }

  public @NonNull Optional<PNI> getPni() {
    return Optional.fromNullable(pni);
  }

  public @NonNull Optional<String> getUsername() {
    if (FeatureFlags.usernames()) {
      return Optional.fromNullable(username);
    } else {
      return Optional.absent();
    }
  }

  public @NonNull Optional<String> getE164() {
    return Optional.fromNullable(e164);
  }

  public @NonNull Optional<String> getEmail() {
    return Optional.fromNullable(email);
  }

  public @NonNull Optional<GroupId> getGroupId() {
    return Optional.fromNullable(groupId);
  }

  public @NonNull Optional<String> getSmsAddress() {
    return Optional.fromNullable(e164).or(Optional.fromNullable(email));
  }

  public @NonNull ACI requireAci() {
    ACI resolved = resolving ? resolve().aci : aci;

    if (resolved == null) {
      throw new MissingAddressError(id);
    }

    return resolved;
  }


  public @NonNull String requireE164() {
    String resolved = resolving ? resolve().e164 : e164;

    if (resolved == null) {
      throw new MissingAddressError(id);
    }

    return resolved;
  }

  public @NonNull String requireEmail() {
    String resolved = resolving ? resolve().email : email;

    if (resolved == null) {
      throw new MissingAddressError(id);
    }

    return resolved;
  }

  public @NonNull String requireSmsAddress() {
    Recipient recipient = resolving ? resolve() : this;

    if (recipient.getE164().isPresent()) {
      return recipient.getE164().get();
    } else if (recipient.getEmail().isPresent()) {
      return recipient.getEmail().get();
    } else {
      throw new MissingAddressError(id);
    }
  }

  public boolean hasSmsAddress() {
    return getE164().or(getEmail()).isPresent();
  }

  public boolean hasE164() {
    return getE164().isPresent();
  }

  public boolean hasAci() {
    return getAci().isPresent();
  }

  public boolean isAciOnly() {
    return hasAci() && !hasSmsAddress();
  }

  public @NonNull GroupId requireGroupId() {
    GroupId resolved = resolving ? resolve().groupId : groupId;

    if (resolved == null) {
      throw new MissingAddressError(id);
    }

    return resolved;
  }

  public boolean hasServiceIdentifier() {
    return aci != null || e164 != null;
  }

  /**
   * @return A string identifier able to be used with the Signal service. Prefers ACI, and if not
   * available, will return an E164 number.
   */
  public @NonNull String requireServiceId() {
    Recipient resolved = resolving ? resolve() : this;

    if (resolved.getAci().isPresent()) {
      return resolved.requireAci().toString();
    } else {
      return getE164().get();
    }
  }

  /**
   * @return A single string to represent the recipient, in order of precedence:
   *
   * Group ID > ACI > Phone > Email
   */
  public @NonNull String requireStringId() {
    Recipient resolved = resolving ? resolve() : this;

    if (resolved.isGroup()) {
      return resolved.requireGroupId().toString();
    } else if (resolved.getAci().isPresent()) {
      return resolved.requireAci().toString();
    }

    return requireSmsAddress();
  }

  public Optional<Integer> getDefaultSubscriptionId() {
    return defaultSubscriptionId;
  }

  public @NonNull ProfileName getProfileName() {
    return signalProfileName;
  }

  private @NonNull ProfileName getSystemProfileName() {
    return systemProfileName;
  }

  public @Nullable String getProfileAvatar() {
    return profileAvatar;
  }

  public boolean isProfileSharing() {
    return profileSharing;
  }

  public long getLastProfileFetchTime() {
    return lastProfileFetch;
  }

  public boolean isGroup() {
    return resolve().groupId != null;
  }

  private boolean isGroupInternal() {
    return groupId != null;
  }

  public boolean isMmsGroup() {
    GroupId groupId = resolve().groupId;
    return groupId != null && groupId.isMms();
  }

  public boolean isPushGroup() {
    GroupId groupId = resolve().groupId;
    return groupId != null && groupId.isPush();
  }

  public boolean isPushV1Group() {
    GroupId groupId = resolve().groupId;
    return groupId != null && groupId.isV1();
  }

  public boolean isPushV2Group() {
    GroupId groupId = resolve().groupId;
    return groupId != null && groupId.isV2();
  }

  public boolean isActiveGroup() {
    return Stream.of(getParticipants()).anyMatch(Recipient::isSelf);
  }

  public @NonNull List<Recipient> getParticipants() {
    return new ArrayList<>(participants);
  }

  public @NonNull Drawable getFallbackContactPhotoDrawable(Context context, boolean inverted) {
    return getFallbackContactPhotoDrawable(context, inverted, DEFAULT_FALLBACK_PHOTO_PROVIDER, AvatarUtil.UNDEFINED_SIZE);
  }

  public @NonNull Drawable getSmallFallbackContactPhotoDrawable(Context context, boolean inverted) {
    return getSmallFallbackContactPhotoDrawable(context, inverted, DEFAULT_FALLBACK_PHOTO_PROVIDER);
  }

  public @NonNull Drawable getFallbackContactPhotoDrawable(Context context, boolean inverted, @Nullable FallbackPhotoProvider fallbackPhotoProvider, int targetSize) {
    return getFallbackContactPhoto(Util.firstNonNull(fallbackPhotoProvider, DEFAULT_FALLBACK_PHOTO_PROVIDER), targetSize).asDrawable(context, avatarColor, inverted);
  }

  public @NonNull Drawable getSmallFallbackContactPhotoDrawable(Context context, boolean inverted, @Nullable FallbackPhotoProvider fallbackPhotoProvider) {
    return getSmallFallbackContactPhotoDrawable(context, inverted, fallbackPhotoProvider, AvatarUtil.UNDEFINED_SIZE);
  }

  public @NonNull Drawable getSmallFallbackContactPhotoDrawable(Context context, boolean inverted, @Nullable FallbackPhotoProvider fallbackPhotoProvider, int targetSize) {
    return getFallbackContactPhoto(Util.firstNonNull(fallbackPhotoProvider, DEFAULT_FALLBACK_PHOTO_PROVIDER), targetSize).asSmallDrawable(context, avatarColor, inverted);
  }

  public @NonNull FallbackContactPhoto getFallbackContactPhoto() {
    return getFallbackContactPhoto(DEFAULT_FALLBACK_PHOTO_PROVIDER);
  }

  public @NonNull FallbackContactPhoto getFallbackContactPhoto(@NonNull FallbackPhotoProvider fallbackPhotoProvider) {
    return getFallbackContactPhoto(fallbackPhotoProvider, AvatarUtil.UNDEFINED_SIZE);
  }

  public @NonNull FallbackContactPhoto getFallbackContactPhoto(@NonNull FallbackPhotoProvider fallbackPhotoProvider, int targetSize) {
    if      (isSelf)                                return fallbackPhotoProvider.getPhotoForLocalNumber();
    else if (isResolving())                         return fallbackPhotoProvider.getPhotoForResolvingRecipient();
    else if (isGroupInternal())                     return fallbackPhotoProvider.getPhotoForGroup();
    else if (isGroup())                             return fallbackPhotoProvider.getPhotoForGroup();
    else if (!TextUtils.isEmpty(groupName))         return fallbackPhotoProvider.getPhotoForRecipientWithName(groupName, targetSize);
    else if (!TextUtils.isEmpty(systemContactName)) return fallbackPhotoProvider.getPhotoForRecipientWithName(systemContactName, targetSize);
    else if (!signalProfileName.isEmpty())          return fallbackPhotoProvider.getPhotoForRecipientWithName(signalProfileName.toString(), targetSize);
    else                                            return fallbackPhotoProvider.getPhotoForRecipientWithoutName();
  }

  public @Nullable ContactPhoto getContactPhoto() {
    if      (isSelf)                                                                             return null;
    else if (isGroupInternal() && groupAvatarId.isPresent())                                     return new GroupRecordContactPhoto(groupId, groupAvatarId.get());
    else if (systemContactPhoto != null && SignalStore.settings().isPreferSystemContactPhotos()) return new SystemContactPhoto(id, systemContactPhoto, 0);
    else if (profileAvatar != null && hasProfileImage)                                           return new ProfileContactPhoto(this, profileAvatar);
    else if (systemContactPhoto != null)                                                         return new SystemContactPhoto(id, systemContactPhoto, 0);
    else                                                                                         return null;
  }

  public @Nullable Uri getMessageRingtone() {
    if (messageRingtone != null && messageRingtone.getScheme() != null && messageRingtone.getScheme().startsWith("file")) {
      return null;
    }

    return messageRingtone;
  }

  public @Nullable Uri getCallRingtone() {
    if (callRingtone != null && callRingtone.getScheme() != null && callRingtone.getScheme().startsWith("file")) {
      return null;
    }

    return callRingtone;
  }

  public boolean isMuted() {
    return System.currentTimeMillis() <= muteUntil;
  }

  public long getMuteUntil() {
    return muteUntil;
  }

  public boolean isBlocked() {
    return blocked;
  }

  public @NonNull VibrateState getMessageVibrate() {
    return messageVibrate;
  }

  public @NonNull VibrateState getCallVibrate() {
    return callVibrate;
  }

  public int getExpiresInSeconds() {
    return expireMessages;
  }

  public long getExpiresInMillis() {
    return TimeUnit.SECONDS.toMillis(getExpiresInSeconds());
  }

  public boolean hasSeenFirstInviteReminder() {
    return insightsBannerTier.seen(InsightsBannerTier.TIER_ONE);
  }

  public boolean hasSeenSecondInviteReminder() {
    return insightsBannerTier.seen(InsightsBannerTier.TIER_TWO);
  }

  public @NonNull RegisteredState getRegistered() {
    if      (isPushGroup()) return RegisteredState.REGISTERED;
    else if (isMmsGroup())  return RegisteredState.NOT_REGISTERED;

    return registered;
  }

  public boolean isRegistered() {
    return registered == RegisteredState.REGISTERED || isPushGroup();
  }

  public boolean isMaybeRegistered() {
    return registered != RegisteredState.NOT_REGISTERED || isPushGroup();
  }

  public boolean isUnregistered() {
    return registered == RegisteredState.NOT_REGISTERED && !isPushGroup();
  }

  public @Nullable String getNotificationChannel() {
    return !NotificationChannels.supported() ? null : notificationChannel;
  }

  public boolean isForceSmsSelection() {
    return forceSmsSelection;
  }

  public @NonNull Capability getGroupsV2Capability() {
    return groupsV2Capability;
  }

  public @NonNull Capability getGroupsV1MigrationCapability() {
    return groupsV1MigrationCapability;
  }

  public @NonNull Capability getSenderKeyCapability() {
    return senderKeyCapability;
  }

  public @NonNull Capability getAnnouncementGroupCapability() {
    return announcementGroupCapability;
  }

  public @NonNull Capability getChangeNumberCapability() {
    return changeNumberCapability;
  }

  /**
   * True if this recipient supports the message retry system, or false if we should use the legacy session reset system.
   */
  public boolean supportsMessageRetries() {
    return getSenderKeyCapability() == Capability.SUPPORTED;
  }

  public @Nullable byte[] getProfileKey() {
    return profileKey;
  }

  public @Nullable ProfileKeyCredential getProfileKeyCredential() {
    return profileKeyCredential;
  }

  public boolean hasProfileKeyCredential() {
    return profileKeyCredential != null;
  }

  public @Nullable byte[] getStorageServiceId() {
    return storageId;
  }

  public @NonNull UnidentifiedAccessMode getUnidentifiedAccessMode() {
    return unidentifiedAccessMode;
  }

  public @Nullable ChatWallpaper getWallpaper() {
    if (wallpaper != null) {
      return wallpaper;
    } else {
      return SignalStore.wallpaper().getWallpaper();
    }
  }

  public boolean hasOwnWallpaper() {
    return wallpaper != null;
  }

  /**
   * A cheap way to check if wallpaper is set without doing any unnecessary proto parsing.
   */
  public boolean hasWallpaper() {
    return wallpaper != null || SignalStore.wallpaper().hasWallpaperSet();
  }

  public boolean hasOwnChatColors() {
    return chatColors != null;
  }

  public @NonNull ChatColors getChatColors() {
    if (chatColors != null && !(chatColors.getId() instanceof ChatColors.Id.Auto)) {
      return chatColors;
    } if (chatColors != null) {
      return getAutoChatColor();
    } else {
      ChatColors global = SignalStore.chatColorsValues().getChatColors();
      if (global != null && !(global.getId() instanceof ChatColors.Id.Auto)) {
        return global;
      } else {
        return getAutoChatColor();
      }
    }
  }

  private @NonNull ChatColors getAutoChatColor() {
    if (getWallpaper() != null) {
      return getWallpaper().getAutoChatColors();
    } else {
      return ChatColorsPalette.Bubbles.getDefault().withId(ChatColors.Id.Auto.INSTANCE);
    }
  }

  public @NonNull AvatarColor getAvatarColor() {
    return avatarColor;
  }

  public boolean isSystemContact() {
    return contactUri != null;
  }

  public @Nullable String getAbout() {
    return about;
  }

  public @Nullable String getAboutEmoji() {
    return aboutEmoji;
  }

  public @NonNull List<Badge> getBadges() {
    return badges;
  }

  public @Nullable Badge getFeaturedBadge() {
    if (getBadges().isEmpty()) {
      return null;
    } else {
      return getBadges().get(0);
    }
  }

  public @Nullable String getCombinedAboutAndEmoji() {
    if (!Util.isEmpty(aboutEmoji)) {
      if (!Util.isEmpty(about)) {
        return aboutEmoji + " " + about;
      } else {
        return aboutEmoji;
      }
    } else if (!Util.isEmpty(about)) {
      return about;
    } else {
      return null;
    }
  }

  public boolean shouldBlurAvatar() {
    boolean showOverride = false;
    if (extras.isPresent()) {
      showOverride = extras.get().manuallyShownAvatar();
    }
    return !showOverride && !isSelf() && !isProfileSharing() && !isSystemContact() && !hasGroupsInCommon && isRegistered();
  }

  public boolean hasGroupsInCommon() {
    return hasGroupsInCommon;
  }

  /**
   * If this recipient is missing crucial data, this will return a populated copy. Otherwise it
   * returns itself.
   */
  public @NonNull Recipient resolve() {
    if (resolving) {
      return live().resolve();
    } else {
      return this;
    }
  }

  public boolean isResolving() {
    return resolving;
  }

  /**
   * Forces retrieving a fresh copy of the recipient, regardless of its state.
   */
  public @NonNull Recipient fresh() {
    return live().resolve();
  }

  public @NonNull LiveRecipient live() {
    return ApplicationDependencies.getRecipientCache().getLive(id);
  }

  public @NonNull MentionSetting getMentionSetting() {
    return mentionSetting;
  }

  public boolean isReleaseNotes() {
    return isReleaseNotesRecipient;
  }

  @Override
  public boolean equals(Object o) {
    if (this == o) return true;
    if (o == null || getClass() != o.getClass()) return false;
    Recipient recipient = (Recipient) o;
    return id.equals(recipient.id);
  }

  @Override
  public int hashCode() {
    return Objects.hash(id);
  }

  public enum Capability {
    UNKNOWN(0),
    SUPPORTED(1),
    NOT_SUPPORTED(2);

    private final int value;

    Capability(int value) {
      this.value = value;
    }

    public int serialize() {
      return value;
    }

    public static Capability deserialize(int value) {
      switch (value) {
        case 0:  return UNKNOWN;
        case 1:  return SUPPORTED;
        case 2:  return NOT_SUPPORTED;
        default: throw new IllegalArgumentException();
      }
    }

    public static Capability fromBoolean(boolean supported) {
      return supported ? SUPPORTED : NOT_SUPPORTED;
    }
  }

  public static final class Extras {
    private final RecipientExtras recipientExtras;

    public static @Nullable Extras from(@Nullable RecipientExtras recipientExtras) {
      if (recipientExtras != null) {
        return new Extras(recipientExtras);
      } else {
        return null;
      }
    }

    private Extras(@NonNull RecipientExtras extras) {
      this.recipientExtras = extras;
    }

    public boolean manuallyShownAvatar() {
      return recipientExtras.getManuallyShownAvatar();
    }

    @Override
    public boolean equals(Object o) {
      if (this == o) return true;
      if (o == null || getClass() != o.getClass()) return false;
      final Extras that = (Extras) o;
      return manuallyShownAvatar() == that.manuallyShownAvatar();
    }

    @Override
    public int hashCode() {
      return Objects.hash(manuallyShownAvatar());
    }
  }

  public boolean hasSameContent(@NonNull Recipient other) {
    return Objects.equals(id, other.id) &&
           resolving == other.resolving &&
           isSelf == other.isSelf &&
           blocked == other.blocked &&
           muteUntil == other.muteUntil &&
           expireMessages == other.expireMessages &&
           hasProfileImage == other.hasProfileImage &&
           profileSharing == other.profileSharing &&
           lastProfileFetch == other.lastProfileFetch &&
           forceSmsSelection == other.forceSmsSelection &&
           Objects.equals(id, other.id) &&
           Objects.equals(aci, other.aci) &&
           Objects.equals(username, other.username) &&
           Objects.equals(e164, other.e164) &&
           Objects.equals(email, other.email) &&
           Objects.equals(groupId, other.groupId) &&
           allContentsAreTheSame(participants, other.participants) &&
           Objects.equals(groupAvatarId, other.groupAvatarId) &&
           messageVibrate == other.messageVibrate &&
           callVibrate == other.callVibrate &&
           Objects.equals(messageRingtone, other.messageRingtone) &&
           Objects.equals(callRingtone, other.callRingtone) &&
           Objects.equals(defaultSubscriptionId, other.defaultSubscriptionId) &&
           registered == other.registered &&
           Arrays.equals(profileKey, other.profileKey) &&
           Objects.equals(profileKeyCredential, other.profileKeyCredential) &&
           Objects.equals(groupName, other.groupName) &&
           Objects.equals(systemContactPhoto, other.systemContactPhoto) &&
           Objects.equals(customLabel, other.customLabel) &&
           Objects.equals(contactUri, other.contactUri) &&
           Objects.equals(signalProfileName, other.signalProfileName) &&
           Objects.equals(systemProfileName, other.systemProfileName) &&
           Objects.equals(profileAvatar, other.profileAvatar) &&
           Objects.equals(notificationChannel, other.notificationChannel) &&
           unidentifiedAccessMode == other.unidentifiedAccessMode &&
           groupsV2Capability == other.groupsV2Capability &&
           groupsV1MigrationCapability == other.groupsV1MigrationCapability &&
           insightsBannerTier == other.insightsBannerTier &&
           Arrays.equals(storageId, other.storageId) &&
           mentionSetting == other.mentionSetting &&
           Objects.equals(wallpaper, other.wallpaper) &&
           Objects.equals(chatColors, other.chatColors) &&
           Objects.equals(avatarColor, other.avatarColor) &&
           Objects.equals(about, other.about) &&
           Objects.equals(aboutEmoji, other.aboutEmoji) &&
           Objects.equals(extras, other.extras) &&
           hasGroupsInCommon == other.hasGroupsInCommon &&
           Objects.equals(badges, other.badges);
  }

  private static boolean allContentsAreTheSame(@NonNull List<Recipient> a, @NonNull List<Recipient> b) {
    if (a.size() != b.size()) {
      return false;
    }

    for (int i = 0, len = a.size(); i < len; i++) {
      if (!a.get(i).hasSameContent(b.get(i))) {
        return false;
      }
    }

    return true;
  }


  public static class FallbackPhotoProvider {
    public @NonNull FallbackContactPhoto getPhotoForLocalNumber() {
      return new ResourceContactPhoto(R.drawable.ic_note_34, R.drawable.ic_note_24);
    }

    public @NonNull FallbackContactPhoto getPhotoForResolvingRecipient() {
      return new TransparentContactPhoto();
    }

    public @NonNull FallbackContactPhoto getPhotoForGroup() {
      return new ResourceContactPhoto(R.drawable.ic_group_outline_34, R.drawable.ic_group_outline_20, R.drawable.ic_group_outline_48);
    }

    public @NonNull FallbackContactPhoto getPhotoForRecipientWithName(String name, int targetSize) {
      return new GeneratedContactPhoto(name, R.drawable.ic_profile_outline_40, targetSize);
    }

    public @NonNull FallbackContactPhoto getPhotoForRecipientWithoutName() {
      return new ResourceContactPhoto(R.drawable.ic_profile_outline_40, R.drawable.ic_profile_outline_20, R.drawable.ic_profile_outline_48);
    }
  }

  private static class MissingAddressError extends AssertionError {
    MissingAddressError(@NonNull RecipientId recipientId) {
      super("Missing address for " + recipientId.serialize());
    }
  }
}<|MERGE_RESOLUTION|>--- conflicted
+++ resolved
@@ -439,12 +439,8 @@
     this.systemContactName           = details.systemContactName;
     this.extras                      = details.extras;
     this.hasGroupsInCommon           = details.hasGroupsInCommon;
-<<<<<<< HEAD
     this.badges                      = Collections.emptyList();
-=======
-    this.badges                      = details.badges;
     this.isReleaseNotesRecipient     = details.isReleaseChannel;
->>>>>>> fdeed850
   }
 
   public @NonNull RecipientId getId() {
