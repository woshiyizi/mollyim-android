package org.thoughtcrime.securesms.recipients;

import android.content.Context;
import android.graphics.drawable.Drawable;
import android.net.Uri;
import android.text.TextUtils;

import androidx.annotation.AnyThread;
import androidx.annotation.NonNull;
import androidx.annotation.Nullable;
import androidx.annotation.WorkerThread;

import com.annimon.stream.Stream;

import org.signal.core.util.logging.Log;
import org.signal.zkgroup.profiles.ProfileKeyCredential;
import org.thoughtcrime.securesms.R;
import org.thoughtcrime.securesms.badges.models.Badge;
import org.thoughtcrime.securesms.contacts.avatars.ContactPhoto;
import org.thoughtcrime.securesms.contacts.avatars.FallbackContactPhoto;
import org.thoughtcrime.securesms.contacts.avatars.GeneratedContactPhoto;
import org.thoughtcrime.securesms.contacts.avatars.GroupRecordContactPhoto;
import org.thoughtcrime.securesms.contacts.avatars.ProfileContactPhoto;
import org.thoughtcrime.securesms.contacts.avatars.ResourceContactPhoto;
import org.thoughtcrime.securesms.contacts.avatars.SystemContactPhoto;
import org.thoughtcrime.securesms.contacts.avatars.TransparentContactPhoto;
import org.thoughtcrime.securesms.conversation.colors.AvatarColor;
import org.thoughtcrime.securesms.conversation.colors.ChatColors;
import org.thoughtcrime.securesms.conversation.colors.ChatColorsPalette;
import org.thoughtcrime.securesms.database.DatabaseFactory;
import org.thoughtcrime.securesms.database.RecipientDatabase;
import org.thoughtcrime.securesms.database.RecipientDatabase.MentionSetting;
import org.thoughtcrime.securesms.database.RecipientDatabase.RegisteredState;
import org.thoughtcrime.securesms.database.RecipientDatabase.UnidentifiedAccessMode;
import org.thoughtcrime.securesms.database.RecipientDatabase.VibrateState;
import org.thoughtcrime.securesms.database.model.databaseprotos.RecipientExtras;
import org.thoughtcrime.securesms.dependencies.ApplicationDependencies;
import org.thoughtcrime.securesms.groups.GroupId;
import org.thoughtcrime.securesms.keyvalue.SignalStore;
import org.thoughtcrime.securesms.notifications.NotificationChannels;
import org.thoughtcrime.securesms.phonenumbers.NumberUtil;
import org.thoughtcrime.securesms.phonenumbers.PhoneNumberFormatter;
import org.thoughtcrime.securesms.profiles.ProfileName;
import org.thoughtcrime.securesms.util.AvatarUtil;
import org.thoughtcrime.securesms.util.FeatureFlags;
import org.thoughtcrime.securesms.util.StringUtil;
import org.thoughtcrime.securesms.util.Util;
import org.thoughtcrime.securesms.wallpaper.ChatWallpaper;
import org.whispersystems.libsignal.util.guava.Optional;
import org.whispersystems.libsignal.util.guava.Preconditions;
import org.whispersystems.signalservice.api.push.ACI;
import org.whispersystems.signalservice.api.push.SignalServiceAddress;
import org.whispersystems.signalservice.api.util.UuidUtil;

import java.util.ArrayList;
import java.util.Arrays;
import java.util.Collection;
import java.util.Collections;
import java.util.HashMap;
import java.util.LinkedList;
import java.util.List;
import java.util.Map;
import java.util.Objects;
<<<<<<< HEAD
import java.util.UUID;
import java.util.concurrent.TimeUnit;
=======
>>>>>>> 8bee95eb
import java.util.stream.Collectors;

import static org.thoughtcrime.securesms.database.RecipientDatabase.InsightsBannerTier;

public class Recipient {

  private static final String TAG = Log.tag(Recipient.class);

  public static final Recipient UNKNOWN = new Recipient(RecipientId.UNKNOWN, new RecipientDetails(), true);

  public static final FallbackPhotoProvider DEFAULT_FALLBACK_PHOTO_PROVIDER = new FallbackPhotoProvider();

  private static final int MAX_MEMBER_NAMES = 10;

  private final RecipientId            id;
  private final boolean                resolving;
  private final ACI                    aci;
  private final String                 username;
  private final String                 e164;
  private final String                 email;
  private final GroupId                groupId;
  private final List<Recipient>        participants;
  private final Optional<Long>         groupAvatarId;
  private final boolean                isSelf;
  private final boolean                blocked;
  private final long                   muteUntil;
  private final VibrateState           messageVibrate;
  private final VibrateState           callVibrate;
  private final Uri                    messageRingtone;
  private final Uri                    callRingtone;
  private final Optional<Integer>      defaultSubscriptionId;
  private final int                    expireMessages;
  private final RegisteredState        registered;
  private final byte[]                 profileKey;
  private final ProfileKeyCredential   profileKeyCredential;
  private final String                 groupName;
  private final Uri                    systemContactPhoto;
  private final String                 customLabel;
  private final Uri                    contactUri;
  private final ProfileName            signalProfileName;
  private final String                 profileAvatar;
  private final boolean                hasProfileImage;
  private final boolean                profileSharing;
  private final long                   lastProfileFetch;
  private final String                 notificationChannel;
  private final UnidentifiedAccessMode unidentifiedAccessMode;
  private final boolean                forceSmsSelection;
  private final Capability             groupsV2Capability;
  private final Capability             groupsV1MigrationCapability;
  private final Capability             senderKeyCapability;
  private final Capability             announcementGroupCapability;
  private final Capability             changeNumberCapability;
  private final InsightsBannerTier     insightsBannerTier;
  private final byte[]                 storageId;
  private final MentionSetting         mentionSetting;
  private final ChatWallpaper          wallpaper;
  private final ChatColors             chatColors;
  private final AvatarColor            avatarColor;
  private final String                 about;
  private final String                 aboutEmoji;
  private final ProfileName            systemProfileName;
  private final String                 systemContactName;
  private final Optional<Extras>       extras;
  private final boolean                hasGroupsInCommon;
  private final List<Badge>            badges;

  /**
   * Returns a {@link LiveRecipient}, which contains a {@link Recipient} that may or may not be
   * populated with data. However, you can observe the value that's returned to be notified when the
   * {@link Recipient} changes.
   */
  @AnyThread
  public static @NonNull LiveRecipient live(@NonNull RecipientId id) {
    Preconditions.checkNotNull(id, "ID cannot be null.");
    return ApplicationDependencies.getRecipientCache().getLive(id);
  }

  /**
   * Returns a fully-populated {@link Recipient}. May hit the disk, and therefore should be
   * called on a background thread.
   */
  @WorkerThread
  public static @NonNull Recipient resolved(@NonNull RecipientId id) {
    Preconditions.checkNotNull(id, "ID cannot be null.");
    return live(id).resolve();
  }

  @WorkerThread
  public static @NonNull List<Recipient> resolvedList(@NonNull Collection<RecipientId> ids) {
    List<Recipient> recipients = new ArrayList<>(ids.size());

    for (RecipientId recipientId : ids) {
      recipients.add(resolved(recipientId));
    }

    return recipients;
  }

  /**
   * Returns a fully-populated {@link Recipient} and associates it with the provided username.
   */
  @WorkerThread
  public static @NonNull Recipient externalUsername(@NonNull Context context, @NonNull ACI aci, @NonNull String username) {
    Recipient recipient = externalPush(context, aci, null, false);
    DatabaseFactory.getRecipientDatabase(context).setUsername(recipient.getId(), username);
    return recipient;
  }

  /**
   * Returns a fully-populated {@link Recipient} based off of a {@link SignalServiceAddress},
   * creating one in the database if necessary. Convenience overload of
   * {@link #externalPush(Context, ACI, String, boolean)}
   */
  @WorkerThread
  public static @NonNull Recipient externalPush(@NonNull Context context, @NonNull SignalServiceAddress signalServiceAddress) {
    return externalPush(context, signalServiceAddress.getAci(), signalServiceAddress.getNumber().orNull(), false);
  }

  /**
   * Returns a fully-populated {@link Recipient} based off of a {@link SignalServiceAddress},
   * creating one in the database if necessary. We special-case GV1 members because we want to
   * prioritize E164 addresses and not use the UUIDs if possible.
   */
  @WorkerThread
  public static @NonNull Recipient externalGV1Member(@NonNull Context context, @NonNull SignalServiceAddress address) {
    if (address.getNumber().isPresent()) {
      return externalPush(context, null, address.getNumber().get(), false);
    } else {
      return externalPush(context, address.getAci(), null, false);
    }
  }

  /**
   * Returns a fully-populated {@link Recipient} based off of a {@link SignalServiceAddress},
   * creating one in the database if necessary. This should only used for high-trust sources,
   * which are limited to:
   * - Envelopes
   * - UD Certs
   * - CDS
   * - Storage Service
   */
  @WorkerThread
  public static @NonNull Recipient externalHighTrustPush(@NonNull Context context, @NonNull SignalServiceAddress signalServiceAddress) {
    return externalPush(context, signalServiceAddress.getAci(), signalServiceAddress.getNumber().orNull(), true);
  }

  /**
   * Returns a fully-populated {@link Recipient} based off of a UUID and phone number, creating one
   * in the database if necessary. We want both piece of information so we're able to associate them
   * both together, depending on which are available.
   *
   * In particular, while we'll eventually get the UUID of a user created via a phone number
   * (through a directory sync), the only way we can store the phone number is by retrieving it from
   * sent messages and whatnot. So we should store it when available.
   *
   * @param highTrust This should only be set to true if the source of the E164-UUID pairing is one
   *                  that can be trusted as accurate (like an envelope).
   */
  @WorkerThread
  public static @NonNull Recipient externalPush(@NonNull Context context, @Nullable ACI aci, @Nullable String e164, boolean highTrust) {
    if (UuidUtil.UNKNOWN_UUID.equals(aci)) {
      throw new AssertionError();
    }

    RecipientDatabase db          = DatabaseFactory.getRecipientDatabase(context);
    RecipientId       recipientId = db.getAndPossiblyMerge(aci, e164, highTrust);

    Recipient resolved = resolved(recipientId);

    if (highTrust && !resolved.isRegistered() && aci != null) {
      Log.w(TAG, "External high-trust push was locally marked unregistered. Marking as registered.");
      db.markRegistered(recipientId, aci);
    } else if (highTrust && !resolved.isRegistered()) {
      Log.w(TAG, "External high-trust push was locally marked unregistered, but we don't have a UUID, so we can't do anything.", new Throwable());
    }

    return resolved;
  }

  /**
   * A safety wrapper around {@link #external(Context, String)} for when you know you're using an
   * identifier for a system contact, and therefore always want to prevent interpreting it as a
   * UUID. This will crash if given a UUID.
   *
   * (This may seem strange, but apparently some devices are returning valid UUIDs for contacts)
   */
  @WorkerThread
  public static @NonNull Recipient externalContact(@NonNull Context context, @NonNull String identifier) {
    RecipientDatabase db = DatabaseFactory.getRecipientDatabase(context);
    RecipientId       id = null;

    if (UuidUtil.isUuid(identifier)) {
      throw new AssertionError("UUIDs are not valid system contact identifiers!");
    } else if (NumberUtil.isValidEmail(identifier)) {
      id = db.getOrInsertFromEmail(identifier);
    } else {
      id = db.getOrInsertFromE164(identifier);
    }

    return Recipient.resolved(id);
  }

  /**
   * A version of {@link #external(Context, String)} that should be used when you know the
   * identifier is a groupId.
   *
   * Important: This will throw an exception if the groupId you're using could have been migrated.
   * If you're dealing with inbound data, you should be using
   * {@link #externalPossiblyMigratedGroup(Context, GroupId)}, or checking the database before
   * calling this method.
   */
  @WorkerThread
  public static @NonNull Recipient externalGroupExact(@NonNull Context context, @NonNull GroupId groupId) {
    return Recipient.resolved(DatabaseFactory.getRecipientDatabase(context).getOrInsertFromGroupId(groupId));
  }

  /**
   * Will give you one of:
   * - The recipient that matches the groupId specified exactly
   * - The recipient whose V1 ID would map to the provided V2 ID
   * - The recipient whose V2 ID would be derived from the provided V1 ID
   * - A newly-created recipient for the provided ID if none of the above match
   *
   * Important: You could get back a recipient with a different groupId than the one you provided.
   * You should be very cautious when using the groupId on the returned recipient.
   */
  @WorkerThread
  public static @NonNull Recipient externalPossiblyMigratedGroup(@NonNull Context context, @NonNull GroupId groupId) {
    return Recipient.resolved(DatabaseFactory.getRecipientDatabase(context).getOrInsertFromPossiblyMigratedGroupId(groupId));
  }

  /**
   * Returns a fully-populated {@link Recipient} based off of a string identifier, creating one in
   * the database if necessary. The identifier may be a uuid, phone number, email,
   * or serialized groupId.
   *
   * If the identifier is a UUID of a Signal user, prefer using
   * {@link #externalPush(Context, ACI, String, boolean)} or its overload, as this will let us associate
   * the phone number with the recipient.
   */
  @WorkerThread
  public static @NonNull Recipient external(@NonNull Context context, @NonNull String identifier) {
    Preconditions.checkNotNull(identifier, "Identifier cannot be null!");

    RecipientDatabase db = DatabaseFactory.getRecipientDatabase(context);
    RecipientId       id = null;

    if (UuidUtil.isUuid(identifier)) {
      ACI uuid = ACI.parseOrThrow(identifier);
      id = db.getOrInsertFromAci(uuid);
    } else if (GroupId.isEncodedGroup(identifier)) {
      id = db.getOrInsertFromGroupId(GroupId.parseOrThrow(identifier));
    } else if (NumberUtil.isValidEmail(identifier)) {
      id = db.getOrInsertFromEmail(identifier);
    } else {
      String e164 = PhoneNumberFormatter.get(context).format(identifier);
      id = db.getOrInsertFromE164(e164);
    }

    return Recipient.resolved(id);
  }

  public static @NonNull Recipient self() {
    return ApplicationDependencies.getRecipientCache().getSelf();
  }

  Recipient(@NonNull RecipientId id) {
    this.id                          = id;
    this.resolving = true;
    this.aci       = null;
    this.username  = null;
    this.e164                        = null;
    this.email                       = null;
    this.groupId                     = null;
    this.participants                = Collections.emptyList();
    this.groupAvatarId               = Optional.absent();
    this.isSelf                      = false;
    this.blocked                     = false;
    this.muteUntil                   = 0;
    this.messageVibrate              = VibrateState.DEFAULT;
    this.callVibrate                 = VibrateState.DEFAULT;
    this.messageRingtone             = null;
    this.callRingtone                = null;
    this.insightsBannerTier          = InsightsBannerTier.TIER_TWO;
    this.defaultSubscriptionId       = Optional.absent();
    this.expireMessages              = 0;
    this.registered                  = RegisteredState.UNKNOWN;
    this.profileKey                  = null;
    this.profileKeyCredential        = null;
    this.groupName                   = null;
    this.systemContactPhoto          = null;
    this.customLabel                 = null;
    this.contactUri                  = null;
    this.signalProfileName           = ProfileName.EMPTY;
    this.profileAvatar               = null;
    this.hasProfileImage             = false;
    this.profileSharing              = false;
    this.lastProfileFetch            = 0;
    this.notificationChannel         = null;
    this.unidentifiedAccessMode      = UnidentifiedAccessMode.DISABLED;
    this.forceSmsSelection           = false;
    this.groupsV2Capability          = Capability.UNKNOWN;
    this.groupsV1MigrationCapability = Capability.UNKNOWN;
    this.senderKeyCapability         = Capability.UNKNOWN;
    this.announcementGroupCapability = Capability.UNKNOWN;
    this.changeNumberCapability      = Capability.UNKNOWN;
    this.storageId                   = null;
    this.mentionSetting              = MentionSetting.ALWAYS_NOTIFY;
    this.wallpaper                   = null;
    this.chatColors                  = null;
    this.avatarColor                 = AvatarColor.UNKNOWN;
    this.about                       = null;
    this.aboutEmoji                  = null;
    this.systemProfileName           = ProfileName.EMPTY;
    this.systemContactName           = null;
    this.extras                      = Optional.absent();
    this.hasGroupsInCommon           = false;
    this.badges                      = Collections.emptyList();
  }

  public Recipient(@NonNull RecipientId id, @NonNull RecipientDetails details, boolean resolved) {
    this.id                          = id;
    this.resolving                   = !resolved;
    this.aci                         = details.aci;
    this.username                    = details.username;
    this.e164                        = details.e164;
    this.email                       = details.email;
    this.groupId                     = details.groupId;
    this.participants                = details.participants;
    this.groupAvatarId               = details.groupAvatarId;
    this.isSelf                      = details.isSelf;
    this.blocked                     = details.blocked;
    this.muteUntil                   = details.mutedUntil;
    this.messageVibrate              = details.messageVibrateState;
    this.callVibrate                 = details.callVibrateState;
    this.messageRingtone             = details.messageRingtone;
    this.callRingtone                = details.callRingtone;
    this.insightsBannerTier          = details.insightsBannerTier;
    this.defaultSubscriptionId       = details.defaultSubscriptionId;
    this.expireMessages              = details.expireMessages;
    this.registered                  = details.registered;
    this.profileKey                  = details.profileKey;
    this.profileKeyCredential        = details.profileKeyCredential;
    this.groupName                   = details.groupName;
    this.systemContactPhoto          = details.systemContactPhoto;
    this.customLabel                 = details.customLabel;
    this.contactUri                  = details.contactUri;
    this.signalProfileName           = details.profileName;
    this.profileAvatar               = details.profileAvatar;
    this.hasProfileImage             = details.hasProfileImage;
    this.profileSharing              = details.profileSharing;
    this.lastProfileFetch            = details.lastProfileFetch;
    this.notificationChannel         = details.notificationChannel;
    this.unidentifiedAccessMode      = details.unidentifiedAccessMode;
    this.forceSmsSelection           = details.forceSmsSelection;
    this.groupsV2Capability          = details.groupsV2Capability;
    this.groupsV1MigrationCapability = details.groupsV1MigrationCapability;
    this.senderKeyCapability         = details.senderKeyCapability;
    this.announcementGroupCapability = details.announcementGroupCapability;
    this.changeNumberCapability      = details.changeNumberCapability;
    this.storageId                   = details.storageId;
    this.mentionSetting              = details.mentionSetting;
    this.wallpaper                   = details.wallpaper;
    this.chatColors                  = details.chatColors;
    this.avatarColor                 = details.avatarColor;
    this.about                       = details.about;
    this.aboutEmoji                  = details.aboutEmoji;
    this.systemProfileName           = details.systemProfileName;
    this.systemContactName           = details.systemContactName;
    this.extras                      = details.extras;
    this.hasGroupsInCommon           = details.hasGroupsInCommon;
<<<<<<< HEAD
    this.badges                      = Collections.emptyList();
=======
    this.badges                      = details.badges;
>>>>>>> 8bee95eb
  }

  public @NonNull RecipientId getId() {
    return id;
  }

  public boolean isSelf() {
    return isSelf;
  }

  public @Nullable Uri getContactUri() {
    return contactUri;
  }

  public @Nullable String getGroupName(@NonNull Context context) {
    if (groupId != null && Util.isEmpty(this.groupName)) {
      List<Recipient> others = participants.stream()
                                           .filter(r -> !r.isSelf())
                                           .limit(MAX_MEMBER_NAMES)
                                           .collect(Collectors.toList());

      Map<String, Integer> shortNameCounts = new HashMap<>();

      for (Recipient participant : others) {
        String shortName = participant.getShortDisplayName(context);
        int    count     = Objects.requireNonNull(shortNameCounts.getOrDefault(shortName, 0));

        shortNameCounts.put(shortName, count + 1);
      }

      List<String> names = new LinkedList<>();

      for (Recipient participant : others) {
        String shortName = participant.getShortDisplayName(context);
        int    count     = Objects.requireNonNull(shortNameCounts.getOrDefault(shortName, 0));

        if (count <= 1) {
          names.add(shortName);
        } else {
          names.add(participant.getDisplayName(context));
        }
      }

      if (participants.stream().anyMatch(Recipient::isSelf)) {
        names.add(context.getString(R.string.Recipient_you));
      }

      return Util.join(names, ", ");
    } else {
      return this.groupName;
    }
  }

  public boolean hasName() {
    return groupName != null;
  }

  /**
   * False iff it {@link #getDisplayName} would fall back to e164, email or unknown.
   */
  public boolean hasAUserSetDisplayName(@NonNull Context context) {
    return !TextUtils.isEmpty(getGroupName(context))             ||
           !TextUtils.isEmpty(systemContactName)                 ||
           !TextUtils.isEmpty(getProfileName().toString());
  }

  public @NonNull String getDisplayName(@NonNull Context context) {
    String name = getGroupName(context);

    if (Util.isEmpty(name)) {
      name = systemContactName;
    }

    if (Util.isEmpty(name)) {
      name = getProfileName().toString();
    }

    if (Util.isEmpty(name) && !Util.isEmpty(e164)) {
      name = PhoneNumberFormatter.prettyPrint(e164);
    }

    if (Util.isEmpty(name)) {
      name = email;
    }

    if (Util.isEmpty(name)) {
      name = context.getString(R.string.Recipient_unknown);
    }

    return StringUtil.isolateBidi(name);
  }

  public @NonNull String getDisplayNameOrUsername(@NonNull Context context) {
    String name = getGroupName(context);

    if (Util.isEmpty(name)) {
      name = systemContactName;
    }

    if (Util.isEmpty(name)) {
      name = StringUtil.isolateBidi(getProfileName().toString());
    }

    if (Util.isEmpty(name) && !Util.isEmpty(e164)) {
      name = PhoneNumberFormatter.prettyPrint(e164);
    }

    if (Util.isEmpty(name)) {
      name = StringUtil.isolateBidi(email);
    }

    if (Util.isEmpty(name)) {
      name = StringUtil.isolateBidi(username);
    }

    if (Util.isEmpty(name)) {
      name = StringUtil.isolateBidi(context.getString(R.string.Recipient_unknown));
    }

    return name;
  }

  public @NonNull String getMentionDisplayName(@NonNull Context context) {
    String name = isSelf ? getProfileName().toString() : getGroupName(context);
    name = StringUtil.isolateBidi(name);

    if (Util.isEmpty(name)) {
      name = isSelf ? getGroupName(context) : systemContactName;
      name = StringUtil.isolateBidi(name);
    }

    if (Util.isEmpty(name)) {
      name = isSelf ? getGroupName(context) : getProfileName().toString();
      name = StringUtil.isolateBidi(name);
    }

    if (Util.isEmpty(name) && !Util.isEmpty(e164)) {
      name = PhoneNumberFormatter.prettyPrint(e164);
    }

    if (Util.isEmpty(name)) {
      name = StringUtil.isolateBidi(email);
    }

    if (Util.isEmpty(name)) {
      name = StringUtil.isolateBidi(context.getString(R.string.Recipient_unknown));
    }

    return name;
  }

  public @NonNull String getShortDisplayName(@NonNull Context context) {
    String name = Util.getFirstNonEmpty(getGroupName(context),
                                        getSystemProfileName().getGivenName(),
                                        getProfileName().getGivenName(),
                                        getDisplayName(context));

    return StringUtil.isolateBidi(name);
  }

  public @NonNull String getShortDisplayNameIncludingUsername(@NonNull Context context) {
    String name = Util.getFirstNonEmpty(getGroupName(context),
                                        getSystemProfileName().getGivenName(),
                                        getProfileName().getGivenName(),
                                        getDisplayName(context),
                                        getUsername().orNull());

    return StringUtil.isolateBidi(name);
  }

  public @NonNull Optional<ACI> getAci() {
    return Optional.fromNullable(aci);
  }

  public @NonNull Optional<String> getUsername() {
    if (FeatureFlags.usernames()) {
      return Optional.fromNullable(username);
    } else {
      return Optional.absent();
    }
  }

  public @NonNull Optional<String> getE164() {
    return Optional.fromNullable(e164);
  }

  public @NonNull Optional<String> getEmail() {
    return Optional.fromNullable(email);
  }

  public @NonNull Optional<GroupId> getGroupId() {
    return Optional.fromNullable(groupId);
  }

  public @NonNull Optional<String> getSmsAddress() {
    return Optional.fromNullable(e164).or(Optional.fromNullable(email));
  }

  public @NonNull ACI requireAci() {
    ACI resolved = resolving ? resolve().aci : aci;

    if (resolved == null) {
      throw new MissingAddressError(id);
    }

    return resolved;
  }


  public @NonNull String requireE164() {
    String resolved = resolving ? resolve().e164 : e164;

    if (resolved == null) {
      throw new MissingAddressError(id);
    }

    return resolved;
  }

  public @NonNull String requireEmail() {
    String resolved = resolving ? resolve().email : email;

    if (resolved == null) {
      throw new MissingAddressError(id);
    }

    return resolved;
  }

  public @NonNull String requireSmsAddress() {
    Recipient recipient = resolving ? resolve() : this;

    if (recipient.getE164().isPresent()) {
      return recipient.getE164().get();
    } else if (recipient.getEmail().isPresent()) {
      return recipient.getEmail().get();
    } else {
      throw new MissingAddressError(id);
    }
  }

  public boolean hasSmsAddress() {
    return getE164().or(getEmail()).isPresent();
  }

  public boolean hasE164() {
    return getE164().isPresent();
  }

  public boolean hasAci() {
    return getAci().isPresent();
  }

  public boolean isAciOnly() {
    return hasAci() && !hasSmsAddress();
  }

  public @NonNull GroupId requireGroupId() {
    GroupId resolved = resolving ? resolve().groupId : groupId;

    if (resolved == null) {
      throw new MissingAddressError(id);
    }

    return resolved;
  }

  public boolean hasServiceIdentifier() {
    return aci != null || e164 != null;
  }

  /**
   * @return A string identifier able to be used with the Signal service. Prefers ACI, and if not
   * available, will return an E164 number.
   */
  public @NonNull String requireServiceId() {
    Recipient resolved = resolving ? resolve() : this;

    if (resolved.getAci().isPresent()) {
      return resolved.requireAci().toString();
    } else {
      return getE164().get();
    }
  }

  /**
   * @return A single string to represent the recipient, in order of precedence:
   *
   * Group ID > ACI > Phone > Email
   */
  public @NonNull String requireStringId() {
    Recipient resolved = resolving ? resolve() : this;

    if (resolved.isGroup()) {
      return resolved.requireGroupId().toString();
    } else if (resolved.getAci().isPresent()) {
      return resolved.requireAci().toString();
    }

    return requireSmsAddress();
  }

  public Optional<Integer> getDefaultSubscriptionId() {
    return defaultSubscriptionId;
  }

  public @NonNull ProfileName getProfileName() {
    return signalProfileName;
  }

  private @NonNull ProfileName getSystemProfileName() {
    return systemProfileName;
  }

  public @Nullable String getProfileAvatar() {
    return profileAvatar;
  }

  public boolean isProfileSharing() {
    return profileSharing;
  }

  public long getLastProfileFetchTime() {
    return lastProfileFetch;
  }

  public boolean isGroup() {
    return resolve().groupId != null;
  }

  private boolean isGroupInternal() {
    return groupId != null;
  }

  public boolean isMmsGroup() {
    GroupId groupId = resolve().groupId;
    return groupId != null && groupId.isMms();
  }

  public boolean isPushGroup() {
    GroupId groupId = resolve().groupId;
    return groupId != null && groupId.isPush();
  }

  public boolean isPushV1Group() {
    GroupId groupId = resolve().groupId;
    return groupId != null && groupId.isV1();
  }

  public boolean isPushV2Group() {
    GroupId groupId = resolve().groupId;
    return groupId != null && groupId.isV2();
  }

  public boolean isActiveGroup() {
    return Stream.of(getParticipants()).anyMatch(Recipient::isSelf);
  }

  public @NonNull List<Recipient> getParticipants() {
    return new ArrayList<>(participants);
  }

  public @NonNull Drawable getFallbackContactPhotoDrawable(Context context, boolean inverted) {
    return getFallbackContactPhotoDrawable(context, inverted, DEFAULT_FALLBACK_PHOTO_PROVIDER, AvatarUtil.UNDEFINED_SIZE);
  }

  public @NonNull Drawable getSmallFallbackContactPhotoDrawable(Context context, boolean inverted) {
    return getSmallFallbackContactPhotoDrawable(context, inverted, DEFAULT_FALLBACK_PHOTO_PROVIDER);
  }

  public @NonNull Drawable getFallbackContactPhotoDrawable(Context context, boolean inverted, @Nullable FallbackPhotoProvider fallbackPhotoProvider, int targetSize) {
    return getFallbackContactPhoto(Util.firstNonNull(fallbackPhotoProvider, DEFAULT_FALLBACK_PHOTO_PROVIDER), targetSize).asDrawable(context, avatarColor, inverted);
  }

  public @NonNull Drawable getSmallFallbackContactPhotoDrawable(Context context, boolean inverted, @Nullable FallbackPhotoProvider fallbackPhotoProvider) {
    return getSmallFallbackContactPhotoDrawable(context, inverted, fallbackPhotoProvider, AvatarUtil.UNDEFINED_SIZE);
  }

  public @NonNull Drawable getSmallFallbackContactPhotoDrawable(Context context, boolean inverted, @Nullable FallbackPhotoProvider fallbackPhotoProvider, int targetSize) {
    return getFallbackContactPhoto(Util.firstNonNull(fallbackPhotoProvider, DEFAULT_FALLBACK_PHOTO_PROVIDER), targetSize).asSmallDrawable(context, avatarColor, inverted);
  }

  public @NonNull FallbackContactPhoto getFallbackContactPhoto() {
    return getFallbackContactPhoto(DEFAULT_FALLBACK_PHOTO_PROVIDER);
  }

  public @NonNull FallbackContactPhoto getFallbackContactPhoto(@NonNull FallbackPhotoProvider fallbackPhotoProvider) {
    return getFallbackContactPhoto(fallbackPhotoProvider, AvatarUtil.UNDEFINED_SIZE);
  }

  public @NonNull FallbackContactPhoto getFallbackContactPhoto(@NonNull FallbackPhotoProvider fallbackPhotoProvider, int targetSize) {
    if      (isSelf)                                return fallbackPhotoProvider.getPhotoForLocalNumber();
    else if (isResolving())                         return fallbackPhotoProvider.getPhotoForResolvingRecipient();
    else if (isGroupInternal())                     return fallbackPhotoProvider.getPhotoForGroup();
    else if (isGroup())                             return fallbackPhotoProvider.getPhotoForGroup();
    else if (!TextUtils.isEmpty(groupName))         return fallbackPhotoProvider.getPhotoForRecipientWithName(groupName, targetSize);
    else if (!TextUtils.isEmpty(systemContactName)) return fallbackPhotoProvider.getPhotoForRecipientWithName(systemContactName, targetSize);
    else if (!signalProfileName.isEmpty())          return fallbackPhotoProvider.getPhotoForRecipientWithName(signalProfileName.toString(), targetSize);
    else                                            return fallbackPhotoProvider.getPhotoForRecipientWithoutName();
  }

  public @Nullable ContactPhoto getContactPhoto() {
    if      (isSelf)                                                                             return null;
    else if (isGroupInternal() && groupAvatarId.isPresent())                                     return new GroupRecordContactPhoto(groupId, groupAvatarId.get());
    else if (systemContactPhoto != null && SignalStore.settings().isPreferSystemContactPhotos()) return new SystemContactPhoto(id, systemContactPhoto, 0);
    else if (profileAvatar != null && hasProfileImage)                                           return new ProfileContactPhoto(this, profileAvatar);
    else if (systemContactPhoto != null)                                                         return new SystemContactPhoto(id, systemContactPhoto, 0);
    else                                                                                         return null;
  }

  public @Nullable Uri getMessageRingtone() {
    if (messageRingtone != null && messageRingtone.getScheme() != null && messageRingtone.getScheme().startsWith("file")) {
      return null;
    }

    return messageRingtone;
  }

  public @Nullable Uri getCallRingtone() {
    if (callRingtone != null && callRingtone.getScheme() != null && callRingtone.getScheme().startsWith("file")) {
      return null;
    }

    return callRingtone;
  }

  public boolean isMuted() {
    return System.currentTimeMillis() <= muteUntil;
  }

  public long getMuteUntil() {
    return muteUntil;
  }

  public boolean isBlocked() {
    return blocked;
  }

  public @NonNull VibrateState getMessageVibrate() {
    return messageVibrate;
  }

  public @NonNull VibrateState getCallVibrate() {
    return callVibrate;
  }

  public int getExpiresInSeconds() {
    return expireMessages;
  }

  public long getExpiresInMillis() {
    return TimeUnit.SECONDS.toMillis(getExpiresInSeconds());
  }

  public boolean hasSeenFirstInviteReminder() {
    return insightsBannerTier.seen(InsightsBannerTier.TIER_ONE);
  }

  public boolean hasSeenSecondInviteReminder() {
    return insightsBannerTier.seen(InsightsBannerTier.TIER_TWO);
  }

  public @NonNull RegisteredState getRegistered() {
    if      (isPushGroup()) return RegisteredState.REGISTERED;
    else if (isMmsGroup())  return RegisteredState.NOT_REGISTERED;

    return registered;
  }

  public boolean isRegistered() {
    return registered == RegisteredState.REGISTERED || isPushGroup();
  }

  public boolean isMaybeRegistered() {
    return registered != RegisteredState.NOT_REGISTERED || isPushGroup();
  }

  public boolean isUnregistered() {
    return registered == RegisteredState.NOT_REGISTERED && !isPushGroup();
  }

  public @Nullable String getNotificationChannel() {
    return !NotificationChannels.supported() ? null : notificationChannel;
  }

  public boolean isForceSmsSelection() {
    return forceSmsSelection;
  }

  public @NonNull Capability getGroupsV2Capability() {
    return groupsV2Capability;
  }

  public @NonNull Capability getGroupsV1MigrationCapability() {
    return groupsV1MigrationCapability;
  }

  public @NonNull Capability getSenderKeyCapability() {
    return senderKeyCapability;
  }

  public @NonNull Capability getAnnouncementGroupCapability() {
    return announcementGroupCapability;
  }

  public @NonNull Capability getChangeNumberCapability() {
    return changeNumberCapability;
  }

  /**
   * True if this recipient supports the message retry system, or false if we should use the legacy session reset system.
   */
  public boolean supportsMessageRetries() {
    return getSenderKeyCapability() == Capability.SUPPORTED;
  }

  public @Nullable byte[] getProfileKey() {
    return profileKey;
  }

  public @Nullable ProfileKeyCredential getProfileKeyCredential() {
    return profileKeyCredential;
  }

  public boolean hasProfileKeyCredential() {
    return profileKeyCredential != null;
  }

  public @Nullable byte[] getStorageServiceId() {
    return storageId;
  }

  public @NonNull UnidentifiedAccessMode getUnidentifiedAccessMode() {
    return unidentifiedAccessMode;
  }

  public @Nullable ChatWallpaper getWallpaper() {
    if (wallpaper != null) {
      return wallpaper;
    } else {
      return SignalStore.wallpaper().getWallpaper();
    }
  }

  public boolean hasOwnWallpaper() {
    return wallpaper != null;
  }

  /**
   * A cheap way to check if wallpaper is set without doing any unnecessary proto parsing.
   */
  public boolean hasWallpaper() {
    return wallpaper != null || SignalStore.wallpaper().hasWallpaperSet();
  }

  public boolean hasOwnChatColors() {
    return chatColors != null;
  }

  public @NonNull ChatColors getChatColors() {
    if (chatColors != null && !(chatColors.getId() instanceof ChatColors.Id.Auto)) {
      return chatColors;
    } if (chatColors != null) {
      return getAutoChatColor();
    } else {
      ChatColors global = SignalStore.chatColorsValues().getChatColors();
      if (global != null && !(global.getId() instanceof ChatColors.Id.Auto)) {
        return global;
      } else {
        return getAutoChatColor();
      }
    }
  }

  private @NonNull ChatColors getAutoChatColor() {
    if (getWallpaper() != null) {
      return getWallpaper().getAutoChatColors();
    } else {
      return ChatColorsPalette.Bubbles.getDefault().withId(ChatColors.Id.Auto.INSTANCE);
    }
  }

  public @NonNull AvatarColor getAvatarColor() {
    return avatarColor;
  }

  public boolean isSystemContact() {
    return contactUri != null;
  }

  public @Nullable String getAbout() {
    return about;
  }

  public @Nullable String getAboutEmoji() {
    return aboutEmoji;
  }

  public @NonNull List<Badge> getBadges() {
    return FeatureFlags.displayDonorBadges() ? badges : Collections.emptyList();
  }

  public @Nullable Badge getFeaturedBadge() {
    if (getBadges().isEmpty()) {
      return null;
    } else {
      return getBadges().get(0);
    }
  }

  public @Nullable String getCombinedAboutAndEmoji() {
    if (!Util.isEmpty(aboutEmoji)) {
      if (!Util.isEmpty(about)) {
        return aboutEmoji + " " + about;
      } else {
        return aboutEmoji;
      }
    } else if (!Util.isEmpty(about)) {
      return about;
    } else {
      return null;
    }
  }

  public boolean shouldBlurAvatar() {
    boolean showOverride = false;
    if (extras.isPresent()) {
      showOverride = extras.get().manuallyShownAvatar();
    }
    return !showOverride && !isSelf() && !isProfileSharing() && !isSystemContact() && !hasGroupsInCommon && isRegistered();
  }

  public boolean hasGroupsInCommon() {
    return hasGroupsInCommon;
  }

  /**
   * If this recipient is missing crucial data, this will return a populated copy. Otherwise it
   * returns itself.
   */
  public @NonNull Recipient resolve() {
    if (resolving) {
      return live().resolve();
    } else {
      return this;
    }
  }

  public boolean isResolving() {
    return resolving;
  }

  /**
   * Forces retrieving a fresh copy of the recipient, regardless of its state.
   */
  public @NonNull Recipient fresh() {
    return live().resolve();
  }

  public @NonNull LiveRecipient live() {
    return ApplicationDependencies.getRecipientCache().getLive(id);
  }

  public @NonNull MentionSetting getMentionSetting() {
    return mentionSetting;
  }

  @Override
  public boolean equals(Object o) {
    if (this == o) return true;
    if (o == null || getClass() != o.getClass()) return false;
    Recipient recipient = (Recipient) o;
    return id.equals(recipient.id);
  }

  @Override
  public int hashCode() {
    return Objects.hash(id);
  }

  public enum Capability {
    UNKNOWN(0),
    SUPPORTED(1),
    NOT_SUPPORTED(2);

    private final int value;

    Capability(int value) {
      this.value = value;
    }

    public int serialize() {
      return value;
    }

    public static Capability deserialize(int value) {
      switch (value) {
        case 0:  return UNKNOWN;
        case 1:  return SUPPORTED;
        case 2:  return NOT_SUPPORTED;
        default: throw new IllegalArgumentException();
      }
    }

    public static Capability fromBoolean(boolean supported) {
      return supported ? SUPPORTED : NOT_SUPPORTED;
    }
  }

  public static final class Extras {
    private final RecipientExtras recipientExtras;

    public static @Nullable Extras from(@Nullable RecipientExtras recipientExtras) {
      if (recipientExtras != null) {
        return new Extras(recipientExtras);
      } else {
        return null;
      }
    }

    private Extras(@NonNull RecipientExtras extras) {
      this.recipientExtras = extras;
    }

    public boolean manuallyShownAvatar() {
      return recipientExtras.getManuallyShownAvatar();
    }

    @Override
    public boolean equals(Object o) {
      if (this == o) return true;
      if (o == null || getClass() != o.getClass()) return false;
      final Extras that = (Extras) o;
      return manuallyShownAvatar() == that.manuallyShownAvatar();
    }

    @Override
    public int hashCode() {
      return Objects.hash(manuallyShownAvatar());
    }
  }

  public boolean hasSameContent(@NonNull Recipient other) {
    return Objects.equals(id, other.id) &&
           resolving == other.resolving &&
           isSelf == other.isSelf &&
           blocked == other.blocked &&
           muteUntil == other.muteUntil &&
           expireMessages == other.expireMessages &&
           hasProfileImage == other.hasProfileImage &&
           profileSharing == other.profileSharing &&
           lastProfileFetch == other.lastProfileFetch &&
           forceSmsSelection == other.forceSmsSelection &&
           Objects.equals(id, other.id) &&
           Objects.equals(aci, other.aci) &&
           Objects.equals(username, other.username) &&
           Objects.equals(e164, other.e164) &&
           Objects.equals(email, other.email) &&
           Objects.equals(groupId, other.groupId) &&
           allContentsAreTheSame(participants, other.participants) &&
           Objects.equals(groupAvatarId, other.groupAvatarId) &&
           messageVibrate == other.messageVibrate &&
           callVibrate == other.callVibrate &&
           Objects.equals(messageRingtone, other.messageRingtone) &&
           Objects.equals(callRingtone, other.callRingtone) &&
           Objects.equals(defaultSubscriptionId, other.defaultSubscriptionId) &&
           registered == other.registered &&
           Arrays.equals(profileKey, other.profileKey) &&
           Objects.equals(profileKeyCredential, other.profileKeyCredential) &&
           Objects.equals(groupName, other.groupName) &&
           Objects.equals(systemContactPhoto, other.systemContactPhoto) &&
           Objects.equals(customLabel, other.customLabel) &&
           Objects.equals(contactUri, other.contactUri) &&
           Objects.equals(signalProfileName, other.signalProfileName) &&
           Objects.equals(systemProfileName, other.systemProfileName) &&
           Objects.equals(profileAvatar, other.profileAvatar) &&
           Objects.equals(notificationChannel, other.notificationChannel) &&
           unidentifiedAccessMode == other.unidentifiedAccessMode &&
           groupsV2Capability == other.groupsV2Capability &&
           groupsV1MigrationCapability == other.groupsV1MigrationCapability &&
           insightsBannerTier == other.insightsBannerTier &&
           Arrays.equals(storageId, other.storageId) &&
           mentionSetting == other.mentionSetting &&
           Objects.equals(wallpaper, other.wallpaper) &&
           Objects.equals(chatColors, other.chatColors) &&
           Objects.equals(avatarColor, other.avatarColor) &&
           Objects.equals(about, other.about) &&
           Objects.equals(aboutEmoji, other.aboutEmoji) &&
           Objects.equals(extras, other.extras) &&
           hasGroupsInCommon == other.hasGroupsInCommon &&
           Objects.equals(badges, other.badges);
  }

  private static boolean allContentsAreTheSame(@NonNull List<Recipient> a, @NonNull List<Recipient> b) {
    if (a.size() != b.size()) {
      return false;
    }

    for (int i = 0, len = a.size(); i < len; i++) {
      if (!a.get(i).hasSameContent(b.get(i))) {
        return false;
      }
    }

    return true;
  }


  public static class FallbackPhotoProvider {
    public @NonNull FallbackContactPhoto getPhotoForLocalNumber() {
      return new ResourceContactPhoto(R.drawable.ic_note_34, R.drawable.ic_note_24);
    }

    public @NonNull FallbackContactPhoto getPhotoForResolvingRecipient() {
      return new TransparentContactPhoto();
    }

    public @NonNull FallbackContactPhoto getPhotoForGroup() {
      return new ResourceContactPhoto(R.drawable.ic_group_outline_34, R.drawable.ic_group_outline_20, R.drawable.ic_group_outline_48);
    }

    public @NonNull FallbackContactPhoto getPhotoForRecipientWithName(String name, int targetSize) {
      return new GeneratedContactPhoto(name, R.drawable.ic_profile_outline_40, targetSize);
    }

    public @NonNull FallbackContactPhoto getPhotoForRecipientWithoutName() {
      return new ResourceContactPhoto(R.drawable.ic_profile_outline_40, R.drawable.ic_profile_outline_20, R.drawable.ic_profile_outline_48);
    }
  }

  private static class MissingAddressError extends AssertionError {
    MissingAddressError(@NonNull RecipientId recipientId) {
      super("Missing address for " + recipientId.serialize());
    }
  }
}<|MERGE_RESOLUTION|>--- conflicted
+++ resolved
@@ -61,11 +61,7 @@
 import java.util.List;
 import java.util.Map;
 import java.util.Objects;
-<<<<<<< HEAD
-import java.util.UUID;
 import java.util.concurrent.TimeUnit;
-=======
->>>>>>> 8bee95eb
 import java.util.stream.Collectors;
 
 import static org.thoughtcrime.securesms.database.RecipientDatabase.InsightsBannerTier;
@@ -437,11 +433,7 @@
     this.systemContactName           = details.systemContactName;
     this.extras                      = details.extras;
     this.hasGroupsInCommon           = details.hasGroupsInCommon;
-<<<<<<< HEAD
     this.badges                      = Collections.emptyList();
-=======
-    this.badges                      = details.badges;
->>>>>>> 8bee95eb
   }
 
   public @NonNull RecipientId getId() {
@@ -1041,7 +1033,7 @@
   }
 
   public @NonNull List<Badge> getBadges() {
-    return FeatureFlags.displayDonorBadges() ? badges : Collections.emptyList();
+    return badges;
   }
 
   public @Nullable Badge getFeaturedBadge() {
