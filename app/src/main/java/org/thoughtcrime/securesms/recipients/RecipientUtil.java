package org.thoughtcrime.securesms.recipients;

import android.content.Context;

import androidx.annotation.NonNull;
import androidx.annotation.Nullable;
import androidx.annotation.WorkerThread;

import com.annimon.stream.Stream;

import org.signal.contacts.SystemContactsRepository;
import org.signal.core.util.logging.Log;
import org.thoughtcrime.securesms.contacts.sync.ContactDiscovery;
import org.thoughtcrime.securesms.database.GroupTable;
import org.thoughtcrime.securesms.database.RecipientTable.RegisteredState;
import org.thoughtcrime.securesms.database.SignalDatabase;
import org.thoughtcrime.securesms.database.ThreadTable;
import org.thoughtcrime.securesms.database.model.GroupRecord;
import org.thoughtcrime.securesms.dependencies.ApplicationDependencies;
import org.thoughtcrime.securesms.groups.GroupChangeBusyException;
import org.thoughtcrime.securesms.groups.GroupChangeException;
import org.thoughtcrime.securesms.groups.GroupChangeFailedException;
import org.thoughtcrime.securesms.groups.GroupManager;
import org.thoughtcrime.securesms.jobs.MultiDeviceBlockedUpdateJob;
import org.thoughtcrime.securesms.jobs.MultiDeviceMessageRequestResponseJob;
import org.thoughtcrime.securesms.jobs.RefreshOwnProfileJob;
import org.thoughtcrime.securesms.jobs.RotateProfileKeyJob;
import org.thoughtcrime.securesms.keyvalue.SignalStore;
import org.thoughtcrime.securesms.mms.OutgoingMessage;
import org.thoughtcrime.securesms.notifications.NotificationChannels;
import org.thoughtcrime.securesms.sms.MessageSender;
import org.thoughtcrime.securesms.storage.StorageSyncHelper;
import org.thoughtcrime.securesms.util.TextSecurePreferences;
import org.whispersystems.signalservice.api.push.ServiceId;
import org.whispersystems.signalservice.api.push.SignalServiceAddress;
import org.whispersystems.signalservice.api.push.exceptions.NotFoundException;

import java.io.IOException;
import java.util.Collection;
import java.util.List;
import java.util.Optional;

public class RecipientUtil {

  private static final String TAG = Log.tag(RecipientUtil.class);

  /**
   * This method will do it's best to get a {@link ServiceId} for the provided recipient. This includes performing
   * a possible network request if no ServiceId is available. If the request to get a ServiceId fails or the user is
   * not registered, an IOException is thrown.
   */
  @WorkerThread
  public static @NonNull ServiceId getOrFetchServiceId(@NonNull Context context, @NonNull Recipient recipient) throws IOException {
    return toSignalServiceAddress(context, recipient).getServiceId();
  }

  /**
   * This method will do it's best to craft a fully-populated {@link SignalServiceAddress} based on
   * the provided recipient. This includes performing a possible network request if no UUID is
   * available. If the request to get a UUID fails or the user is not registered, an IOException is thrown.
   */
  @WorkerThread
  public static @NonNull SignalServiceAddress toSignalServiceAddress(@NonNull Context context, @NonNull Recipient recipient)
      throws IOException
  {
    recipient = recipient.resolve();

    if (!recipient.getServiceId().isPresent() && !recipient.getE164().isPresent()) {
      throw new AssertionError(recipient.getId() + " - No UUID or phone number!");
    }

    if (!recipient.getServiceId().isPresent()) {
      Log.i(TAG, recipient.getId() + " is missing a UUID...");
      RegisteredState state = ContactDiscovery.refresh(context, recipient, false);

      recipient = Recipient.resolved(recipient.getId());
      Log.i(TAG, "Successfully performed a UUID fetch for " + recipient.getId() + ". Registered: " + state);
    }

    if (recipient.hasServiceId()) {
      return new SignalServiceAddress(recipient.requireServiceId(), Optional.ofNullable(recipient.resolve().getE164().orElse(null)));
    } else {
      throw new NotFoundException(recipient.getId() + " is not registered!");
    }
  }

  public static @NonNull List<SignalServiceAddress> toSignalServiceAddresses(@NonNull Context context, @NonNull List<RecipientId> recipients)
      throws IOException
  {
    return toSignalServiceAddressesFromResolved(context, Recipient.resolvedList(recipients));
  }

  public static @NonNull List<SignalServiceAddress> toSignalServiceAddressesFromResolved(@NonNull Context context, @NonNull List<Recipient> recipients)
      throws IOException
  {
    ensureUuidsAreAvailable(context, recipients);

    return Stream.of(recipients)
                 .map(Recipient::resolve)
                 .map(r -> new SignalServiceAddress(r.requireServiceId(), r.getE164().orElse(null)))
                 .toList();
  }

  /**
   * Ensures that UUIDs are available. If a UUID cannot be retrieved or a user is found to be unregistered, an exception is thrown.
   */
  public static boolean ensureUuidsAreAvailable(@NonNull Context context, @NonNull Collection<Recipient> recipients)
      throws IOException
  {
    List<Recipient> recipientsWithoutUuids = Stream.of(recipients)
                                                   .map(Recipient::resolve)
                                                   .filterNot(Recipient::hasServiceId)
                                                   .toList();

    if (recipientsWithoutUuids.size() > 0) {
      ContactDiscovery.refresh(context, recipientsWithoutUuids, false);

      if (recipients.stream().map(Recipient::resolve).anyMatch(Recipient::isUnregistered)) {
        throw new NotFoundException("1 or more recipients are not registered!");
      }

      return true;
    } else {
      return false;
    }
  }

  public static boolean isBlockable(@NonNull Recipient recipient) {
    Recipient resolved = recipient.resolve();
    return !resolved.isMmsGroup();
  }

  public static Optional<Integer> getSubDeviceCount(@NonNull Context context, @NonNull Recipient recipient) {
    if (!recipient.isRegistered() || recipient.isGroup()) {
      return Optional.empty();
    }
    try {
      List<Integer> subSessions = ApplicationDependencies.getSignalServiceMessageSender()
                                                         .getSubDeviceSessions(toSignalServiceAddress(context, recipient));
      return Optional.of(subSessions.size());
    } catch (IOException e) {
      return Optional.empty();
    }
  }

  public static List<Recipient> getEligibleForSending(@NonNull List<Recipient> recipients) {
    return Stream.of(recipients)
                 .filter(r -> r.getRegistered() != RegisteredState.NOT_REGISTERED)
                 .filter(r -> !r.isBlocked())
                 .toList();
  }

  /**
   * You can call this for non-groups and not have to handle any network errors.
   */
  @WorkerThread
  public static void blockNonGroup(@NonNull Context context, @NonNull Recipient recipient) {
    if (recipient.isGroup()) {
      throw new AssertionError();
    }

    try {
      block(context, recipient);
    } catch (GroupChangeException | IOException e) {
      throw new AssertionError(e);
    }
  }

  /**
   * You can call this for any type of recipient but must handle network errors that can occur from
   * GV2.
   * <p>
   * GV2 operations can also take longer due to the network.
   */
  @WorkerThread
  public static void block(@NonNull Context context, @NonNull Recipient recipient)
      throws GroupChangeBusyException, IOException, GroupChangeFailedException
  {
    if (!isBlockable(recipient)) {
      throw new AssertionError("Recipient is not blockable!");
    }
    Log.w(TAG, "Blocking " + recipient.getId() + " (group: " + recipient.isGroup() + ")");

    recipient = recipient.resolve();

    if (recipient.isGroup() && recipient.getGroupId().get().isPush()) {
      GroupManager.leaveGroupFromBlockOrMessageRequest(context, recipient.getGroupId().get().requirePush());
    }

    SignalDatabase.recipients().setBlocked(recipient.getId(), true);

    if (recipient.isSystemContact() || recipient.isProfileSharing() || isProfileSharedViaGroup(recipient)) {
      SignalDatabase.recipients().setProfileSharing(recipient.getId(), false);

      ApplicationDependencies.getJobManager().startChain(new RefreshOwnProfileJob())
                                             .then(new RotateProfileKeyJob())
                                             .enqueue();
    }

    ApplicationDependencies.getJobManager().add(new MultiDeviceBlockedUpdateJob());
    StorageSyncHelper.scheduleSyncForDataChange();
  }

  @WorkerThread
  public static void unblock(@NonNull Recipient recipient) {
    if (!isBlockable(recipient)) {
      throw new AssertionError("Recipient is not blockable!");
    }
    Log.i(TAG, "Unblocking " + recipient.getId() + " (group: " + recipient.isGroup() + ")", new Throwable());

    SignalDatabase.recipients().setBlocked(recipient.getId(), false);
    SignalDatabase.recipients().setProfileSharing(recipient.getId(), true);
    ApplicationDependencies.getJobManager().add(new MultiDeviceBlockedUpdateJob());
    StorageSyncHelper.scheduleSyncForDataChange();
  }

  @WorkerThread
<<<<<<< HEAD
  public static void delete(@NonNull Context context, @NonNull Recipient recipient) {
    Recipient resolved = recipient.resolve();

    ThreadTable threadTable = SignalDatabase.threads();
    long existingThread = threadTable.getThreadIdIfExistsFor(resolved.getId());
    if (existingThread > -1) {
      threadTable.deleteConversation(existingThread);
      ApplicationDependencies.getMessageNotifier().updateNotification(context);
    }

    if (recipient.isSystemContact() && recipient.getContactUri() != null) {
      SystemContactsRepository.lookupAndDeleteContact(context, recipient.getContactUri());
    }

    SignalDatabase.recipients().clearFieldsForDeletion(resolved.getId());
    NotificationChannels.getInstance().deleteChannelFor(resolved);

    if (!resolved.isBlocked()) {
      ApplicationDependencies.getJobManager().startChain(new RefreshOwnProfileJob())
                                             .then(new RotateProfileKeyJob())
                                             .enqueue();
    }

    if (TextSecurePreferences.isMultiDevice(context)) {
      ApplicationDependencies.getJobManager().add(MultiDeviceMessageRequestResponseJob.forDelete(recipient.getId()));
    }
=======
  public static boolean isRecipientHidden(long threadId) {
    if (threadId < 0) {
      return false;
    }

    ThreadTable threadTable     = SignalDatabase.threads();
    Recipient   threadRecipient = threadTable.getRecipientForThreadId(threadId);

    if (threadRecipient == null) {
      return false;
    }

    return threadRecipient.isHidden();
>>>>>>> e33a68b2
  }

  /**
   * If true, the new message request UI does not need to be shown, and it's safe to send read
   * receipts.
   *
   * Note that this does not imply that a user has explicitly accepted a message request -- it could
   * also be the case that the thread in question is for a system contact or something of the like.
   */
  @WorkerThread
  public static boolean isMessageRequestAccepted(@NonNull Context context, long threadId) {
    if (threadId < 0) {
      return true;
    }

    ThreadTable threadTable     = SignalDatabase.threads();
    Recipient   threadRecipient = threadTable.getRecipientForThreadId(threadId);

    if (threadRecipient == null) {
      return true;
    }

    return isMessageRequestAccepted(threadId, threadRecipient);
  }

  /**
   * See {@link #isMessageRequestAccepted(Context, long)}.
   */
  @WorkerThread
  public static boolean isMessageRequestAccepted(@NonNull Context context, @Nullable Recipient threadRecipient) {
    if (threadRecipient == null) {
      return true;
    }

    Long threadId = SignalDatabase.threads().getThreadIdFor(threadRecipient.getId());
    return isMessageRequestAccepted(threadId, threadRecipient);
  }

  /**
   * Like {@link #isMessageRequestAccepted(Context, long)} but with fewer checks around messages so it
   * is more likely to return false.
   */
  @WorkerThread
  public static boolean isCallRequestAccepted(@Nullable Recipient threadRecipient) {
    if (threadRecipient == null) {
      return true;
    }

    Long threadId = SignalDatabase.threads().getThreadIdFor(threadRecipient.getId());
    return isCallRequestAccepted(threadId, threadRecipient);
  }

  /**
   * @return True if a conversation existed before we enabled message requests, otherwise false.
   */
  @WorkerThread
  public static boolean isPreMessageRequestThread(@Nullable Long threadId) {
    long beforeTime = SignalStore.misc().getMessageRequestEnableTime();
    return threadId != null && SignalDatabase.messages().getMessageCountForThread(threadId, beforeTime) > 0;
  }

  @WorkerThread
  public static void shareProfileIfFirstSecureMessage(@NonNull Recipient recipient) {
    if (recipient.isProfileSharing()) {
      return;
    }

    long threadId = SignalDatabase.threads().getThreadIdIfExistsFor(recipient.getId());

    if (isPreMessageRequestThread(threadId)) {
      return;
    }

    boolean firstMessage = SignalDatabase.messages().getOutgoingSecureMessageCount(threadId) == 0;

    if (firstMessage) {
      SignalDatabase.recipients().setProfileSharing(recipient.getId(), true);
    }
  }

  public static boolean isLegacyProfileSharingAccepted(@NonNull Recipient threadRecipient) {
    return threadRecipient.isSelf()           ||
           threadRecipient.isProfileSharing() ||
           threadRecipient.isSystemContact()  ||
           !threadRecipient.isRegistered()    ||
           threadRecipient.isForceSmsSelection() ||
           threadRecipient.isHidden();
  }

  /**
   * @return True if this recipient should already have your profile key, otherwise false.
   */
  public static boolean shouldHaveProfileKey(@NonNull Recipient recipient) {
    if (recipient.isBlocked()) {
      return false;
    }

    if (recipient.isProfileSharing()) {
      return true;
    } else {
      GroupTable groupDatabase = SignalDatabase.groups();
      return groupDatabase.getPushGroupsContainingMember(recipient.getId())
                          .stream()
                          .anyMatch(GroupRecord::isV2Group);

    }
  }

  /**
   * Checks if a universal timer is set and if the thread should have it set on it. Attempts to abort quickly and perform
   * minimal database access.
   */
  @WorkerThread
  public static boolean setAndSendUniversalExpireTimerIfNecessary(@NonNull Context context, @NonNull Recipient recipient, long threadId) {
    int defaultTimer = SignalStore.settings().getUniversalExpireTimer();
    if (defaultTimer == 0 || recipient.isGroup() || recipient.isDistributionList() || recipient.getExpiresInSeconds() != 0 || !recipient.isRegistered()) {
      return false;
    }

    if (threadId == -1 || SignalDatabase.messages().canSetUniversalTimer(threadId)) {
      SignalDatabase.recipients().setExpireMessages(recipient.getId(), defaultTimer);
      OutgoingMessage outgoingMessage = OutgoingMessage.expirationUpdateMessage(recipient, System.currentTimeMillis(), defaultTimer * 1000L);
      MessageSender.send(context, outgoingMessage, SignalDatabase.threads().getOrCreateThreadIdFor(recipient), MessageSender.SendType.SIGNAL, null, null);
      return true;
    }
    return false;
  }

  @WorkerThread
  public static boolean isMessageRequestAccepted(@Nullable Long threadId, @Nullable Recipient threadRecipient) {
    return threadRecipient == null ||
           threadRecipient.isSelf() ||
           threadRecipient.isProfileSharing() ||
           threadRecipient.isSystemContact() ||
           threadRecipient.isForceSmsSelection() ||
           !threadRecipient.isRegistered() ||
           (!threadRecipient.isHidden() && (
               hasSentMessageInThread(threadId) ||
               noSecureMessagesAndNoCallsInThread(threadId) ||
               isPreMessageRequestThread(threadId))
           );
  }

  @WorkerThread
  private static boolean isCallRequestAccepted(@Nullable Long threadId, @NonNull Recipient threadRecipient) {
    return threadRecipient.isProfileSharing() ||
           threadRecipient.isSystemContact() ||
           hasSentMessageInThread(threadId) ||
           isPreMessageRequestThread(threadId);
  }

  @WorkerThread
  public static boolean hasSentMessageInThread(@Nullable Long threadId) {
    return threadId != null && SignalDatabase.messages().getOutgoingSecureMessageCount(threadId) != 0;
  }

  public static boolean isSmsOnly(long threadId, @NonNull Recipient threadRecipient) {
    return !threadRecipient.isRegistered() ||
           noSecureMessagesAndNoCallsInThread(threadId);
  }

  @WorkerThread
  private static boolean noSecureMessagesAndNoCallsInThread(@Nullable Long threadId) {
    if (threadId == null) {
      return true;
    }

    return SignalDatabase.messages().getSecureMessageCount(threadId) == 0 &&
           !SignalDatabase.threads().hasReceivedAnyCallsSince(threadId, 0);
  }

  @WorkerThread
  public static boolean isProfileSharedViaGroup(@NonNull Recipient recipient) {
    return Stream.of(SignalDatabase.groups().getPushGroupsContainingMember(recipient.getId()))
                 .anyMatch(group -> Recipient.resolved(group.getRecipientId()).isProfileSharing());
  }
}<|MERGE_RESOLUTION|>--- conflicted
+++ resolved
@@ -215,7 +215,6 @@
   }
 
   @WorkerThread
-<<<<<<< HEAD
   public static void delete(@NonNull Context context, @NonNull Recipient recipient) {
     Recipient resolved = recipient.resolve();
 
@@ -242,7 +241,9 @@
     if (TextSecurePreferences.isMultiDevice(context)) {
       ApplicationDependencies.getJobManager().add(MultiDeviceMessageRequestResponseJob.forDelete(recipient.getId()));
     }
-=======
+  }
+
+  @WorkerThread
   public static boolean isRecipientHidden(long threadId) {
     if (threadId < 0) {
       return false;
@@ -256,7 +257,6 @@
     }
 
     return threadRecipient.isHidden();
->>>>>>> e33a68b2
   }
 
   /**
