package org.thoughtcrime.securesms.recipients;

import android.content.Context;

import androidx.annotation.NonNull;
import androidx.annotation.Nullable;
import androidx.annotation.WorkerThread;

import com.annimon.stream.Stream;

import org.signal.contacts.SystemContactsRepository;
import org.signal.core.util.logging.Log;
import org.thoughtcrime.securesms.contacts.sync.ContactDiscovery;
import org.thoughtcrime.securesms.database.GroupDatabase;
import org.thoughtcrime.securesms.database.RecipientDatabase.RegisteredState;
import org.thoughtcrime.securesms.database.SignalDatabase;
import org.thoughtcrime.securesms.database.ThreadDatabase;
import org.thoughtcrime.securesms.dependencies.ApplicationDependencies;
import org.thoughtcrime.securesms.groups.GroupChangeBusyException;
import org.thoughtcrime.securesms.groups.GroupChangeException;
import org.thoughtcrime.securesms.groups.GroupChangeFailedException;
import org.thoughtcrime.securesms.groups.GroupManager;
import org.thoughtcrime.securesms.jobs.MultiDeviceBlockedUpdateJob;
import org.thoughtcrime.securesms.jobs.MultiDeviceMessageRequestResponseJob;
import org.thoughtcrime.securesms.jobs.RefreshOwnProfileJob;
import org.thoughtcrime.securesms.jobs.RotateProfileKeyJob;
import org.thoughtcrime.securesms.keyvalue.SignalStore;
import org.thoughtcrime.securesms.mms.OutgoingExpirationUpdateMessage;
import org.thoughtcrime.securesms.notifications.NotificationChannels;
import org.thoughtcrime.securesms.sms.MessageSender;
import org.thoughtcrime.securesms.storage.StorageSyncHelper;
import org.thoughtcrime.securesms.util.TextSecurePreferences;
import org.whispersystems.signalservice.api.push.ServiceId;
import org.whispersystems.signalservice.api.push.SignalServiceAddress;
import org.whispersystems.signalservice.api.push.exceptions.NotFoundException;

import java.io.IOException;
import java.util.Collection;
import java.util.List;
import java.util.Optional;

public class RecipientUtil {

  private static final String TAG = Log.tag(RecipientUtil.class);

  /**
   * This method will do it's best to get a {@link ServiceId} for the provided recipient. This includes performing
   * a possible network request if no ServiceId is available. If the request to get a ServiceId fails or the user is
   * not registered, an IOException is thrown.
   */
  @WorkerThread
  public static @NonNull ServiceId getOrFetchServiceId(@NonNull Context context, @NonNull Recipient recipient) throws IOException {
    return toSignalServiceAddress(context, recipient).getServiceId();
  }

  /**
   * This method will do it's best to craft a fully-populated {@link SignalServiceAddress} based on
   * the provided recipient. This includes performing a possible network request if no UUID is
   * available. If the request to get a UUID fails or the user is not registered, an IOException is thrown.
   */
  @WorkerThread
  public static @NonNull SignalServiceAddress toSignalServiceAddress(@NonNull Context context, @NonNull Recipient recipient)
      throws IOException
  {
    recipient = recipient.resolve();

    if (!recipient.getServiceId().isPresent() && !recipient.getE164().isPresent()) {
      throw new AssertionError(recipient.getId() + " - No UUID or phone number!");
    }

    if (!recipient.getServiceId().isPresent()) {
      Log.i(TAG, recipient.getId() + " is missing a UUID...");
      RegisteredState state = ContactDiscovery.refresh(context, recipient, false);

      recipient = Recipient.resolved(recipient.getId());
      Log.i(TAG, "Successfully performed a UUID fetch for " + recipient.getId() + ". Registered: " + state);
    }

    if (recipient.hasServiceId()) {
      return new SignalServiceAddress(recipient.requireServiceId(), Optional.ofNullable(recipient.resolve().getE164().orElse(null)));
    } else {
      throw new NotFoundException(recipient.getId() + " is not registered!");
    }
  }

  public static @NonNull List<SignalServiceAddress> toSignalServiceAddresses(@NonNull Context context, @NonNull List<RecipientId> recipients)
      throws IOException
  {
    return toSignalServiceAddressesFromResolved(context, Recipient.resolvedList(recipients));
  }

  public static @NonNull List<SignalServiceAddress> toSignalServiceAddressesFromResolved(@NonNull Context context, @NonNull List<Recipient> recipients)
      throws IOException
  {
    ensureUuidsAreAvailable(context, recipients);

    return Stream.of(recipients)
                 .map(Recipient::resolve)
                 .map(r -> new SignalServiceAddress(r.requireServiceId(), r.getE164().orElse(null)))
                 .toList();
  }

  /**
   * Ensures that UUIDs are available. If a UUID cannot be retrieved or a user is found to be unregistered, an exception is thrown.
   */
  public static boolean ensureUuidsAreAvailable(@NonNull Context context, @NonNull Collection<Recipient> recipients)
      throws IOException
  {
    List<Recipient> recipientsWithoutUuids = Stream.of(recipients)
                                                   .map(Recipient::resolve)
                                                   .filterNot(Recipient::hasServiceId)
                                                   .toList();

    if (recipientsWithoutUuids.size() > 0) {
      ContactDiscovery.refresh(context, recipientsWithoutUuids, false);

      if (recipients.stream().map(Recipient::resolve).anyMatch(Recipient::isUnregistered)) {
        throw new NotFoundException("1 or more recipients are not registered!");
      }

      return true;
    } else {
      return false;
    }
  }

  public static boolean isBlockable(@NonNull Recipient recipient) {
    Recipient resolved = recipient.resolve();
    return !resolved.isMmsGroup();
  }

  public static Optional<Integer> getSubDeviceCount(@NonNull Context context, @NonNull Recipient recipient) {
    if (!recipient.isRegistered() || recipient.isGroup()) {
      return Optional.empty();
    }
    try {
      List<Integer> subSessions = ApplicationDependencies.getSignalServiceMessageSender()
                                                         .getSubDeviceSessions(toSignalServiceAddress(context, recipient));
      return Optional.of(subSessions.size());
    } catch (IOException e) {
      return Optional.empty();
    }
  }

  public static List<Recipient> getEligibleForSending(@NonNull List<Recipient> recipients) {
    return Stream.of(recipients)
                 .filter(r -> r.getRegistered() != RegisteredState.NOT_REGISTERED)
                 .filter(r -> !r.isBlocked())
                 .toList();
  }

  /**
   * You can call this for non-groups and not have to handle any network errors.
   */
  @WorkerThread
  public static void blockNonGroup(@NonNull Context context, @NonNull Recipient recipient) {
    if (recipient.isGroup()) {
      throw new AssertionError();
    }

    try {
      block(context, recipient);
    } catch (GroupChangeException | IOException e) {
      throw new AssertionError(e);
    }
  }

  /**
   * You can call this for any type of recipient but must handle network errors that can occur from
   * GV2.
   * <p>
   * GV2 operations can also take longer due to the network.
   */
  @WorkerThread
  public static void block(@NonNull Context context, @NonNull Recipient recipient)
      throws GroupChangeBusyException, IOException, GroupChangeFailedException
  {
    if (!isBlockable(recipient)) {
      throw new AssertionError("Recipient is not blockable!");
    }
    Log.w(TAG, "Blocking " + recipient.getId() + " (group: " + recipient.isGroup() + ")");

    recipient = recipient.resolve();

    if (recipient.isGroup() && recipient.getGroupId().get().isPush()) {
      GroupManager.leaveGroupFromBlockOrMessageRequest(context, recipient.getGroupId().get().requirePush());
    }

    SignalDatabase.recipients().setBlocked(recipient.getId(), true);

    if (recipient.isSystemContact() || recipient.isProfileSharing() || isProfileSharedViaGroup(recipient)) {
      SignalDatabase.recipients().setProfileSharing(recipient.getId(), false);

      ApplicationDependencies.getJobManager().startChain(new RefreshOwnProfileJob())
                                             .then(new RotateProfileKeyJob())
                                             .enqueue();
    }

    ApplicationDependencies.getJobManager().add(new MultiDeviceBlockedUpdateJob());
    StorageSyncHelper.scheduleSyncForDataChange();
  }

  @WorkerThread
  public static void unblock(@NonNull Recipient recipient) {
    if (!isBlockable(recipient)) {
      throw new AssertionError("Recipient is not blockable!");
    }
    Log.i(TAG, "Unblocking " + recipient.getId() + " (group: " + recipient.isGroup() + ")");

    SignalDatabase.recipients().setBlocked(recipient.getId(), false);
    SignalDatabase.recipients().setProfileSharing(recipient.getId(), true);
    ApplicationDependencies.getJobManager().add(new MultiDeviceBlockedUpdateJob());
    StorageSyncHelper.scheduleSyncForDataChange();

    if (recipient.hasServiceId()) {
      ApplicationDependencies.getJobManager().add(MultiDeviceMessageRequestResponseJob.forAccept(recipient.getId()));
    }
  }

  @WorkerThread
  public static void delete(@NonNull Context context, @NonNull Recipient recipient) {
    Recipient resolved = recipient.resolve();

    ThreadDatabase threadDatabase = SignalDatabase.threads();
    long existingThread = threadDatabase.getThreadIdIfExistsFor(resolved.getId());
    if (existingThread > -1) {
      threadDatabase.deleteConversation(existingThread);
      ApplicationDependencies.getMessageNotifier().updateNotification(context);
    }

    if (recipient.isSystemContact() && recipient.getContactUri() != null) {
      SystemContactsRepository.lookupAndDeleteContact(context, recipient.getContactUri());
    }

    SignalDatabase.recipients().clearFieldsForDeletion(resolved.getId());
    NotificationChannels.deleteChannelFor(context, resolved);

    if (!resolved.isBlocked()) {
      ApplicationDependencies.getJobManager().startChain(new RefreshOwnProfileJob())
                                             .then(new RotateProfileKeyJob())
                                             .enqueue();
    }

    if (TextSecurePreferences.isMultiDevice(context)) {
      ApplicationDependencies.getJobManager().add(MultiDeviceMessageRequestResponseJob.forDelete(recipient.getId()));
    }
  }

  /**
   * If true, the new message request UI does not need to be shown, and it's safe to send read
   * receipts.
   *
   * Note that this does not imply that a user has explicitly accepted a message request -- it could
   * also be the case that the thread in question is for a system contact or something of the like.
   */
  @WorkerThread
  public static boolean isMessageRequestAccepted(@NonNull Context context, long threadId) {
    if (threadId < 0) {
      return true;
    }

    ThreadDatabase threadDatabase  = SignalDatabase.threads();
    Recipient      threadRecipient = threadDatabase.getRecipientForThreadId(threadId);

    if (threadRecipient == null) {
      return true;
    }

    return isMessageRequestAccepted(threadId, threadRecipient);
  }

  /**
   * See {@link #isMessageRequestAccepted(Context, long)}.
   */
  @WorkerThread
  public static boolean isMessageRequestAccepted(@NonNull Context context, @Nullable Recipient threadRecipient) {
    if (threadRecipient == null) {
      return true;
    }

    Long threadId = SignalDatabase.threads().getThreadIdFor(threadRecipient.getId());
    return isMessageRequestAccepted(threadId, threadRecipient);
  }

  /**
   * Like {@link #isMessageRequestAccepted(Context, long)} but with fewer checks around messages so it
   * is more likely to return false.
   */
  @WorkerThread
  public static boolean isCallRequestAccepted(@Nullable Recipient threadRecipient) {
    if (threadRecipient == null) {
      return true;
    }

    Long threadId = SignalDatabase.threads().getThreadIdFor(threadRecipient.getId());
    return isCallRequestAccepted(threadId, threadRecipient);
  }

  /**
   * @return True if a conversation existed before we enabled message requests, otherwise false.
   */
  @WorkerThread
  public static boolean isPreMessageRequestThread(@Nullable Long threadId) {
    long beforeTime = SignalStore.misc().getMessageRequestEnableTime();
    return threadId != null && SignalDatabase.mmsSms().getConversationCount(threadId, beforeTime) > 0;
  }

  @WorkerThread
  public static void shareProfileIfFirstSecureMessage(@NonNull Recipient recipient) {
    if (recipient.isProfileSharing()) {
      return;
    }

    long threadId = SignalDatabase.threads().getThreadIdIfExistsFor(recipient.getId());

    if (isPreMessageRequestThread(threadId)) {
      return;
    }

    boolean firstMessage = SignalDatabase.mmsSms().getOutgoingSecureConversationCount(threadId) == 0;

    if (firstMessage) {
      SignalDatabase.recipients().setProfileSharing(recipient.getId(), true);
    }
  }

  public static boolean isLegacyProfileSharingAccepted(@NonNull Recipient threadRecipient) {
    return threadRecipient.isSelf()           ||
           threadRecipient.isProfileSharing() ||
           threadRecipient.isSystemContact()  ||
           !threadRecipient.isRegistered()    ||
           threadRecipient.isForceSmsSelection();
  }

  /**
   * @return True if this recipient should already have your profile key, otherwise false.
   */
  public static boolean shouldHaveProfileKey(@NonNull Recipient recipient) {
    if (recipient.isBlocked()) {
      return false;
    }

    if (recipient.isProfileSharing()) {
      return true;
    } else {
      GroupDatabase groupDatabase = SignalDatabase.groups();
      return groupDatabase.getPushGroupsContainingMember(recipient.getId())
                          .stream()
                          .anyMatch(GroupDatabase.GroupRecord::isV2Group);

    }
  }

  /**
   * Checks if a universal timer is set and if the thread should have it set on it. Attempts to abort quickly and perform
   * minimal database access.
   */
  @WorkerThread
  public static boolean setAndSendUniversalExpireTimerIfNecessary(@NonNull Context context, @NonNull Recipient recipient, long threadId) {
    int defaultTimer = SignalStore.settings().getUniversalExpireTimer();
    if (defaultTimer == 0 || recipient.isGroup() || recipient.isDistributionList() || recipient.getExpiresInSeconds() != 0 || !recipient.isRegistered()) {
      return false;
    }

    if (threadId == -1 || !SignalDatabase.mmsSms().hasMeaningfulMessage(threadId)) {
      SignalDatabase.recipients().setExpireMessages(recipient.getId(), defaultTimer);
      OutgoingExpirationUpdateMessage outgoingMessage = new OutgoingExpirationUpdateMessage(recipient, System.currentTimeMillis(), defaultTimer * 1000L);
      MessageSender.send(context, outgoingMessage, SignalDatabase.threads().getOrCreateThreadIdFor(recipient), false, null, null);
      return true;
    }
    return false;
  }

  @WorkerThread
  public static boolean isMessageRequestAccepted(@Nullable Long threadId, @Nullable Recipient threadRecipient) {
    return threadRecipient == null ||
           threadRecipient.isSelf() ||
           threadRecipient.isProfileSharing() ||
           threadRecipient.isSystemContact() ||
           threadRecipient.isForceSmsSelection() ||
           !threadRecipient.isRegistered() ||
           hasSentMessageInThread(threadId) ||
           noSecureMessagesAndNoCallsInThread(threadId) ||
           isPreMessageRequestThread(threadId);
  }

  @WorkerThread
  private static boolean isCallRequestAccepted(@Nullable Long threadId, @NonNull Recipient threadRecipient) {
    return threadRecipient.isProfileSharing() ||
           threadRecipient.isSystemContact() ||
           hasSentMessageInThread(threadId) ||
           isPreMessageRequestThread(threadId);
  }

  @WorkerThread
  public static boolean hasSentMessageInThread(@Nullable Long threadId) {
    return threadId != null && SignalDatabase.mmsSms().getOutgoingSecureConversationCount(threadId) != 0;
  }

  public static boolean isSmsOnly(long threadId, @NonNull Recipient threadRecipient) {
    return !threadRecipient.isRegistered() ||
           noSecureMessagesAndNoCallsInThread(threadId);
  }

  @WorkerThread
  private static boolean noSecureMessagesAndNoCallsInThread(@Nullable Long threadId) {
    if (threadId == null) {
      return true;
    }

    return SignalDatabase.mmsSms().getSecureConversationCount(threadId) == 0 &&
           !SignalDatabase.threads().hasReceivedAnyCallsSince(threadId, 0);
  }

  @WorkerThread
<<<<<<< HEAD
  public static boolean isProfileSharedViaGroup(@NonNull Recipient recipient) {
=======
  private static boolean isProfileSharedViaGroup(@NonNull Recipient recipient) {
>>>>>>> fc3db538
    return Stream.of(SignalDatabase.groups().getPushGroupsContainingMember(recipient.getId()))
                 .anyMatch(group -> Recipient.resolved(group.getRecipientId()).isProfileSharing());
  }
}<|MERGE_RESOLUTION|>--- conflicted
+++ resolved
@@ -413,11 +413,7 @@
   }
 
   @WorkerThread
-<<<<<<< HEAD
   public static boolean isProfileSharedViaGroup(@NonNull Recipient recipient) {
-=======
-  private static boolean isProfileSharedViaGroup(@NonNull Recipient recipient) {
->>>>>>> fc3db538
     return Stream.of(SignalDatabase.groups().getPushGroupsContainingMember(recipient.getId()))
                  .anyMatch(group -> Recipient.resolved(group.getRecipientId()).isProfileSharing());
   }
