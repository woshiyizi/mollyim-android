--- conflicted
+++ resolved
@@ -233,22 +233,15 @@
           requireContext(),
           SignalSymbols.Weight.BOLD,
           if (isLtr) SignalSymbols.Glyph.CHEVRON_RIGHT else SignalSymbols.Glyph.CHEVRON_LEFT,
-          R.color.signal_colorOutline
+          ThemeUtil.getThemedColor(requireContext(), com.google.android.material.R.attr.colorOutline)
         )
 
         if (isLtr) {
           nameBuilder.append(" ")
-<<<<<<< HEAD
-          nameBuilder.append(SpanUtil.color(ThemeUtil.getThemedColor(requireContext(), MaterialR.attr.colorOutline), SpanUtil.ofSize(chevronGlyph, 24)))
-        } else {
-          nameBuilder.insert(0, " ")
-          nameBuilder.insert(0, SpanUtil.color(ThemeUtil.getThemedColor(requireContext(), MaterialR.attr.colorOutline), SpanUtil.ofSize(chevronGlyph, 24)))
-=======
           nameBuilder.append(SpanUtil.ofSize(chevronGlyph, 24))
         } else {
           nameBuilder.insert(0, " ")
           nameBuilder.insert(0, SpanUtil.ofSize(chevronGlyph, 24))
->>>>>>> d66a0f61
         }
 
         fullName.text = nameBuilder
