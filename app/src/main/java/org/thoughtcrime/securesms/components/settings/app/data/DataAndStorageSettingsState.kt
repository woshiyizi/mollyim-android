--- conflicted
+++ resolved
@@ -9,9 +9,5 @@
   val wifiAutoDownloadValues: Set<String>,
   val roamingAutoDownloadValues: Set<String>,
   val callBandwidthMode: CallBandwidthMode,
-<<<<<<< HEAD
-=======
-  val isProxyEnabled: Boolean,
   val sentMediaQuality: SentMediaQuality
->>>>>>> 343aadcd
 )