--- conflicted
+++ resolved
@@ -78,21 +78,11 @@
 
     setText(builder);
 
-<<<<<<< HEAD
-    if      (recipient.isBlocked())                           setCompoundDrawablesRelativeWithIntrinsicBounds(getBlocked(), null, null, null);
-    else if (RemoteConfig.getInlinePinnedChats() && isPinned) setCompoundDrawablesRelativeWithIntrinsicBounds(getPinned(), null, null, null);
-    else                                                      setCompoundDrawablesRelativeWithIntrinsicBounds(0, 0, 0, 0);
-  }
-
-  private Drawable getBlocked() {
-    return getDrawable(R.drawable.symbol_block_16, R.attr.signal_icon_tint_secondary);
-=======
     if (RemoteConfig.getInlinePinnedChats() && isPinned) {
       setCompoundDrawablesRelativeWithIntrinsicBounds(getPinned(), null, null, null);
     } else {
       setCompoundDrawablesRelativeWithIntrinsicBounds(0, 0, 0, 0);
     }
->>>>>>> f154029e
   }
 
   private Drawable getMuted() {
