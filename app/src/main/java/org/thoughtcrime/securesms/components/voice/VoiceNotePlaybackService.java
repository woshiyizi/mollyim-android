--- conflicted
+++ resolved
@@ -106,27 +106,17 @@
 
   @Override
   public void onDestroy() {
-<<<<<<< HEAD
     player.removeListener(playerEventListener);
     if (mediaSession != null) {
       AppDependencies.getDatabaseObserver().unregisterObserver(attachmentDeletionObserver);
-      keyClearedReceiver.unregister();
       player.release();
+
       mediaSession.release();
       mediaSession = null;
+
       clearListener();
-    }
-=======
-    AppDependencies.getDatabaseObserver().unregisterObserver(attachmentDeletionObserver);
-    player.release();
-
-    if (mediaSession != null) {
-      mediaSession.release();
-      mediaSession = null;
-    }
-
-    clearListener();
->>>>>>> 07289b41
+      keyClearedReceiver.unregister();
+    }
     super.onDestroy();
   }
 
