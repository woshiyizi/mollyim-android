--- conflicted
+++ resolved
@@ -110,11 +110,7 @@
   }
 
   private void updateKeyboardState() {
-<<<<<<< HEAD
     if (viewInset == 0) viewInset = getViewInset();
-=======
-    if (viewInset == 0 && Build.VERSION.SDK_INT >= 21) viewInset = getViewInset();
->>>>>>> 6029c8ae
 
     getWindowVisibleDisplayFrame(rect);
 
