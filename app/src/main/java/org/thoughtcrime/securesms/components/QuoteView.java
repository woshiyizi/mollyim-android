--- conflicted
+++ resolved
@@ -4,11 +4,8 @@
 import android.content.Context;
 import android.content.res.TypedArray;
 import android.graphics.Canvas;
-<<<<<<< HEAD
-=======
 import android.os.Build;
 import android.text.Spannable;
->>>>>>> 08ebca50
 import android.text.TextUtils;
 import android.util.AttributeSet;
 import android.view.View;
@@ -129,7 +126,7 @@
     initialize(attrs);
   }
 
-  @RequiresApi(api = 21)
+  @RequiresApi(api = Build.VERSION_CODES.LOLLIPOP)
   public QuoteView(Context context, AttributeSet attrs, int defStyleAttr, int defStyleRes) {
     super(context, attrs, defStyleAttr, defStyleRes);
     initialize(attrs);
