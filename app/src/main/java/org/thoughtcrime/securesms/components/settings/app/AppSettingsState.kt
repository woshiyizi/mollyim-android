--- conflicted
+++ resolved
@@ -5,16 +5,10 @@
 data class AppSettingsState(
   val self: Recipient,
   val unreadPaymentsCount: Int,
-<<<<<<< HEAD
-)
-=======
-  val hasExpiredGiftBadge: Boolean,
-  val allowUserToGoToDonationManagementScreen: Boolean,
   val userUnregistered: Boolean,
   val clientDeprecated: Boolean
 ) {
   fun isDeprecatedOrUnregistered(): Boolean {
     return !(userUnregistered || clientDeprecated)
   }
-}
->>>>>>> a3f432dc
+}