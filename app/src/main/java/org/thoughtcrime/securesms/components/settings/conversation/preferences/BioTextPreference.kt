--- conflicted
+++ resolved
@@ -39,12 +39,8 @@
 
   class RecipientModel(
     private val recipient: Recipient,
-<<<<<<< HEAD
     private val linkedDevices: Int?,
-    override val onHeadlineClickListener: () -> Unit
-=======
     override val onHeadlineClickListener: (() -> Unit)?
->>>>>>> 7abff559
   ) : BioTextPreferenceModel<RecipientModel>() {
 
     override fun getHeadlineText(context: Context): CharSequence {
