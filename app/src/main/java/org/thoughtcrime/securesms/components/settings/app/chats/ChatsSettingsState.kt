package org.thoughtcrime.securesms.components.settings.app.chats

data class ChatsSettingsState(
  val generateLinkPreviews: Boolean,
  val useAddressBook: Boolean,
  val keepMutedChatsArchived: Boolean,
  val useSystemEmoji: Boolean,
  val enterKeySends: Boolean,
<<<<<<< HEAD
  val chatBackupsEnabled: Boolean,
=======
  val chatBackupsEnabled: Boolean
>>>>>>> bd3b7792
)<|MERGE_RESOLUTION|>--- conflicted
+++ resolved
@@ -6,9 +6,5 @@
   val keepMutedChatsArchived: Boolean,
   val useSystemEmoji: Boolean,
   val enterKeySends: Boolean,
-<<<<<<< HEAD
-  val chatBackupsEnabled: Boolean,
-=======
   val chatBackupsEnabled: Boolean
->>>>>>> bd3b7792
 )