--- conflicted
+++ resolved
@@ -67,14 +67,8 @@
     roamingAutoDownloadValues = TextSecurePreferences.getRoamingMediaDownloadAllowed(
       AppDependencies.application
     ),
-<<<<<<< HEAD
-    callDataMode = SignalStore.settings().callDataMode,
-    sentMediaQuality = SignalStore.settings().sentMediaQuality
-=======
     callDataMode = SignalStore.settings.callDataMode,
-    isProxyEnabled = SignalStore.proxy.isProxyEnabled,
     sentMediaQuality = SignalStore.settings.sentMediaQuality
->>>>>>> 6c302b70
   )
 
   class Factory(
