--- conflicted
+++ resolved
@@ -221,13 +221,8 @@
   }
 
   override fun getMaterial3OnScrollHelper(toolbar: Toolbar?): Material3OnScrollHelper {
-<<<<<<< HEAD
-    return object : Material3OnScrollHelper(requireActivity(), toolbar!!, viewLifecycleOwner) {
+    return object : Material3OnScrollHelper(activity = requireActivity(), views = listOf(toolbar!!), lifecycleOwner = viewLifecycleOwner) {
       override val inactiveColorSet = ColorSet.from(requireContext(),
-=======
-    return object : Material3OnScrollHelper(activity = requireActivity(), views = listOf(toolbar!!), lifecycleOwner = viewLifecycleOwner) {
-      override val inactiveColorSet = ColorSet(
->>>>>>> 7f42f358
         toolbarColorRes = R.color.signal_colorBackground_0,
         statusBarColorRes = com.google.android.material.R.attr.colorSurface
       )
