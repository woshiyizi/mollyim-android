package org.thoughtcrime.securesms.components.settings.conversation

import android.app.ActivityOptions
import android.content.ActivityNotFoundException
import android.content.Context
import android.content.Intent
import android.graphics.PorterDuff
import android.graphics.PorterDuffColorFilter
import android.graphics.Rect
import android.os.Bundle
import android.view.MenuItem
import android.view.View
import android.view.ViewGroup
import android.widget.FrameLayout
import android.widget.TextView
import android.widget.Toast
import androidx.appcompat.widget.Toolbar
import androidx.core.content.ContextCompat
import androidx.core.view.doOnPreDraw
import androidx.fragment.app.viewModels
import androidx.navigation.Navigation
import androidx.navigation.fragment.navArgs
import androidx.recyclerview.widget.LinearLayoutManager
import androidx.recyclerview.widget.RecyclerView
import app.cash.exhaustive.Exhaustive
import com.google.android.flexbox.FlexboxLayoutManager
import com.google.android.material.dialog.MaterialAlertDialogBuilder
import com.google.android.material.snackbar.Snackbar
import org.signal.core.util.DimensionUnit
import org.signal.core.util.concurrent.LifecycleDisposable
import org.signal.core.util.getParcelableArrayListExtraCompat
import org.thoughtcrime.securesms.AvatarPreviewActivity
import org.thoughtcrime.securesms.BlockUnblockDialog
import org.thoughtcrime.securesms.InviteActivity
import org.thoughtcrime.securesms.MainActivity
import org.thoughtcrime.securesms.MuteDialog
import org.thoughtcrime.securesms.PushContactSelectionActivity
import org.thoughtcrime.securesms.R
import org.thoughtcrime.securesms.badges.BadgeImageView
import org.thoughtcrime.securesms.badges.Badges
import org.thoughtcrime.securesms.badges.Badges.displayBadges
import org.thoughtcrime.securesms.badges.models.Badge
import org.thoughtcrime.securesms.components.AvatarImageView
import org.thoughtcrime.securesms.components.recyclerview.OnScrollAnimationHelper
import org.thoughtcrime.securesms.components.settings.DSLConfiguration
import org.thoughtcrime.securesms.components.settings.DSLSettingsFragment
import org.thoughtcrime.securesms.components.settings.DSLSettingsIcon
import org.thoughtcrime.securesms.components.settings.DSLSettingsText
import org.thoughtcrime.securesms.components.settings.NO_TINT
import org.thoughtcrime.securesms.components.settings.configure
import org.thoughtcrime.securesms.components.settings.conversation.preferences.AvatarPreference
import org.thoughtcrime.securesms.components.settings.conversation.preferences.BioTextPreference
import org.thoughtcrime.securesms.components.settings.conversation.preferences.ButtonStripPreference
import org.thoughtcrime.securesms.components.settings.conversation.preferences.CallPreference
import org.thoughtcrime.securesms.components.settings.conversation.preferences.GroupDescriptionPreference
import org.thoughtcrime.securesms.components.settings.conversation.preferences.InternalPreference
import org.thoughtcrime.securesms.components.settings.conversation.preferences.LargeIconClickPreference
import org.thoughtcrime.securesms.components.settings.conversation.preferences.LegacyGroupPreference
import org.thoughtcrime.securesms.components.settings.conversation.preferences.RecipientPreference
import org.thoughtcrime.securesms.components.settings.conversation.preferences.SharedMediaPreference
import org.thoughtcrime.securesms.components.settings.conversation.preferences.Utils.formatMutedUntil
import org.thoughtcrime.securesms.contacts.ContactSelectionDisplayMode
import org.thoughtcrime.securesms.conversation.ConversationIntents
import org.thoughtcrime.securesms.groups.ParcelableGroupId
import org.thoughtcrime.securesms.groups.ui.GroupErrors
import org.thoughtcrime.securesms.groups.ui.GroupLimitDialog
import org.thoughtcrime.securesms.groups.ui.LeaveGroupDialog
import org.thoughtcrime.securesms.groups.ui.addmembers.AddMembersActivity
import org.thoughtcrime.securesms.groups.ui.addtogroup.AddToGroupsActivity
import org.thoughtcrime.securesms.groups.ui.invitesandrequests.ManagePendingAndRequestingMembersActivity
import org.thoughtcrime.securesms.groups.ui.managegroup.dialogs.GroupDescriptionDialog
import org.thoughtcrime.securesms.groups.ui.managegroup.dialogs.GroupInviteSentDialog
import org.thoughtcrime.securesms.groups.ui.managegroup.dialogs.GroupsLearnMoreBottomSheetDialogFragment
import org.thoughtcrime.securesms.groups.ui.migration.GroupsV1MigrationInitiationBottomSheetDialogFragment
import org.thoughtcrime.securesms.mediaoverview.MediaOverviewActivity
import org.thoughtcrime.securesms.mediapreview.MediaIntentFactory
import org.thoughtcrime.securesms.profiles.edit.EditProfileActivity
import org.thoughtcrime.securesms.recipients.Recipient
import org.thoughtcrime.securesms.recipients.RecipientExporter
import org.thoughtcrime.securesms.recipients.RecipientId
import org.thoughtcrime.securesms.recipients.RecipientUtil
import org.thoughtcrime.securesms.recipients.ui.bottomsheet.RecipientBottomSheetDialogFragment
import org.thoughtcrime.securesms.stories.Stories
import org.thoughtcrime.securesms.stories.StoryViewerArgs
import org.thoughtcrime.securesms.stories.dialogs.StoryDialogs
import org.thoughtcrime.securesms.stories.viewer.AddToGroupStoryDelegate
import org.thoughtcrime.securesms.stories.viewer.StoryViewerActivity
import org.thoughtcrime.securesms.util.CommunicationActions
import org.thoughtcrime.securesms.util.ContextUtil
import org.thoughtcrime.securesms.util.DateUtils
import org.thoughtcrime.securesms.util.ExpirationUtil
import org.thoughtcrime.securesms.util.Material3OnScrollHelper
import org.thoughtcrime.securesms.util.ViewUtil
import org.thoughtcrime.securesms.util.adapter.mapping.MappingAdapter
import org.thoughtcrime.securesms.util.navigation.safeNavigate
import org.thoughtcrime.securesms.util.views.SimpleProgressDialog
import org.thoughtcrime.securesms.verify.VerifyIdentityActivity
import org.thoughtcrime.securesms.wallpaper.ChatWallpaperActivity
import java.util.Locale

private const val REQUEST_CODE_VIEW_CONTACT = 1
private const val REQUEST_CODE_ADD_CONTACT = 2
private const val REQUEST_CODE_ADD_MEMBERS_TO_GROUP = 3
private const val REQUEST_CODE_RETURN_FROM_MEDIA = 4

class ConversationSettingsFragment : DSLSettingsFragment(
  layoutId = R.layout.conversation_settings_fragment,
  menuId = R.menu.conversation_settings
) {

  private val args: ConversationSettingsFragmentArgs by navArgs()
  private val alertTint by lazy { ContextCompat.getColor(requireContext(), R.color.signal_alert_primary) }
<<<<<<< HEAD
  private val disableTint by lazy { ContextCompat.getColor(requireContext(), R.color.core_grey_50) }

=======
  private val alertDisabledTint by lazy { ContextCompat.getColor(requireContext(), R.color.signal_alert_primary_50) }
>>>>>>> a3f432dc
  private val blockIcon by lazy {
    ContextUtil.requireDrawable(requireContext(), R.drawable.ic_block_tinted_24).apply {
      colorFilter = PorterDuffColorFilter(alertTint, PorterDuff.Mode.SRC_IN)
    }
  }

  private val unblockIcon by lazy {
    ContextUtil.requireDrawable(requireContext(), R.drawable.ic_block_tinted_24)
  }

  private val deleteIcon by lazy {
    ContextUtil.requireDrawable(requireContext(), R.drawable.ic_trash_24).apply {
      colorFilter = PorterDuffColorFilter(alertTint, PorterDuff.Mode.SRC_IN)
    }
  }

  private val deleteIconDisabled by lazy {
    ContextUtil.requireDrawable(requireContext(), R.drawable.ic_trash_24).apply {
      colorFilter = PorterDuffColorFilter(disableTint, PorterDuff.Mode.SRC_IN)
    }
  }

  private val leaveIcon by lazy {
    ContextUtil.requireDrawable(requireContext(), R.drawable.ic_leave_tinted_24).apply {
      colorFilter = PorterDuffColorFilter(alertTint, PorterDuff.Mode.SRC_IN)
    }
  }

  private val viewModel by viewModels<ConversationSettingsViewModel>(
    factoryProducer = {
      val groupId = args.groupId as? ParcelableGroupId

      ConversationSettingsViewModel.Factory(
        recipientId = args.recipientId,
        groupId = ParcelableGroupId.get(groupId),
        callMessageIds = args.callMessageIds ?: longArrayOf(),
        repository = ConversationSettingsRepository(requireContext())
      )
    }
  )

  private lateinit var callback: Callback

  private lateinit var toolbar: Toolbar
  private lateinit var toolbarAvatarContainer: FrameLayout
  private lateinit var toolbarAvatar: AvatarImageView
  private lateinit var toolbarBadge: BadgeImageView
  private lateinit var toolbarTitle: TextView
  private lateinit var toolbarBackground: View
  private lateinit var addToGroupStoryDelegate: AddToGroupStoryDelegate

  private val navController get() = Navigation.findNavController(requireView())
  private val lifecycleDisposable = LifecycleDisposable()

  override fun onAttach(context: Context) {
    super.onAttach(context)

    callback = context as Callback
  }

  override fun onViewCreated(view: View, savedInstanceState: Bundle?) {
    toolbar = view.findViewById(R.id.toolbar)
    toolbarAvatarContainer = view.findViewById(R.id.toolbar_avatar_container)
    toolbarAvatar = view.findViewById(R.id.toolbar_avatar)
    toolbarBadge = view.findViewById(R.id.toolbar_badge)
    toolbarTitle = view.findViewById(R.id.toolbar_title)
    toolbarBackground = view.findViewById(R.id.toolbar_background)

    val args: ConversationSettingsFragmentArgs = ConversationSettingsFragmentArgs.fromBundle(requireArguments())
    if (args.recipientId != null) {
      layoutManagerProducer = Badges::createLayoutManagerForGridWithBadges
    }

    super.onViewCreated(view, savedInstanceState)

    recyclerView?.addOnScrollListener(ConversationSettingsOnUserScrolledAnimationHelper(toolbarAvatarContainer, toolbarTitle, toolbarBackground))
  }

  override fun onActivityResult(requestCode: Int, resultCode: Int, data: Intent?) {
    when (requestCode) {
      REQUEST_CODE_ADD_MEMBERS_TO_GROUP -> if (data != null) {
        val selected: List<RecipientId> = requireNotNull(data.getParcelableArrayListExtraCompat(PushContactSelectionActivity.KEY_SELECTED_RECIPIENTS, RecipientId::class.java))
        val progress: SimpleProgressDialog.DismissibleDialog = SimpleProgressDialog.showDelayed(requireContext())

        viewModel.onAddToGroupComplete(selected) {
          progress.dismiss()
        }
      }

      REQUEST_CODE_RETURN_FROM_MEDIA -> viewModel.refreshSharedMedia()
      REQUEST_CODE_ADD_CONTACT -> viewModel.refreshRecipient()
      REQUEST_CODE_VIEW_CONTACT -> viewModel.refreshRecipient()
    }
  }

  override fun onOptionsItemSelected(item: MenuItem): Boolean {
    return if (item.itemId == R.id.action_edit) {
      val args = ConversationSettingsFragmentArgs.fromBundle(requireArguments())
      val groupId = args.groupId as ParcelableGroupId

      startActivity(EditProfileActivity.getIntentForGroupProfile(requireActivity(), requireNotNull(ParcelableGroupId.get(groupId))))
      true
    } else {
      super.onOptionsItemSelected(item)
    }
  }

  override fun getMaterial3OnScrollHelper(toolbar: Toolbar?): Material3OnScrollHelper {
    return object : Material3OnScrollHelper(requireActivity(), toolbar!!) {
      override val inactiveColorSet = ColorSet(
        toolbarColorRes = R.color.signal_colorBackground_0,
        statusBarColorRes = R.color.signal_colorBackground
      )
    }
  }

  override fun bindAdapter(adapter: MappingAdapter) {
    val args = ConversationSettingsFragmentArgs.fromBundle(requireArguments())

    BioTextPreference.register(adapter)
    AvatarPreference.register(adapter)
    ButtonStripPreference.register(adapter)
    LargeIconClickPreference.register(adapter)
    SharedMediaPreference.register(adapter)
    RecipientPreference.register(adapter)
    InternalPreference.register(adapter)
    GroupDescriptionPreference.register(adapter)
    LegacyGroupPreference.register(adapter)
    CallPreference.register(adapter)

    val recipientId = args.recipientId
    if (recipientId != null) {
      Badge.register(adapter) { _, _, _ ->
      }
    }

    addToGroupStoryDelegate = AddToGroupStoryDelegate(this)
    viewModel.state.observe(viewLifecycleOwner) { state ->

      if (state.recipient != Recipient.UNKNOWN) {
        toolbarAvatar.buildOptions()
          .withQuickContactEnabled(false)
          .withUseSelfProfileAvatar(false)
          .withFixedSize(ViewUtil.dpToPx(80))
          .load(state.recipient)

        state.withRecipientSettingsState {
          toolbarTitle.text = if (state.recipient.isSelf) getString(R.string.note_to_self) else state.recipient.getDisplayName(requireContext())
        }

        state.withGroupSettingsState {
          toolbarTitle.text = it.groupTitle
          toolbar.menu.findItem(R.id.action_edit).isVisible = it.canEditGroupAttributes
        }
      }

      adapter.submitList(getConfiguration(state).toMappingModelList()) {
        if (state.isLoaded) {
          (view?.parent as? ViewGroup)?.doOnPreDraw {
            callback.onContentWillRender()
          }
        }
      }
    }

    lifecycleDisposable.bindTo(viewLifecycleOwner)
    lifecycleDisposable += viewModel.events.subscribe { event ->
      @Exhaustive
      when (event) {
        is ConversationSettingsEvent.AddToAGroup -> handleAddToAGroup(event)
        is ConversationSettingsEvent.AddMembersToGroup -> handleAddMembersToGroup(event)
        ConversationSettingsEvent.ShowGroupHardLimitDialog -> showGroupHardLimitDialog()
        is ConversationSettingsEvent.ShowAddMembersToGroupError -> showAddMembersToGroupError(event)
        is ConversationSettingsEvent.ShowGroupInvitesSentDialog -> showGroupInvitesSentDialog(event)
        is ConversationSettingsEvent.ShowMembersAdded -> showMembersAdded(event)
        is ConversationSettingsEvent.InitiateGroupMigration -> GroupsV1MigrationInitiationBottomSheetDialogFragment.showForInitiation(parentFragmentManager, event.recipientId)
      }
    }
  }

  private fun getConfiguration(state: ConversationSettingsState): DSLConfiguration {
    return configure {
      if (state.recipient == Recipient.UNKNOWN) {
        return@configure
      }

      customPref(
        AvatarPreference.Model(
          recipient = state.recipient,
          storyViewState = state.storyViewState,
          onAvatarClick = { avatar ->
            val viewAvatarIntent = AvatarPreviewActivity.intentFromRecipientId(requireContext(), state.recipient.id)
            val viewAvatarTransitionBundle = AvatarPreviewActivity.createTransitionBundle(requireActivity(), avatar)

            if (Stories.isFeatureEnabled() && avatar.hasStory()) {
              val viewStoryIntent = StoryViewerActivity.createIntent(
                requireContext(),
                StoryViewerArgs(
                  recipientId = state.recipient.id,
                  isInHiddenStoryMode = state.recipient.shouldHideStory(),
                  isFromQuote = true
                )
              )
              StoryDialogs.displayStoryOrProfileImage(
                context = requireContext(),
                onViewStory = { startActivity(viewStoryIntent) },
                onViewAvatar = { startActivity(viewAvatarIntent, viewAvatarTransitionBundle) }
              )
            } else if (!state.recipient.isSelf) {
              startActivity(viewAvatarIntent, viewAvatarTransitionBundle)
            }
          },
          onBadgeClick = { _ ->
          }
        )
      )

      state.withRecipientSettingsState {
        customPref(
          BioTextPreference.RecipientModel(
            recipient = state.recipient,
            linkedDevices = RecipientUtil.getSubDeviceCount(requireContext(), state.recipient).orElse(null)
          )
        )
      }

      state.withGroupSettingsState { groupState ->

        val groupMembershipDescription = if (groupState.groupId.isV1) {
          String.format("%s · %s", groupState.membershipCountDescription, getString(R.string.ManageGroupActivity_legacy_group))
        } else if (!groupState.canEditGroupAttributes && groupState.groupDescription.isNullOrEmpty()) {
          groupState.membershipCountDescription
        } else {
          null
        }

        customPref(
          BioTextPreference.GroupModel(
            groupTitle = groupState.groupTitle,
            groupMembershipDescription = groupMembershipDescription
          )
        )

        if (groupState.groupId.isV2) {
          customPref(
            GroupDescriptionPreference.Model(
              groupId = groupState.groupId,
              groupDescription = groupState.groupDescription,
              descriptionShouldLinkify = groupState.groupDescriptionShouldLinkify,
              canEditGroupAttributes = groupState.canEditGroupAttributes,
              onEditGroupDescription = {
                startActivity(EditProfileActivity.getIntentForGroupProfile(requireActivity(), groupState.groupId))
              },
              onViewGroupDescription = {
                GroupDescriptionDialog.show(childFragmentManager, groupState.groupId, null, groupState.groupDescriptionShouldLinkify)
              }
            )
          )
        } else if (groupState.legacyGroupState != LegacyGroupPreference.State.NONE) {
          customPref(
            LegacyGroupPreference.Model(
              state = groupState.legacyGroupState,
              onLearnMoreClick = { GroupsLearnMoreBottomSheetDialogFragment.show(parentFragmentManager) },
              onUpgradeClick = { viewModel.initiateGroupUpgrade() },
              onMmsWarningClick = { startActivity(Intent(requireContext(), InviteActivity::class.java)) }
            )
          )
        }
      }

      if (state.displayInternalRecipientDetails) {
        customPref(
          InternalPreference.Model(
            recipient = state.recipient,
            onInternalDetailsClicked = {
              val action = ConversationSettingsFragmentDirections.actionConversationSettingsFragmentToInternalDetailsSettingsFragment(state.recipient.id)
              navController.safeNavigate(action)
            }
          )
        )
      }

      customPref(
        ButtonStripPreference.Model(
          state = state.buttonStripState,
          enabled = !state.isDeprecatedOrUnregistered,
          onMessageClick = {
            val intent = ConversationIntents
              .createBuilder(requireContext(), state.recipient.id, state.threadId)
              .build()

            startActivity(intent)
          },
          onAddToStoryClick = {
            if (state.recipient.isPushV2Group && state.requireGroupSettingsState().isAnnouncementGroup && !state.requireGroupSettingsState().isSelfAdmin) {
              MaterialAlertDialogBuilder(requireContext())
                .setTitle(R.string.ConversationSettingsFragment__cant_add_to_group_story)
                .setMessage(R.string.ConversationSettingsFragment__only_admins_of_this_group_can_add_to_its_story)
                .setPositiveButton(android.R.string.ok) { d, _ -> d.dismiss() }
                .show()
            } else {
              addToGroupStoryDelegate.addToStory(state.recipient.id)
            }
          },
          onVideoClick = {
            if (state.recipient.isPushV2Group && state.requireGroupSettingsState().isAnnouncementGroup && !state.requireGroupSettingsState().isSelfAdmin) {
              MaterialAlertDialogBuilder(requireContext())
                .setTitle(R.string.ConversationActivity_cant_start_group_call)
                .setMessage(R.string.ConversationActivity_only_admins_of_this_group_can_start_a_call)
                .setPositiveButton(android.R.string.ok) { d, _ -> d.dismiss() }
                .show()
            } else {
              CommunicationActions.startVideoCall(requireActivity(), state.recipient)
            }
          },
          onAudioClick = {
            CommunicationActions.startVoiceCall(requireActivity(), state.recipient)
          },
          onMuteClick = {
            if (!state.buttonStripState.isMuted) {
              MuteDialog.show(requireContext(), viewModel::setMuteUntil)
            } else {
              MaterialAlertDialogBuilder(requireContext())
                .setMessage(state.recipient.muteUntil.formatMutedUntil(requireContext()))
                .setPositiveButton(R.string.ConversationSettingsFragment__unmute) { dialog, _ ->
                  viewModel.unmute()
                  dialog.dismiss()
                }
                .setNegativeButton(android.R.string.cancel) { dialog, _ -> dialog.dismiss() }
                .show()
            }
          },
          onSearchClick = {
            val intent = ConversationIntents.createBuilder(requireContext(), state.recipient.id, state.threadId)
              .withSearchOpen(true)
              .build()

            startActivity(intent)
            requireActivity().finish()
          }
        )
      )

      dividerPref()

      if (state.calls.isNotEmpty()) {
        val firstCall = state.calls.first()
        sectionHeaderPref(DSLSettingsText.from(DateUtils.formatDate(Locale.getDefault(), firstCall.record.timestamp)))

        for (call in state.calls) {
          customPref(call)
        }

        dividerPref()
      }

      val summary = DSLSettingsText.from(formatDisappearingMessagesLifespan(state.disappearingMessagesLifespan))
      val icon = if (state.disappearingMessagesLifespan <= 0 || state.recipient.isBlocked) {
        R.drawable.ic_update_timer_disabled_16
      } else {
        R.drawable.ic_update_timer_16
      }

      var enabled = !state.recipient.isBlocked
      state.withGroupSettingsState {
        enabled = it.canEditGroupAttributes && !state.recipient.isBlocked
      }

      if (!state.recipient.isReleaseNotes && !state.recipient.isBlocked) {
        clickPref(
          title = DSLSettingsText.from(R.string.ConversationSettingsFragment__disappearing_messages),
          summary = summary,
          icon = DSLSettingsIcon.from(icon),
          isEnabled = enabled && !state.isDeprecatedOrUnregistered,
          onClick = {
            val action = ConversationSettingsFragmentDirections.actionConversationSettingsFragmentToAppSettingsExpireTimer()
              .setInitialValue(state.disappearingMessagesLifespan)
              .setRecipientId(state.recipient.id)
              .setForResultMode(false)

            navController.safeNavigate(action)
          }
        )
      }

      if (!state.recipient.isReleaseNotes) {
        clickPref(
          title = DSLSettingsText.from(R.string.preferences__chat_color_and_wallpaper),
          icon = DSLSettingsIcon.from(R.drawable.ic_color_24),
          onClick = {
            startActivity(ChatWallpaperActivity.createIntent(requireContext(), state.recipient.id))
          }
        )
      }

      if (!state.recipient.isSelf) {
        clickPref(
          title = DSLSettingsText.from(R.string.ConversationSettingsFragment__sounds_and_notifications),
          icon = DSLSettingsIcon.from(R.drawable.ic_speaker_24),
          isEnabled = !state.isDeprecatedOrUnregistered,
          onClick = {
            val action = ConversationSettingsFragmentDirections.actionConversationSettingsFragmentToSoundsAndNotificationsSettingsFragment(state.recipient.id)

            navController.safeNavigate(action)
          }
        )
      }

      state.withRecipientSettingsState { recipientState ->
        when (recipientState.contactLinkState) {
          ContactLinkState.OPEN -> {
            @Suppress("DEPRECATION")
            clickPref(
              title = DSLSettingsText.from(R.string.ConversationSettingsFragment__contact_details),
              icon = DSLSettingsIcon.from(R.drawable.ic_profile_circle_24),
              onClick = {
                startActivityForResult(Intent(Intent.ACTION_VIEW, state.recipient.contactUri), REQUEST_CODE_VIEW_CONTACT)
              }
            )
          }

          ContactLinkState.ADD -> {
            @Suppress("DEPRECATION")
            clickPref(
              title = DSLSettingsText.from(R.string.ConversationSettingsFragment__add_to_your_phones_contacts),
              icon = DSLSettingsIcon.from(R.drawable.ic_plus_24),
              onClick = {
                try {
                  startActivityForResult(RecipientExporter.export(state.recipient).asAddContactIntent(), REQUEST_CODE_ADD_CONTACT)
                } catch (e: ActivityNotFoundException) {
                  Toast.makeText(context, R.string.ConversationSettingsFragment__contacts_app_not_found, Toast.LENGTH_SHORT).show()
                }
              }
            )
          }

          ContactLinkState.NONE -> {
          }
        }

        if (recipientState.identityRecord != null) {
          clickPref(
            title = DSLSettingsText.from(R.string.ConversationSettingsFragment__view_safety_number),
            icon = DSLSettingsIcon.from(R.drawable.ic_safety_number_24),
            isEnabled = !state.isDeprecatedOrUnregistered,
            onClick = {
              startActivity(VerifyIdentityActivity.newIntent(requireActivity(), recipientState.identityRecord))
            }
          )
        }
      }

      if (state.sharedMedia != null && state.sharedMedia.count > 0) {
        dividerPref()

        sectionHeaderPref(R.string.recipient_preference_activity__shared_media)

        @Suppress("DEPRECATION")
        customPref(
          SharedMediaPreference.Model(
            mediaCursor = state.sharedMedia,
            mediaIds = state.sharedMediaIds,
            onMediaRecordClick = { view, mediaRecord, isLtr ->
              view.transitionName = "thumb"
              val options = ActivityOptions.makeSceneTransitionAnimation(requireActivity(), view, "thumb")
              startActivityForResult(
                MediaIntentFactory.intentFromMediaRecord(requireContext(), mediaRecord, isLtr, allMediaInRail = true),
                REQUEST_CODE_RETURN_FROM_MEDIA,
                options.toBundle()
              )
            }
          )
        )

        clickPref(
          title = DSLSettingsText.from(R.string.ConversationSettingsFragment__see_all),
          onClick = {
            startActivity(MediaOverviewActivity.forThread(requireContext(), state.threadId))
          }
        )
      }

      state.withRecipientSettingsState { recipientSettingsState ->
        if (state.recipient.badges.isNotEmpty()) {
          dividerPref()

          sectionHeaderPref(R.string.ManageProfileFragment_badges)

          displayBadges(requireContext(), state.recipient.badges)

          textPref(
            summary = DSLSettingsText.from(
              R.string.ConversationSettingsFragment__get_badges
            )
          )
        }

        if (recipientSettingsState.selfHasGroups && !state.recipient.isReleaseNotes) {
          dividerPref()

          val groupsInCommonCount = recipientSettingsState.allGroupsInCommon.size
          sectionHeaderPref(
            DSLSettingsText.from(
              if (groupsInCommonCount == 0) {
                getString(R.string.ManageRecipientActivity_no_groups_in_common)
              } else {
                resources.getQuantityString(
                  R.plurals.ManageRecipientActivity_d_groups_in_common,
                  groupsInCommonCount,
                  groupsInCommonCount
                )
              }
            )
          )

          if (!state.recipient.isBlocked) {
            customPref(
              LargeIconClickPreference.Model(
                title = DSLSettingsText.from(R.string.ConversationSettingsFragment__add_to_a_group),
                icon = DSLSettingsIcon.from(R.drawable.add_to_a_group, NO_TINT),
                isEnabled = !state.isDeprecatedOrUnregistered,
                onClick = {
                  viewModel.onAddToGroup()
                }
              )
            )
          }

          for (group in recipientSettingsState.groupsInCommon) {
            customPref(
              RecipientPreference.Model(
                recipient = group,
                onClick = {
                  CommunicationActions.startConversation(requireActivity(), group, null)
                  requireActivity().finish()
                }
              )
            )
          }

          if (recipientSettingsState.canShowMoreGroupsInCommon) {
            customPref(
              LargeIconClickPreference.Model(
                title = DSLSettingsText.from(R.string.ConversationSettingsFragment__see_all),
                icon = DSLSettingsIcon.from(R.drawable.show_more, NO_TINT),
                onClick = {
                  viewModel.revealAllMembers()
                }
              )
            )
          }
        }
      }

      state.withGroupSettingsState { groupState ->
        val memberCount = groupState.allMembers.size

        if (groupState.canAddToGroup || memberCount > 0) {
          dividerPref()

          sectionHeaderPref(DSLSettingsText.from(resources.getQuantityString(R.plurals.ContactSelectionListFragment_d_members, memberCount, memberCount)))
        }

        if (groupState.canAddToGroup && !state.isDeprecatedOrUnregistered) {
          customPref(
            LargeIconClickPreference.Model(
              title = DSLSettingsText.from(R.string.ConversationSettingsFragment__add_members),
              icon = DSLSettingsIcon.from(R.drawable.add_to_a_group, NO_TINT),
              onClick = {
                viewModel.onAddToGroup()
              }
            )
          )
        }

        for (member in groupState.members) {
          customPref(
            RecipientPreference.Model(
              recipient = member.member,
              isAdmin = member.isAdmin,
              onClick = {
                RecipientBottomSheetDialogFragment.create(member.member.id, groupState.groupId).show(parentFragmentManager, "BOTTOM")
              }
            )
          )
        }

        if (groupState.canShowMoreGroupMembers) {
          customPref(
            LargeIconClickPreference.Model(
              title = DSLSettingsText.from(R.string.ConversationSettingsFragment__see_all),
              icon = DSLSettingsIcon.from(R.drawable.show_more, NO_TINT),
              onClick = {
                viewModel.revealAllMembers()
              }
            )
          )
        }

        if (state.recipient.isPushV2Group) {
          dividerPref()

          clickPref(
            title = DSLSettingsText.from(R.string.ConversationSettingsFragment__group_link),
            summary = DSLSettingsText.from(if (groupState.groupLinkEnabled) R.string.preferences_on else R.string.preferences_off),
            icon = DSLSettingsIcon.from(R.drawable.ic_link_16),
            isEnabled = !state.isDeprecatedOrUnregistered,
            onClick = {
              navController.safeNavigate(ConversationSettingsFragmentDirections.actionConversationSettingsFragmentToShareableGroupLinkFragment(groupState.groupId.requireV2().toString()))
            }
          )

          clickPref(
            title = DSLSettingsText.from(R.string.ConversationSettingsFragment__requests_and_invites),
            icon = DSLSettingsIcon.from(R.drawable.ic_update_group_add_16),
            isEnabled = !state.isDeprecatedOrUnregistered,
            onClick = {
              startActivity(ManagePendingAndRequestingMembersActivity.newIntent(requireContext(), groupState.groupId.requireV2()))
            }
          )

          if (groupState.isSelfAdmin) {
            clickPref(
              title = DSLSettingsText.from(R.string.ConversationSettingsFragment__permissions),
              icon = DSLSettingsIcon.from(R.drawable.ic_lock_24),
              isEnabled = !state.isDeprecatedOrUnregistered,
              onClick = {
                val action = ConversationSettingsFragmentDirections.actionConversationSettingsFragmentToPermissionsSettingsFragment(ParcelableGroupId.from(groupState.groupId))
                navController.safeNavigate(action)
              }
            )
          }
        }

        if (groupState.canLeave) {
          dividerPref()

          clickPref(
            title = DSLSettingsText.from(R.string.conversation__menu_leave_group, if (state.isDeprecatedOrUnregistered) alertDisabledTint else alertTint),
            icon = DSLSettingsIcon.from(leaveIcon),
            isEnabled = !state.isDeprecatedOrUnregistered,
            onClick = {
              LeaveGroupDialog.handleLeavePushGroup(requireActivity(), groupState.groupId.requirePush(), null)
            }
          )
        }
      }

      if (state.canModifyBlockedState) {
        state.withRecipientSettingsState {
          dividerPref()
        }

        state.withGroupSettingsState {
          if (!it.canLeave) {
            dividerPref()
          }
        }

        val isBlocked = state.recipient.isBlocked
        val isGroup = state.recipient.isPushGroup

        val title = when {
          isBlocked && isGroup -> R.string.ConversationSettingsFragment__unblock_group
          isBlocked -> R.string.ConversationSettingsFragment__unblock
          isGroup -> R.string.ConversationSettingsFragment__block_group
          else -> R.string.ConversationSettingsFragment__block
        }

        val titleTint = if (isBlocked) null else if (state.isDeprecatedOrUnregistered) alertDisabledTint else alertTint
        val blockUnblockIcon = if (isBlocked) unblockIcon else blockIcon

        clickPref(
          title = if (titleTint != null) DSLSettingsText.from(title, titleTint) else DSLSettingsText.from(title),
          icon = DSLSettingsIcon.from(blockUnblockIcon),
          isEnabled = !state.isDeprecatedOrUnregistered,
          onClick = {
            if (state.recipient.isBlocked) {
              BlockUnblockDialog.showUnblockFor(requireContext(), viewLifecycleOwner.lifecycle, state.recipient) {
                viewModel.unblock()
              }
            } else {
              BlockUnblockDialog.showBlockFor(requireContext(), viewLifecycleOwner.lifecycle, state.recipient) {
                viewModel.block()
              }
            }
          }
        )

        state.withRecipientSettingsState { recipientState ->
          clickPref(
            title = DSLSettingsText.from(R.string.delete, if (recipientState.canDelete) alertTint else disableTint),
            icon = DSLSettingsIcon.from(if (recipientState.canDelete) deleteIcon else deleteIconDisabled),
            isEnabled = recipientState.canDelete,
            onClick = {
              BlockUnblockDialog.showDeleteFor(
                requireContext(), viewLifecycleOwner.lifecycle, state.recipient,
                {
                  viewModel.delete(false)
                  startActivity(Intent(requireContext(), MainActivity::class.java))
                },
                {
                  viewModel.delete(true)
                  startActivity(Intent(requireContext(), MainActivity::class.java))
                }
              )
            }
          )
        }
      }
    }
  }

  private fun formatDisappearingMessagesLifespan(disappearingMessagesLifespan: Int): String {
    return if (disappearingMessagesLifespan <= 0) {
      getString(R.string.preferences_off)
    } else {
      ExpirationUtil.getExpirationDisplayValue(requireContext(), disappearingMessagesLifespan)
    }
  }

  private fun handleAddToAGroup(addToAGroup: ConversationSettingsEvent.AddToAGroup) {
    startActivity(AddToGroupsActivity.newIntent(requireContext(), addToAGroup.recipientId, addToAGroup.groupMembership))
  }

  @Suppress("DEPRECATION")
  private fun handleAddMembersToGroup(addMembersToGroup: ConversationSettingsEvent.AddMembersToGroup) {
    startActivityForResult(
      AddMembersActivity.createIntent(
        requireContext(),
        addMembersToGroup.groupId,
        ContactSelectionDisplayMode.FLAG_PUSH,
        addMembersToGroup.selectionWarning,
        addMembersToGroup.selectionLimit,
        addMembersToGroup.isAnnouncementGroup,
        addMembersToGroup.groupMembersWithoutSelf
      ),
      REQUEST_CODE_ADD_MEMBERS_TO_GROUP
    )
  }

  private fun showGroupHardLimitDialog() {
    GroupLimitDialog.showHardLimitMessage(requireContext())
  }

  private fun showAddMembersToGroupError(showAddMembersToGroupError: ConversationSettingsEvent.ShowAddMembersToGroupError) {
    Toast.makeText(requireContext(), GroupErrors.getUserDisplayMessage(showAddMembersToGroupError.failureReason), Toast.LENGTH_LONG).show()
  }

  private fun showGroupInvitesSentDialog(showGroupInvitesSentDialog: ConversationSettingsEvent.ShowGroupInvitesSentDialog) {
    GroupInviteSentDialog.showInvitesSent(requireContext(), viewLifecycleOwner, showGroupInvitesSentDialog.invitesSentTo)
  }

  private fun showMembersAdded(showMembersAdded: ConversationSettingsEvent.ShowMembersAdded) {
    val string = resources.getQuantityString(
      R.plurals.ManageGroupActivity_added,
      showMembersAdded.membersAddedCount,
      showMembersAdded.membersAddedCount
    )

    Snackbar.make(requireView(), string, Snackbar.LENGTH_SHORT).show()
  }

  private class ConversationSettingsOnUserScrolledAnimationHelper(
    private val toolbarAvatar: View,
    private val toolbarTitle: View,
    private val toolbarBackground: View
  ) : OnScrollAnimationHelper() {

    override val duration: Long = 200L

    private val actionBarSize = DimensionUnit.DP.toPixels(64f)
    private val rect = Rect()

    override fun getAnimationState(recyclerView: RecyclerView): AnimationState {
      val layoutManager = recyclerView.layoutManager!!
      val firstVisibleItemPosition = if (layoutManager is FlexboxLayoutManager) {
        layoutManager.findFirstVisibleItemPosition()
      } else {
        (layoutManager as LinearLayoutManager).findFirstVisibleItemPosition()
      }

      return if (firstVisibleItemPosition == 0) {
        val firstChild = requireNotNull(layoutManager.getChildAt(0))
        firstChild.getLocalVisibleRect(rect)

        if (rect.height() <= actionBarSize) {
          AnimationState.SHOW
        } else {
          AnimationState.HIDE
        }
      } else {
        AnimationState.SHOW
      }
    }

    override fun show(duration: Long) {
      toolbarAvatar
        .animate()
        .setDuration(duration)
        .translationY(0f)
        .alpha(1f)

      toolbarTitle
        .animate()
        .setDuration(duration)
        .translationY(0f)
        .alpha(1f)

      toolbarBackground
        .animate()
        .setDuration(duration)
        .alpha(1f)
    }

    override fun hide(duration: Long) {
      toolbarAvatar
        .animate()
        .setDuration(duration)
        .translationY(ViewUtil.dpToPx(56).toFloat())
        .alpha(0f)

      toolbarTitle
        .animate()
        .setDuration(duration)
        .translationY(ViewUtil.dpToPx(56).toFloat())
        .alpha(0f)

      toolbarBackground
        .animate()
        .setDuration(duration)
        .alpha(0f)
    }
  }

  interface Callback {
    fun onContentWillRender()
  }
}<|MERGE_RESOLUTION|>--- conflicted
+++ resolved
@@ -110,12 +110,7 @@
 
   private val args: ConversationSettingsFragmentArgs by navArgs()
   private val alertTint by lazy { ContextCompat.getColor(requireContext(), R.color.signal_alert_primary) }
-<<<<<<< HEAD
-  private val disableTint by lazy { ContextCompat.getColor(requireContext(), R.color.core_grey_50) }
-
-=======
   private val alertDisabledTint by lazy { ContextCompat.getColor(requireContext(), R.color.signal_alert_primary_50) }
->>>>>>> a3f432dc
   private val blockIcon by lazy {
     ContextUtil.requireDrawable(requireContext(), R.drawable.ic_block_tinted_24).apply {
       colorFilter = PorterDuffColorFilter(alertTint, PorterDuff.Mode.SRC_IN)
@@ -134,7 +129,7 @@
 
   private val deleteIconDisabled by lazy {
     ContextUtil.requireDrawable(requireContext(), R.drawable.ic_trash_24).apply {
-      colorFilter = PorterDuffColorFilter(disableTint, PorterDuff.Mode.SRC_IN)
+      colorFilter = PorterDuffColorFilter(alertDisabledTint, PorterDuff.Mode.SRC_IN)
     }
   }
 
@@ -807,7 +802,7 @@
 
         state.withRecipientSettingsState { recipientState ->
           clickPref(
-            title = DSLSettingsText.from(R.string.delete, if (recipientState.canDelete) alertTint else disableTint),
+            title = DSLSettingsText.from(R.string.delete, if (recipientState.canDelete) alertTint else alertDisabledTint),
             icon = DSLSettingsIcon.from(if (recipientState.canDelete) deleteIcon else deleteIconDisabled),
             isEnabled = recipientState.canDelete,
             onClick = {
