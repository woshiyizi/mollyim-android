package org.thoughtcrime.securesms.components;

import android.content.Context;
import android.content.res.TypedArray;
import android.graphics.Color;
import android.graphics.PorterDuff;
import android.graphics.Rect;
import android.net.Uri;
import android.util.AttributeSet;
import android.view.GestureDetector;
import android.view.MotionEvent;
import android.view.View;
import android.widget.FrameLayout;
import android.widget.ImageView;
import android.widget.SeekBar;
import android.widget.TextView;

import androidx.annotation.ColorInt;
import androidx.annotation.NonNull;
import androidx.annotation.Nullable;
import androidx.core.graphics.drawable.DrawableCompat;
import androidx.lifecycle.Observer;

import com.airbnb.lottie.LottieAnimationView;
import com.airbnb.lottie.LottieProperty;
import com.airbnb.lottie.SimpleColorFilter;
import com.airbnb.lottie.model.KeyPath;
import com.airbnb.lottie.value.LottieValueCallback;
import com.pnikosis.materialishprogress.ProgressWheel;

import org.greenrobot.eventbus.EventBus;
import org.greenrobot.eventbus.Subscribe;
import org.greenrobot.eventbus.ThreadMode;
import org.signal.core.util.logging.Log;
import org.thoughtcrime.securesms.R;
import org.thoughtcrime.securesms.audio.AudioWaveForms;
import org.thoughtcrime.securesms.components.voice.VoiceNotePlaybackState;
import org.thoughtcrime.securesms.database.AttachmentTable;
import org.thoughtcrime.securesms.events.PartProgressEvent;
import org.thoughtcrime.securesms.mms.AudioSlide;
import org.thoughtcrime.securesms.mms.SlideClickListener;

import java.util.Objects;
import java.util.concurrent.TimeUnit;

import io.reactivex.rxjava3.android.schedulers.AndroidSchedulers;
import io.reactivex.rxjava3.disposables.Disposable;

public final class AudioView extends FrameLayout {

  private static final String TAG = Log.tag(AudioView.class);

  private static final int MODE_NORMAL = 0;
  private static final int MODE_SMALL  = 1;
  private static final int MODE_DRAFT  = 2;

  private static final int FORWARDS =  1;
  private static final int REVERSE  = -1;

  @NonNull  private final AnimatingToggle     controlToggle;
  @NonNull  private final View                progressAndPlay;
  @NonNull  private final LottieAnimationView playPauseButton;
  @NonNull  private final ImageView           downloadButton;
  @Nullable private final ProgressWheel       circleProgress;
  @NonNull  private final SeekBar             seekBar;
            private final boolean             smallView;
            private final boolean             autoRewind;

  @Nullable private final TextView duration;

  @ColorInt private final int waveFormPlayedBarsColor;
  @ColorInt private final int waveFormUnplayedBarsColor;
  @ColorInt private final int waveFormThumbTint;

  @Nullable private SlideClickListener downloadListener;
            private int                backwardsCounter;
            private int                lottieDirection;
            private boolean            isPlaying;
            private long               durationMillis;
            private AudioSlide         audioSlide;
            private Callbacks          callbacks;

            private Disposable disposable = Disposable.disposed();

  private final Observer<VoiceNotePlaybackState> playbackStateObserver = this::onPlaybackState;

  public AudioView(Context context) {
    this(context, null);
  }

  public AudioView(Context context, AttributeSet attrs) {
    this(context, attrs, 0);
  }

  public AudioView(Context context, AttributeSet attrs, int defStyleAttr) {
    super(context, attrs, defStyleAttr);
    setLayoutDirection(LAYOUT_DIRECTION_LTR);

    TypedArray typedArray = null;
    try {
      typedArray = context.getTheme().obtainStyledAttributes(attrs, R.styleable.AudioView, 0, 0);

      int mode   = typedArray.getInteger(R.styleable.AudioView_audioView_mode, MODE_NORMAL);
      smallView  = mode == MODE_SMALL;
      autoRewind = typedArray.getBoolean(R.styleable.AudioView_autoRewind, false);

      switch (mode) {
        case MODE_NORMAL:
          inflate(context, R.layout.audio_view, this);
          break;
        case MODE_SMALL:
          inflate(context, R.layout.audio_view_small, this);
          break;
        case MODE_DRAFT:
          inflate(context, R.layout.audio_view_draft, this);
          break;
        default:
          throw new IllegalStateException("Unsupported mode: " + mode);
      }

      this.controlToggle   = findViewById(R.id.control_toggle);
      this.playPauseButton = findViewById(R.id.play);
      this.progressAndPlay = findViewById(R.id.progress_and_play);
      this.downloadButton  = findViewById(R.id.download);
      this.circleProgress  = findViewById(R.id.circle_progress);
      this.seekBar         = findViewById(R.id.seek);
      this.duration        = findViewById(R.id.duration);

      lottieDirection = REVERSE;
      this.playPauseButton.setOnClickListener(new PlayPauseClickedListener());
      this.playPauseButton.setOnLongClickListener(v -> performLongClick());
      this.seekBar.setOnSeekBarChangeListener(new SeekBarModifiedListener());

      setTint(typedArray.getColor(R.styleable.AudioView_foregroundTintColor, Color.WHITE));

      int backgroundTintColor = typedArray.getColor(R.styleable.AudioView_backgroundTintColor, Color.TRANSPARENT);
      if (getBackground() != null && backgroundTintColor != Color.TRANSPARENT) {
        DrawableCompat.setTint(getBackground(), backgroundTintColor);
      }

      this.waveFormPlayedBarsColor   = typedArray.getColor(R.styleable.AudioView_waveformPlayedBarsColor, Color.WHITE);
      this.waveFormUnplayedBarsColor = typedArray.getColor(R.styleable.AudioView_waveformUnplayedBarsColor, Color.WHITE);
      this.waveFormThumbTint         = typedArray.getColor(R.styleable.AudioView_waveformThumbTint, Color.WHITE);

      setProgressAndPlayBackgroundTint(typedArray.getColor(R.styleable.AudioView_progressAndPlayTint, Color.BLACK));
    } finally {
      if (typedArray != null) {
        typedArray.recycle();
      }
    }
  }

  @Override
  protected void onAttachedToWindow() {
    super.onAttachedToWindow();
    if (!EventBus.getDefault().isRegistered(this)) EventBus.getDefault().register(this);
  }

  @Override
  protected void onDetachedFromWindow() {
    super.onDetachedFromWindow();
    EventBus.getDefault().unregister(this);
    disposable.dispose();
  }

  public void setProgressAndPlayBackgroundTint(@ColorInt int color) {
    progressAndPlay.getBackground().setColorFilter(color, PorterDuff.Mode.SRC_IN);
  }

  public Observer<VoiceNotePlaybackState> getPlaybackStateObserver() {
    return playbackStateObserver;
  }

  public void setAudio(final @NonNull AudioSlide audio,
                       final @Nullable Callbacks callbacks,
                       final boolean showControls,
                       final boolean forceHideDuration)
  {
    this.disposable.dispose();
    this.callbacks = callbacks;

    if (duration != null) {
      duration.setVisibility(View.VISIBLE);
    }

    if (seekBar instanceof WaveFormSeekBarView) {
      if (audioSlide != null && !Objects.equals(audioSlide.getUri(), audio.getUri())) {
       WaveFormSeekBarView waveFormView = (WaveFormSeekBarView) seekBar;
       waveFormView.setWaveMode(false);
       seekBar.setProgress(0);
       durationMillis = 0;
      }
    }

    if (showControls && audio.isPendingDownload()) {
      controlToggle.displayQuick(downloadButton);
      seekBar.setEnabled(false);
      downloadButton.setOnClickListener(new DownloadClickedListener(audio));
      if (circleProgress != null) {
        if (circleProgress.isSpinning()) circleProgress.stopSpinning();
        circleProgress.setVisibility(View.GONE);
      }
    } else if (showControls && audio.getTransferState() == AttachmentTable.TRANSFER_PROGRESS_STARTED) {
      controlToggle.displayQuick(progressAndPlay);
      seekBar.setEnabled(false);
      if (circleProgress != null) {
        circleProgress.setVisibility(View.VISIBLE);
        circleProgress.spin();
      }
    } else {
      seekBar.setEnabled(true);
      if (circleProgress != null && circleProgress.isSpinning()) circleProgress.stopSpinning();
      showPlayButton();
    }

    this.audioSlide = audio;

    if (seekBar instanceof WaveFormSeekBarView) {
      WaveFormSeekBarView waveFormView = (WaveFormSeekBarView) seekBar;
      waveFormView.setColors(waveFormPlayedBarsColor, waveFormUnplayedBarsColor, waveFormThumbTint);
<<<<<<< HEAD
      new AudioWaveForm(getContext(), audio).getWaveForm(
        data -> {
          durationMillis = data.getDuration(TimeUnit.MILLISECONDS);
          updateProgress(0, 0);
          if (!forceHideDuration && duration != null) {
            duration.setVisibility(VISIBLE);
          }
          waveFormView.setWaveData(data.getWaveForm());
        },
        () -> waveFormView.setWaveMode(false));
=======
      if (android.os.Build.VERSION.SDK_INT >= 23) {
        disposable = AudioWaveForms.getWaveForm(getContext(), audioSlide.asAttachment())
                                   .observeOn(AndroidSchedulers.mainThread())
                                   .subscribe(
                                        data -> {
                                          durationMillis = data.getDuration(TimeUnit.MILLISECONDS);
                                          updateProgress(0, 0);
                                          if (!forceHideDuration && duration != null) {
                                            duration.setVisibility(VISIBLE);
                                          }
                                          waveFormView.setWaveData(data.getWaveForm());
                                        },
                                        t -> waveFormView.setWaveMode(false)
                                    );
      } else {
        waveFormView.setWaveMode(false);
        if (duration != null) {
          duration.setVisibility(GONE);
        }
      }
>>>>>>> f3c6f2e3
    }

    if (forceHideDuration && duration != null) {
      duration.setVisibility(View.GONE);
    }
  }

  public void setDownloadClickListener(@Nullable SlideClickListener listener) {
    this.downloadListener = listener;
  }

  public @Nullable Uri getAudioSlideUri() {
    if (audioSlide != null) return audioSlide.getUri();
    else                    return null;
  }

  private void onPlaybackState(@NonNull VoiceNotePlaybackState voiceNotePlaybackState) {
    onDuration(voiceNotePlaybackState.getUri(), voiceNotePlaybackState.getTrackDuration());
    onProgress(voiceNotePlaybackState.getUri(),
               (double) voiceNotePlaybackState.getPlayheadPositionMillis() / voiceNotePlaybackState.getTrackDuration(),
               voiceNotePlaybackState.getPlayheadPositionMillis());
    onSpeedChanged(voiceNotePlaybackState.getUri(), voiceNotePlaybackState.getSpeed());
    onStart(voiceNotePlaybackState.getUri(), voiceNotePlaybackState.isPlaying(), voiceNotePlaybackState.isAutoReset());
  }

  private void onDuration(@NonNull Uri uri, long durationMillis) {
    if (isTarget(uri)) {
      this.durationMillis = durationMillis;
    }
  }

  private void onStart(@NonNull Uri uri, boolean statePlaying, boolean autoReset) {
    if (!isTarget(uri) || !statePlaying) {
      if (hasAudioUri()) {
        onStop(audioSlide.getUri(), autoReset);
      }

      return;
    }

    if (isPlaying) {
      return;
    }

    isPlaying = true;
    togglePlayToPause();
  }

  private void onStop(@NonNull Uri uri, boolean autoReset) {
    if (!isTarget(uri)) {
      return;
    }

    if (!isPlaying) {
      return;
    }

    isPlaying = false;
    togglePauseToPlay();

    if (autoReset || autoRewind || seekBar.getProgress() + 5 >= seekBar.getMax()) {
      backwardsCounter = 4;
      rewind();
    }
  }

  private void onProgress(@NonNull Uri uri, double progress, long millis) {
    if (!isTarget(uri)) {
      return;
    }

    int seekProgress = (int) Math.floor(progress * seekBar.getMax());

    if (seekProgress > seekBar.getProgress() || backwardsCounter > 3) {
      backwardsCounter = 0;
      seekBar.setProgress(seekProgress);
      updateProgress((float) progress, millis);
    } else {
      backwardsCounter++;
    }
  }

  private void onSpeedChanged(@NonNull Uri uri, float speed) {
    if (callbacks != null) {
      callbacks.onSpeedChanged(speed, isTarget(uri));
    }
  }

  private boolean isTarget(@NonNull Uri uri) {
    return hasAudioUri() && Objects.equals(uri, audioSlide.getUri());
  }

  private boolean hasAudioUri() {
    return audioSlide != null && audioSlide.getUri() != null;
  }

  @Override
  public void setFocusable(boolean focusable) {
    super.setFocusable(focusable);
    this.playPauseButton.setFocusable(focusable);
    this.seekBar.setFocusable(focusable);
    this.seekBar.setFocusableInTouchMode(focusable);
    this.downloadButton.setFocusable(focusable);
  }

  @Override
  public void setClickable(boolean clickable) {
    super.setClickable(clickable);
    this.playPauseButton.setClickable(clickable);
    this.seekBar.setClickable(clickable);
    this.seekBar.setOnTouchListener(clickable ? new LongTapAwareTouchListener() : new TouchIgnoringListener());
    this.downloadButton.setClickable(clickable);
  }

  @Override
  public void setEnabled(boolean enabled) {
    super.setEnabled(enabled);
    this.playPauseButton.setEnabled(enabled);
    this.seekBar.setEnabled(enabled);
    this.downloadButton.setEnabled(enabled);
  }

  private void updateProgress(float progress, long millis) {
    if (callbacks != null) {
      callbacks.onProgressUpdated(durationMillis, millis);
    }

    if (duration != null && durationMillis > 0) {
      long remainingSecs = Math.max(0, TimeUnit.MILLISECONDS.toSeconds(durationMillis - millis));
      duration.setText(getResources().getString(R.string.AudioView_duration, remainingSecs / 60, remainingSecs % 60));
    }

    if (smallView && circleProgress != null) {
      circleProgress.setInstantProgress(seekBar.getProgress() == 0 ? 1 : progress);
    }
  }

  public void setTint(int foregroundTint) {
    post(()-> this.playPauseButton.addValueCallback(new KeyPath("**"),
                                                    LottieProperty.COLOR_FILTER,
                                                    new LottieValueCallback<>(new SimpleColorFilter(foregroundTint))));

    this.downloadButton.setColorFilter(foregroundTint, PorterDuff.Mode.SRC_IN);

    if (circleProgress != null) {
      this.circleProgress.setBarColor(foregroundTint);
    }

    if (this.duration != null) {
      this.duration.setTextColor(foregroundTint);
    }
    this.seekBar.getProgressDrawable().setColorFilter(foregroundTint, PorterDuff.Mode.SRC_IN);
    this.seekBar.getThumb().setColorFilter(foregroundTint, PorterDuff.Mode.SRC_IN);
  }

  public void getSeekBarGlobalVisibleRect(@NonNull Rect rect) {
    seekBar.getGlobalVisibleRect(rect);
  }

  private double getProgress() {
    if (this.seekBar.getProgress() <= 0 || this.seekBar.getMax() <= 0) {
      return 0;
    } else {
      return (double)this.seekBar.getProgress() / (double)this.seekBar.getMax();
    }
  }

  private void togglePlayToPause() {
    startLottieAnimation(FORWARDS);
  }

  private void togglePauseToPlay() {
    startLottieAnimation(REVERSE);
  }

  private void startLottieAnimation(int direction) {
    showPlayButton();

    if (lottieDirection == direction) {
      return;
    }
    lottieDirection = direction;

    playPauseButton.pauseAnimation();
    playPauseButton.setSpeed(direction * 2);
    playPauseButton.resumeAnimation();
  }

  private void showPlayButton() {
    if (circleProgress != null) {
      if (!smallView) {
        circleProgress.setVisibility(GONE);
      } else if (seekBar.getProgress() == 0) {
        circleProgress.setInstantProgress(1);
      }
    }

    playPauseButton.setVisibility(VISIBLE);
    controlToggle.displayQuick(progressAndPlay);
  }

  public void stopPlaybackAndReset() {
    if (audioSlide == null || audioSlide.getUri() == null) return;

    if (callbacks != null) {
      callbacks.onStopAndReset(audioSlide.getUri());
      rewind();
    }
  }

  private class PlayPauseClickedListener implements View.OnClickListener {

    @Override
    public void onClick(View v) {
      if (audioSlide == null || audioSlide.getUri() == null) return;

      if (callbacks != null) {
        if (lottieDirection == REVERSE) {
          callbacks.onPlay(audioSlide.getUri(), getProgress());
        } else {
          callbacks.onPause(audioSlide.getUri());
        }
      }
    }
  }

  private void rewind() {
    seekBar.setProgress(0);
    updateProgress(0, 0);
  }

  private class DownloadClickedListener implements View.OnClickListener {
    private final @NonNull AudioSlide slide;

    private DownloadClickedListener(@NonNull AudioSlide slide) {
      this.slide = slide;
    }

    @Override
    public void onClick(View v) {
      if (downloadListener != null) downloadListener.onClick(v, slide);
    }
  }

  private class SeekBarModifiedListener implements SeekBar.OnSeekBarChangeListener {

    private boolean wasPlaying;

    @Override
    public void onProgressChanged(SeekBar seekBar, int progress, boolean fromUser) {
    }

    @Override
    public synchronized void onStartTrackingTouch(SeekBar seekBar) {
      if (audioSlide == null || audioSlide.getUri() == null) return;

      wasPlaying = isPlaying;
      if (isPlaying) {
        if (callbacks != null) {
          callbacks.onPause(audioSlide.getUri());
        }
      }
    }

    @Override
    public synchronized void onStopTrackingTouch(SeekBar seekBar) {
      if (audioSlide == null || audioSlide.getUri() == null) return;

      if (callbacks != null) {
        if (wasPlaying) {
          callbacks.onSeekTo(audioSlide.getUri(), getProgress());
        } else {
          callbacks.onProgressUpdated(durationMillis, Math.round(durationMillis * getProgress()));
        }
      }
    }
  }

  private class LongTapAwareTouchListener implements OnTouchListener {
    private final GestureDetector gestureDetector = new GestureDetector(AudioView.this.getContext(), new GestureDetector.SimpleOnGestureListener() {
      @Override
      public void onLongPress(MotionEvent e) {
        performLongClick();
      }
    });

    @Override
    public boolean onTouch(View v, MotionEvent event) {
      return gestureDetector.onTouchEvent(event);
    }
  }

  private static class TouchIgnoringListener implements OnTouchListener {
    @Override
    public boolean onTouch(View v, MotionEvent event) {
      return true;
    }
  }

  @Subscribe(sticky = true, threadMode = ThreadMode.MAIN)
  public void onEventAsync(final PartProgressEvent event) {
    if (audioSlide != null && circleProgress != null && event.attachment.equals(audioSlide.asAttachment())) {
      circleProgress.setInstantProgress(((float) event.progress) / event.total);
    }
  }

  public interface Callbacks {
    void onPlay(@NonNull Uri audioUri, double progress);
    void onPause(@NonNull Uri audioUri);
    void onSeekTo(@NonNull Uri audioUri, double progress);
    void onStopAndReset(@NonNull Uri audioUri);
    void onSpeedChanged(float speed, boolean isPlaying);
    void onProgressUpdated(long durationMillis, long playheadMillis);
  }
}<|MERGE_RESOLUTION|>--- conflicted
+++ resolved
@@ -218,18 +218,6 @@
     if (seekBar instanceof WaveFormSeekBarView) {
       WaveFormSeekBarView waveFormView = (WaveFormSeekBarView) seekBar;
       waveFormView.setColors(waveFormPlayedBarsColor, waveFormUnplayedBarsColor, waveFormThumbTint);
-<<<<<<< HEAD
-      new AudioWaveForm(getContext(), audio).getWaveForm(
-        data -> {
-          durationMillis = data.getDuration(TimeUnit.MILLISECONDS);
-          updateProgress(0, 0);
-          if (!forceHideDuration && duration != null) {
-            duration.setVisibility(VISIBLE);
-          }
-          waveFormView.setWaveData(data.getWaveForm());
-        },
-        () -> waveFormView.setWaveMode(false));
-=======
       if (android.os.Build.VERSION.SDK_INT >= 23) {
         disposable = AudioWaveForms.getWaveForm(getContext(), audioSlide.asAttachment())
                                    .observeOn(AndroidSchedulers.mainThread())
@@ -250,7 +238,6 @@
           duration.setVisibility(GONE);
         }
       }
->>>>>>> f3c6f2e3
     }
 
     if (forceHideDuration && duration != null) {
