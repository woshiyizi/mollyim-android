package org.thoughtcrime.securesms.components.settings.app.privacy

import org.thoughtcrime.securesms.keyvalue.PhoneNumberPrivacyValues

data class PrivacySettingsState(
  val blockedCount: Int,
  val blockUnknown: Boolean,
  val seeMyPhoneNumber: PhoneNumberPrivacyValues.PhoneNumberSharingMode,
  val findMeByPhoneNumber: PhoneNumberPrivacyValues.PhoneNumberListingMode,
  val readReceipts: Boolean,
  val typingIndicators: Boolean,
  val passphraseLock: Boolean,
  val passphraseLockTriggerValues: Set<String>,
  val passphraseLockTimeout: Long,
  val biometricScreenLock: Boolean,
  val screenSecurity: Boolean,
  val incognitoKeyboard: Boolean,
<<<<<<< HEAD
  val universalExpireTimer: Int,
  val privateStories: List<DistributionListPartialRecord>,
  val isStoriesEnabled: Boolean
=======
  val paymentLock: Boolean,
  val isObsoletePasswordEnabled: Boolean,
  val isObsoletePasswordTimeoutEnabled: Boolean,
  val obsoletePasswordTimeout: Int,
  val universalExpireTimer: Int
>>>>>>> e379cf61
)<|MERGE_RESOLUTION|>--- conflicted
+++ resolved
@@ -15,15 +15,5 @@
   val biometricScreenLock: Boolean,
   val screenSecurity: Boolean,
   val incognitoKeyboard: Boolean,
-<<<<<<< HEAD
-  val universalExpireTimer: Int,
-  val privateStories: List<DistributionListPartialRecord>,
-  val isStoriesEnabled: Boolean
-=======
-  val paymentLock: Boolean,
-  val isObsoletePasswordEnabled: Boolean,
-  val isObsoletePasswordTimeoutEnabled: Boolean,
-  val obsoletePasswordTimeout: Int,
   val universalExpireTimer: Int
->>>>>>> e379cf61
 )