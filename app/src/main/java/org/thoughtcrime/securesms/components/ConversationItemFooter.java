package org.thoughtcrime.securesms.components;

import android.Manifest;
import android.animation.Animator;
import android.annotation.SuppressLint;
import android.content.Context;
import android.content.res.TypedArray;
import android.graphics.PorterDuff;
import android.graphics.PorterDuffColorFilter;
import android.graphics.Rect;
import android.util.AttributeSet;
import android.view.View;
import android.view.ViewGroup;
import android.widget.ImageView;
import android.widget.TextView;

import androidx.annotation.DrawableRes;
import androidx.annotation.LayoutRes;
import androidx.annotation.NonNull;
import androidx.annotation.Nullable;
import androidx.constraintlayout.widget.ConstraintLayout;
import androidx.constraintlayout.widget.ConstraintSet;

import com.airbnb.lottie.LottieAnimationView;
import com.airbnb.lottie.LottieProperty;
import com.airbnb.lottie.model.KeyPath;

import org.signal.core.util.concurrent.SignalExecutors;
import org.thoughtcrime.securesms.R;
import org.thoughtcrime.securesms.animation.AnimationCompleteListener;
import org.thoughtcrime.securesms.conversation.ConversationItemDisplayMode;
import org.thoughtcrime.securesms.database.SignalDatabase;
import org.thoughtcrime.securesms.database.model.MediaMmsMessageRecord;
import org.thoughtcrime.securesms.database.model.MessageRecord;
import org.thoughtcrime.securesms.database.model.MmsMessageRecord;
import org.thoughtcrime.securesms.dependencies.ApplicationDependencies;
import org.thoughtcrime.securesms.permissions.Permissions;
import org.thoughtcrime.securesms.recipients.Recipient;
import org.thoughtcrime.securesms.util.DateUtils;
import org.thoughtcrime.securesms.util.MessageRecordUtil;
import org.thoughtcrime.securesms.util.Projection;
import org.thoughtcrime.securesms.util.SignalLocalMetrics;
import org.thoughtcrime.securesms.util.ViewUtil;

import java.util.Locale;
import java.util.Objects;
import java.util.Optional;
import java.util.concurrent.TimeUnit;

public class ConversationItemFooter extends ConstraintLayout {

  private TextView                    dateView;
  private TextView                    simView;
  private ExpirationTimerView         timerView;
  private ImageView                   insecureIndicatorView;
  private DeliveryStatusView          deliveryStatusView;
  private boolean                     onlyShowSendingStatus;
  private TextView                    audioDuration;
  private LottieAnimationView         revealDot;
  private PlaybackSpeedToggleTextView playbackSpeedToggleTextView;
  private boolean                     isOutgoing;
  private boolean                     hasShrunkDate;

  private OnTouchDelegateChangedListener onTouchDelegateChangedListener;

  private final Rect speedToggleHitRect = new Rect();
  private final int  touchTargetSize    = ViewUtil.dpToPx(48);

  private long previousMessageId;

  public ConversationItemFooter(Context context) {
    super(context);
    init(null);
  }

  public ConversationItemFooter(Context context, @Nullable AttributeSet attrs) {
    super(context, attrs);
    init(attrs);
  }

  public ConversationItemFooter(Context context, @Nullable AttributeSet attrs, int defStyleAttr) {
    super(context, attrs, defStyleAttr);
    init(attrs);
  }

  private void init(@Nullable AttributeSet attrs) {
    final TypedArray typedArray;
    if (attrs != null) {
      typedArray = getContext().getTheme().obtainStyledAttributes(attrs, R.styleable.ConversationItemFooter, 0, 0);
    } else {
      typedArray = null;
    }

    final @LayoutRes int contentId;
    if (typedArray != null) {
      int mode = typedArray.getInt(R.styleable.ConversationItemFooter_footer_mode, 0);
      isOutgoing = mode == 0;

      if (isOutgoing) {
        contentId = R.layout.conversation_item_footer_outgoing;
      } else {
        contentId = R.layout.conversation_item_footer_incoming;
      }
    } else {
      contentId  = R.layout.conversation_item_footer_outgoing;
      isOutgoing = true;
    }

    inflate(getContext(), contentId, this);

    dateView                    = findViewById(R.id.footer_date);
    simView                     = findViewById(R.id.footer_sim_info);
    timerView                   = findViewById(R.id.footer_expiration_timer);
    insecureIndicatorView       = findViewById(R.id.footer_insecure_indicator);
    deliveryStatusView          = findViewById(R.id.footer_delivery_status);
    audioDuration               = findViewById(R.id.footer_audio_duration);
    revealDot                   = findViewById(R.id.footer_revealed_dot);
    playbackSpeedToggleTextView = findViewById(R.id.footer_audio_playback_speed_toggle);

    if (typedArray != null) {
      setTextColor(typedArray.getInt(R.styleable.ConversationItemFooter_footer_text_color, getResources().getColor(R.color.core_white)));
      setIconColor(typedArray.getInt(R.styleable.ConversationItemFooter_footer_icon_color, getResources().getColor(R.color.core_white)));
      setRevealDotColor(typedArray.getInt(R.styleable.ConversationItemFooter_footer_reveal_dot_color, getResources().getColor(R.color.core_white)));
      typedArray.recycle();
    }

    dateView.addOnLayoutChangeListener((v, left, top, right, bottom, oldLeft, oldTop, oldRight, oldBottom) -> {
      if (oldLeft != left || oldRight != right) {
        notifyTouchDelegateChanged(getPlaybackSpeedToggleTouchDelegateRect(), playbackSpeedToggleTextView);
      }
    });
  }

  public void setOnTouchDelegateChangedListener(@Nullable OnTouchDelegateChangedListener onTouchDelegateChangedListener) {
    this.onTouchDelegateChangedListener = onTouchDelegateChangedListener;
  }

  @Override
  protected void onDetachedFromWindow() {
    super.onDetachedFromWindow();
    timerView.stopAnimation();
  }

  public void setMessageRecord(@NonNull MessageRecord messageRecord, @NonNull Locale locale, @NonNull ConversationItemDisplayMode displayMode) {
    presentDate(messageRecord, locale, displayMode);
    presentSimInfo(messageRecord);
    presentTimer(messageRecord, timerView);
    presentInsecureIndicator(messageRecord);
    presentDeliveryStatus(messageRecord);
    presentAudioDuration(messageRecord);
  }

  public void setAudioDuration(long totalDurationMillis, long currentPostionMillis) {
    long remainingSecs = Math.max(0, TimeUnit.MILLISECONDS.toSeconds(totalDurationMillis - currentPostionMillis));
    audioDuration.setText(getResources().getString(R.string.AudioView_duration, remainingSecs / 60, remainingSecs % 60));
  }

  public void setPlaybackSpeedListener(@Nullable PlaybackSpeedToggleTextView.PlaybackSpeedListener playbackSpeedListener) {
    playbackSpeedToggleTextView.setPlaybackSpeedListener(playbackSpeedListener);
  }

  public void setAudioPlaybackSpeed(float playbackSpeed, boolean isPlaying) {
    if (isPlaying) {
      showPlaybackSpeedToggle();
    } else {
      hidePlaybackSpeedToggle();
    }

    playbackSpeedToggleTextView.setCurrentSpeed(playbackSpeed);
  }

  public void setTextColor(int color) {
    dateView.setTextColor(color);
    simView.setTextColor(color);
    audioDuration.setTextColor(color);
  }

  public void setIconColor(int color) {
    timerView.setColorFilter(color, PorterDuff.Mode.SRC_IN);
    insecureIndicatorView.setColorFilter(color);
    deliveryStatusView.setTint(color);
  }

  public void setRevealDotColor(int color) {
    revealDot.addValueCallback(
        new KeyPath("**"),
        LottieProperty.COLOR_FILTER,
        frameInfo -> new PorterDuffColorFilter(color, PorterDuff.Mode.SRC_IN)
    );
  }

  public void setOnlyShowSendingStatus(boolean onlyShowSending, MessageRecord messageRecord) {
    this.onlyShowSendingStatus = onlyShowSending;
    presentDeliveryStatus(messageRecord);
  }

  public void enableBubbleBackground(@DrawableRes int drawableRes, @Nullable Integer tint) {
    setBackgroundResource(drawableRes);

    if (tint != null) {
      getBackground().setColorFilter(tint, PorterDuff.Mode.MULTIPLY);
    } else {
      getBackground().clearColorFilter();
    }
  }

  public void disableBubbleBackground() {
    setBackground(null);
  }

  public @Nullable Projection getProjection(@NonNull ViewGroup coordinateRoot) {
    if (getVisibility() == VISIBLE) {
      return Projection.relativeToParent(coordinateRoot, this, new Projection.Corners(ViewUtil.dpToPx(11)));
    } else {
      return null;
    }
  }

  public View getDateView() {
    return dateView;
  }

  private void notifyTouchDelegateChanged(@NonNull Rect rect, @NonNull View touchDelegate) {
    if (onTouchDelegateChangedListener != null) {
      onTouchDelegateChangedListener.onTouchDelegateChanged(rect, touchDelegate);
    }
  }

  private void showPlaybackSpeedToggle() {
    if (hasShrunkDate) {
      return;
    }

    hasShrunkDate = true;

    playbackSpeedToggleTextView.animate()
                               .alpha(1f)
                               .scaleX(1f)
                               .scaleY(1f)
                               .setDuration(150L)
                               .setListener(new AnimationCompleteListener() {
                                 @Override
                                 public void onAnimationEnd(Animator animation) {
                                   playbackSpeedToggleTextView.setClickable(true);
                                 }
                               });

    if (isOutgoing) {
      dateView.setMaxWidth(ViewUtil.dpToPx(32));
    } else {
      ConstraintSet constraintSet = new ConstraintSet();
      constraintSet.clone(this);
      constraintSet.constrainMaxWidth(R.id.date_and_expiry_wrapper, ViewUtil.dpToPx(40));
      constraintSet.applyTo(this);
    }
  }

  private void hidePlaybackSpeedToggle() {
    if (!hasShrunkDate) {
      return;
    }

    hasShrunkDate = false;

    playbackSpeedToggleTextView.animate()
                               .alpha(0f)
                               .scaleX(0.5f)
                               .scaleY(0.5f)
                               .setDuration(150L).setListener(new AnimationCompleteListener() {
                                 @Override
                                 public void onAnimationEnd(Animator animation) {
                                   playbackSpeedToggleTextView.setClickable(false);
                                   playbackSpeedToggleTextView.clearRequestedSpeed();
                                 }
                               });

    if (isOutgoing) {
      dateView.setMaxWidth(Integer.MAX_VALUE);
    } else {
      ConstraintSet constraintSet = new ConstraintSet();
      constraintSet.clone(this);
      constraintSet.constrainMaxWidth(R.id.date_and_expiry_wrapper, -1);
      constraintSet.applyTo(this);
    }
  }

  private @NonNull Rect getPlaybackSpeedToggleTouchDelegateRect() {
    playbackSpeedToggleTextView.getHitRect(speedToggleHitRect);

    int widthOffset  = (touchTargetSize - speedToggleHitRect.width()) / 2;
    int heightOffset = (touchTargetSize - speedToggleHitRect.height()) / 2;

    speedToggleHitRect.top -= heightOffset;
    speedToggleHitRect.left -= widthOffset;
    speedToggleHitRect.right += widthOffset;
    speedToggleHitRect.bottom += heightOffset;

    return speedToggleHitRect;
  }

  private void presentDate(@NonNull MessageRecord messageRecord, @NonNull Locale locale, @NonNull ConversationItemDisplayMode displayMode) {
    dateView.forceLayout();
    if (messageRecord.isFailed()) {
      int errorMsg;
      if (messageRecord.hasFailedWithNetworkFailures()) {
        errorMsg = R.string.ConversationItem_error_network_not_delivered;
      } else if (messageRecord.getToRecipient().isPushGroup() && messageRecord.isIdentityMismatchFailure()) {
        errorMsg = R.string.ConversationItem_error_partially_not_delivered;
      } else {
        errorMsg = R.string.ConversationItem_error_not_sent_tap_for_details;
      }

      dateView.setText(errorMsg);
    } else if (messageRecord.isPendingInsecureSmsFallback()) {
      dateView.setText(R.string.ConversationItem_click_to_approve_unencrypted);
    } else if (messageRecord.isRateLimited()) {
      dateView.setText(R.string.ConversationItem_send_paused);
    } else if (MessageRecordUtil.isScheduled(messageRecord)) {
      dateView.setText(DateUtils.getOnlyTimeString(getContext(), locale, ((MediaMmsMessageRecord) messageRecord).getScheduledDate()));
    } else {
      String date = DateUtils.getSimpleRelativeTimeSpanString(getContext(), locale, messageRecord.getTimestamp());
      if (displayMode != ConversationItemDisplayMode.DETAILED && messageRecord instanceof MediaMmsMessageRecord && ((MediaMmsMessageRecord) messageRecord).isEditMessage()) {
        date = getContext().getString(R.string.ConversationItem_edited_timestamp_footer, date);
      }
      dateView.setText(date);
    }
  }

  private void presentSimInfo(@NonNull MessageRecord messageRecord) {
    simView.setVisibility(View.GONE);
  }

  // MOLLY: Called from ConversationUpdateItem to show timer for call logs too
  static public void presentTimer(@NonNull final MessageRecord messageRecord, @NonNull ExpirationTimerView timerView) {
    if (messageRecord.getExpiresIn() > 0 && !messageRecord.isPending()) {
      timerView.setVisibility(View.VISIBLE);
      timerView.setPercentComplete(0);

      if (messageRecord.getExpireStarted() > 0) {
        timerView.setExpirationTime(messageRecord.getExpireStarted(),
                                    messageRecord.getExpiresIn());
        timerView.startAnimation();

        if (timerView.isExpired()) {
          ApplicationDependencies.getExpiringMessageManager().checkSchedule();
        }
      } else if (!messageRecord.isOutgoing() && !messageRecord.isMediaPending()) {
        SignalExecutors.BOUNDED.execute(() -> {
<<<<<<< HEAD
          ExpiringMessageManager expirationManager = ApplicationDependencies.getExpiringMessageManager();

          long id = messageRecord.getId();

          SignalDatabase.messages().markExpireStarted(id);

          expirationManager.scheduleDeletion(id, messageRecord.getExpiresIn());
=======
          long    id  = messageRecord.getId();
          boolean mms = messageRecord.isMms();
          long    now = System.currentTimeMillis();

          SignalDatabase.messages().markExpireStarted(id, now);
          ApplicationDependencies.getExpiringMessageManager().scheduleDeletion(id, mms, now, messageRecord.getExpiresIn());
>>>>>>> 5f7414e8
        });
      }
    } else {
      timerView.setVisibility(View.GONE);
    }
  }

  private void presentInsecureIndicator(@NonNull MessageRecord messageRecord) {
    insecureIndicatorView.setVisibility(messageRecord.isSecure() || messageRecord.isPending() ? View.GONE : View.VISIBLE);
  }

  private void presentDeliveryStatus(@NonNull MessageRecord messageRecord) {
    long newMessageId = buildMessageId(messageRecord);

    if (previousMessageId == newMessageId && deliveryStatusView.isPending() && !messageRecord.isPending()) {
      if (messageRecord.getToRecipient().isGroup()) {
        SignalLocalMetrics.GroupMessageSend.onUiUpdated(messageRecord.getId());
      } else {
        SignalLocalMetrics.IndividualMessageSend.onUiUpdated(messageRecord.getId());
      }
    }

    previousMessageId = newMessageId;


    if (messageRecord.isFailed() || messageRecord.isPendingInsecureSmsFallback() || MessageRecordUtil.isScheduled(messageRecord)) {
      deliveryStatusView.setNone();
      return;
    }

    if (onlyShowSendingStatus) {
      if (messageRecord.isOutgoing() && messageRecord.isPending()) {
        deliveryStatusView.setPending();
      } else {
        deliveryStatusView.setNone();
      }
    } else {
      if (!messageRecord.isOutgoing()) {
        deliveryStatusView.setNone();
      } else if (messageRecord.isPending()) {
        deliveryStatusView.setPending();
      } else if (messageRecord.isRemoteRead()) {
        deliveryStatusView.setRead();
      } else if (messageRecord.isDelivered()) {
        deliveryStatusView.setDelivered();
      } else {
        deliveryStatusView.setSent();
      }
    }
  }

  private void presentAudioDuration(@NonNull MessageRecord messageRecord) {
    if (messageRecord.isMms()) {
      MmsMessageRecord mmsMessageRecord = (MmsMessageRecord) messageRecord;

      if (mmsMessageRecord.getSlideDeck().getAudioSlide() != null) {
        showAudioDurationViews();

        if (messageRecord.getViewedReceiptCount() > 0 || (messageRecord.isOutgoing() && Objects.equals(messageRecord.getToRecipient(), Recipient.self()))) {
          revealDot.setProgress(1f);
        } else {
          revealDot.setProgress(0f);
        }
      } else {
        hideAudioDurationViews();
      }
    } else {
      hideAudioDurationViews();
    }
  }

  private void showAudioDurationViews() {
    audioDuration.setVisibility(View.VISIBLE);
    revealDot.setVisibility(View.VISIBLE);
    playbackSpeedToggleTextView.setVisibility(View.VISIBLE);
  }

  private void hideAudioDurationViews() {
    audioDuration.setVisibility(View.GONE);
    revealDot.setVisibility(View.GONE);
    playbackSpeedToggleTextView.setVisibility(View.GONE);
  }

  private long buildMessageId(@NonNull MessageRecord record) {
    return record.isMms() ? -record.getId() : record.getId();
  }

  public interface OnTouchDelegateChangedListener {
    void onTouchDelegateChanged(@NonNull Rect delegateRect, @NonNull View delegateView);
  }
}<|MERGE_RESOLUTION|>--- conflicted
+++ resolved
@@ -346,22 +346,11 @@
         }
       } else if (!messageRecord.isOutgoing() && !messageRecord.isMediaPending()) {
         SignalExecutors.BOUNDED.execute(() -> {
-<<<<<<< HEAD
-          ExpiringMessageManager expirationManager = ApplicationDependencies.getExpiringMessageManager();
-
-          long id = messageRecord.getId();
-
-          SignalDatabase.messages().markExpireStarted(id);
-
-          expirationManager.scheduleDeletion(id, messageRecord.getExpiresIn());
-=======
           long    id  = messageRecord.getId();
-          boolean mms = messageRecord.isMms();
           long    now = System.currentTimeMillis();
 
           SignalDatabase.messages().markExpireStarted(id, now);
-          ApplicationDependencies.getExpiringMessageManager().scheduleDeletion(id, mms, now, messageRecord.getExpiresIn());
->>>>>>> 5f7414e8
+          ApplicationDependencies.getExpiringMessageManager().scheduleDeletion(id, true, now, messageRecord.getExpiresIn());
         });
       }
     } else {
