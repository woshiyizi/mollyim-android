--- conflicted
+++ resolved
@@ -2,13 +2,8 @@
 
 import android.view.View
 import android.widget.TextView
-<<<<<<< HEAD
 import androidx.lifecycle.ViewModelProvider
-import androidx.navigation.Navigation
-=======
-import androidx.fragment.app.viewModels
 import androidx.navigation.fragment.findNavController
->>>>>>> 3757449b
 import org.thoughtcrime.securesms.R
 import org.thoughtcrime.securesms.badges.BadgeImageView
 import org.thoughtcrime.securesms.components.AvatarImageView
@@ -24,29 +19,17 @@
 import org.thoughtcrime.securesms.phonenumbers.PhoneNumberFormatter
 import org.thoughtcrime.securesms.recipients.Recipient
 import org.thoughtcrime.securesms.util.FeatureFlags
-<<<<<<< HEAD
-import org.thoughtcrime.securesms.util.MappingAdapter
-import org.thoughtcrime.securesms.util.MappingViewHolder
-=======
-import org.thoughtcrime.securesms.util.PlayServicesUtil
 import org.thoughtcrime.securesms.util.adapter.mapping.LayoutFactory
 import org.thoughtcrime.securesms.util.adapter.mapping.MappingViewHolder
 import org.thoughtcrime.securesms.util.navigation.safeNavigate
->>>>>>> 3757449b
 
 class AppSettingsFragment : DSLSettingsFragment(R.string.text_secure_normal__menu_settings) {
 
   override fun bindAdapter(adapter: DSLSettingsAdapter) {
-<<<<<<< HEAD
-    adapter.registerFactory(BioPreference::class.java, MappingAdapter.LayoutFactory(::BioPreferenceViewHolder, R.layout.bio_preference_item))
-    adapter.registerFactory(PaymentsPreference::class.java, MappingAdapter.LayoutFactory(::PaymentsPreferenceViewHolder, R.layout.dsl_payments_preference))
-
-    val viewModel = ViewModelProvider(this)[AppSettingsViewModel::class.java]
-=======
     adapter.registerFactory(BioPreference::class.java, LayoutFactory(::BioPreferenceViewHolder, R.layout.bio_preference_item))
     adapter.registerFactory(PaymentsPreference::class.java, LayoutFactory(::PaymentsPreferenceViewHolder, R.layout.dsl_payments_preference))
-    adapter.registerFactory(SubscriptionPreference::class.java, LayoutFactory(::SubscriptionPreferenceViewHolder, R.layout.dsl_preference_item))
->>>>>>> 3757449b
+
+    val viewModel = ViewModelProvider(this)[AppSettingsViewModel::class.java]
 
     viewModel.state.observe(viewLifecycleOwner) { state ->
       adapter.submitList(getConfiguration(state).toMappingModelList())
@@ -126,7 +109,7 @@
         title = DSLSettingsText.from(R.string.preferences__network),
         icon = DSLSettingsIcon.from(R.drawable.ic_network_24),
         onClick = {
-          Navigation.findNavController(requireView()).navigate(R.id.action_appSettingsFragment_to_networkPreferenceFragment)
+          findNavController().safeNavigate(R.id.action_appSettingsFragment_to_networkPreferenceFragment)
         }
       )
 
@@ -156,49 +139,11 @@
         }
       )
 
-<<<<<<< HEAD
       externalLinkPref(
         title = DSLSettingsText.from(R.string.preferences__donate_to_signal),
         icon = DSLSettingsIcon.from(R.drawable.ic_heart_24),
         linkId = R.string.donate_url
       )
-=======
-      if (FeatureFlags.donorBadges() && PlayServicesUtil.getPlayServicesStatus(requireContext()) == PlayServicesUtil.PlayServicesStatus.SUCCESS) {
-        customPref(
-          SubscriptionPreference(
-            title = DSLSettingsText.from(
-              if (state.hasActiveSubscription) {
-                R.string.preferences__subscription
-              } else {
-                R.string.preferences__become_a_signal_sustainer
-              }
-            ),
-            icon = DSLSettingsIcon.from(R.drawable.ic_heart_24),
-            isActive = state.hasActiveSubscription,
-            onClick = { isActive ->
-              if (isActive) {
-                findNavController().safeNavigate(AppSettingsFragmentDirections.actionAppSettingsFragmentToManageDonationsFragment())
-              } else {
-                findNavController().safeNavigate(AppSettingsFragmentDirections.actionAppSettingsFragmentToSubscribeFragment())
-              }
-            }
-          )
-        )
-        clickPref(
-          title = DSLSettingsText.from(R.string.preferences__signal_boost),
-          icon = DSLSettingsIcon.from(R.drawable.ic_boost_24),
-          onClick = {
-            findNavController().safeNavigate(AppSettingsFragmentDirections.actionAppSettingsFragmentToBoostsFragment())
-          }
-        )
-      } else {
-        externalLinkPref(
-          title = DSLSettingsText.from(R.string.preferences__donate_to_signal),
-          icon = DSLSettingsIcon.from(R.drawable.ic_heart_24),
-          linkId = R.string.donate_url
-        )
-      }
->>>>>>> 3757449b
 
       if (FeatureFlags.internalUser()) {
         dividerPref()
