--- conflicted
+++ resolved
@@ -6,13 +6,6 @@
 import android.view.View.OnLongClickListener
 import android.view.ViewGroup
 import androidx.appcompat.widget.AppCompatImageButton
-<<<<<<< HEAD
-import org.signal.core.util.logging.Log
-import org.thoughtcrime.securesms.R
-import org.thoughtcrime.securesms.components.menu.ActionItem
-import org.thoughtcrime.securesms.components.menu.SignalContextMenu
-=======
->>>>>>> 28b63e08
 import org.thoughtcrime.securesms.conversation.MessageSendType
 import org.thoughtcrime.securesms.util.ViewUtil
 
@@ -24,62 +17,13 @@
 
   private var scheduledSendListener: ScheduledSendListener? = null
 
-<<<<<<< HEAD
-  private var availableSendTypes: List<MessageSendType> = MessageSendType.getAllAvailable(context)
-  private var activeMessageSendType: MessageSendType? = null
-  private var defaultTransportType: MessageSendType.TransportType = MessageSendType.TransportType.SIGNAL
-  private var defaultSubscriptionId: Int? = null
-
-=======
->>>>>>> 28b63e08
   private var popupContainer: ViewGroup? = null
 
   init {
     setOnLongClickListener(this)
     ViewUtil.mirrorIfRtl(this, getContext())
-<<<<<<< HEAD
-  }
-
-  /**
-   * The actively-selected send type.
-   */
-  private val selectedSendType: MessageSendType
-    get() {
-      activeMessageSendType?.let {
-        return it
-      }
-
-      for (type in availableSendTypes) {
-        if (type.transportType === defaultTransportType) {
-          return type
-        }
-      }
-
-      Log.w(TAG, "No options of default type! Resetting. DefaultTransportType: $defaultTransportType, AllAvailable: ${availableSendTypes.map { it.transportType }}")
-
-      val signalType: MessageSendType? = availableSendTypes.firstOrNull { it.usesSignalTransport }
-      if (signalType != null) {
-        Log.w(TAG, "No options of default type, but Signal type is available. Switching. DefaultTransportType: $defaultTransportType, AllAvailable: ${availableSendTypes.map { it.transportType }}")
-        defaultTransportType = MessageSendType.TransportType.SIGNAL
-        onSelectionChanged(signalType)
-        return signalType
-      } else if (availableSendTypes.isEmpty()) {
-        Log.w(TAG, "No send types available at all! Enabling the Signal transport.")
-        defaultTransportType = MessageSendType.TransportType.SIGNAL
-        availableSendTypes = listOf(MessageSendType.SignalMessageSendType)
-        onSelectionChanged(MessageSendType.SignalMessageSendType)
-        return MessageSendType.SignalMessageSendType
-      } else {
-        throw AssertionError("No options of default type! DefaultTransportType: $defaultTransportType, AllAvailable: ${availableSendTypes.map { it.transportType }}")
-      }
-    }
-
-  fun triggerSelectedChangedEvent() {
-    onSelectionChanged(newType = selectedSendType)
-=======
     setImageResource(MessageSendType.SignalMessageSendType.buttonDrawableRes)
     contentDescription = context.getString(MessageSendType.SignalMessageSendType.titleRes)
->>>>>>> 28b63e08
   }
 
   fun setScheduledSendListener(listener: ScheduledSendListener?) {
@@ -99,19 +43,6 @@
     }
 
     val scheduleListener = scheduledSendListener
-<<<<<<< HEAD
-    if (availableSendTypes.size == 1) {
-      return if (scheduleListener?.canSchedule() == true) {
-        scheduleListener.onSendScheduled()
-        true
-      } else {
-        false
-      }
-    }
-
-    showSendTypeContextMenu(true)
-=======
->>>>>>> 28b63e08
 
     return if (scheduleListener?.canSchedule() == true) {
       scheduleListener.onSendScheduled()
