package org.thoughtcrime.securesms.components

import android.content.Context
import android.util.AttributeSet
import android.view.View
import android.view.View.OnLongClickListener
import android.view.ViewGroup
import androidx.appcompat.widget.AppCompatImageButton
import com.google.android.material.snackbar.Snackbar
import org.signal.core.util.logging.Log
import org.thoughtcrime.securesms.R
import org.thoughtcrime.securesms.components.menu.ActionItem
import org.thoughtcrime.securesms.components.menu.SignalContextMenu
import org.thoughtcrime.securesms.conversation.MessageSendType
import org.thoughtcrime.securesms.keyvalue.SignalStore
import org.thoughtcrime.securesms.util.ViewUtil
import java.lang.AssertionError
import java.util.concurrent.CopyOnWriteArrayList

/**
 * The send button you see in a conversation.
 * Also encapsulates the long-press menu that allows users to switch [MessageSendType]s.
 */
class SendButton(context: Context, attributeSet: AttributeSet?) : AppCompatImageButton(context, attributeSet), OnLongClickListener {

  companion object {
    private val TAG = Log.tag(SendButton::class.java)
  }

  private val listeners: MutableList<SendTypeChangedListener> = CopyOnWriteArrayList()

  private var availableSendTypes: List<MessageSendType> = MessageSendType.getAllAvailable(context)
  private var activeMessageSendType: MessageSendType? = null
  private var defaultTransportType: MessageSendType.TransportType = MessageSendType.TransportType.SIGNAL
  private var defaultSubscriptionId: Int? = null

  lateinit var snackbarContainer: View
  private var popupContainer: ViewGroup? = null

  init {
    setOnLongClickListener(this)
    ViewUtil.mirrorIfRtl(this, getContext())
  }

  /**
   * @return True if the [selectedSendType] was chosen manually by the user, otherwise false.
   */
  val isManualSelection: Boolean
    get() = activeMessageSendType != null

  /**
   * The actively-selected send type.
   */
  val selectedSendType: MessageSendType
    get() {
      activeMessageSendType?.let {
        return it
      }

      for (type in availableSendTypes) {
        if (type.transportType === defaultTransportType) {
          return type
        }
      }

      Log.w(TAG, "No options of default type! Resetting. DefaultTransportType: $defaultTransportType, AllAvailable: ${availableSendTypes.map { it.transportType }}")

      val signalType: MessageSendType? = availableSendTypes.firstOrNull { it.usesSignalTransport }
      if (signalType != null) {
        Log.w(TAG, "No options of default type, but Signal type is available. Switching. DefaultTransportType: $defaultTransportType, AllAvailable: ${availableSendTypes.map { it.transportType }}")
        defaultTransportType = MessageSendType.TransportType.SIGNAL
        onSelectionChanged(signalType, false)
        return signalType
      } else if (availableSendTypes.isEmpty()) {
        Log.w(TAG, "No send types available at all! Enabling the Signal transport.")
        defaultTransportType = MessageSendType.TransportType.SIGNAL
        availableSendTypes = listOf(MessageSendType.SignalMessageSendType)
        onSelectionChanged(MessageSendType.SignalMessageSendType, false)
        return MessageSendType.SignalMessageSendType
      } else {
        throw AssertionError("No options of default type! DefaultTransportType: $defaultTransportType, AllAvailable: ${availableSendTypes.map { it.transportType }}")
      }
    }

  fun addOnSelectionChangedListener(listener: SendTypeChangedListener) {
    listeners.add(listener)
  }

  fun triggerSelectedChangedEvent() {
    onSelectionChanged(newType = selectedSendType, isManualSelection = false)
  }

<<<<<<< HEAD
  fun resetAvailableTransports() {
    setSendType(null)
=======
  fun resetAvailableTransports(isMediaMessage: Boolean) {
    availableSendTypes = MessageSendType.getAllAvailable(context, isMediaMessage)
    activeMessageSendType = null
    defaultTransportType = MessageSendType.TransportType.SIGNAL
    defaultSubscriptionId = null
    onSelectionChanged(newType = selectedSendType, isManualSelection = false)
>>>>>>> fc3db538
  }

  fun disableTransportType(type: MessageSendType.TransportType) {
    availableSendTypes = availableSendTypes.filterNot { it.transportType == type }
  }

  fun setDefaultTransport(type: MessageSendType.TransportType) {
    if (defaultTransportType == type) {
      return
    }
    defaultTransportType = type
    onSelectionChanged(newType = selectedSendType, isManualSelection = false)
  }

  fun setSendType(sendType: MessageSendType?) {
    if (activeMessageSendType == sendType) {
      return
    }
    activeMessageSendType = sendType
    onSelectionChanged(newType = selectedSendType, isManualSelection = true)
  }

  fun setDefaultSubscriptionId(subscriptionId: Int?) {
    if (defaultSubscriptionId == subscriptionId) {
      return
    }
    defaultSubscriptionId = subscriptionId
    onSelectionChanged(newType = selectedSendType, isManualSelection = false)
  }

  /**
   * Must be called with a view that is acceptable for determining the bounds of the popup selector.
   */
  fun setPopupContainer(container: ViewGroup) {
    popupContainer = container
  }

  private fun onSelectionChanged(newType: MessageSendType, isManualSelection: Boolean) {
    setImageResource(newType.buttonDrawableRes)
    contentDescription = context.getString(newType.titleRes)

    for (listener in listeners) {
      listener.onSendTypeChanged(newType, isManualSelection)
    }
  }

  override fun onLongClick(v: View): Boolean {
    if (!isEnabled) {
      return false
    }

    if (availableSendTypes.size == 1) {
      return if (!SignalStore.misc().smsExportPhase.allowSmsFeatures()) {
        Snackbar.make(snackbarContainer, R.string.InputPanel__sms_messaging_is_no_longer_supported_in_signal, Snackbar.LENGTH_SHORT).show()
        true
      } else {
        false
      }
    }

    val currentlySelected: MessageSendType = selectedSendType

    val items = availableSendTypes
      .filterNot { it == currentlySelected }
      .map { option ->
        ActionItem(
          iconRes = option.menuDrawableRes,
          title = option.getTitle(context),
          action = { setSendType(option) }
        )
      }

    SignalContextMenu.Builder((parent as View), popupContainer!!)
      .preferredVerticalPosition(SignalContextMenu.VerticalPosition.ABOVE)
      .offsetY(ViewUtil.dpToPx(8))
      .show(items)

    return true
  }

  interface SendTypeChangedListener {
    fun onSendTypeChanged(newType: MessageSendType, manuallySelected: Boolean)
  }
}<|MERGE_RESOLUTION|>--- conflicted
+++ resolved
@@ -6,13 +6,10 @@
 import android.view.View.OnLongClickListener
 import android.view.ViewGroup
 import androidx.appcompat.widget.AppCompatImageButton
-import com.google.android.material.snackbar.Snackbar
 import org.signal.core.util.logging.Log
-import org.thoughtcrime.securesms.R
 import org.thoughtcrime.securesms.components.menu.ActionItem
 import org.thoughtcrime.securesms.components.menu.SignalContextMenu
 import org.thoughtcrime.securesms.conversation.MessageSendType
-import org.thoughtcrime.securesms.keyvalue.SignalStore
 import org.thoughtcrime.securesms.util.ViewUtil
 import java.lang.AssertionError
 import java.util.concurrent.CopyOnWriteArrayList
@@ -33,8 +30,6 @@
   private var activeMessageSendType: MessageSendType? = null
   private var defaultTransportType: MessageSendType.TransportType = MessageSendType.TransportType.SIGNAL
   private var defaultSubscriptionId: Int? = null
-
-  lateinit var snackbarContainer: View
   private var popupContainer: ViewGroup? = null
 
   init {
@@ -90,17 +85,8 @@
     onSelectionChanged(newType = selectedSendType, isManualSelection = false)
   }
 
-<<<<<<< HEAD
   fun resetAvailableTransports() {
     setSendType(null)
-=======
-  fun resetAvailableTransports(isMediaMessage: Boolean) {
-    availableSendTypes = MessageSendType.getAllAvailable(context, isMediaMessage)
-    activeMessageSendType = null
-    defaultTransportType = MessageSendType.TransportType.SIGNAL
-    defaultSubscriptionId = null
-    onSelectionChanged(newType = selectedSendType, isManualSelection = false)
->>>>>>> fc3db538
   }
 
   fun disableTransportType(type: MessageSendType.TransportType) {
@@ -153,12 +139,7 @@
     }
 
     if (availableSendTypes.size == 1) {
-      return if (!SignalStore.misc().smsExportPhase.allowSmsFeatures()) {
-        Snackbar.make(snackbarContainer, R.string.InputPanel__sms_messaging_is_no_longer_supported_in_signal, Snackbar.LENGTH_SHORT).show()
-        true
-      } else {
-        false
-      }
+      return false
     }
 
     val currentlySelected: MessageSendType = selectedSendType
