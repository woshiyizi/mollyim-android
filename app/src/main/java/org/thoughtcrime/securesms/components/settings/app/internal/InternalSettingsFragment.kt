package org.thoughtcrime.securesms.components.settings.app.internal

import android.content.ClipData
import android.content.ClipboardManager
import android.content.Context
import android.content.DialogInterface
import android.widget.Toast
import androidx.lifecycle.ViewModelProvider
import com.google.android.material.dialog.MaterialAlertDialogBuilder
import org.signal.core.util.AppUtil
import org.signal.core.util.concurrent.SignalExecutors
import org.signal.core.util.concurrent.SimpleTask
import org.signal.ringrtc.CallManager
import org.thoughtcrime.securesms.BuildConfig
import org.thoughtcrime.securesms.R
import org.thoughtcrime.securesms.components.settings.DSLConfiguration
import org.thoughtcrime.securesms.components.settings.DSLSettingsFragment
import org.thoughtcrime.securesms.components.settings.DSLSettingsText
import org.thoughtcrime.securesms.components.settings.configure
import org.thoughtcrime.securesms.database.LocalMetricsDatabase
import org.thoughtcrime.securesms.database.LogDatabase
import org.thoughtcrime.securesms.database.MegaphoneDatabase
import org.thoughtcrime.securesms.database.SignalDatabase
import org.thoughtcrime.securesms.dependencies.ApplicationDependencies
import org.thoughtcrime.securesms.jobmanager.JobTracker
import org.thoughtcrime.securesms.jobs.DownloadLatestEmojiDataJob
import org.thoughtcrime.securesms.jobs.EmojiSearchIndexDownloadJob
import org.thoughtcrime.securesms.jobs.RefreshAttributesJob
import org.thoughtcrime.securesms.jobs.RefreshOwnProfileJob
import org.thoughtcrime.securesms.jobs.RemoteConfigRefreshJob
import org.thoughtcrime.securesms.jobs.RetrieveRemoteAnnouncementsJob
import org.thoughtcrime.securesms.jobs.RotateProfileKeyJob
import org.thoughtcrime.securesms.jobs.StorageForcePushJob
import org.thoughtcrime.securesms.keyvalue.SignalStore
import org.thoughtcrime.securesms.megaphone.MegaphoneRepository
import org.thoughtcrime.securesms.megaphone.Megaphones
import org.thoughtcrime.securesms.payments.DataExportUtil
import org.thoughtcrime.securesms.storage.StorageSyncHelper
import org.thoughtcrime.securesms.util.ConversationUtil
import org.thoughtcrime.securesms.util.adapter.mapping.MappingAdapter
import java.util.Optional
import java.util.concurrent.TimeUnit
import kotlin.math.max

class InternalSettingsFragment : DSLSettingsFragment(R.string.preferences__internal_preferences) {

  private lateinit var viewModel: InternalSettingsViewModel

  override fun bindAdapter(adapter: MappingAdapter) {
    val repository = InternalSettingsRepository(requireContext())
    val factory = InternalSettingsViewModel.Factory(repository)
    viewModel = ViewModelProvider(this, factory)[InternalSettingsViewModel::class.java]

    viewModel.state.observe(viewLifecycleOwner) {
      adapter.submitList(getConfiguration(it).toMappingModelList())
    }
  }

  private fun getConfiguration(state: InternalSettingsState): DSLConfiguration {
    return configure {
      sectionHeaderPref(R.string.preferences__internal_account)

      clickPref(
        title = DSLSettingsText.from(R.string.preferences__internal_refresh_attributes),
        summary = DSLSettingsText.from(R.string.preferences__internal_refresh_attributes_description),
        onClick = {
          refreshAttributes()
        }
      )

      clickPref(
        title = DSLSettingsText.from(R.string.preferences__internal_refresh_profile),
        summary = DSLSettingsText.from(R.string.preferences__internal_refresh_profile_description),
        onClick = {
          refreshProfile()
        }
      )

      clickPref(
        title = DSLSettingsText.from(R.string.preferences__internal_rotate_profile_key),
        summary = DSLSettingsText.from(R.string.preferences__internal_rotate_profile_key_description),
        onClick = {
          rotateProfileKey()
        }
      )

      clickPref(
        title = DSLSettingsText.from(R.string.preferences__internal_refresh_remote_config),
        summary = DSLSettingsText.from(R.string.preferences__internal_refresh_remote_config_description),
        onClick = {
          refreshRemoteValues()
        }
      )

      dividerPref()

      sectionHeaderPref(R.string.preferences__internal_misc)

      switchPref(
        title = DSLSettingsText.from(R.string.preferences__internal_user_details),
        summary = DSLSettingsText.from(R.string.preferences__internal_user_details_description),
        isChecked = state.seeMoreUserDetails,
        onClick = {
          viewModel.setSeeMoreUserDetails(!state.seeMoreUserDetails)
        }
      )

      clickPref(
        title = DSLSettingsText.from(R.string.preferences__internal_clear_keep_longer_logs),
        onClick = {
          clearKeepLongerLogs()
        }
      )

      dividerPref()

      sectionHeaderPref(R.string.preferences__internal_payments)

      clickPref(
        title = DSLSettingsText.from(R.string.preferences__internal_payment_copy_data),
        summary = DSLSettingsText.from(R.string.preferences__internal_payment_copy_data_description),
        onClick = {
          copyPaymentsDataToClipboard()
        }
      )

      dividerPref()

      sectionHeaderPref(R.string.preferences__internal_storage_service)

      switchPref(
        title = DSLSettingsText.from(R.string.preferences__internal_disable_storage_service),
        summary = DSLSettingsText.from(R.string.preferences__internal_disable_storage_service_description),
        isChecked = state.disableStorageService,
        onClick = {
          viewModel.setDisableStorageService(!state.disableStorageService)
        }
      )

      clickPref(
        title = DSLSettingsText.from(R.string.preferences__internal_sync_now),
        summary = DSLSettingsText.from(R.string.preferences__internal_sync_now_description),
        onClick = {
          enqueueStorageServiceSync()
        }
      )

      clickPref(
        title = DSLSettingsText.from(R.string.preferences__internal_force_storage_service_sync),
        summary = DSLSettingsText.from(R.string.preferences__internal_force_storage_service_sync_description),
        onClick = {
          enqueueStorageServiceForcePush()
        }
      )

      dividerPref()

      sectionHeaderPref(R.string.preferences__internal_preferences_groups_v2)

      switchPref(
        title = DSLSettingsText.from(R.string.preferences__internal_force_gv2_invites),
        summary = DSLSettingsText.from(R.string.preferences__internal_force_gv2_invites_description),
        isChecked = state.gv2forceInvites,
        onClick = {
          viewModel.setGv2ForceInvites(!state.gv2forceInvites)
        }
      )

      switchPref(
        title = DSLSettingsText.from(R.string.preferences__internal_ignore_gv2_server_changes),
        summary = DSLSettingsText.from(R.string.preferences__internal_ignore_gv2_server_changes_description),
        isChecked = state.gv2ignoreServerChanges,
        onClick = {
          viewModel.setGv2IgnoreServerChanges(!state.gv2ignoreServerChanges)
        }
      )

      switchPref(
        title = DSLSettingsText.from(R.string.preferences__internal_ignore_gv2_p2p_changes),
        summary = DSLSettingsText.from(R.string.preferences__internal_ignore_gv2_server_changes_description),
        isChecked = state.gv2ignoreP2PChanges,
        onClick = {
          viewModel.setGv2IgnoreP2PChanges(!state.gv2ignoreP2PChanges)
        }
      )

      dividerPref()

      sectionHeaderPref(R.string.preferences__internal_network)

      switchPref(
        title = DSLSettingsText.from(R.string.preferences__internal_allow_censorship_toggle),
        summary = DSLSettingsText.from(R.string.preferences__internal_allow_censorship_toggle_description),
        isChecked = state.allowCensorshipSetting,
        onClick = {
          viewModel.setAllowCensorshipSetting(!state.allowCensorshipSetting)
        }
      )

      dividerPref()

      sectionHeaderPref(R.string.preferences__internal_conversations_and_shortcuts)

      clickPref(
        title = DSLSettingsText.from(R.string.preferences__internal_delete_all_dynamic_shortcuts),
        summary = DSLSettingsText.from(R.string.preferences__internal_click_to_delete_all_dynamic_shortcuts),
        onClick = {
          deleteAllDynamicShortcuts()
        }
      )

      dividerPref()

      sectionHeaderPref(R.string.preferences__internal_emoji)

      val emojiSummary = if (state.emojiVersion == null) {
        getString(R.string.preferences__internal_use_built_in_emoji_set)
      } else {
        getString(
          R.string.preferences__internal_current_version_d_at_density_s,
          state.emojiVersion.version,
          state.emojiVersion.density
        )
      }

      switchPref(
        title = DSLSettingsText.from(R.string.preferences__internal_use_built_in_emoji_set),
        summary = DSLSettingsText.from(emojiSummary),
        isChecked = state.useBuiltInEmojiSet,
        onClick = {
          viewModel.setUseBuiltInEmoji(!state.useBuiltInEmojiSet)
        }
      )

      clickPref(
        title = DSLSettingsText.from(R.string.preferences__internal_force_emoji_download),
        summary = DSLSettingsText.from(R.string.preferences__internal_force_emoji_download_description),
        onClick = {
          ApplicationDependencies.getJobManager().add(DownloadLatestEmojiDataJob(true))
        }
      )

      clickPref(
        title = DSLSettingsText.from(R.string.preferences__internal_force_search_index_download),
        summary = DSLSettingsText.from(R.string.preferences__internal_force_search_index_download_description),
        onClick = {
          EmojiSearchIndexDownloadJob.scheduleImmediately()
        }
      )

      dividerPref()

      sectionHeaderPref(R.string.preferences__internal_sender_key)

      clickPref(
        title = DSLSettingsText.from(R.string.preferences__internal_clear_all_state),
        summary = DSLSettingsText.from(R.string.preferences__internal_click_to_delete_all_sender_key_state),
        onClick = {
          clearAllSenderKeyState()
        }
      )

      clickPref(
        title = DSLSettingsText.from(R.string.preferences__internal_clear_shared_state),
        summary = DSLSettingsText.from(R.string.preferences__internal_click_to_delete_all_sharing_state),
        onClick = {
          clearAllSenderKeySharedState()
        }
      )

      switchPref(
        title = DSLSettingsText.from(R.string.preferences__internal_remove_two_person_minimum),
        summary = DSLSettingsText.from(R.string.preferences__internal_remove_the_requirement_that_you_need),
        isChecked = state.removeSenderKeyMinimium,
        onClick = {
          viewModel.setRemoveSenderKeyMinimum(!state.removeSenderKeyMinimium)
        }
      )

      switchPref(
        title = DSLSettingsText.from(R.string.preferences__internal_delay_resends),
        summary = DSLSettingsText.from(R.string.preferences__internal_delay_resending_messages_in_response_to_retry_receipts),
        isChecked = state.delayResends,
        onClick = {
          viewModel.setDelayResends(!state.delayResends)
        }
      )

      dividerPref()

      sectionHeaderPref(R.string.preferences__internal_local_metrics)

      clickPref(
        title = DSLSettingsText.from(R.string.preferences__internal_clear_local_metrics),
        summary = DSLSettingsText.from(R.string.preferences__internal_click_to_clear_all_local_metrics_state),
        onClick = {
          clearAllLocalMetricsState()
        }
      )

      dividerPref()

      sectionHeaderPref(R.string.preferences__internal_calling_server)

      radioPref(
        title = DSLSettingsText.from(R.string.preferences__internal_calling_server_default),
        summary = DSLSettingsText.from(BuildConfig.SIGNAL_SFU_URL),
        isChecked = state.callingServer == BuildConfig.SIGNAL_SFU_URL,
        onClick = {
          viewModel.setInternalGroupCallingServer(null)
        }
      )

      BuildConfig.SIGNAL_SFU_INTERNAL_NAMES.zip(BuildConfig.SIGNAL_SFU_INTERNAL_URLS)
        .forEach { (name, server) ->
          radioPref(
            title = DSLSettingsText.from(requireContext().getString(R.string.preferences__internal_calling_server_s, name)),
            summary = DSLSettingsText.from(server),
            isChecked = state.callingServer == server,
            onClick = {
              viewModel.setInternalGroupCallingServer(server)
            }
          )
        }

      sectionHeaderPref(R.string.preferences__internal_calling)

      radioListPref(
        title = DSLSettingsText.from(R.string.preferences__internal_calling_audio_processing_method),
        listItems = CallManager.AudioProcessingMethod.values().map { it.name }.toTypedArray(),
        selected = CallManager.AudioProcessingMethod.values().indexOf(state.callingAudioProcessingMethod),
        onSelected = {
          viewModel.setInternalCallingAudioProcessingMethod(CallManager.AudioProcessingMethod.values()[it])
        }
      )

      radioListPref(
        title = DSLSettingsText.from(R.string.preferences__internal_calling_bandwidth_mode),
        listItems = CallManager.BandwidthMode.values().map { it.name }.toTypedArray(),
        selected = CallManager.BandwidthMode.values().indexOf(state.callingBandwidthMode),
        onSelected = {
          viewModel.setInternalCallingBandwidthMode(CallManager.BandwidthMode.values()[it])
        }
      )

      switchPref(
        title = DSLSettingsText.from(R.string.preferences__internal_calling_disable_telecom),
        isChecked = state.callingDisableTelecom,
        onClick = {
          viewModel.setInternalCallingDisableTelecom(!state.callingDisableTelecom)
        }
      )

<<<<<<< HEAD
=======
      if (SignalStore.donationsValues().getSubscriber() != null) {
        dividerPref()

        sectionHeaderPref(R.string.preferences__internal_badges)

        clickPref(
          title = DSLSettingsText.from(R.string.preferences__internal_badges_enqueue_redemption),
          onClick = {
            enqueueSubscriptionRedemption()
          }
        )

        clickPref(
          title = DSLSettingsText.from(R.string.preferences__internal_badges_enqueue_keep_alive),
          onClick = {
            enqueueSubscriptionKeepAlive()
          }
        )

        clickPref(
          title = DSLSettingsText.from(R.string.preferences__internal_badges_set_error_state),
          onClick = {
            findNavController().safeNavigate(InternalSettingsFragmentDirections.actionInternalSettingsFragmentToDonorErrorConfigurationFragment())
          }
        )
      }

>>>>>>> 6e5f2833
      dividerPref()

      sectionHeaderPref(R.string.preferences__internal_release_channel)

      clickPref(
        title = DSLSettingsText.from(R.string.preferences__internal_release_channel_set_last_version),
        onClick = {
          SignalStore.releaseChannelValues().highestVersionNoteReceived = max(SignalStore.releaseChannelValues().highestVersionNoteReceived - 10, 0)
        }
      )

      clickPref(
        title = DSLSettingsText.from(R.string.preferences__internal_reset_donation_megaphone),
        onClick = {
          SignalDatabase.remoteMegaphones.debugRemoveAll()
          MegaphoneDatabase.getInstance(ApplicationDependencies.getApplication()).let {
            it.delete(Megaphones.Event.REMOTE_MEGAPHONE)
            it.markFirstVisible(Megaphones.Event.DONATE_MOLLY, System.currentTimeMillis() - TimeUnit.DAYS.toMillis(31))
          }
          // Force repository database cache refresh
          MegaphoneRepository(ApplicationDependencies.getApplication()).onFirstEverAppLaunch()
        }
      )

      clickPref(
        title = DSLSettingsText.from(R.string.preferences__internal_fetch_release_channel),
        onClick = {
          SignalStore.releaseChannelValues().previousManifestMd5 = ByteArray(0)
          RetrieveRemoteAnnouncementsJob.enqueue(force = true)
        }
      )

      clickPref(
        title = DSLSettingsText.from(R.string.preferences__internal_add_sample_note),
        onClick = {
          viewModel.addSampleReleaseNote()
        }
      )

      dividerPref()

      sectionHeaderPref(R.string.preferences__internal_cds)

      clickPref(
        title = DSLSettingsText.from(R.string.preferences__internal_clear_history),
        summary = DSLSettingsText.from(R.string.preferences__internal_clear_history_description),
        onClick = {
          clearCdsHistory()
        }
      )

      clickPref(
        title = DSLSettingsText.from(R.string.preferences__internal_clear_all_service_ids),
        summary = DSLSettingsText.from(R.string.preferences__internal_clear_all_service_ids_description),
        onClick = {
          clearAllServiceIds()
        }
      )

      clickPref(
        title = DSLSettingsText.from(R.string.preferences__internal_clear_all_profile_keys),
        summary = DSLSettingsText.from(R.string.preferences__internal_clear_all_profile_keys_description),
        onClick = {
          clearAllProfileKeys()
        }
      )

      dividerPref()

      sectionHeaderPref(R.string.ConversationListTabs__stories)

      clickPref(
        title = DSLSettingsText.from(R.string.preferences__internal_clear_onboarding_state),
        summary = DSLSettingsText.from(R.string.preferences__internal_clears_onboarding_flag_and_triggers_download_of_onboarding_stories),
        isEnabled = state.canClearOnboardingState,
        onClick = {
          viewModel.onClearOnboardingState()
        }
      )

      clickPref(
        title = DSLSettingsText.from(R.string.preferences__internal_stories_dialog_launcher),
        onClick = {
          findNavController().safeNavigate(InternalSettingsFragmentDirections.actionInternalSettingsFragmentToStoryDialogsLauncherFragment())
        }
      )
    }
  }

  private fun copyPaymentsDataToClipboard() {
    MaterialAlertDialogBuilder(requireContext())
      .setMessage(
        """
    Local payments history will be copied to the clipboard.
    It may therefore compromise privacy.
    However, no private keys will be copied.
        """.trimIndent()
      )
      .setPositiveButton(
        "Copy"
      ) { _: DialogInterface?, _: Int ->
        val context: Context = ApplicationDependencies.getApplication()
        val clipboard = context.getSystemService(Context.CLIPBOARD_SERVICE) as ClipboardManager

        SimpleTask.run<Any?>(
          SignalExecutors.UNBOUNDED,
          {
            val tsv = DataExportUtil.createTsv()
            val clip = ClipData.newPlainText(context.getString(R.string.app_name), tsv)
            clipboard.setPrimaryClip(clip)
            null
          },
          {
            Toast.makeText(
              context,
              "Payments have been copied",
              Toast.LENGTH_SHORT
            ).show()
          }
        )
      }
      .setNegativeButton(android.R.string.cancel, null)
      .show()
  }

  private fun refreshAttributes() {
    ApplicationDependencies.getJobManager()
      .startChain(RefreshAttributesJob())
      .then(RefreshOwnProfileJob())
      .enqueue()
    Toast.makeText(context, "Scheduled attribute refresh", Toast.LENGTH_SHORT).show()
  }

  private fun refreshProfile() {
    ApplicationDependencies.getJobManager().add(RefreshOwnProfileJob())
    Toast.makeText(context, "Scheduled profile refresh", Toast.LENGTH_SHORT).show()
  }

  private fun rotateProfileKey() {
    ApplicationDependencies.getJobManager().add(RotateProfileKeyJob())
    Toast.makeText(context, "Scheduled profile key rotation", Toast.LENGTH_SHORT).show()
  }

  private fun refreshRemoteValues() {
    Toast.makeText(context, "Running remote config refresh, app will restart after completion.", Toast.LENGTH_LONG).show()
    SignalExecutors.BOUNDED.execute {
      val result: Optional<JobTracker.JobState> = ApplicationDependencies.getJobManager().runSynchronously(RemoteConfigRefreshJob(), TimeUnit.SECONDS.toMillis(10))

      if (result.isPresent && result.get() == JobTracker.JobState.SUCCESS) {
        AppUtil.restart(requireContext())
      } else {
        Toast.makeText(context, "Failed to refresh config remote config.", Toast.LENGTH_SHORT).show()
      }
    }
  }

  private fun enqueueStorageServiceSync() {
    StorageSyncHelper.scheduleSyncForDataChange()
    Toast.makeText(context, "Scheduled routine storage sync", Toast.LENGTH_SHORT).show()
  }

  private fun enqueueStorageServiceForcePush() {
    ApplicationDependencies.getJobManager().add(StorageForcePushJob())
    Toast.makeText(context, "Scheduled storage force push", Toast.LENGTH_SHORT).show()
  }

  private fun deleteAllDynamicShortcuts() {
    ConversationUtil.clearAllShortcuts(requireContext())
    Toast.makeText(context, "Deleted all dynamic shortcuts.", Toast.LENGTH_SHORT).show()
  }

  private fun clearAllSenderKeyState() {
    SignalDatabase.senderKeys.deleteAll()
    SignalDatabase.senderKeyShared.deleteAll()
    Toast.makeText(context, "Deleted all sender key state.", Toast.LENGTH_SHORT).show()
  }

  private fun clearAllSenderKeySharedState() {
    SignalDatabase.senderKeyShared.deleteAll()
    Toast.makeText(context, "Deleted all sender key shared state.", Toast.LENGTH_SHORT).show()
  }

  private fun clearAllLocalMetricsState() {
    LocalMetricsDatabase.getInstance(ApplicationDependencies.getApplication()).clear()
    Toast.makeText(context, "Cleared all local metrics state.", Toast.LENGTH_SHORT).show()
  }

  private fun clearCdsHistory() {
    SignalDatabase.cds.clearAll()
    SignalStore.misc().cdsToken = null
    Toast.makeText(context, "Cleared all CDS history.", Toast.LENGTH_SHORT).show()
  }

  private fun clearAllServiceIds() {
    MaterialAlertDialogBuilder(requireContext())
      .setTitle("Clear all serviceIds?")
      .setMessage("Are you sure? Never do this on a non-test device.")
      .setPositiveButton(android.R.string.ok) { _, _ ->
        SignalDatabase.recipients.debugClearServiceIds()
        Toast.makeText(context, "Cleared all service IDs.", Toast.LENGTH_SHORT).show()
      }
      .setNegativeButton(android.R.string.cancel) { d, _ ->
        d.dismiss()
      }
      .show()
  }

  private fun clearAllProfileKeys() {
    MaterialAlertDialogBuilder(requireContext())
      .setTitle("Clear all profile keys?")
      .setMessage("Are you sure? Never do this on a non-test device.")
      .setPositiveButton(android.R.string.ok) { _, _ ->
        SignalDatabase.recipients.debugClearProfileData()
        Toast.makeText(context, "Cleared all profile keys.", Toast.LENGTH_SHORT).show()
      }
      .setNegativeButton(android.R.string.cancel) { d, _ ->
        d.dismiss()
      }
      .show()
  }

  private fun clearKeepLongerLogs() {
    SimpleTask.run({
      LogDatabase.getInstance(requireActivity().application).clearKeepLonger()
    }) {
      Toast.makeText(requireContext(), "Cleared keep longer logs", Toast.LENGTH_SHORT).show()
    }
  }
}<|MERGE_RESOLUTION|>--- conflicted
+++ resolved
@@ -6,6 +6,7 @@
 import android.content.DialogInterface
 import android.widget.Toast
 import androidx.lifecycle.ViewModelProvider
+import androidx.navigation.fragment.findNavController
 import com.google.android.material.dialog.MaterialAlertDialogBuilder
 import org.signal.core.util.AppUtil
 import org.signal.core.util.concurrent.SignalExecutors
@@ -38,6 +39,7 @@
 import org.thoughtcrime.securesms.storage.StorageSyncHelper
 import org.thoughtcrime.securesms.util.ConversationUtil
 import org.thoughtcrime.securesms.util.adapter.mapping.MappingAdapter
+import org.thoughtcrime.securesms.util.navigation.safeNavigate
 import java.util.Optional
 import java.util.concurrent.TimeUnit
 import kotlin.math.max
@@ -351,36 +353,6 @@
         }
       )
 
-<<<<<<< HEAD
-=======
-      if (SignalStore.donationsValues().getSubscriber() != null) {
-        dividerPref()
-
-        sectionHeaderPref(R.string.preferences__internal_badges)
-
-        clickPref(
-          title = DSLSettingsText.from(R.string.preferences__internal_badges_enqueue_redemption),
-          onClick = {
-            enqueueSubscriptionRedemption()
-          }
-        )
-
-        clickPref(
-          title = DSLSettingsText.from(R.string.preferences__internal_badges_enqueue_keep_alive),
-          onClick = {
-            enqueueSubscriptionKeepAlive()
-          }
-        )
-
-        clickPref(
-          title = DSLSettingsText.from(R.string.preferences__internal_badges_set_error_state),
-          onClick = {
-            findNavController().safeNavigate(InternalSettingsFragmentDirections.actionInternalSettingsFragmentToDonorErrorConfigurationFragment())
-          }
-        )
-      }
-
->>>>>>> 6e5f2833
       dividerPref()
 
       sectionHeaderPref(R.string.preferences__internal_release_channel)
