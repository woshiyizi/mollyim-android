--- conflicted
+++ resolved
@@ -37,12 +37,7 @@
 import org.thoughtcrime.securesms.payments.DataExportUtil
 import org.thoughtcrime.securesms.storage.StorageSyncHelper
 import org.thoughtcrime.securesms.util.ConversationUtil
-<<<<<<< HEAD
-=======
-import org.thoughtcrime.securesms.util.FeatureFlags
 import org.thoughtcrime.securesms.util.adapter.mapping.MappingAdapter
-import org.thoughtcrime.securesms.util.navigation.safeNavigate
->>>>>>> e379cf61
 import java.util.Optional
 import java.util.concurrent.TimeUnit
 import kotlin.math.max
@@ -404,7 +399,7 @@
           SignalDatabase.remoteMegaphones.debugRemoveAll()
           MegaphoneDatabase.getInstance(ApplicationDependencies.getApplication()).let {
             it.delete(Megaphones.Event.REMOTE_MEGAPHONE)
-            it.markFirstVisible(Megaphones.Event.DONATE_Q2_2022, System.currentTimeMillis() - TimeUnit.DAYS.toMillis(31))
+            it.markFirstVisible(Megaphones.Event.DONATE_MOLLY, System.currentTimeMillis() - TimeUnit.DAYS.toMillis(31))
           }
           // Force repository database cache refresh
           MegaphoneRepository(ApplicationDependencies.getApplication()).onFirstEverAppLaunch()
