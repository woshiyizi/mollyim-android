--- conflicted
+++ resolved
@@ -480,79 +480,6 @@
         }
       )
 
-<<<<<<< HEAD
-=======
-      switchPref(
-        title = DSLSettingsText.from("Disable LBRed"),
-        isChecked = state.callingDisableLBRed,
-        onClick = {
-          viewModel.setInternalCallingDisableLBRed(!state.callingDisableLBRed)
-        }
-      )
-
-      dividerPref()
-
-      if (SignalStore.donationsValues().getSubscriber() != null) {
-        sectionHeaderPref(DSLSettingsText.from("Badges"))
-
-        clickPref(
-          title = DSLSettingsText.from("Enqueue redemption."),
-          onClick = {
-            enqueueSubscriptionRedemption()
-          }
-        )
-
-        clickPref(
-          title = DSLSettingsText.from("Enqueue keep-alive."),
-          onClick = {
-            enqueueSubscriptionKeepAlive()
-          }
-        )
-
-        clickPref(
-          title = DSLSettingsText.from("Set error state."),
-          onClick = {
-            findNavController().safeNavigate(InternalSettingsFragmentDirections.actionInternalSettingsFragmentToDonorErrorConfigurationFragment())
-          }
-        )
-
-        clickPref(
-          title = DSLSettingsText.from("Clear keep-alive timestamps"),
-          onClick = {
-            SignalStore.donationsValues().subscriptionEndOfPeriodRedemptionStarted = 0L
-            SignalStore.donationsValues().subscriptionEndOfPeriodConversionStarted = 0L
-            SignalStore.donationsValues().setLastEndOfPeriod(0L)
-            Toast.makeText(context, "Cleared", Toast.LENGTH_SHORT).show()
-          }
-        )
-
-        dividerPref()
-      }
-
-      if (state.hasPendingOneTimeDonation) {
-        clickPref(
-          title = DSLSettingsText.from("Clear pending one-time donation."),
-          onClick = {
-            SignalStore.donationsValues().setPendingOneTimeDonation(null)
-          }
-        )
-      } else {
-        clickPref(
-          title = DSLSettingsText.from("Set pending one-time donation."),
-          onClick = {
-            findNavController().safeNavigate(InternalSettingsFragmentDirections.actionInternalSettingsFragmentToOneTimeDonationConfigurationFragment())
-          }
-        )
-      }
-
-      clickPref(
-        title = DSLSettingsText.from("Enqueue terminal donation"),
-        onClick = {
-          findNavController().safeNavigate(InternalSettingsFragmentDirections.actionInternalSettingsFragmentToTerminalDonationConfigurationFragment())
-        }
-      )
-
->>>>>>> 1222c307
       dividerPref()
 
       sectionHeaderPref(DSLSettingsText.from("Release channel"))
