package org.thoughtcrime.securesms.components.settings.app.internal

import android.content.ClipData
import android.content.ClipboardManager
import android.content.Context
import android.content.DialogInterface
import android.widget.Toast
import androidx.lifecycle.ViewModelProvider
import com.google.android.material.dialog.MaterialAlertDialogBuilder
import org.signal.core.util.concurrent.SignalExecutors
import org.signal.ringrtc.CallManager
import org.thoughtcrime.securesms.BuildConfig
import org.thoughtcrime.securesms.R
import org.thoughtcrime.securesms.components.settings.DSLConfiguration
import org.thoughtcrime.securesms.components.settings.DSLSettingsAdapter
import org.thoughtcrime.securesms.components.settings.DSLSettingsFragment
import org.thoughtcrime.securesms.components.settings.DSLSettingsText
import org.thoughtcrime.securesms.components.settings.configure
import org.thoughtcrime.securesms.database.LocalMetricsDatabase
import org.thoughtcrime.securesms.database.SignalDatabase
import org.thoughtcrime.securesms.dependencies.ApplicationDependencies
import org.thoughtcrime.securesms.jobs.DownloadLatestEmojiDataJob
import org.thoughtcrime.securesms.jobs.RefreshAttributesJob
import org.thoughtcrime.securesms.jobs.RefreshOwnProfileJob
import org.thoughtcrime.securesms.jobs.RemoteConfigRefreshJob
import org.thoughtcrime.securesms.jobs.RetrieveReleaseChannelJob
import org.thoughtcrime.securesms.jobs.RotateProfileKeyJob
import org.thoughtcrime.securesms.jobs.StorageForcePushJob
import org.thoughtcrime.securesms.payments.DataExportUtil
import org.thoughtcrime.securesms.util.ConversationUtil
import org.thoughtcrime.securesms.util.concurrent.SimpleTask
import kotlin.math.max

class InternalSettingsFragment : DSLSettingsFragment(R.string.preferences__internal_preferences) {

  private lateinit var viewModel: InternalSettingsViewModel

  override fun bindAdapter(adapter: DSLSettingsAdapter) {
    val repository = InternalSettingsRepository(requireContext())
    val factory = InternalSettingsViewModel.Factory(repository)
    viewModel = ViewModelProvider(this, factory)[InternalSettingsViewModel::class.java]

    viewModel.state.observe(viewLifecycleOwner) {
      adapter.submitList(getConfiguration(it).toMappingModelList())
    }
  }

  private fun getConfiguration(state: InternalSettingsState): DSLConfiguration {
    return configure {
      sectionHeaderPref(R.string.preferences__internal_payments)

      clickPref(
        title = DSLSettingsText.from(R.string.preferences__internal_payment_copy_data),
        summary = DSLSettingsText.from(R.string.preferences__internal_payment_copy_data_description),
        onClick = {
          copyPaymentsDataToClipboard()
        }
      )

      dividerPref()

      sectionHeaderPref(R.string.preferences__internal_account)

      clickPref(
        title = DSLSettingsText.from(R.string.preferences__internal_refresh_attributes),
        summary = DSLSettingsText.from(R.string.preferences__internal_refresh_attributes_description),
        onClick = {
          refreshAttributes()
        }
      )

      clickPref(
        title = DSLSettingsText.from(R.string.preferences__internal_rotate_profile_key),
        summary = DSLSettingsText.from(R.string.preferences__internal_rotate_profile_key_description),
        onClick = {
          rotateProfileKey()
        }
      )

      clickPref(
        title = DSLSettingsText.from(R.string.preferences__internal_refresh_remote_config),
        summary = DSLSettingsText.from(R.string.preferences__internal_refresh_remote_config_description),
        onClick = {
          refreshRemoteValues()
        }
      )

      dividerPref()

      sectionHeaderPref(R.string.preferences__internal_misc)

      switchPref(
        title = DSLSettingsText.from(R.string.preferences__internal_user_details),
        summary = DSLSettingsText.from(R.string.preferences__internal_user_details_description),
        isChecked = state.seeMoreUserDetails,
        onClick = {
          viewModel.setSeeMoreUserDetails(!state.seeMoreUserDetails)
        }
      )

      switchPref(
        title = DSLSettingsText.from(R.string.preferences__internal_shake_to_report),
        summary = DSLSettingsText.from(R.string.preferences__internal_shake_to_report_description),
        isChecked = state.shakeToReport,
        onClick = {
          viewModel.setShakeToReport(!state.shakeToReport)
        }
      )

      dividerPref()

      sectionHeaderPref(R.string.preferences__internal_storage_service)

      switchPref(
        title = DSLSettingsText.from(R.string.preferences__internal_disable_storage_service),
        summary = DSLSettingsText.from(R.string.preferences__internal_disable_storage_service_description),
        isChecked = state.disableStorageService,
        onClick = {
          viewModel.setDisableStorageService(!state.disableStorageService)
        }
      )

      clickPref(
        title = DSLSettingsText.from(R.string.preferences__internal_force_storage_service_sync),
        summary = DSLSettingsText.from(R.string.preferences__internal_force_storage_service_sync_description),
        onClick = {
          forceStorageServiceSync()
        }
      )

      dividerPref()

      sectionHeaderPref(R.string.preferences__internal_preferences_groups_v2)

      switchPref(
        title = DSLSettingsText.from(R.string.preferences__internal_do_not_create_gv2),
        summary = DSLSettingsText.from(R.string.preferences__internal_do_not_create_gv2_description),
        isChecked = state.gv2doNotCreateGv2Groups,
        onClick = {
          viewModel.setGv2DoNotCreateGv2Groups(!state.gv2doNotCreateGv2Groups)
        }
      )

      switchPref(
        title = DSLSettingsText.from(R.string.preferences__internal_force_gv2_invites),
        summary = DSLSettingsText.from(R.string.preferences__internal_force_gv2_invites_description),
        isChecked = state.gv2forceInvites,
        onClick = {
          viewModel.setGv2ForceInvites(!state.gv2forceInvites)
        }
      )

      switchPref(
        title = DSLSettingsText.from(R.string.preferences__internal_ignore_gv2_server_changes),
        summary = DSLSettingsText.from(R.string.preferences__internal_ignore_gv2_server_changes_description),
        isChecked = state.gv2ignoreServerChanges,
        onClick = {
          viewModel.setGv2IgnoreServerChanges(!state.gv2ignoreServerChanges)
        }
      )

      switchPref(
        title = DSLSettingsText.from(R.string.preferences__internal_ignore_gv2_p2p_changes),
        summary = DSLSettingsText.from(R.string.preferences__internal_ignore_gv2_server_changes_description),
        isChecked = state.gv2ignoreP2PChanges,
        onClick = {
          viewModel.setGv2IgnoreP2PChanges(!state.gv2ignoreP2PChanges)
        }
      )

      dividerPref()

      sectionHeaderPref(R.string.preferences__internal_preferences_groups_v1_migration)

      switchPref(
        title = DSLSettingsText.from(R.string.preferences__internal_do_not_initiate_automigrate),
        summary = DSLSettingsText.from(R.string.preferences__internal_do_not_initiate_automigrate_description),
        isChecked = state.disableAutoMigrationInitiation,
        onClick = {
          viewModel.setDisableAutoMigrationInitiation(!state.disableAutoMigrationInitiation)
        }
      )

      switchPref(
        title = DSLSettingsText.from(R.string.preferences__internal_do_not_notify_automigrate),
        summary = DSLSettingsText.from(R.string.preferences__internal_do_not_notify_automigrate_description),
        isChecked = state.disableAutoMigrationNotification,
        onClick = {
          viewModel.setDisableAutoMigrationNotification(!state.disableAutoMigrationNotification)
        }
      )

      dividerPref()

      sectionHeaderPref(R.string.preferences__internal_network)

      switchPref(
        title = DSLSettingsText.from(R.string.preferences__internal_force_censorship),
        summary = DSLSettingsText.from(R.string.preferences__internal_force_censorship_description),
        isChecked = state.forceCensorship,
        onClick = {
          viewModel.setForceCensorship(!state.forceCensorship)
        }
      )

      dividerPref()

      sectionHeaderPref(R.string.preferences__internal_conversations_and_shortcuts)

      clickPref(
        title = DSLSettingsText.from(R.string.preferences__internal_delete_all_dynamic_shortcuts),
        summary = DSLSettingsText.from(R.string.preferences__internal_click_to_delete_all_dynamic_shortcuts),
        onClick = {
          deleteAllDynamicShortcuts()
        }
      )

      dividerPref()

      sectionHeaderPref(R.string.preferences__internal_emoji)

      val emojiSummary = if (state.emojiVersion == null) {
        getString(R.string.preferences__internal_use_built_in_emoji_set)
      } else {
        getString(
          R.string.preferences__internal_current_version_d_at_density_s,
          state.emojiVersion.version,
          state.emojiVersion.density
        )
      }

      switchPref(
        title = DSLSettingsText.from(R.string.preferences__internal_use_built_in_emoji_set),
        summary = DSLSettingsText.from(emojiSummary),
        isChecked = state.useBuiltInEmojiSet,
        onClick = {
          viewModel.setUseBuiltInEmoji(!state.useBuiltInEmojiSet)
        }
      )

      clickPref(
        title = DSLSettingsText.from(R.string.preferences__internal_force_emoji_download),
        summary = DSLSettingsText.from(R.string.preferences__internal_force_emoji_download_description),
        onClick = {
          ApplicationDependencies.getJobManager().add(DownloadLatestEmojiDataJob(true))
        }
      )

      dividerPref()

      sectionHeaderPref(R.string.preferences__internal_sender_key)

      clickPref(
        title = DSLSettingsText.from(R.string.preferences__internal_clear_all_state),
        summary = DSLSettingsText.from(R.string.preferences__internal_click_to_delete_all_sender_key_state),
        onClick = {
          clearAllSenderKeyState()
        }
      )

      clickPref(
        title = DSLSettingsText.from(R.string.preferences__internal_clear_shared_state),
        summary = DSLSettingsText.from(R.string.preferences__internal_click_to_delete_all_sharing_state),
        onClick = {
          clearAllSenderKeySharedState()
        }
      )

      switchPref(
        title = DSLSettingsText.from(R.string.preferences__internal_remove_two_person_minimum),
        summary = DSLSettingsText.from(R.string.preferences__internal_remove_the_requirement_that_you_need),
        isChecked = state.removeSenderKeyMinimium,
        onClick = {
          viewModel.setRemoveSenderKeyMinimum(!state.removeSenderKeyMinimium)
        }
      )

      switchPref(
        title = DSLSettingsText.from(R.string.preferences__internal_delay_resends),
        summary = DSLSettingsText.from(R.string.preferences__internal_delay_resending_messages_in_response_to_retry_receipts),
        isChecked = state.delayResends,
        onClick = {
          viewModel.setDelayResends(!state.delayResends)
        }
      )

      dividerPref()

      sectionHeaderPref(R.string.preferences__internal_local_metrics)

      clickPref(
        title = DSLSettingsText.from(R.string.preferences__internal_clear_local_metrics),
        summary = DSLSettingsText.from(R.string.preferences__internal_click_to_clear_all_local_metrics_state),
        onClick = {
          clearAllLocalMetricsState()
        }
      )

      dividerPref()

      sectionHeaderPref(R.string.preferences__internal_calling)

      radioPref(
        title = DSLSettingsText.from(R.string.preferences__internal_calling_default),
        summary = DSLSettingsText.from(BuildConfig.SIGNAL_SFU_URL),
        isChecked = state.callingServer == BuildConfig.SIGNAL_SFU_URL,
        onClick = {
          viewModel.setInternalGroupCallingServer(null)
        }
      )

      BuildConfig.SIGNAL_SFU_INTERNAL_NAMES.zip(BuildConfig.SIGNAL_SFU_INTERNAL_URLS)
        .forEach { (name, server) ->
          radioPref(
            title = DSLSettingsText.from(requireContext().getString(R.string.preferences__internal_calling_s_server, name)),
            summary = DSLSettingsText.from(server),
            isChecked = state.callingServer == server,
            onClick = {
              viewModel.setInternalGroupCallingServer(server)
            }
          )
        }

      sectionHeaderPref(R.string.preferences__internal_audio)

      radioListPref(
        title = DSLSettingsText.from(R.string.preferences__internal_audio_processing_method),
        listItems = CallManager.AudioProcessingMethod.values().map { it.name }.toTypedArray(),
        selected = CallManager.AudioProcessingMethod.values().indexOf(state.audioProcessingMethod),
        onSelected = {
          viewModel.setInternalAudioProcessingMethod(CallManager.AudioProcessingMethod.values()[it])
        }
      )
<<<<<<< HEAD
=======

      if (FeatureFlags.donorBadges() && SignalStore.donationsValues().getSubscriber() != null) {
        dividerPref()

        sectionHeaderPref(R.string.preferences__internal_badges)

        clickPref(
          title = DSLSettingsText.from(R.string.preferences__internal_badges_enqueue_redemption),
          onClick = {
            enqueueSubscriptionRedemption()
          }
        )
      }

      dividerPref()

      sectionHeaderPref(R.string.preferences__internal_release_channel)

      clickPref(
        title = DSLSettingsText.from(R.string.preferences__internal_fetch_release_channel),
        onClick = {
          SignalStore.releaseChannelValues().previousManifestMd5 = ByteArray(0)
          RetrieveReleaseChannelJob.enqueue(force = true)
        }
      )

      clickPref(
        title = DSLSettingsText.from(R.string.preferences__internal_release_channel_set_last_version),
        onClick = {
          SignalStore.releaseChannelValues().highestVersionNoteReceived = max(SignalStore.releaseChannelValues().highestVersionNoteReceived - 10, 0)
        }
      )
>>>>>>> d80722db
    }
  }

  private fun copyPaymentsDataToClipboard() {
    MaterialAlertDialogBuilder(requireContext())
      .setMessage(
        """
    Local payments history will be copied to the clipboard.
    It may therefore compromise privacy.
    However, no private keys will be copied.
        """.trimIndent()
      )
      .setPositiveButton(
        "Copy"
      ) { _: DialogInterface?, _: Int ->
        val context: Context = ApplicationDependencies.getApplication()
        val clipboard = context.getSystemService(Context.CLIPBOARD_SERVICE) as ClipboardManager

        SimpleTask.run<Any?>(
          SignalExecutors.UNBOUNDED,
          {
            val tsv = DataExportUtil.createTsv()
            val clip = ClipData.newPlainText(context.getString(R.string.app_name), tsv)
            clipboard.setPrimaryClip(clip)
            null
          },
          {
            Toast.makeText(
              context,
              "Payments have been copied",
              Toast.LENGTH_SHORT
            ).show()
          }
        )
      }
      .setNegativeButton(android.R.string.cancel, null)
      .show()
  }

  private fun refreshAttributes() {
    ApplicationDependencies.getJobManager()
      .startChain(RefreshAttributesJob())
      .then(RefreshOwnProfileJob())
      .enqueue()
    Toast.makeText(context, "Scheduled attribute refresh", Toast.LENGTH_SHORT).show()
  }

  private fun rotateProfileKey() {
    ApplicationDependencies.getJobManager().add(RotateProfileKeyJob())
    Toast.makeText(context, "Scheduled profile key rotation", Toast.LENGTH_SHORT).show()
  }

  private fun refreshRemoteValues() {
    ApplicationDependencies.getJobManager().add(RemoteConfigRefreshJob())
    Toast.makeText(context, "Scheduled remote config refresh", Toast.LENGTH_SHORT).show()
  }

  private fun forceStorageServiceSync() {
    ApplicationDependencies.getJobManager().add(StorageForcePushJob())
    Toast.makeText(context, "Scheduled storage force push", Toast.LENGTH_SHORT).show()
  }

  private fun deleteAllDynamicShortcuts() {
    ConversationUtil.clearAllShortcuts(requireContext())
    Toast.makeText(context, "Deleted all dynamic shortcuts.", Toast.LENGTH_SHORT).show()
  }

  private fun clearAllSenderKeyState() {
    SignalDatabase.senderKeys.deleteAll()
    SignalDatabase.senderKeyShared.deleteAll()
    Toast.makeText(context, "Deleted all sender key state.", Toast.LENGTH_SHORT).show()
  }

  private fun clearAllSenderKeySharedState() {
    SignalDatabase.senderKeyShared.deleteAll()
    Toast.makeText(context, "Deleted all sender key shared state.", Toast.LENGTH_SHORT).show()
  }

  private fun clearAllLocalMetricsState() {
    LocalMetricsDatabase.getInstance(ApplicationDependencies.getApplication()).clear()
    Toast.makeText(context, "Cleared all local metrics state.", Toast.LENGTH_SHORT).show()
  }
}<|MERGE_RESOLUTION|>--- conflicted
+++ resolved
@@ -26,6 +26,7 @@
 import org.thoughtcrime.securesms.jobs.RetrieveReleaseChannelJob
 import org.thoughtcrime.securesms.jobs.RotateProfileKeyJob
 import org.thoughtcrime.securesms.jobs.StorageForcePushJob
+import org.thoughtcrime.securesms.keyvalue.SignalStore
 import org.thoughtcrime.securesms.payments.DataExportUtil
 import org.thoughtcrime.securesms.util.ConversationUtil
 import org.thoughtcrime.securesms.util.concurrent.SimpleTask
@@ -331,21 +332,6 @@
           viewModel.setInternalAudioProcessingMethod(CallManager.AudioProcessingMethod.values()[it])
         }
       )
-<<<<<<< HEAD
-=======
-
-      if (FeatureFlags.donorBadges() && SignalStore.donationsValues().getSubscriber() != null) {
-        dividerPref()
-
-        sectionHeaderPref(R.string.preferences__internal_badges)
-
-        clickPref(
-          title = DSLSettingsText.from(R.string.preferences__internal_badges_enqueue_redemption),
-          onClick = {
-            enqueueSubscriptionRedemption()
-          }
-        )
-      }
 
       dividerPref()
 
@@ -365,7 +351,6 @@
           SignalStore.releaseChannelValues().highestVersionNoteReceived = max(SignalStore.releaseChannelValues().highestVersionNoteReceived - 10, 0)
         }
       )
->>>>>>> d80722db
     }
   }
 
