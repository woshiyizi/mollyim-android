--- conflicted
+++ resolved
@@ -54,12 +54,8 @@
         StartLocation.BACKUPS -> AppSettingsFragmentDirections.actionDirectToBackupsPreferenceFragment()
         StartLocation.HELP -> AppSettingsFragmentDirections.actionDirectToHelpFragment()
           .setStartCategoryIndex(intent.getIntExtra(HelpFragment.START_CATEGORY_INDEX, 0))
-<<<<<<< HEAD
+
         StartLocation.PROXY -> AppSettingsFragmentDirections.actionDirectToNetworkPreferenceFragment()
-=======
-
-        StartLocation.PROXY -> AppSettingsFragmentDirections.actionDirectToEditProxyFragment()
->>>>>>> 7f42f358
         StartLocation.NOTIFICATIONS -> AppSettingsFragmentDirections.actionDirectToNotificationsSettingsFragment()
           .setPlayServicesErrorCode(NotificationsSettingsFragmentArgs.fromBundle(intent.getBundleExtra(START_ARGUMENTS)!!).playServicesErrorCode)
         StartLocation.CHANGE_NUMBER -> AppSettingsFragmentDirections.actionDirectToChangeNumberFragment()
