package org.thoughtcrime.securesms.components.settings.app

import android.content.Context
import android.content.Intent
import android.os.Bundle
import androidx.navigation.NavDirections
import io.reactivex.rxjava3.subjects.PublishSubject
import io.reactivex.rxjava3.subjects.Subject
import org.thoughtcrime.securesms.MainActivity
import org.thoughtcrime.securesms.R
import org.thoughtcrime.securesms.components.settings.DSLSettingsActivity
<<<<<<< HEAD
=======
import org.thoughtcrime.securesms.components.settings.app.subscription.DonationPaymentComponent
import org.thoughtcrime.securesms.components.settings.app.subscription.DonationPaymentRepository
>>>>>>> 8bee95eb
import org.thoughtcrime.securesms.help.HelpFragment
import org.thoughtcrime.securesms.keyvalue.SettingsValues
import org.thoughtcrime.securesms.keyvalue.SignalStore
import org.thoughtcrime.securesms.service.KeyCachingService
import org.thoughtcrime.securesms.util.CachedInflater
import org.thoughtcrime.securesms.util.DynamicTheme

private const val START_LOCATION = "app.settings.start.location"
private const val NOTIFICATION_CATEGORY = "android.intent.category.NOTIFICATION_PREFERENCES"
private const val STATE_WAS_CONFIGURATION_UPDATED = "app.settings.state.configuration.updated"

class AppSettingsActivity : DSLSettingsActivity(), DonationPaymentComponent {

  private var wasConfigurationUpdated = false

<<<<<<< HEAD
=======
  override val donationPaymentRepository: DonationPaymentRepository by lazy { DonationPaymentRepository(this) }
  override val googlePayResultPublisher: Subject<DonationPaymentComponent.GooglePayResult> = PublishSubject.create()

>>>>>>> 8bee95eb
  override fun onCreate(savedInstanceState: Bundle?, ready: Boolean) {
    if (intent?.hasExtra(ARG_NAV_GRAPH) != true) {
      intent?.putExtra(ARG_NAV_GRAPH, R.navigation.app_settings)
    }

    super.onCreate(savedInstanceState, ready)

    val startingAction: NavDirections? = if (intent?.categories?.contains(NOTIFICATION_CATEGORY) == true) {
      AppSettingsFragmentDirections.actionDirectToNotificationsSettingsFragment()
    } else {
      when (StartLocation.fromCode(intent?.getIntExtra(START_LOCATION, StartLocation.HOME.code))) {
        StartLocation.HOME -> null
        StartLocation.BACKUPS -> AppSettingsFragmentDirections.actionDirectToBackupsPreferenceFragment()
        StartLocation.HELP -> AppSettingsFragmentDirections.actionDirectToHelpFragment()
          .setStartCategoryIndex(intent.getIntExtra(HelpFragment.START_CATEGORY_INDEX, 0))
        StartLocation.PROXY -> AppSettingsFragmentDirections.actionDirectToNetworkPreferenceFragment()
        StartLocation.NOTIFICATIONS -> AppSettingsFragmentDirections.actionDirectToNotificationsSettingsFragment()
        StartLocation.CHANGE_NUMBER -> AppSettingsFragmentDirections.actionDirectToChangeNumberFragment()
        StartLocation.SUBSCRIPTIONS -> AppSettingsFragmentDirections.actionDirectToSubscriptions().setSkipToSubscribe(true)
        StartLocation.MANAGE_SUBSCRIPTIONS -> AppSettingsFragmentDirections.actionDirectToSubscriptions()
      }
    }

    if (startingAction == null && savedInstanceState != null) {
      wasConfigurationUpdated = savedInstanceState.getBoolean(STATE_WAS_CONFIGURATION_UPDATED)
    }

    startingAction?.let {
      navController.navigate(it)
    }

    SignalStore.settings().onConfigurationSettingChanged.observe(this) { key ->
      if (key == SettingsValues.THEME) {
        DynamicTheme.setDefaultDayNightMode(this)
        recreate()
      } else if (key == SettingsValues.LANGUAGE) {
        CachedInflater.from(this).clear()
        wasConfigurationUpdated = true
        recreate()
        val intent = Intent(this, KeyCachingService::class.java)
        intent.action = KeyCachingService.LOCALE_CHANGE_EVENT
        startService(intent)
      }
    }
  }

  override fun onSaveInstanceState(outState: Bundle) {
    super.onSaveInstanceState(outState)
    outState.putBoolean(STATE_WAS_CONFIGURATION_UPDATED, wasConfigurationUpdated)
  }

  override fun onWillFinish() {
    if (wasConfigurationUpdated) {
      setResult(MainActivity.RESULT_CONFIG_CHANGED)
    } else {
      setResult(RESULT_OK)
    }
  }

  override fun onActivityResult(requestCode: Int, resultCode: Int, data: Intent?) {
    super.onActivityResult(requestCode, resultCode, data)
<<<<<<< HEAD
=======
    googlePayResultPublisher.onNext(DonationPaymentComponent.GooglePayResult(requestCode, resultCode, data))
>>>>>>> 8bee95eb
  }

  companion object {
    @JvmStatic
    fun home(context: Context): Intent = getIntentForStartLocation(context, StartLocation.HOME)

    @JvmStatic
    fun backups(context: Context): Intent = getIntentForStartLocation(context, StartLocation.BACKUPS)

    @JvmStatic
    fun help(context: Context, startCategoryIndex: Int = 0): Intent {
      return getIntentForStartLocation(context, StartLocation.HELP)
        .putExtra(HelpFragment.START_CATEGORY_INDEX, startCategoryIndex)
    }

    @JvmStatic
    fun proxy(context: Context): Intent = getIntentForStartLocation(context, StartLocation.PROXY)

    @JvmStatic
    fun notifications(context: Context): Intent = getIntentForStartLocation(context, StartLocation.NOTIFICATIONS)

    @JvmStatic
    fun changeNumber(context: Context): Intent = getIntentForStartLocation(context, StartLocation.CHANGE_NUMBER)

    @JvmStatic
    fun subscriptions(context: Context): Intent = getIntentForStartLocation(context, StartLocation.SUBSCRIPTIONS)

    @JvmStatic
    fun manageSubscriptions(context: Context): Intent = getIntentForStartLocation(context, StartLocation.MANAGE_SUBSCRIPTIONS)

    private fun getIntentForStartLocation(context: Context, startLocation: StartLocation): Intent {
      return Intent(context, AppSettingsActivity::class.java)
        .putExtra(ARG_NAV_GRAPH, R.navigation.app_settings)
        .putExtra(START_LOCATION, startLocation.code)
    }
  }

  private enum class StartLocation(val code: Int) {
    HOME(0),
    BACKUPS(1),
    HELP(2),
    PROXY(3),
    NOTIFICATIONS(4),
    CHANGE_NUMBER(5),
    SUBSCRIPTIONS(6),
    MANAGE_SUBSCRIPTIONS(7);

    companion object {
      fun fromCode(code: Int?): StartLocation {
        return values().find { code == it.code } ?: HOME
      }
    }
  }
}<|MERGE_RESOLUTION|>--- conflicted
+++ resolved
@@ -4,16 +4,9 @@
 import android.content.Intent
 import android.os.Bundle
 import androidx.navigation.NavDirections
-import io.reactivex.rxjava3.subjects.PublishSubject
-import io.reactivex.rxjava3.subjects.Subject
 import org.thoughtcrime.securesms.MainActivity
 import org.thoughtcrime.securesms.R
 import org.thoughtcrime.securesms.components.settings.DSLSettingsActivity
-<<<<<<< HEAD
-=======
-import org.thoughtcrime.securesms.components.settings.app.subscription.DonationPaymentComponent
-import org.thoughtcrime.securesms.components.settings.app.subscription.DonationPaymentRepository
->>>>>>> 8bee95eb
 import org.thoughtcrime.securesms.help.HelpFragment
 import org.thoughtcrime.securesms.keyvalue.SettingsValues
 import org.thoughtcrime.securesms.keyvalue.SignalStore
@@ -25,16 +18,10 @@
 private const val NOTIFICATION_CATEGORY = "android.intent.category.NOTIFICATION_PREFERENCES"
 private const val STATE_WAS_CONFIGURATION_UPDATED = "app.settings.state.configuration.updated"
 
-class AppSettingsActivity : DSLSettingsActivity(), DonationPaymentComponent {
+class AppSettingsActivity : DSLSettingsActivity() {
 
   private var wasConfigurationUpdated = false
 
-<<<<<<< HEAD
-=======
-  override val donationPaymentRepository: DonationPaymentRepository by lazy { DonationPaymentRepository(this) }
-  override val googlePayResultPublisher: Subject<DonationPaymentComponent.GooglePayResult> = PublishSubject.create()
-
->>>>>>> 8bee95eb
   override fun onCreate(savedInstanceState: Bundle?, ready: Boolean) {
     if (intent?.hasExtra(ARG_NAV_GRAPH) != true) {
       intent?.putExtra(ARG_NAV_GRAPH, R.navigation.app_settings)
@@ -53,8 +40,6 @@
         StartLocation.PROXY -> AppSettingsFragmentDirections.actionDirectToNetworkPreferenceFragment()
         StartLocation.NOTIFICATIONS -> AppSettingsFragmentDirections.actionDirectToNotificationsSettingsFragment()
         StartLocation.CHANGE_NUMBER -> AppSettingsFragmentDirections.actionDirectToChangeNumberFragment()
-        StartLocation.SUBSCRIPTIONS -> AppSettingsFragmentDirections.actionDirectToSubscriptions().setSkipToSubscribe(true)
-        StartLocation.MANAGE_SUBSCRIPTIONS -> AppSettingsFragmentDirections.actionDirectToSubscriptions()
       }
     }
 
@@ -96,10 +81,6 @@
 
   override fun onActivityResult(requestCode: Int, resultCode: Int, data: Intent?) {
     super.onActivityResult(requestCode, resultCode, data)
-<<<<<<< HEAD
-=======
-    googlePayResultPublisher.onNext(DonationPaymentComponent.GooglePayResult(requestCode, resultCode, data))
->>>>>>> 8bee95eb
   }
 
   companion object {
@@ -124,12 +105,6 @@
     @JvmStatic
     fun changeNumber(context: Context): Intent = getIntentForStartLocation(context, StartLocation.CHANGE_NUMBER)
 
-    @JvmStatic
-    fun subscriptions(context: Context): Intent = getIntentForStartLocation(context, StartLocation.SUBSCRIPTIONS)
-
-    @JvmStatic
-    fun manageSubscriptions(context: Context): Intent = getIntentForStartLocation(context, StartLocation.MANAGE_SUBSCRIPTIONS)
-
     private fun getIntentForStartLocation(context: Context, startLocation: StartLocation): Intent {
       return Intent(context, AppSettingsActivity::class.java)
         .putExtra(ARG_NAV_GRAPH, R.navigation.app_settings)
@@ -143,9 +118,9 @@
     HELP(2),
     PROXY(3),
     NOTIFICATIONS(4),
-    CHANGE_NUMBER(5),
-    SUBSCRIPTIONS(6),
-    MANAGE_SUBSCRIPTIONS(7);
+    CHANGE_NUMBER(5);
+    // SUBSCRIPTIONS(6),
+    // MANAGE_SUBSCRIPTIONS(7);
 
     companion object {
       fun fromCode(code: Int?): StartLocation {
