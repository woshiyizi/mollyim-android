package org.thoughtcrime.securesms.components.settings.app.data

import androidx.lifecycle.ViewModelProvider
import androidx.navigation.Navigation
import org.thoughtcrime.securesms.R
import org.thoughtcrime.securesms.components.settings.DSLConfiguration
import org.thoughtcrime.securesms.components.settings.DSLSettingsFragment
import org.thoughtcrime.securesms.components.settings.DSLSettingsText
import org.thoughtcrime.securesms.components.settings.configure
import org.thoughtcrime.securesms.mms.SentMediaQuality
import org.thoughtcrime.securesms.util.SecurePreferenceManager
import org.thoughtcrime.securesms.util.Util
import org.thoughtcrime.securesms.util.adapter.mapping.MappingAdapter
import org.thoughtcrime.securesms.util.navigation.safeNavigate
import org.thoughtcrime.securesms.webrtc.CallBandwidthMode
import kotlin.math.abs

class DataAndStorageSettingsFragment : DSLSettingsFragment(R.string.preferences__data_and_storage) {

  private val autoDownloadValues by lazy { resources.getStringArray(R.array.pref_media_download_entries) }
  private val autoDownloadLabels by lazy { resources.getStringArray(R.array.pref_media_download_values) }

  private val sentMediaQualityLabels by lazy { SentMediaQuality.getLabels(requireContext()) }

  private val callBandwidthLabels by lazy { resources.getStringArray(R.array.pref_data_and_storage_call_bandwidth_values) }

  private lateinit var viewModel: DataAndStorageSettingsViewModel

  override fun onResume() {
    super.onResume()
    viewModel.refresh()
  }

<<<<<<< HEAD
  override fun bindAdapter(adapter: DSLSettingsAdapter) {
    val preferences = SecurePreferenceManager.getSecurePreferences(requireContext())
=======
  override fun bindAdapter(adapter: MappingAdapter) {
    val preferences = PreferenceManager.getDefaultSharedPreferences(requireContext())
>>>>>>> e379cf61
    val repository = DataAndStorageSettingsRepository()
    val factory = DataAndStorageSettingsViewModel.Factory(preferences, repository)
    viewModel = ViewModelProvider(this, factory)[DataAndStorageSettingsViewModel::class.java]

    viewModel.state.observe(viewLifecycleOwner) {
      adapter.submitList(getConfiguration(it).toMappingModelList())
    }
  }

  fun getConfiguration(state: DataAndStorageSettingsState): DSLConfiguration {
    return configure {
      clickPref(
        title = DSLSettingsText.from(R.string.preferences_data_and_storage__manage_storage),
        summary = DSLSettingsText.from(Util.getPrettyFileSize(state.totalStorageUse)),
        onClick = {
          Navigation.findNavController(requireView()).safeNavigate(R.id.action_dataAndStorageSettingsFragment_to_storagePreferenceFragment)
        }
      )

      dividerPref()

      sectionHeaderPref(R.string.preferences_chats__media_auto_download)

      multiSelectPref(
        title = DSLSettingsText.from(R.string.preferences_chats__when_using_mobile_data),
        listItems = autoDownloadLabels,
        selected = autoDownloadValues.map { state.mobileAutoDownloadValues.contains(it) }.toBooleanArray(),
        onSelected = {
          val resultSet = it.mapIndexed { index, selected -> if (selected) autoDownloadValues[index] else null }.filterNotNull().toSet()
          viewModel.setMobileAutoDownloadValues(resultSet)
        }
      )

      multiSelectPref(
        title = DSLSettingsText.from(R.string.preferences_chats__when_using_wifi),
        listItems = autoDownloadLabels,
        selected = autoDownloadValues.map { state.wifiAutoDownloadValues.contains(it) }.toBooleanArray(),
        onSelected = {
          val resultSet = it.mapIndexed { index, selected -> if (selected) autoDownloadValues[index] else null }.filterNotNull().toSet()
          viewModel.setWifiAutoDownloadValues(resultSet)
        }
      )

      multiSelectPref(
        title = DSLSettingsText.from(R.string.preferences_chats__when_roaming),
        listItems = autoDownloadLabels,
        selected = autoDownloadValues.map { state.roamingAutoDownloadValues.contains(it) }.toBooleanArray(),
        onSelected = {
          val resultSet = it.mapIndexed { index, selected -> if (selected) autoDownloadValues[index] else null }.filterNotNull().toSet()
          viewModel.setRoamingAutoDownloadValues(resultSet)
        }
      )

      dividerPref()

      sectionHeaderPref(R.string.DataAndStorageSettingsFragment__media_quality)

      radioListPref(
        title = DSLSettingsText.from(R.string.DataAndStorageSettingsFragment__sent_media_quality),
        listItems = sentMediaQualityLabels,
        selected = SentMediaQuality.values().indexOf(state.sentMediaQuality),
        onSelected = { viewModel.setSentMediaQuality(SentMediaQuality.values()[it]) }
      )

      textPref(
        summary = DSLSettingsText.from(R.string.DataAndStorageSettingsFragment__sending_high_quality_media_will_use_more_data)
      )

      dividerPref()

      sectionHeaderPref(R.string.DataAndStorageSettingsFragment__calls)

      radioListPref(
        title = DSLSettingsText.from(R.string.preferences_data_and_storage__use_less_data_for_calls),
        listItems = callBandwidthLabels,
        selected = abs(state.callBandwidthMode.code - 2),
        onSelected = {
          viewModel.setCallBandwidthMode(CallBandwidthMode.fromCode(abs(it - 2)))
        }
      )

      textPref(
        summary = DSLSettingsText.from(R.string.preference_data_and_storage__using_less_data_may_improve_calls_on_bad_networks)
      )
    }
  }
}<|MERGE_RESOLUTION|>--- conflicted
+++ resolved
@@ -31,13 +31,8 @@
     viewModel.refresh()
   }
 
-<<<<<<< HEAD
-  override fun bindAdapter(adapter: DSLSettingsAdapter) {
+  override fun bindAdapter(adapter: MappingAdapter) {
     val preferences = SecurePreferenceManager.getSecurePreferences(requireContext())
-=======
-  override fun bindAdapter(adapter: MappingAdapter) {
-    val preferences = PreferenceManager.getDefaultSharedPreferences(requireContext())
->>>>>>> e379cf61
     val repository = DataAndStorageSettingsRepository()
     val factory = DataAndStorageSettingsViewModel.Factory(preferences, repository)
     viewModel = ViewModelProvider(this, factory)[DataAndStorageSettingsViewModel::class.java]
