package org.thoughtcrime.securesms.components.settings.app.notifications

import android.app.Application
import android.content.SharedPreferences
import android.net.Uri
import android.os.Build
import androidx.lifecycle.LiveData
import androidx.lifecycle.ViewModel
import androidx.lifecycle.ViewModelProvider
import org.thoughtcrime.securesms.dependencies.AppDependencies
import org.thoughtcrime.securesms.keyvalue.SignalStore
import org.thoughtcrime.securesms.notifications.NotificationChannels
import org.thoughtcrime.securesms.preferences.widgets.NotificationPrivacyPreference
import org.thoughtcrime.securesms.util.TextSecurePreferences
import org.thoughtcrime.securesms.util.livedata.Store

class NotificationsSettingsViewModel(private val sharedPreferences: SharedPreferences) : ViewModel() {

  private val store = Store(getState())

  private val application: Application = ApplicationDependencies.getApplication()

  val state: LiveData<NotificationsSettingsState> = store.stateLiveData

  init {
    if (NotificationChannels.supported()) {
      SignalStore.settings().messageNotificationSound = NotificationChannels.getInstance().messageRingtone
      SignalStore.settings().isMessageVibrateEnabled = NotificationChannels.getInstance().messageVibrate
    }

    store.update { getState(calculateSlowNotifications = true) }
  }

  fun refresh() {
    store.update { getState(currentState = it) }
  }

  fun setMessageNotificationsEnabled(enabled: Boolean) {
    SignalStore.settings().isMessageNotificationsEnabled = enabled
    refresh()
  }

  fun setMessageNotificationsSound(sound: Uri?) {
    val messageSound = sound ?: Uri.EMPTY
    SignalStore.settings().messageNotificationSound = messageSound
    NotificationChannels.getInstance().updateMessageRingtone(messageSound)
    refresh()
  }

  fun setMessageNotificationVibration(enabled: Boolean) {
    SignalStore.settings().isMessageVibrateEnabled = enabled
    NotificationChannels.getInstance().updateMessageVibrate(enabled)
    refresh()
  }

  fun setMessageNotificationLedColor(color: String) {
    SignalStore.settings().messageLedColor = color
    NotificationChannels.getInstance().updateMessagesLedColor(color)
    refresh()
  }

  fun setMessageNotificationLedBlink(blink: String) {
    SignalStore.settings().messageLedBlinkPattern = blink
    refresh()
  }

  fun setMessageNotificationInChatSoundsEnabled(enabled: Boolean) {
    SignalStore.settings().isMessageNotificationsInChatSoundsEnabled = enabled
    refresh()
  }

  fun setMessageRepeatAlerts(repeats: Int) {
    SignalStore.settings().messageNotificationsRepeatAlerts = repeats
    refresh()
  }

  fun setMessageNotificationPrivacy(preference: String) {
    SignalStore.settings().messageNotificationsPrivacy = NotificationPrivacyPreference(preference)
    refresh()
  }

  fun setMessageNotificationPriority(priority: Int) {
    sharedPreferences.edit().putString(TextSecurePreferences.NOTIFICATION_PRIORITY_PREF, priority.toString()).apply()
    refresh()
  }

  fun setCallNotificationsEnabled(enabled: Boolean) {
    SignalStore.settings().isCallNotificationsEnabled = enabled
    refresh()
  }

  fun setCallRingtone(ringtone: Uri?) {
    SignalStore.settings().callRingtone = ringtone ?: Uri.EMPTY
    refresh()
  }

  fun setCallVibrateEnabled(enabled: Boolean) {
    SignalStore.settings().isCallVibrateEnabled = enabled
    refresh()
  }

  fun setNotifyWhileLocked(enabled: Boolean) {
    TextSecurePreferences.setPassphraseLockNotificationsEnabled(application, enabled)
    refresh()
  }

  fun setNotifyWhenContactJoinsSignal(enabled: Boolean) {
    SignalStore.settings().isNotifyWhenContactJoinsSignal = enabled
    refresh()
  }

  /**
   * @param currentState If provided and [calculateSlowNotifications] = false, then we will copy the slow notification state from it
   * @param calculateSlowNotifications If true, calculate the true slow notification state (this is not main-thread safe). Otherwise, it will copy from
   * [currentState] or default to false.
   */
  private fun getState(currentState: NotificationsSettingsState? = null, calculateSlowNotifications: Boolean = false): NotificationsSettingsState = NotificationsSettingsState(
    messageNotificationsState = MessageNotificationsState(
      notificationsEnabled = SignalStore.settings().isMessageNotificationsEnabled && canEnableNotifications(),
      canEnableNotifications = canEnableNotifications(),
      sound = SignalStore.settings().messageNotificationSound,
      vibrateEnabled = SignalStore.settings().isMessageVibrateEnabled,
      ledColor = SignalStore.settings().messageLedColor,
      ledBlink = SignalStore.settings().messageLedBlinkPattern,
      inChatSoundsEnabled = SignalStore.settings().isMessageNotificationsInChatSoundsEnabled,
      repeatAlerts = SignalStore.settings().messageNotificationsRepeatAlerts,
      messagePrivacy = SignalStore.settings().messageNotificationsPrivacy.toString(),
<<<<<<< HEAD
      priority = TextSecurePreferences.getNotificationPriority(application),
=======
      priority = TextSecurePreferences.getNotificationPriority(AppDependencies.application),
      troubleshootNotifications = if (calculateSlowNotifications) {
        SlowNotificationHeuristics.isPotentiallyCausedByBatteryOptimizations() && SlowNotificationHeuristics.isHavingDelayedNotifications()
      } else if (currentState != null) {
        currentState.messageNotificationsState.troubleshootNotifications
      } else {
        false
      }
>>>>>>> 26bd59c3
    ),
    callNotificationsState = CallNotificationsState(
      notificationsEnabled = SignalStore.settings().isCallNotificationsEnabled && canEnableNotifications(),
      canEnableNotifications = canEnableNotifications(),
      ringtone = SignalStore.settings().callRingtone,
      vibrateEnabled = SignalStore.settings().isCallVibrateEnabled
    ),
    notifyWhileLocked = TextSecurePreferences.isPassphraseLockNotificationsEnabled(application) && SignalStore.account().pushAvailable,
    canEnableNotifyWhileLocked = SignalStore.account().pushAvailable,
    notifyWhenContactJoinsSignal = SignalStore.settings().isNotifyWhenContactJoinsSignal
  )

  private fun canEnableNotifications(): Boolean {
    val areNotificationsDisabledBySystem = Build.VERSION.SDK_INT >= 26 && (
      !NotificationChannels.getInstance().isMessageChannelEnabled ||
        !NotificationChannels.getInstance().isMessagesChannelGroupEnabled ||
        !NotificationChannels.getInstance().areNotificationsEnabled()
      )

    return !areNotificationsDisabledBySystem
  }

  class Factory(private val sharedPreferences: SharedPreferences) : ViewModelProvider.Factory {
    override fun <T : ViewModel> create(modelClass: Class<T>): T {
      return requireNotNull(modelClass.cast(NotificationsSettingsViewModel(sharedPreferences)))
    }
  }
}<|MERGE_RESOLUTION|>--- conflicted
+++ resolved
@@ -1,6 +1,5 @@
 package org.thoughtcrime.securesms.components.settings.app.notifications
 
-import android.app.Application
 import android.content.SharedPreferences
 import android.net.Uri
 import android.os.Build
@@ -17,8 +16,6 @@
 class NotificationsSettingsViewModel(private val sharedPreferences: SharedPreferences) : ViewModel() {
 
   private val store = Store(getState())
-
-  private val application: Application = ApplicationDependencies.getApplication()
 
   val state: LiveData<NotificationsSettingsState> = store.stateLiveData
 
@@ -100,7 +97,7 @@
   }
 
   fun setNotifyWhileLocked(enabled: Boolean) {
-    TextSecurePreferences.setPassphraseLockNotificationsEnabled(application, enabled)
+    TextSecurePreferences.setPassphraseLockNotificationsEnabled(AppDependencies.application, enabled)
     refresh()
   }
 
@@ -125,18 +122,7 @@
       inChatSoundsEnabled = SignalStore.settings().isMessageNotificationsInChatSoundsEnabled,
       repeatAlerts = SignalStore.settings().messageNotificationsRepeatAlerts,
       messagePrivacy = SignalStore.settings().messageNotificationsPrivacy.toString(),
-<<<<<<< HEAD
-      priority = TextSecurePreferences.getNotificationPriority(application),
-=======
       priority = TextSecurePreferences.getNotificationPriority(AppDependencies.application),
-      troubleshootNotifications = if (calculateSlowNotifications) {
-        SlowNotificationHeuristics.isPotentiallyCausedByBatteryOptimizations() && SlowNotificationHeuristics.isHavingDelayedNotifications()
-      } else if (currentState != null) {
-        currentState.messageNotificationsState.troubleshootNotifications
-      } else {
-        false
-      }
->>>>>>> 26bd59c3
     ),
     callNotificationsState = CallNotificationsState(
       notificationsEnabled = SignalStore.settings().isCallNotificationsEnabled && canEnableNotifications(),
@@ -144,7 +130,7 @@
       ringtone = SignalStore.settings().callRingtone,
       vibrateEnabled = SignalStore.settings().isCallVibrateEnabled
     ),
-    notifyWhileLocked = TextSecurePreferences.isPassphraseLockNotificationsEnabled(application) && SignalStore.account().pushAvailable,
+    notifyWhileLocked = TextSecurePreferences.isPassphraseLockNotificationsEnabled(AppDependencies.application) && SignalStore.account().pushAvailable,
     canEnableNotifyWhileLocked = SignalStore.account().pushAvailable,
     notifyWhenContactJoinsSignal = SignalStore.settings().isNotifyWhenContactJoinsSignal
   )
