package org.thoughtcrime.securesms.components.settings.app.notifications

import android.content.SharedPreferences
import android.net.Uri
import android.os.Build
import androidx.lifecycle.LiveData
import androidx.lifecycle.ViewModel
import androidx.lifecycle.ViewModelProvider
import org.thoughtcrime.securesms.dependencies.AppDependencies
import org.thoughtcrime.securesms.keyvalue.SignalStore
import org.thoughtcrime.securesms.notifications.DeviceSpecificNotificationConfig
import org.thoughtcrime.securesms.notifications.NotificationChannels
import org.thoughtcrime.securesms.preferences.widgets.NotificationPrivacyPreference
import org.thoughtcrime.securesms.util.TextSecurePreferences
import org.thoughtcrime.securesms.util.livedata.Store

class NotificationsSettingsViewModel(private val sharedPreferences: SharedPreferences) : ViewModel() {

  private val store = Store(getState())

  val state: LiveData<NotificationsSettingsState> = store.stateLiveData

  init {
    if (NotificationChannels.supported()) {
      SignalStore.settings.messageNotificationSound = NotificationChannels.getInstance().messageRingtone
      SignalStore.settings.isMessageVibrateEnabled = NotificationChannels.getInstance().messageVibrate
    }

    store.update { getState(calculateSlowNotifications = true) }
  }

  fun refresh() {
    store.update { getState(currentState = it) }
  }

  fun setMessageNotificationsEnabled(enabled: Boolean) {
    SignalStore.settings.isMessageNotificationsEnabled = enabled
    refresh()
  }

  fun setMessageNotificationsSound(sound: Uri?) {
    val messageSound = sound ?: Uri.EMPTY
    SignalStore.settings.messageNotificationSound = messageSound
    NotificationChannels.getInstance().updateMessageRingtone(messageSound)
    refresh()
  }

  fun setMessageNotificationVibration(enabled: Boolean) {
    SignalStore.settings.isMessageVibrateEnabled = enabled
    NotificationChannels.getInstance().updateMessageVibrate(enabled)
    refresh()
  }

  fun setMessageNotificationLedColor(color: String) {
    SignalStore.settings.messageLedColor = color
    NotificationChannels.getInstance().updateMessagesLedColor(color)
    refresh()
  }

  fun setMessageNotificationLedBlink(blink: String) {
    SignalStore.settings.messageLedBlinkPattern = blink
    refresh()
  }

  fun setMessageNotificationInChatSoundsEnabled(enabled: Boolean) {
    SignalStore.settings.isMessageNotificationsInChatSoundsEnabled = enabled
    refresh()
  }

  fun setMessageRepeatAlerts(repeats: Int) {
    SignalStore.settings.messageNotificationsRepeatAlerts = repeats
    refresh()
  }

  fun setMessageNotificationPrivacy(preference: String) {
    SignalStore.settings.messageNotificationsPrivacy = NotificationPrivacyPreference(preference)
    refresh()
  }

  fun setMessageNotificationPriority(priority: Int) {
    sharedPreferences.edit().putString(TextSecurePreferences.NOTIFICATION_PRIORITY_PREF, priority.toString()).apply()
    refresh()
  }

  fun setCallNotificationsEnabled(enabled: Boolean) {
    SignalStore.settings.isCallNotificationsEnabled = enabled
    refresh()
  }

  fun setCallRingtone(ringtone: Uri?) {
    SignalStore.settings.callRingtone = ringtone ?: Uri.EMPTY
    refresh()
  }

  fun setCallVibrateEnabled(enabled: Boolean) {
    SignalStore.settings.isCallVibrateEnabled = enabled
    refresh()
  }

  fun setNotifyWhileLocked(enabled: Boolean) {
    TextSecurePreferences.setPassphraseLockNotificationsEnabled(AppDependencies.application, enabled)
    refresh()
  }

  fun setNotifyWhenContactJoinsSignal(enabled: Boolean) {
    SignalStore.settings.isNotifyWhenContactJoinsSignal = enabled
    refresh()
  }

  /**
   * @param currentState If provided and [calculateSlowNotifications] = false, then we will copy the slow notification state from it
   * @param calculateSlowNotifications If true, calculate the true slow notification state (this is not main-thread safe). Otherwise, it will copy from
   * [currentState] or default to false.
   */
  private fun getState(currentState: NotificationsSettingsState? = null, calculateSlowNotifications: Boolean = false): NotificationsSettingsState = NotificationsSettingsState(
    messageNotificationsState = MessageNotificationsState(
      notificationsEnabled = SignalStore.settings.isMessageNotificationsEnabled && canEnableNotifications(),
      canEnableNotifications = canEnableNotifications(),
      sound = SignalStore.settings.messageNotificationSound,
      vibrateEnabled = SignalStore.settings.isMessageVibrateEnabled,
      ledColor = SignalStore.settings.messageLedColor,
      ledBlink = SignalStore.settings.messageLedBlinkPattern,
      inChatSoundsEnabled = SignalStore.settings.isMessageNotificationsInChatSoundsEnabled,
      repeatAlerts = SignalStore.settings.messageNotificationsRepeatAlerts,
      messagePrivacy = SignalStore.settings.messageNotificationsPrivacy.toString(),
      priority = TextSecurePreferences.getNotificationPriority(AppDependencies.application),
<<<<<<< HEAD
=======
      troubleshootNotifications = if (calculateSlowNotifications) {
        (SlowNotificationHeuristics.isBatteryOptimizationsOn() && SlowNotificationHeuristics.isHavingDelayedNotifications()) ||
          SlowNotificationHeuristics.showCondition() == DeviceSpecificNotificationConfig.ShowCondition.ALWAYS
      } else if (currentState != null) {
        currentState.messageNotificationsState.troubleshootNotifications
      } else {
        false
      }
>>>>>>> 6c302b70
    ),
    callNotificationsState = CallNotificationsState(
      notificationsEnabled = SignalStore.settings.isCallNotificationsEnabled && canEnableNotifications(),
      canEnableNotifications = canEnableNotifications(),
      ringtone = SignalStore.settings.callRingtone,
      vibrateEnabled = SignalStore.settings.isCallVibrateEnabled
    ),
<<<<<<< HEAD
    notifyWhileLocked = TextSecurePreferences.isPassphraseLockNotificationsEnabled(AppDependencies.application) && SignalStore.account().pushAvailable,
    canEnableNotifyWhileLocked = SignalStore.account().pushAvailable,
    notifyWhenContactJoinsSignal = SignalStore.settings().isNotifyWhenContactJoinsSignal
=======
    notifyWhenContactJoinsSignal = SignalStore.settings.isNotifyWhenContactJoinsSignal
>>>>>>> 6c302b70
  )

  private fun canEnableNotifications(): Boolean {
    val areNotificationsDisabledBySystem = Build.VERSION.SDK_INT >= 26 && (
      !NotificationChannels.getInstance().isMessageChannelEnabled ||
        !NotificationChannels.getInstance().isMessagesChannelGroupEnabled ||
        !NotificationChannels.getInstance().areNotificationsEnabled()
      )

    return !areNotificationsDisabledBySystem
  }

  class Factory(private val sharedPreferences: SharedPreferences) : ViewModelProvider.Factory {
    override fun <T : ViewModel> create(modelClass: Class<T>): T {
      return requireNotNull(modelClass.cast(NotificationsSettingsViewModel(sharedPreferences)))
    }
  }
}<|MERGE_RESOLUTION|>--- conflicted
+++ resolved
@@ -8,7 +8,6 @@
 import androidx.lifecycle.ViewModelProvider
 import org.thoughtcrime.securesms.dependencies.AppDependencies
 import org.thoughtcrime.securesms.keyvalue.SignalStore
-import org.thoughtcrime.securesms.notifications.DeviceSpecificNotificationConfig
 import org.thoughtcrime.securesms.notifications.NotificationChannels
 import org.thoughtcrime.securesms.preferences.widgets.NotificationPrivacyPreference
 import org.thoughtcrime.securesms.util.TextSecurePreferences
@@ -124,17 +123,6 @@
       repeatAlerts = SignalStore.settings.messageNotificationsRepeatAlerts,
       messagePrivacy = SignalStore.settings.messageNotificationsPrivacy.toString(),
       priority = TextSecurePreferences.getNotificationPriority(AppDependencies.application),
-<<<<<<< HEAD
-=======
-      troubleshootNotifications = if (calculateSlowNotifications) {
-        (SlowNotificationHeuristics.isBatteryOptimizationsOn() && SlowNotificationHeuristics.isHavingDelayedNotifications()) ||
-          SlowNotificationHeuristics.showCondition() == DeviceSpecificNotificationConfig.ShowCondition.ALWAYS
-      } else if (currentState != null) {
-        currentState.messageNotificationsState.troubleshootNotifications
-      } else {
-        false
-      }
->>>>>>> 6c302b70
     ),
     callNotificationsState = CallNotificationsState(
       notificationsEnabled = SignalStore.settings.isCallNotificationsEnabled && canEnableNotifications(),
@@ -142,13 +130,9 @@
       ringtone = SignalStore.settings.callRingtone,
       vibrateEnabled = SignalStore.settings.isCallVibrateEnabled
     ),
-<<<<<<< HEAD
-    notifyWhileLocked = TextSecurePreferences.isPassphraseLockNotificationsEnabled(AppDependencies.application) && SignalStore.account().pushAvailable,
-    canEnableNotifyWhileLocked = SignalStore.account().pushAvailable,
-    notifyWhenContactJoinsSignal = SignalStore.settings().isNotifyWhenContactJoinsSignal
-=======
+    notifyWhileLocked = TextSecurePreferences.isPassphraseLockNotificationsEnabled(AppDependencies.application) && SignalStore.account.pushAvailable,
+    canEnableNotifyWhileLocked = SignalStore.account.pushAvailable,
     notifyWhenContactJoinsSignal = SignalStore.settings.isNotifyWhenContactJoinsSignal
->>>>>>> 6c302b70
   )
 
   private fun canEnableNotifications(): Boolean {
