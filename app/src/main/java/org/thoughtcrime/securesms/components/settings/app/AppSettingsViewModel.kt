package org.thoughtcrime.securesms.components.settings.app

import androidx.lifecycle.LiveData
import androidx.lifecycle.ViewModel
import androidx.lifecycle.map
import io.reactivex.rxjava3.disposables.CompositeDisposable
import io.reactivex.rxjava3.kotlin.plusAssign
import io.reactivex.rxjava3.kotlin.subscribeBy
import org.thoughtcrime.securesms.components.settings.app.subscription.InAppDonations
import org.thoughtcrime.securesms.components.settings.app.subscription.RecurringInAppPaymentRepository
import org.thoughtcrime.securesms.conversationlist.model.UnreadPaymentsLiveData
import org.thoughtcrime.securesms.database.model.InAppPaymentSubscriberRecord
import org.thoughtcrime.securesms.dependencies.AppDependencies
import org.thoughtcrime.securesms.keyvalue.SignalStore
import org.thoughtcrime.securesms.recipients.Recipient
import org.thoughtcrime.securesms.util.TextSecurePreferences
import org.thoughtcrime.securesms.util.livedata.Store

class AppSettingsViewModel : ViewModel() {

  private val store = Store(
    AppSettingsState(
      0,
      SignalStore.inAppPayments.isLikelyASustainer() || InAppDonations.hasAtLeastOnePaymentMethodAvailable(),
      TextSecurePreferences.isUnauthorizedReceived(AppDependencies.application) || !SignalStore.account.isRegistered,
      SignalStore.misc.isClientDeprecated
    )
  )

  private val unreadPaymentsLiveData = UnreadPaymentsLiveData()
  private val disposables = CompositeDisposable()

  val state: LiveData<AppSettingsState> = store.stateLiveData
  val self: LiveData<BioRecipientState> = Recipient.self().live().liveData.map { BioRecipientState(it) }

  init {
    store.update(unreadPaymentsLiveData) { payments, state -> state.copy(unreadPaymentsCount = payments.map { it.unreadCount }.orElse(0)) }

    disposables += RecurringInAppPaymentRepository.getActiveSubscription(InAppPaymentSubscriberRecord.Type.DONATION).subscribeBy(
      onSuccess = { activeSubscription ->
        store.update { state ->
          state.copy(allowUserToGoToDonationManagementScreen = activeSubscription.isActive || InAppDonations.hasAtLeastOnePaymentMethodAvailable())
        }
      },
      onError = {}
    )
  }

  override fun onCleared() {
    disposables.clear()
  }

  fun refreshDeprecatedOrUnregistered() {
    store.update {
      it.copy(
        clientDeprecated = SignalStore.misc.isClientDeprecated,
        userUnregistered = TextSecurePreferences.isUnauthorizedReceived(AppDependencies.application) || !SignalStore.account.isRegistered
      )
    }
  }
<<<<<<< HEAD
=======

  fun refresh() {
    store.update {
      it.copy(
        hasExpiredGiftBadge = SignalStore.inAppPayments.getExpiredGiftBadge() != null,
        backupFailureState = getBackupFailureState()
      )
    }
  }

  private fun getBackupFailureState(): BackupFailureState {
    return if (SignalStore.backup.subscriptionStateMismatchDetected) {
      BackupFailureState.SUBSCRIPTION_STATE_MISMATCH
    } else {
      BackupFailureState.NONE
    }
  }
>>>>>>> 0891a161
}<|MERGE_RESOLUTION|>--- conflicted
+++ resolved
@@ -4,12 +4,8 @@
 import androidx.lifecycle.ViewModel
 import androidx.lifecycle.map
 import io.reactivex.rxjava3.disposables.CompositeDisposable
-import io.reactivex.rxjava3.kotlin.plusAssign
-import io.reactivex.rxjava3.kotlin.subscribeBy
 import org.thoughtcrime.securesms.components.settings.app.subscription.InAppDonations
-import org.thoughtcrime.securesms.components.settings.app.subscription.RecurringInAppPaymentRepository
 import org.thoughtcrime.securesms.conversationlist.model.UnreadPaymentsLiveData
-import org.thoughtcrime.securesms.database.model.InAppPaymentSubscriberRecord
 import org.thoughtcrime.securesms.dependencies.AppDependencies
 import org.thoughtcrime.securesms.keyvalue.SignalStore
 import org.thoughtcrime.securesms.recipients.Recipient
@@ -35,15 +31,6 @@
 
   init {
     store.update(unreadPaymentsLiveData) { payments, state -> state.copy(unreadPaymentsCount = payments.map { it.unreadCount }.orElse(0)) }
-
-    disposables += RecurringInAppPaymentRepository.getActiveSubscription(InAppPaymentSubscriberRecord.Type.DONATION).subscribeBy(
-      onSuccess = { activeSubscription ->
-        store.update { state ->
-          state.copy(allowUserToGoToDonationManagementScreen = activeSubscription.isActive || InAppDonations.hasAtLeastOnePaymentMethodAvailable())
-        }
-      },
-      onError = {}
-    )
   }
 
   override fun onCleared() {
@@ -58,13 +45,10 @@
       )
     }
   }
-<<<<<<< HEAD
-=======
 
   fun refresh() {
     store.update {
       it.copy(
-        hasExpiredGiftBadge = SignalStore.inAppPayments.getExpiredGiftBadge() != null,
         backupFailureState = getBackupFailureState()
       )
     }
@@ -77,5 +61,4 @@
       BackupFailureState.NONE
     }
   }
->>>>>>> 0891a161
 }