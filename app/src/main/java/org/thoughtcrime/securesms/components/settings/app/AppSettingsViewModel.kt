package org.thoughtcrime.securesms.components.settings.app

import androidx.lifecycle.LiveData
import androidx.lifecycle.ViewModel
import io.reactivex.rxjava3.disposables.CompositeDisposable
import org.thoughtcrime.securesms.conversationlist.model.UnreadPaymentsLiveData
import org.thoughtcrime.securesms.dependencies.ApplicationDependencies
import org.thoughtcrime.securesms.keyvalue.SignalStore
import org.thoughtcrime.securesms.recipients.Recipient
import org.thoughtcrime.securesms.util.TextSecurePreferences
import org.thoughtcrime.securesms.util.livedata.Store

class AppSettingsViewModel : ViewModel() {

  private val store = Store(
    AppSettingsState(
      Recipient.self(),
      0,
<<<<<<< HEAD
      TextSecurePreferences.isUnauthorizedReceived(ApplicationDependencies.getApplication()),
=======
      SignalStore.donationsValues().getExpiredGiftBadge() != null,
      SignalStore.donationsValues().isLikelyASustainer() || InAppDonations.hasAtLeastOnePaymentMethodAvailable(),
      TextSecurePreferences.isUnauthorizedReceived(ApplicationDependencies.getApplication()) || !SignalStore.account().isRegistered,
>>>>>>> 6b60a228
      SignalStore.misc().isClientDeprecated
    )
  )

  private val unreadPaymentsLiveData = UnreadPaymentsLiveData()
  private val selfLiveData: LiveData<Recipient> = Recipient.self().live().liveData
  private val disposables = CompositeDisposable()

  val state: LiveData<AppSettingsState> = store.stateLiveData

  init {
    store.update(unreadPaymentsLiveData) { payments, state -> state.copy(unreadPaymentsCount = payments.map { it.unreadCount }.orElse(0)) }
    store.update(selfLiveData) { self, state -> state.copy(self = self) }
  }

  override fun onCleared() {
    disposables.clear()
  }

  fun refreshDeprecatedOrUnregistered() {
    store.update {
      it.copy(
        clientDeprecated = SignalStore.misc().isClientDeprecated,
        userUnregistered = TextSecurePreferences.isUnauthorizedReceived(ApplicationDependencies.getApplication()) || !SignalStore.account().isRegistered
      )
    }
  }
}<|MERGE_RESOLUTION|>--- conflicted
+++ resolved
@@ -16,13 +16,7 @@
     AppSettingsState(
       Recipient.self(),
       0,
-<<<<<<< HEAD
-      TextSecurePreferences.isUnauthorizedReceived(ApplicationDependencies.getApplication()),
-=======
-      SignalStore.donationsValues().getExpiredGiftBadge() != null,
-      SignalStore.donationsValues().isLikelyASustainer() || InAppDonations.hasAtLeastOnePaymentMethodAvailable(),
       TextSecurePreferences.isUnauthorizedReceived(ApplicationDependencies.getApplication()) || !SignalStore.account().isRegistered,
->>>>>>> 6b60a228
       SignalStore.misc().isClientDeprecated
     )
   )
