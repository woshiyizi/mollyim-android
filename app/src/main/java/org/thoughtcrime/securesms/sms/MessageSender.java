/*
 * Copyright (C) 2011 Whisper Systems
 *
 * This program is free software: you can redistribute it and/or modify
 * it under the terms of the GNU General Public License as published by
 * the Free Software Foundation, either version 3 of the License, or
 * (at your option) any later version.
 *
 * This program is distributed in the hope that it will be useful,
 * but WITHOUT ANY WARRANTY; without even the implied warranty of
 * MERCHANTABILITY or FITNESS FOR A PARTICULAR PURPOSE.  See the
 * GNU General Public License for more details.
 *
 * You should have received a copy of the GNU General Public License
 * along with this program.  If not, see <http://www.gnu.org/licenses/>.
 */
package org.thoughtcrime.securesms.sms;

import android.content.Context;
import android.os.Parcel;
import android.os.Parcelable;

import androidx.annotation.NonNull;
import androidx.annotation.Nullable;
import androidx.annotation.WorkerThread;

import com.annimon.stream.Stream;

import org.greenrobot.eventbus.EventBus;
import org.signal.core.util.logging.Log;
import org.thoughtcrime.securesms.attachments.Attachment;
import org.thoughtcrime.securesms.attachments.AttachmentId;
import org.thoughtcrime.securesms.attachments.DatabaseAttachment;
import org.thoughtcrime.securesms.contacts.sync.ContactDiscovery;
import org.thoughtcrime.securesms.contactshare.Contact;
import org.thoughtcrime.securesms.database.AttachmentTable;
import org.thoughtcrime.securesms.database.MessageTable;
import org.thoughtcrime.securesms.database.MessageTable.SyncMessageId;
import org.thoughtcrime.securesms.database.NoSuchMessageException;
import org.thoughtcrime.securesms.database.RecipientTable;
import org.thoughtcrime.securesms.database.SignalDatabase;
import org.thoughtcrime.securesms.database.ThreadTable;
import org.thoughtcrime.securesms.database.model.MessageId;
import org.thoughtcrime.securesms.database.model.MessageRecord;
import org.thoughtcrime.securesms.database.model.MmsMessageRecord;
import org.thoughtcrime.securesms.database.model.ReactionRecord;
import org.thoughtcrime.securesms.database.model.StoryType;
import org.thoughtcrime.securesms.dependencies.ApplicationDependencies;
import org.thoughtcrime.securesms.jobmanager.Job;
import org.thoughtcrime.securesms.jobmanager.JobManager;
import org.thoughtcrime.securesms.jobs.AttachmentCompressionJob;
import org.thoughtcrime.securesms.jobs.AttachmentCopyJob;
import org.thoughtcrime.securesms.jobs.AttachmentMarkUploadedJob;
import org.thoughtcrime.securesms.jobs.AttachmentUploadJob;
import org.thoughtcrime.securesms.jobs.ProfileKeySendJob;
import org.thoughtcrime.securesms.jobs.PushDistributionListSendJob;
import org.thoughtcrime.securesms.jobs.PushGroupSendJob;
import org.thoughtcrime.securesms.jobs.IndividualSendJob;
import org.thoughtcrime.securesms.jobs.ReactionSendJob;
import org.thoughtcrime.securesms.jobs.RemoteDeleteSendJob;
import org.thoughtcrime.securesms.keyvalue.SignalStore;
import org.thoughtcrime.securesms.linkpreview.LinkPreview;
import org.thoughtcrime.securesms.mediasend.Media;
import org.thoughtcrime.securesms.mms.MmsException;
import org.thoughtcrime.securesms.mms.OutgoingMessage;
import org.thoughtcrime.securesms.recipients.Recipient;
import org.thoughtcrime.securesms.recipients.RecipientId;
import org.thoughtcrime.securesms.recipients.RecipientUtil;
import org.thoughtcrime.securesms.service.ExpiringMessageManager;
import org.thoughtcrime.securesms.util.ParcelUtil;
import org.thoughtcrime.securesms.util.SignalLocalMetrics;
import org.thoughtcrime.securesms.util.TextSecurePreferences;
import org.whispersystems.signalservice.api.push.DistributionId;
import org.whispersystems.signalservice.api.util.Preconditions;

import java.io.IOException;
import java.util.ArrayList;
import java.util.Arrays;
import java.util.Collection;
import java.util.Collections;
import java.util.LinkedList;
import java.util.List;
import java.util.Objects;
import java.util.Optional;
import java.util.Set;
import java.util.concurrent.TimeUnit;
import java.util.stream.Collectors;

public class MessageSender {

  private static final String TAG = Log.tag(MessageSender.class);

  /**
   * Suitable for a 1:1 conversation or a GV1 group only.
   */
  @WorkerThread
  public static void sendProfileKey(final long threadId) {
    ProfileKeySendJob job = ProfileKeySendJob.create(threadId, false);
    if (job != null) {
      ApplicationDependencies.getJobManager().add(job);
    }
  }

  public static void sendStories(@NonNull final Context context,
                                 @NonNull final List<OutgoingMessage> messages,
                                 @Nullable final String metricId,
                                 @Nullable final MessageTable.InsertListener insertListener)
  {
    Log.i(TAG, "Sending story messages to " + messages.size() + " targets.");
    ThreadTable  threadTable = SignalDatabase.threads();
    MessageTable database    = SignalDatabase.messages();
    List<Long>   messageIds  = new ArrayList<>(messages.size());
    List<Long>   threads     = new ArrayList<>(messages.size());
    UploadDependencyGraph dependencyGraph;

    try {
      database.beginTransaction();

      for (OutgoingMessage message : messages) {
        long allocatedThreadId = threadTable.getOrCreateValidThreadId(message.getThreadRecipient(), -1L, message.getDistributionType());
        long messageId         = database.insertMessageOutbox(message.stripAttachments(), allocatedThreadId, false, insertListener);

        messageIds.add(messageId);
        threads.add(allocatedThreadId);

        if (message.getThreadRecipient().isGroup() && message.getAttachments().isEmpty() && message.getLinkPreviews().isEmpty() && message.getSharedContacts().isEmpty()) {
          SignalLocalMetrics.GroupMessageSend.onInsertedIntoDatabase(messageId, metricId);
        } else {
          SignalLocalMetrics.GroupMessageSend.cancel(metricId);
        }
      }

      for (int i = 0; i < messageIds.size(); i++) {
        long            messageId = messageIds.get(i);
        OutgoingMessage message   = messages.get(i);
        Recipient       recipient = message.getThreadRecipient();

        if (recipient.isDistributionList()) {
          DistributionId    distributionId = Objects.requireNonNull(SignalDatabase.distributionLists().getDistributionId(recipient.requireDistributionListId()));
          List<RecipientId> members        = SignalDatabase.distributionLists().getMembers(recipient.requireDistributionListId());
          SignalDatabase.storySends().insert(messageId, members, message.getSentTimeMillis(), message.getStoryType().isStoryWithReplies(), distributionId);
        }
      }

      dependencyGraph = UploadDependencyGraph.create(
          messages,
          ApplicationDependencies.getJobManager(),
          attachment -> {
            try {
              return SignalDatabase.attachments().insertAttachmentForPreUpload(attachment);
            } catch (MmsException e) {
              Log.e(TAG, e);
              throw new IllegalStateException(e);
            }
          }
      );

      for (int i = 0; i < messageIds.size(); i++) {
        long                             messageId = messageIds.get(i);
        OutgoingMessage                  message   = messages.get(i);
        List<UploadDependencyGraph.Node> nodes     = dependencyGraph.getDependencyMap().get(message);

        if (nodes == null || nodes.isEmpty()) {
          if (message.getStoryType().isTextStory()) {
            Log.d(TAG, "No attachments for given text story. Skipping.");
            continue;
          } else {
            Log.e(TAG, "No attachments for given media story. Aborting.");
            throw new MmsException("No attachment for story.");
          }
        }

        List<AttachmentId> attachmentIds = nodes.stream().map(UploadDependencyGraph.Node::getAttachmentId).collect(Collectors.toList());
        SignalDatabase.attachments().updateMessageId(attachmentIds, messageId, true);
        for (final AttachmentId attachmentId : attachmentIds) {
          SignalDatabase.attachments().updateAttachmentCaption(attachmentId, message.getBody());
        }
      }

      database.setTransactionSuccessful();
    } catch (MmsException e) {
      Log.w(TAG, "Failed to send stories.", e);
      return;
    } finally {
      database.endTransaction();
    }

    List<JobManager.Chain> chains = dependencyGraph.consumeDeferredQueue();
    for (final JobManager.Chain chain : chains) {
      chain.enqueue();
    }

    for (int i = 0; i < messageIds.size(); i++) {
      long            messageId = messageIds.get(i);
      OutgoingMessage message   = messages.get(i);
      Recipient       recipient = message.getThreadRecipient();
      List<UploadDependencyGraph.Node> dependencies = dependencyGraph.getDependencyMap().get(message);

      List<String> jobDependencyIds = (dependencies != null) ? dependencies.stream().map(UploadDependencyGraph.Node::getJobId).collect(Collectors.toList())
                                                             : Collections.emptyList();

      sendMessageInternal(context,
                          recipient,
                          SendType.SIGNAL,
                          messageId,
                          jobDependencyIds,
                          false);
    }

    onMessageSent();

    for (long threadId : threads) {
      threadTable.update(threadId, true);
    }
  }

  public static long send(final Context context,
                          final OutgoingMessage message,
                          final long threadId,
                          @NonNull SendType sendType,
                          @Nullable final String metricId,
                          @Nullable final MessageTable.InsertListener insertListener)
  {
    Log.i(TAG, "Sending media message to " + message.getThreadRecipient().getId() + ", thread: " + threadId);
    try {
      ThreadTable  threadTable = SignalDatabase.threads();
      MessageTable database    = SignalDatabase.messages();

      long      allocatedThreadId = threadTable.getOrCreateValidThreadId(message.getThreadRecipient(), threadId, message.getDistributionType());
      Recipient recipient         = message.getThreadRecipient();
      long      messageId         = database.insertMessageOutbox(applyUniversalExpireTimerIfNecessary(context, recipient, message, allocatedThreadId), allocatedThreadId, sendType != SendType.SIGNAL, insertListener);

      if (message.getThreadRecipient().isGroup()) {
        if (message.getAttachments().isEmpty() && message.getLinkPreviews().isEmpty() && message.getSharedContacts().isEmpty()) {
          SignalLocalMetrics.GroupMessageSend.onInsertedIntoDatabase(messageId, metricId);
        } else {
          SignalLocalMetrics.GroupMessageSend.cancel(messageId);
        }
      } else {
        SignalLocalMetrics.IndividualMessageSend.onInsertedIntoDatabase(messageId, metricId);
      }

      sendMessageInternal(context, recipient, sendType, messageId, Collections.emptyList(), message.getScheduledDate() > 0);
      onMessageSent();
      threadTable.update(allocatedThreadId, true);

      return allocatedThreadId;
    } catch (MmsException e) {
      Log.w(TAG, e);
      return threadId;
    }
  }

  public static long sendPushWithPreUploadedMedia(final Context context,
                                                  final OutgoingMessage message,
                                                  final Collection<PreUploadResult> preUploadResults,
                                                  final long threadId,
                                                  final MessageTable.InsertListener insertListener)
  {
    Log.i(TAG, "Sending media message with pre-uploads to " + message.getThreadRecipient().getId() + ", thread: " + threadId + ", pre-uploads: " + preUploadResults);
    Preconditions.checkArgument(message.getAttachments().isEmpty(), "If the media is pre-uploaded, there should be no attachments on the message.");

    try {
      ThreadTable     threadTable        = SignalDatabase.threads();
      MessageTable    mmsDatabase        = SignalDatabase.messages();
      AttachmentTable attachmentDatabase = SignalDatabase.attachments();

      Recipient recipient         = message.getThreadRecipient();
      long      allocatedThreadId = threadTable.getOrCreateValidThreadId(message.getThreadRecipient(), threadId);
      long      messageId         = mmsDatabase.insertMessageOutbox(applyUniversalExpireTimerIfNecessary(context, recipient, message, allocatedThreadId),
                                                                    allocatedThreadId,
                                                                    false,
                                                                    insertListener);

      List<AttachmentId> attachmentIds = Stream.of(preUploadResults).map(PreUploadResult::getAttachmentId).toList();
      List<String>       jobIds        = Stream.of(preUploadResults).map(PreUploadResult::getJobIds).flatMap(Stream::of).toList();

      attachmentDatabase.updateMessageId(attachmentIds, messageId, message.getStoryType().isStory());

      sendMessageInternal(context, recipient, SendType.SIGNAL, messageId, jobIds, false);
      onMessageSent();
      threadTable.update(allocatedThreadId, true);

      return allocatedThreadId;
    } catch (MmsException e) {
      Log.w(TAG, e);
      return threadId;
    }
  }

  public static void sendMediaBroadcast(@NonNull Context context,
                                        @NonNull List<OutgoingMessage> messages,
                                        @NonNull Collection<PreUploadResult> preUploadResults,
                                        boolean overwritePreUploadMessageIds)
  {
    Log.i(TAG, "Sending media broadcast (overwrite: " + overwritePreUploadMessageIds + ") to " + Stream.of(messages).map(m -> m.getThreadRecipient().getId()).toList());
    Preconditions.checkArgument(messages.size() > 0, "No messages!");
    Preconditions.checkArgument(Stream.of(messages).allMatch(m -> m.getAttachments().isEmpty()), "Messages can't have attachments! They should be pre-uploaded.");

    JobManager         jobManager             = ApplicationDependencies.getJobManager();
    AttachmentTable    attachmentDatabase     = SignalDatabase.attachments();
    MessageTable       mmsDatabase            = SignalDatabase.messages();
    ThreadTable        threadTable            = SignalDatabase.threads();
    List<AttachmentId> preUploadAttachmentIds = Stream.of(preUploadResults).map(PreUploadResult::getAttachmentId).toList();
    List<String>       preUploadJobIds        = Stream.of(preUploadResults).map(PreUploadResult::getJobIds).flatMap(Stream::of).toList();
    List<Long>         messageIds             = new ArrayList<>(messages.size());
    List<String>       messageDependsOnIds    = new ArrayList<>(preUploadJobIds);
    OutgoingMessage    primaryMessage         = messages.get(0);

    mmsDatabase.beginTransaction();
    try {
      if (overwritePreUploadMessageIds) {
        long primaryThreadId  = threadTable.getOrCreateThreadIdFor(primaryMessage.getThreadRecipient(), primaryMessage.getDistributionType());
        long primaryMessageId = mmsDatabase.insertMessageOutbox(applyUniversalExpireTimerIfNecessary(context, primaryMessage.getThreadRecipient(), primaryMessage, primaryThreadId),
                                                                primaryThreadId,
                                                                false,
                                                                null);

        attachmentDatabase.updateMessageId(preUploadAttachmentIds, primaryMessageId, primaryMessage.getStoryType().isStory());
        if (primaryMessage.getStoryType() != StoryType.NONE) {
          for (final AttachmentId preUploadAttachmentId : preUploadAttachmentIds) {
            attachmentDatabase.updateAttachmentCaption(preUploadAttachmentId, primaryMessage.getBody());
          }
        }
        messageIds.add(primaryMessageId);
      }

      List<DatabaseAttachment> preUploadAttachments = Stream.of(preUploadAttachmentIds)
                                                            .map(attachmentDatabase::getAttachment)
                                                            .toList();

      if (messages.size() > 0) {
        List<OutgoingMessage>    secondaryMessages = overwritePreUploadMessageIds ? messages.subList(1, messages.size()) : messages;
        List<List<AttachmentId>> attachmentCopies  = new ArrayList<>();

        for (int i = 0; i < preUploadAttachmentIds.size(); i++) {
          attachmentCopies.add(new ArrayList<>(messages.size()));
        }

        for (OutgoingMessage secondaryMessage : secondaryMessages) {
          long               allocatedThreadId = threadTable.getOrCreateThreadIdFor(secondaryMessage.getThreadRecipient(), secondaryMessage.getDistributionType());
          long               messageId         = mmsDatabase.insertMessageOutbox(applyUniversalExpireTimerIfNecessary(context, secondaryMessage.getThreadRecipient(), secondaryMessage, allocatedThreadId),
                                                                                 allocatedThreadId,
                                                                                 false,
                                                                                 null);
          List<AttachmentId> attachmentIds     = new ArrayList<>(preUploadAttachmentIds.size());

          for (int i = 0; i < preUploadAttachments.size(); i++) {
            AttachmentId attachmentId = attachmentDatabase.insertAttachmentForPreUpload(preUploadAttachments.get(i)).attachmentId;
            attachmentCopies.get(i).add(attachmentId);
            attachmentIds.add(attachmentId);
          }

          attachmentDatabase.updateMessageId(attachmentIds, messageId, secondaryMessage.getStoryType().isStory());
          if (primaryMessage.getStoryType() != StoryType.NONE) {
            for (final AttachmentId preUploadAttachmentId : attachmentIds) {
              attachmentDatabase.updateAttachmentCaption(preUploadAttachmentId, primaryMessage.getBody());
            }
          }

          messageIds.add(messageId);
        }

        for (int i = 0; i < attachmentCopies.size(); i++) {
          Job copyJob = new AttachmentCopyJob(preUploadAttachmentIds.get(i), attachmentCopies.get(i));
          jobManager.add(copyJob, preUploadJobIds);
          messageDependsOnIds.add(copyJob.getId());
        }
      }

      for (int i = 0; i < messageIds.size(); i++) {
        long            messageId = messageIds.get(i);
        OutgoingMessage message   = messages.get(i);
        Recipient       recipient = message.getThreadRecipient();

        if (recipient.isDistributionList()) {
          List<RecipientId> members        = SignalDatabase.distributionLists().getMembers(recipient.requireDistributionListId());
          DistributionId    distributionId = Objects.requireNonNull(SignalDatabase.distributionLists().getDistributionId(recipient.requireDistributionListId()));
          SignalDatabase.storySends().insert(messageId, members, message.getSentTimeMillis(), message.getStoryType().isStoryWithReplies(), distributionId);
        }
      }

      onMessageSent();
      mmsDatabase.setTransactionSuccessful();
    } catch (MmsException e) {
      Log.w(TAG, "Failed to send messages.", e);
      return;
    } finally {
      mmsDatabase.endTransaction();
    }

    for (int i = 0; i < messageIds.size(); i++) {
      long      messageId = messageIds.get(i);
      Recipient recipient = messages.get(i).getThreadRecipient();

      if (isLocalSelfSend(context, recipient, SendType.SIGNAL)) {
        sendLocalMediaSelf(context, messageId);
      } else if (recipient.isPushGroup()) {
        jobManager.add(new PushGroupSendJob(messageId, recipient.getId(), Collections.emptySet(), true, false), messageDependsOnIds, recipient.getId().toQueueKey());
      } else if (recipient.isDistributionList()) {
        jobManager.add(new PushDistributionListSendJob(messageId, recipient.getId(), true, Collections.emptySet()), messageDependsOnIds, recipient.getId().toQueueKey());
      } else {
        jobManager.add(IndividualSendJob.create(messageId, recipient, true, false), messageDependsOnIds, recipient.getId().toQueueKey());
      }
    }
  }

  /**
   * @return A result if the attachment was enqueued, or null if it failed to enqueue or shouldn't
   *         be enqueued (like in the case of a local self-send).
   */
  public static @Nullable PreUploadResult preUploadPushAttachment(@NonNull Context context, @NonNull Attachment attachment, @Nullable Recipient recipient, @NonNull Media media) {
    if (isLocalSelfSend(context, recipient, SendType.SIGNAL)) {
      return null;
    }
    Log.i(TAG, "Pre-uploading attachment for " + (recipient != null ? recipient.getId() : "null"));

    try {
      AttachmentTable    attachmentDatabase = SignalDatabase.attachments();
      DatabaseAttachment databaseAttachment = attachmentDatabase.insertAttachmentForPreUpload(attachment);

      Job compressionJob = AttachmentCompressionJob.fromAttachment(databaseAttachment, false, -1);
      Job uploadJob      = new AttachmentUploadJob(databaseAttachment.attachmentId);

      ApplicationDependencies.getJobManager()
                             .startChain(compressionJob)
                             .then(uploadJob)
                             .enqueue();

      return new PreUploadResult(media, databaseAttachment.attachmentId, Arrays.asList(compressionJob.getId(), uploadJob.getId()));
    } catch (MmsException e) {
      Log.w(TAG, "preUploadPushAttachment() - Failed to upload!", e);
      return null;
    }
  }

  public static void sendNewReaction(@NonNull Context context, @NonNull MessageId messageId, @NonNull String emoji) {
    ReactionRecord reaction = new ReactionRecord(emoji, Recipient.self().getId(), System.currentTimeMillis(), System.currentTimeMillis());
    SignalDatabase.reactions().addReaction(messageId, reaction);

    try {
      ApplicationDependencies.getJobManager().add(ReactionSendJob.create(context, messageId, reaction, false));
      onMessageSent();
    } catch (NoSuchMessageException e) {
      Log.w(TAG, "[sendNewReaction] Could not find message! Ignoring.");
    }
  }

  public static void sendReactionRemoval(@NonNull Context context, @NonNull MessageId messageId, @NonNull ReactionRecord reaction) {
    SignalDatabase.reactions().deleteReaction(messageId, reaction.getAuthor());

    try {
      ApplicationDependencies.getJobManager().add(ReactionSendJob.create(context, messageId, reaction, true));
      onMessageSent();
    } catch (NoSuchMessageException e) {
      Log.w(TAG, "[sendReactionRemoval] Could not find message! Ignoring.");
    }
  }

  public static void sendRemoteDelete(long messageId) {
    MessageTable db = SignalDatabase.messages();
    db.markAsRemoteDelete(messageId);
    db.markAsSending(messageId);

    try {
      RemoteDeleteSendJob.create(messageId).enqueue();
      onMessageSent();
    } catch (NoSuchMessageException e) {
      Log.w(TAG, "[sendRemoteDelete] Could not find message! Ignoring.");
    }
  }

  public static void resendGroupMessage(@NonNull Context context, @NonNull MessageRecord messageRecord, @NonNull Set<RecipientId> filterRecipientIds) {
    if (!messageRecord.isMms()) throw new AssertionError("Not Group");
    sendGroupPush(context, messageRecord.getToRecipient(), messageRecord.getId(), filterRecipientIds, Collections.emptyList());
    onMessageSent();
  }

  public static void resendDistributionList(@NonNull Context context, @NonNull MessageRecord messageRecord, @NonNull Set<RecipientId> filterRecipientIds) {
    if (!messageRecord.isMms() && !((MmsMessageRecord) messageRecord).getStoryType().isStory()) {
      throw new AssertionError("Not a story");
    }
    sendDistributionList(context, messageRecord.getToRecipient(), messageRecord.getId(), filterRecipientIds, Collections.emptyList());
    onMessageSent();
  }

  public static void resend(Context context, MessageRecord messageRecord) {
    long       messageId   = messageRecord.getId();
    boolean    forceSms    = messageRecord.isForcedSms();
    Recipient  recipient   = messageRecord.getToRecipient();

    SendType sendType;

    if (forceSms) {
      Recipient threadRecipient = SignalDatabase.threads().getRecipientForThreadId(messageRecord.getThreadId());

      if ((threadRecipient != null && threadRecipient.isGroup()) || SignalDatabase.attachments().getAttachmentsForMessage(messageId).size() > 0) {
        sendType = SendType.MMS;
      } else {
        sendType = SendType.SMS;
      }
    } else {
      sendType = SendType.SIGNAL;
    }

    sendMessageInternal(context, recipient, sendType, messageId, Collections.emptyList(), false);

    onMessageSent();
  }

  public static void onMessageSent() {
    EventBus.getDefault().postSticky(MessageSentEvent.INSTANCE);
  }

  private static @NonNull OutgoingMessage applyUniversalExpireTimerIfNecessary(@NonNull Context context, @NonNull Recipient recipient, @NonNull OutgoingMessage outgoingMessage, long threadId) {
    if (!outgoingMessage.isExpirationUpdate() && outgoingMessage.getExpiresIn() == 0 && RecipientUtil.setAndSendUniversalExpireTimerIfNecessary(context, recipient, threadId)) {
      return outgoingMessage.withExpiry(TimeUnit.SECONDS.toMillis(SignalStore.settings().getUniversalExpireTimer()));
    }
    return outgoingMessage;
  }

  private static void sendMessageInternal(Context context,
                                          Recipient recipient,
                                          SendType sendType,
                                          long messageId,
                                          @NonNull Collection<String> uploadJobIds,
                                          boolean isScheduledSend)
  {
    if (isLocalSelfSend(context, recipient, sendType) && !isScheduledSend) {
      sendLocalMediaSelf(context, messageId);
    } else if (recipient.isPushGroup()) {
      sendGroupPush(context, recipient, messageId, Collections.emptySet(), uploadJobIds);
    } else if (recipient.isDistributionList()) {
      sendDistributionList(context, recipient, messageId, Collections.emptySet(), uploadJobIds);
    } else if (sendType == SendType.SIGNAL && isPushMediaSend(context, recipient)) {
      sendMediaPush(context, recipient, messageId, uploadJobIds);
    } else {
      Log.w(TAG, "Unknown send type!");
    }
  }

  private static void sendMediaPush(Context context, Recipient recipient, long messageId, @NonNull Collection<String> uploadJobIds) {
    JobManager jobManager = ApplicationDependencies.getJobManager();

    if (uploadJobIds.size() > 0) {
      Job mediaSend = IndividualSendJob.create(messageId, recipient, true, false);
      jobManager.add(mediaSend, uploadJobIds);
    } else {
      IndividualSendJob.enqueue(context, jobManager, messageId, recipient, false);
    }
  }

  private static void sendGroupPush(@NonNull Context context, @NonNull Recipient recipient, long messageId, @NonNull Set<RecipientId> filterRecipientIds, @NonNull Collection<String> uploadJobIds) {
    JobManager jobManager = ApplicationDependencies.getJobManager();

    if (uploadJobIds.size() > 0) {
      Job groupSend = new PushGroupSendJob(messageId, recipient.getId(), filterRecipientIds, !uploadJobIds.isEmpty(), false);
      jobManager.add(groupSend, uploadJobIds, uploadJobIds.isEmpty() ? null : recipient.getId().toQueueKey());
    } else {
      PushGroupSendJob.enqueue(context, jobManager, messageId, recipient.getId(), filterRecipientIds, false);
    }
  }

  private static void sendDistributionList(@NonNull Context context, @NonNull Recipient recipient, long messageId, @NonNull Set<RecipientId> filterRecipientIds, @NonNull Collection<String> uploadJobIds) {
    JobManager jobManager = ApplicationDependencies.getJobManager();

    if (uploadJobIds.size() > 0) {
      Job groupSend = new PushDistributionListSendJob(messageId, recipient.getId(), !uploadJobIds.isEmpty(), filterRecipientIds);
      jobManager.add(groupSend, uploadJobIds, uploadJobIds.isEmpty() ? null : recipient.getId().toQueueKey());
    } else {
      PushDistributionListSendJob.enqueue(context, jobManager, messageId, recipient.getId(), filterRecipientIds);
    }
  }

<<<<<<< HEAD
  private static void sendMms(Context context, long messageId) {
    // MOLLY: Noop
  }

  private static void sendSms(Recipient recipient, long messageId) {
    // MOLLY: Noop
  }

=======
>>>>>>> 85929809
  private static boolean isPushMediaSend(Context context, Recipient recipient) {
    if (!SignalStore.account().isRegistered()) {
      return false;
    }

    if (recipient.isGroup()) {
      return false;
    }

    return isPushDestination(context, recipient);
  }

  private static boolean isPushDestination(Context context, Recipient destination) {
    if (destination.resolve().getRegistered() == RecipientTable.RegisteredState.REGISTERED) {
      return true;
    } else if (destination.resolve().getRegistered() == RecipientTable.RegisteredState.NOT_REGISTERED) {
      return false;
    } else {
      try {
        RecipientTable.RegisteredState state = ContactDiscovery.refresh(context, destination, false);
        return state == RecipientTable.RegisteredState.REGISTERED;
      } catch (IOException e1) {
        Log.w(TAG, e1);
        return false;
      }
    }
  }

  public static boolean isLocalSelfSend(@NonNull Context context, @Nullable Recipient recipient, SendType sendType) {
    return recipient != null                    &&
           recipient.isSelf()                   &&
           sendType == SendType.SIGNAL          &&
           SignalStore.account().isRegistered() &&
           !TextSecurePreferences.isMultiDevice(context);
  }

  private static void sendLocalMediaSelf(Context context, long messageId) {
    try {
      ExpiringMessageManager expirationManager = ApplicationDependencies.getExpiringMessageManager();
      MessageTable           mmsDatabase    = SignalDatabase.messages();
      OutgoingMessage        message        = mmsDatabase.getOutgoingMessage(messageId);
      SyncMessageId          syncId         = new SyncMessageId(Recipient.self().getId(), message.getSentTimeMillis());
      List<Attachment>       attachments        = new LinkedList<>();


      attachments.addAll(message.getAttachments());

      attachments.addAll(Stream.of(message.getLinkPreviews())
                               .map(LinkPreview::getThumbnail)
                               .filter(Optional::isPresent)
                               .map(Optional::get)
                               .toList());

      attachments.addAll(Stream.of(message.getSharedContacts())
                               .map(Contact::getAvatar).withoutNulls()
                               .map(Contact.Avatar::getAttachment).withoutNulls()
                               .toList());

      List<AttachmentCompressionJob> compressionJobs = Stream.of(attachments)
                                                             .map(a -> AttachmentCompressionJob.fromAttachment((DatabaseAttachment) a, false, -1))
                                                             .toList();

      List<AttachmentMarkUploadedJob> fakeUploadJobs = Stream.of(attachments)
                                                             .map(a -> new AttachmentMarkUploadedJob(messageId, ((DatabaseAttachment) a).attachmentId))
                                                             .toList();

      ApplicationDependencies.getJobManager().startChain(compressionJobs)
                                             .then(fakeUploadJobs)
                                             .enqueue();

      mmsDatabase.markAsSent(messageId, true);
      mmsDatabase.markUnidentified(messageId, true);

      mmsDatabase.incrementDeliveryReceiptCount(message.getSentTimeMillis(), Recipient.self().getId(), System.currentTimeMillis());
      mmsDatabase.incrementReadReceiptCount(message.getSentTimeMillis(), Recipient.self().getId(), System.currentTimeMillis());
      mmsDatabase.incrementViewedReceiptCount(message.getSentTimeMillis(), Recipient.self().getId(), System.currentTimeMillis());

      if (message.getExpiresIn() > 0 && !message.isExpirationUpdate()) {
        mmsDatabase.markExpireStarted(messageId);
        expirationManager.scheduleDeletion(messageId, true, message.getExpiresIn());
      }
    } catch (NoSuchMessageException | MmsException e) {
      Log.w(TAG, "Failed to update self-sent message.", e);
    }
  }

  public static class PreUploadResult implements Parcelable {
    private final Media              media;
    private final AttachmentId       attachmentId;
    private final Collection<String> jobIds;

    PreUploadResult(@NonNull Media media, @NonNull AttachmentId attachmentId, @NonNull Collection<String> jobIds) {
      this.media        = media;
      this.attachmentId = attachmentId;
      this.jobIds       = jobIds;
    }

    private PreUploadResult(Parcel in) {
      this.attachmentId = in.readParcelable(AttachmentId.class.getClassLoader());
      this.jobIds       = ParcelUtil.readStringCollection(in);
      this.media        = in.readParcelable(Media.class.getClassLoader());
    }

    public @NonNull AttachmentId getAttachmentId() {
      return attachmentId;
    }

    public @NonNull Collection<String> getJobIds() {
      return jobIds;
    }

    public @NonNull Media getMedia() {
      return media;
    }

    public static final Creator<PreUploadResult> CREATOR = new Creator<PreUploadResult>() {
      @Override
      public PreUploadResult createFromParcel(Parcel in) {
        return new PreUploadResult(in);
      }

      @Override
      public PreUploadResult[] newArray(int size) {
        return new PreUploadResult[size];
      }
    };

    @Override
    public int describeContents() {
      return 0;
    }

    @Override
    public void writeToParcel(Parcel dest, int flags) {
      dest.writeParcelable(attachmentId, flags);
      ParcelUtil.writeStringCollection(dest, jobIds);
      dest.writeParcelable(media, flags);
    }

    @Override
    public @NonNull String toString() {
      return "{ID: " + attachmentId.id + ", URI: " + media.getUri() + ", Jobs: " + jobIds.stream().map(j -> "JOB::" + j).collect(Collectors.toList()) + "}";
    }
  }

  public enum MessageSentEvent {
    INSTANCE
  }

  public enum SendType {
    SIGNAL, SMS, MMS
  }
}<|MERGE_RESOLUTION|>--- conflicted
+++ resolved
@@ -572,17 +572,6 @@
     }
   }
 
-<<<<<<< HEAD
-  private static void sendMms(Context context, long messageId) {
-    // MOLLY: Noop
-  }
-
-  private static void sendSms(Recipient recipient, long messageId) {
-    // MOLLY: Noop
-  }
-
-=======
->>>>>>> 85929809
   private static boolean isPushMediaSend(Context context, Recipient recipient) {
     if (!SignalStore.account().isRegistered()) {
       return false;
