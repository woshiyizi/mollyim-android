--- conflicted
+++ resolved
@@ -567,20 +567,12 @@
     }
   }
 
-<<<<<<< HEAD
+  private static void sendMms(Context context, long messageId) {
+    // MOLLY: Noop
+  }
+
   private static void sendSms(Recipient recipient, long messageId) {
     // MOLLY: Noop
-  }
-
-=======
->>>>>>> 3869de41
-  private static void sendMms(Context context, long messageId) {
-    // MOLLY: Noop
-  }
-
-  private static void sendSms(Recipient recipient, long messageId) {
-    JobManager jobManager = ApplicationDependencies.getJobManager();
-    jobManager.add(new SmsSendJob(messageId, recipient));
   }
 
   private static boolean isPushMediaSend(Context context, Recipient recipient) {
