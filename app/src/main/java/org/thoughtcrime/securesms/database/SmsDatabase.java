--- conflicted
+++ resolved
@@ -838,13 +838,8 @@
   }
 
   @Override
-<<<<<<< HEAD
   public boolean updatePreviousGroupCall(long threadId, @Nullable String peekGroupCallEraId, @NonNull Collection<UUID> peekJoinedUuids, boolean isCallFull, long expiresIn) {
-    SQLiteDatabase db        = databaseHelper.getWritableDatabase();
-=======
-  public boolean updatePreviousGroupCall(long threadId, @Nullable String peekGroupCallEraId, @NonNull Collection<UUID> peekJoinedUuids, boolean isCallFull) {
     SQLiteDatabase db        = databaseHelper.getSignalWritableDatabase();
->>>>>>> 520fe481
     String         where     = TYPE + " = ? AND " + THREAD_ID + " = ?";
     String[]       args      = SqlUtil.buildArgs(Types.GROUP_CALL_TYPE, threadId);
     boolean        sameEraId = false;
@@ -1372,7 +1367,7 @@
   public boolean deleteExpiringMessage(long messageId) {
     Log.d(TAG, "deleteMessage(" + messageId + ")");
 
-    SQLiteDatabase db       = databaseHelper.getWritableDatabase();
+    SQLiteDatabase db       = databaseHelper.getSignalWritableDatabase();
     long           threadId = getThreadIdForMessage(messageId);
 
     db.delete(TABLE_NAME, ID + " = ? AND " + EXPIRE_STARTED + " > 0", new String[] {messageId+""});
