--- conflicted
+++ resolved
@@ -672,9 +672,6 @@
     return insertCallLog(address, isVideoOffer ? Types.INCOMING_VIDEO_CALL_TYPE : Types.INCOMING_AUDIO_CALL_TYPE, expiresIn, true, timestamp);
   }
 
-<<<<<<< HEAD
-  private @NonNull Pair<Long, Long> insertCallLog(@NonNull RecipientId recipientId, long type, long expiresIn, boolean unread, long timestamp) {
-=======
   @Override
   public void insertOrUpdateGroupCall(@NonNull RecipientId groupRecipientId,
                                                @NonNull RecipientId sender,
@@ -758,8 +755,7 @@
     }
   }
 
-  private @NonNull Pair<Long, Long> insertCallLog(@NonNull RecipientId recipientId, long type, boolean unread, long timestamp) {
->>>>>>> 39f1aea8
+  private @NonNull Pair<Long, Long> insertCallLog(@NonNull RecipientId recipientId, long type, long expiresIn, boolean unread, long timestamp) {
     Recipient recipient = Recipient.resolved(recipientId);
     long      threadId  = DatabaseFactory.getThreadDatabase(context).getThreadIdFor(recipient);
 
