package org.thoughtcrime.securesms.database;

import android.content.ContentValues;
import android.content.Context;
import android.database.Cursor;
import android.text.TextUtils;

import androidx.annotation.NonNull;
import androidx.annotation.Nullable;

import com.annimon.stream.Stream;
import com.google.android.mms.pdu_alt.NotificationInd;
import com.google.protobuf.InvalidProtocolBufferException;

import net.sqlcipher.database.SQLiteDatabase;
import net.sqlcipher.database.SQLiteStatement;

import org.thoughtcrime.securesms.database.documents.Document;
import org.thoughtcrime.securesms.database.documents.IdentityKeyMismatch;
import org.thoughtcrime.securesms.database.documents.IdentityKeyMismatchList;
import org.thoughtcrime.securesms.database.documents.NetworkFailure;
import org.thoughtcrime.securesms.database.helpers.SQLCipherOpenHelper;
import org.thoughtcrime.securesms.database.model.MessageRecord;
import org.thoughtcrime.securesms.database.model.ReactionRecord;
import org.thoughtcrime.securesms.database.model.SmsMessageRecord;
import org.thoughtcrime.securesms.database.model.databaseprotos.ReactionList;
import org.thoughtcrime.securesms.insights.InsightsConstants;
import org.thoughtcrime.securesms.logging.Log;
import org.thoughtcrime.securesms.mms.IncomingMediaMessage;
import org.thoughtcrime.securesms.mms.MmsException;
import org.thoughtcrime.securesms.mms.OutgoingMediaMessage;
import org.thoughtcrime.securesms.recipients.Recipient;
import org.thoughtcrime.securesms.recipients.RecipientId;
import org.thoughtcrime.securesms.revealable.ViewOnceExpirationInfo;
import org.thoughtcrime.securesms.sms.IncomingTextMessage;
import org.thoughtcrime.securesms.sms.OutgoingTextMessage;
import org.thoughtcrime.securesms.util.JsonUtils;
import org.thoughtcrime.securesms.util.SqlUtil;
import org.whispersystems.libsignal.IdentityKey;
import org.whispersystems.libsignal.util.Pair;
import org.whispersystems.libsignal.util.guava.Optional;

import java.io.Closeable;
import java.io.IOException;
import java.util.ArrayList;
import java.util.Collection;
import java.util.Collections;
import java.util.Iterator;
import java.util.List;
import java.util.Locale;
import java.util.Set;
import java.util.UUID;

public abstract class MessageDatabase extends Database implements MmsSmsColumns {

  private static final String TAG = MessageDatabase.class.getSimpleName();

  public MessageDatabase(Context context, SQLCipherOpenHelper databaseHelper) {
    super(context, databaseHelper);
  }

  protected abstract String getTableName();
  protected abstract String getTypeField();
  protected abstract String getDateSentColumnName();
  protected abstract String getDateReceivedColumnName();

  public abstract @Nullable RecipientId getOldestGroupUpdateSender(long threadId, long minimumDateReceived);
  public abstract long getLatestGroupQuitTimestamp(long threadId, long quitTimeBarrier);
  public abstract boolean isGroupQuitMessage(long messageId);
  public abstract @Nullable Pair<RecipientId, Long> getOldestUnreadMentionDetails(long threadId);
  public abstract int getUnreadMentionCount(long threadId);
  public abstract long getThreadIdForMessage(long id);
  public abstract int getMessageCountForThread(long threadId);
  public abstract int getMessageCountForThread(long threadId, long beforeTime);
  abstract int getMessageCountForThreadSummary(long threadId);
  public abstract Optional<MmsNotificationInfo> getNotification(long messageId);

  public abstract Cursor getExpirationStartedMessages();
  public abstract SmsMessageRecord getSmsMessage(long messageId) throws NoSuchMessageException;
  public abstract Reader getMessages(Collection<Long> messageIds);
  public abstract Cursor getMessageCursor(long messageId);
  public abstract OutgoingMediaMessage getOutgoingMessage(long messageId) throws MmsException, NoSuchMessageException;
  public abstract MessageRecord getMessageRecord(long messageId) throws NoSuchMessageException;
  public abstract Cursor getVerboseMessageCursor(long messageId);
  public abstract boolean hasReceivedAnyCallsSince(long threadId, long timestamp);
  public abstract @Nullable ViewOnceExpirationInfo getNearestExpiringViewOnceMessage();
  public abstract boolean isSent(long messageId);
  public abstract List<MessageRecord> getProfileChangeDetailsRecords(long threadId, long afterTimestamp);

  public abstract void markExpireStarted(long messageId);
  public abstract void markExpireStarted(long messageId, long startTime);
  public abstract void markExpireStarted(Collection<Long> messageId, long startTime);

  public abstract void markAsEndSession(long id);
  public abstract void markAsPreKeyBundle(long id);
  public abstract void markAsInvalidVersionKeyExchange(long id);
  public abstract void markAsSecure(long id);
  public abstract void markAsInsecure(long id);
  public abstract void markAsPush(long id);
  public abstract void markAsForcedSms(long id);
  public abstract void markAsDecryptFailed(long id);
  public abstract void markAsDecryptDuplicate(long id);
  public abstract void markAsNoSession(long id);
  public abstract void markAsUnsupportedProtocolVersion(long id);
  public abstract void markAsInvalidMessage(long id);
  public abstract void markAsLegacyVersion(long id);
  public abstract void markAsOutbox(long id);
  public abstract void markAsPendingInsecureSmsFallback(long id);
  public abstract void markAsSent(long messageId, boolean secure);
  public abstract void markAsSentFailed(long id);
  public abstract void markUnidentified(long messageId, boolean unidentified);
  public abstract void markAsSending(long messageId);
  public abstract void markAsRemoteDelete(long messageId);
  public abstract void markAsMissedCall(long id, boolean isVideoOffer);
  public abstract void markAsNotified(long id);
  public abstract void markSmsStatus(long id, int status);
  public abstract void markDownloadState(long messageId, long state);
  public abstract void markIncomingNotificationReceived(long threadId);

  public abstract boolean incrementReceiptCount(SyncMessageId messageId, long timestamp, boolean deliveryReceipt);
  public abstract List<Pair<Long, Long>> setTimestampRead(SyncMessageId messageId, long proposedExpireStarted);
  public abstract List<MarkedMessageInfo> setEntireThreadRead(long threadId);
  public abstract List<MarkedMessageInfo> setMessagesReadSince(long threadId, long timestamp);
  public abstract List<MarkedMessageInfo> setAllMessagesRead();
  public abstract Pair<Long, Long> updateBundleMessageBody(long messageId, String body);

  public abstract void addFailures(long messageId, List<NetworkFailure> failure);
  public abstract void removeFailure(long messageId, NetworkFailure failure);

<<<<<<< HEAD
  public abstract @NonNull Pair<Long, Long> insertReceivedCall(@NonNull RecipientId address, long expiresIn, boolean isVideoOffer);
  public abstract @NonNull Pair<Long, Long> insertOutgoingCall(@NonNull RecipientId address, long expiresIn, boolean isVideoOffer);
  public abstract @NonNull Pair<Long, Long> insertMissedCall(@NonNull RecipientId address, long expiresIn, long timestamp, boolean isVideoOffer);
=======
  public abstract @NonNull Pair<Long, Long> insertReceivedCall(@NonNull RecipientId address, boolean isVideoOffer);
  public abstract @NonNull Pair<Long, Long> insertOutgoingCall(@NonNull RecipientId address, boolean isVideoOffer);
  public abstract @NonNull Pair<Long, Long> insertMissedCall(@NonNull RecipientId address, long timestamp, boolean isVideoOffer);
  public abstract @NonNull void insertOrUpdateGroupCall(@NonNull RecipientId groupRecipientId,
                                                        @NonNull RecipientId sender,
                                                        long timestamp,
                                                        @Nullable String messageGroupCallEraId,
                                                        @Nullable String peekGroupCallEraId,
                                                        @NonNull Collection<UUID> peekJoinedUuids);
>>>>>>> 39f1aea8

  public abstract Optional<InsertResult> insertMessageInbox(IncomingTextMessage message, long type);
  public abstract Optional<InsertResult> insertMessageInbox(IncomingTextMessage message);
  public abstract Optional<InsertResult> insertMessageInbox(IncomingMediaMessage retrieved, String contentLocation, long threadId) throws MmsException;
  public abstract Pair<Long, Long> insertMessageInbox(@NonNull NotificationInd notification, int subscriptionId);
  public abstract Optional<InsertResult> insertSecureDecryptedMessageInbox(IncomingMediaMessage retrieved, long threadId) throws MmsException;
  public abstract long insertMessageOutbox(long threadId, OutgoingTextMessage message, boolean forceSms, long date, InsertListener insertListener);
  public abstract long insertMessageOutbox(@NonNull OutgoingMediaMessage message, long threadId, boolean forceSms, @Nullable SmsDatabase.InsertListener insertListener) throws MmsException;
  public abstract long insertMessageOutbox(@NonNull OutgoingMediaMessage message, long threadId, boolean forceSms, int defaultReceiptStatus, @Nullable SmsDatabase.InsertListener insertListener) throws MmsException;
  public abstract void insertProfileNameChangeMessages(@NonNull Recipient recipient, @NonNull String newProfileName, @NonNull String previousProfileName);
  public abstract void insertGroupV1MigrationEvents(@NonNull RecipientId recipientId, long threadId, List<RecipientId> pendingRecipients);

  public abstract boolean deleteMessage(long messageId);
  abstract void deleteThread(long threadId);
  abstract void deleteMessagesInThreadBeforeDate(long threadId, long date);
  abstract void deleteThreads(@NonNull Set<Long> threadIds);
  abstract void deleteAllThreads();
  abstract void deleteAbandonedMessages();

  public abstract List<MessageRecord> getMessagesInThreadAfterInclusive(long threadId, long timestamp, long limit);

  public abstract SQLiteDatabase beginTransaction();
  public abstract void endTransaction(SQLiteDatabase database);
  public abstract void setTransactionSuccessful();
  public abstract void endTransaction();
  public abstract SQLiteStatement createInsertStatement(SQLiteDatabase database);

  public abstract void ensureMigration();


  final int getInsecureMessagesSentForThread(long threadId) {
    SQLiteDatabase db         = databaseHelper.getReadableDatabase();
    String[]       projection = new String[]{"COUNT(*)"};
    String         query      = THREAD_ID + " = ? AND " + getOutgoingInsecureMessageClause() + " AND " + getDateSentColumnName() + " > ?";
    String[]       args       = new String[]{String.valueOf(threadId), String.valueOf(System.currentTimeMillis() - InsightsConstants.PERIOD_IN_MILLIS)};

    try (Cursor cursor = db.query(getTableName(), projection, query, args, null, null, null, null)) {
      if (cursor != null && cursor.moveToFirst()) {
        return cursor.getInt(0);
      } else {
        return 0;
      }
    }
  }

  final int getInsecureMessageCountForInsights() {
    return getMessageCountForRecipientsAndType(getOutgoingInsecureMessageClause());
  }

  final int getSecureMessageCountForInsights() {
    return getMessageCountForRecipientsAndType(getOutgoingSecureMessageClause());
  }

  final int getSecureMessageCount(long threadId) {
    SQLiteDatabase db           = databaseHelper.getReadableDatabase();
    String[]       projection   = new String[] {"COUNT(*)"};
    String         query        = getSecureMessageClause() + "AND " + MmsSmsColumns.THREAD_ID + " = ?";
    String[]       args         = new String[]{String.valueOf(threadId)};

    try (Cursor cursor = db.query(getTableName(), projection, query, args, null, null, null, null)) {
      if (cursor != null && cursor.moveToFirst()) {
        return cursor.getInt(0);
      } else {
        return 0;
      }
    }
  }

  final int getOutgoingSecureMessageCount(long threadId) {
    SQLiteDatabase db           = databaseHelper.getReadableDatabase();
    String[]       projection   = new String[] {"COUNT(*)"};
    String         query        = getOutgoingSecureMessageClause() + "AND " + MmsSmsColumns.THREAD_ID + " = ? AND" + "(" + getTypeField() + " & " + Types.GROUP_QUIT_BIT + " = 0)";
    String[]       args         = new String[]{String.valueOf(threadId)};

    try (Cursor cursor = db.query(getTableName(), projection, query, args, null, null, null, null)) {
      if (cursor != null && cursor.moveToFirst()) {
        return cursor.getInt(0);
      } else {
        return 0;
      }
    }
  }

  private int getMessageCountForRecipientsAndType(String typeClause) {

    SQLiteDatabase db           = databaseHelper.getReadableDatabase();
    String[]       projection   = new String[] {"COUNT(*)"};
    String         query        = typeClause + " AND " + getDateSentColumnName() + " > ?";
    String[]       args         = new String[]{String.valueOf(System.currentTimeMillis() - InsightsConstants.PERIOD_IN_MILLIS)};

    try (Cursor cursor = db.query(getTableName(), projection, query, args, null, null, null, null)) {
      if (cursor != null && cursor.moveToFirst()) {
        return cursor.getInt(0);
      } else {
        return 0;
      }
    }
  }

  private String getOutgoingInsecureMessageClause() {
    return "(" + getTypeField() + " & " + Types.BASE_TYPE_MASK + ") = " + Types.BASE_SENT_TYPE + " AND NOT (" + getTypeField() + " & " + Types.SECURE_MESSAGE_BIT + ")";
  }

  private String getOutgoingSecureMessageClause() {
    return "(" + getTypeField() + " & " + Types.BASE_TYPE_MASK + ") = " + Types.BASE_SENT_TYPE + " AND (" + getTypeField() + " & " + (Types.SECURE_MESSAGE_BIT | Types.PUSH_MESSAGE_BIT) + ")";
  }

  private String getSecureMessageClause() {
    String isSent     = "(" + getTypeField() + " & " + Types.BASE_TYPE_MASK + ") = " + Types.BASE_SENT_TYPE;
    String isReceived = "(" + getTypeField() + " & " + Types.BASE_TYPE_MASK + ") = " + Types.BASE_INBOX_TYPE;
    String isSecure   = "(" + getTypeField() + " & " + (Types.SECURE_MESSAGE_BIT | Types.PUSH_MESSAGE_BIT) + ")";

    return String.format(Locale.ENGLISH, "(%s OR %s) AND %s", isSent, isReceived, isSecure);
  }

  public void setReactionsSeen(long threadId, long sinceTimestamp) {
    SQLiteDatabase db          = databaseHelper.getWritableDatabase();
    ContentValues  values      = new ContentValues();
    String         whereClause = THREAD_ID + " = ? AND " + REACTIONS_UNREAD + " = ?";
    String[]       whereArgs   = new String[]{String.valueOf(threadId), "1"};

    if (sinceTimestamp > -1) {
      whereClause +=  " AND " + getDateReceivedColumnName() + " <= " + sinceTimestamp;
    }

    values.put(REACTIONS_UNREAD, 0);
    values.put(REACTIONS_LAST_SEEN, System.currentTimeMillis());

    db.update(getTableName(), values, whereClause, whereArgs);
  }

  public void setAllReactionsSeen() {
    SQLiteDatabase db     = databaseHelper.getWritableDatabase();
    ContentValues  values = new ContentValues();
    String         query  = REACTIONS_UNREAD + " != ?";
    String[]       args   = new String[] { "0" };

    values.put(REACTIONS_UNREAD, 0);
    values.put(REACTIONS_LAST_SEEN, System.currentTimeMillis());

    db.update(getTableName(), values, query, args);
  }

  public void addReaction(long messageId, @NonNull ReactionRecord reaction) {
    SQLiteDatabase db = databaseHelper.getWritableDatabase();

    db.beginTransaction();

    try {
      ReactionList          reactions   = getReactions(db, messageId).or(ReactionList.getDefaultInstance());
      ReactionList.Reaction newReaction = ReactionList.Reaction.newBuilder()
                                                               .setEmoji(reaction.getEmoji())
                                                               .setAuthor(reaction.getAuthor().toLong())
                                                               .setSentTime(reaction.getDateSent())
                                                               .setReceivedTime(reaction.getDateReceived())
                                                               .build();

      ReactionList updatedList = pruneByAuthor(reactions, reaction.getAuthor()).toBuilder()
                                                                               .addReactions(newReaction)
                                                                               .build();

      setReactions(db, messageId, updatedList);

      db.setTransactionSuccessful();
    } finally {
      db.endTransaction();
    }

    notifyConversationListeners(getThreadId(db, messageId));
  }

  public void deleteReaction(long messageId, @NonNull RecipientId author) {
    SQLiteDatabase db = databaseHelper.getWritableDatabase();

    db.beginTransaction();

    try {
      ReactionList reactions   = getReactions(db, messageId).or(ReactionList.getDefaultInstance());
      ReactionList updatedList = pruneByAuthor(reactions, author);

      setReactions(db, messageId, updatedList);

      db.setTransactionSuccessful();
    } finally {
      db.endTransaction();
    }

    notifyConversationListeners(getThreadId(db, messageId));
  }

  public boolean hasReaction(long messageId, @NonNull ReactionRecord reactionRecord) {
    SQLiteDatabase db = databaseHelper.getReadableDatabase();

    ReactionList reactions = getReactions(db, messageId).or(ReactionList.getDefaultInstance());

    for (ReactionList.Reaction reaction : reactions.getReactionsList()) {
      if (reactionRecord.getAuthor().toLong() == reaction.getAuthor() &&
          reactionRecord.getEmoji().equals(reaction.getEmoji()))
      {
        return true;
      }
    }

    return false;
  }

  public void setNotifiedTimestamp(long timestamp, @NonNull List<Long> ids) {
    if (ids.isEmpty()) {
      return;
    }

    SQLiteDatabase db     = databaseHelper.getWritableDatabase();
    SqlUtil.Query  where  = SqlUtil.buildCollectionQuery(ID, ids);
    ContentValues  values = new ContentValues();

    values.put(NOTIFIED_TIMESTAMP, timestamp);

    db.update(getTableName(), values, where.getWhere(), where.getWhereArgs());
  }

  public void addMismatchedIdentity(long messageId, @NonNull RecipientId recipientId, IdentityKey identityKey) {
    try {
      addToDocument(messageId, MISMATCHED_IDENTITIES,
                    new IdentityKeyMismatch(recipientId, identityKey),
                    IdentityKeyMismatchList.class);
    } catch (IOException e) {
      Log.w(TAG, e);
    }
  }

  public void removeMismatchedIdentity(long messageId, @NonNull RecipientId recipientId, IdentityKey identityKey) {
    try {
      removeFromDocument(messageId, MISMATCHED_IDENTITIES,
                         new IdentityKeyMismatch(recipientId, identityKey),
                         IdentityKeyMismatchList.class);
    } catch (IOException e) {
      Log.w(TAG, e);
    }
  }

  protected static List<ReactionRecord> parseReactions(@NonNull Cursor cursor) {
    byte[] raw = cursor.getBlob(cursor.getColumnIndexOrThrow(REACTIONS));

    if (raw != null) {
      try {
        return Stream.of(ReactionList.parseFrom(raw).getReactionsList())
                     .map(r -> {
                       return new ReactionRecord(r.getEmoji(),
                                                 RecipientId.from(r.getAuthor()),
                                                 r.getSentTime(),
                                                 r.getReceivedTime());
                     })
                     .toList();
      } catch (InvalidProtocolBufferException e) {
        Log.w(TAG, "[parseReactions] Failed to parse reaction list!", e);
        return Collections.emptyList();
      }
    } else {
      return Collections.emptyList();
    }
  }

  protected <D extends Document<I>, I> void removeFromDocument(long messageId, String column, I object, Class<D> clazz) throws IOException {
    SQLiteDatabase database = databaseHelper.getWritableDatabase();
    database.beginTransaction();

    try {
      D           document = getDocument(database, messageId, column, clazz);
      Iterator<I> iterator = document.getList().iterator();

      while (iterator.hasNext()) {
        I item = iterator.next();

        if (item.equals(object)) {
          iterator.remove();
          break;
        }
      }

      setDocument(database, messageId, column, document);
      database.setTransactionSuccessful();
    } finally {
      database.endTransaction();
    }
  }

  protected <T extends Document<I>, I> void addToDocument(long messageId, String column, final I object, Class<T> clazz) throws IOException {
    List<I> list = new ArrayList<I>() {{
      add(object);
    }};

    addToDocument(messageId, column, list, clazz);
  }

  protected <T extends Document<I>, I> void addToDocument(long messageId, String column, List<I> objects, Class<T> clazz) throws IOException {
    SQLiteDatabase database = databaseHelper.getWritableDatabase();
    database.beginTransaction();

    try {
      T document = getDocument(database, messageId, column, clazz);
      document.getList().addAll(objects);
      setDocument(database, messageId, column, document);

      database.setTransactionSuccessful();
    } finally {
      database.endTransaction();
    }
  }

  private void setDocument(SQLiteDatabase database, long messageId, String column, Document document) throws IOException {
    ContentValues contentValues = new ContentValues();

    if (document == null || document.size() == 0) {
      contentValues.put(column, (String)null);
    } else {
      contentValues.put(column, JsonUtils.toJson(document));
    }

    database.update(getTableName(), contentValues, ID_WHERE, new String[] {String.valueOf(messageId)});
  }

  private <D extends Document> D getDocument(SQLiteDatabase database, long messageId,
                                             String column, Class<D> clazz)
  {
    Cursor cursor = null;

    try {
      cursor = database.query(getTableName(), new String[] {column},
                              ID_WHERE, new String[] {String.valueOf(messageId)},
                              null, null, null);

      if (cursor != null && cursor.moveToNext()) {
        String document = cursor.getString(cursor.getColumnIndexOrThrow(column));

        try {
          if (!TextUtils.isEmpty(document)) {
            return JsonUtils.fromJson(document, clazz);
          }
        } catch (IOException e) {
          Log.w(TAG, e);
        }
      }

      try {
        return clazz.newInstance();
      } catch (InstantiationException e) {
        throw new AssertionError(e);
      } catch (IllegalAccessException e) {
        throw new AssertionError(e);
      }

    } finally {
      if (cursor != null)
        cursor.close();
    }
  }

  private static @NonNull ReactionList pruneByAuthor(@NonNull ReactionList reactionList, @NonNull RecipientId recipientId) {
    List<ReactionList.Reaction> pruned = Stream.of(reactionList.getReactionsList())
                                               .filterNot(r -> r.getAuthor() == recipientId.toLong())
                                               .toList();

    return reactionList.toBuilder()
                       .clearReactions()
                       .addAllReactions(pruned)
                       .build();
  }

  private @NonNull Optional<ReactionList> getReactions(SQLiteDatabase db, long messageId) {
    String[] projection = new String[]{ REACTIONS };
    String   query      = ID + " = ?";
    String[] args       = new String[]{String.valueOf(messageId)};

    try (Cursor cursor = db.query(getTableName(), projection, query, args, null, null, null)) {
      if (cursor != null && cursor.moveToFirst()) {
        byte[] raw = cursor.getBlob(cursor.getColumnIndexOrThrow(REACTIONS));

        if (raw != null) {
          return Optional.of(ReactionList.parseFrom(raw));
        }
      }
    } catch (InvalidProtocolBufferException e) {
      Log.w(TAG, "[getRecipients] Failed to parse reaction list!", e);
    }

    return Optional.absent();
  }

  private void setReactions(@NonNull SQLiteDatabase db, long messageId, @NonNull ReactionList reactionList) {
    ContentValues values       = new ContentValues(1);
    boolean       hasReactions = reactionList.getReactionsCount() != 0;

    values.put(REACTIONS, reactionList.getReactionsList().isEmpty() ? null : reactionList.toByteArray());
    values.put(REACTIONS_UNREAD, hasReactions ? 1 : 0);

    if (hasReactions) {
      values.put(NOTIFIED, 0);
    }

    String   query = ID + " = ?";
    String[] args  = new String[] { String.valueOf(messageId) };

    db.update(getTableName(), values, query, args);
  }

  private long getThreadId(@NonNull SQLiteDatabase db, long messageId) {
    String[] projection = new String[]{ THREAD_ID };
    String   query      = ID + " = ?";
    String[] args       = new String[]{ String.valueOf(messageId) };

    try (Cursor cursor = db.query(getTableName(), projection, query, args, null, null, null)) {
      if (cursor != null && cursor.moveToFirst()) {
        return cursor.getLong(cursor.getColumnIndexOrThrow(THREAD_ID));
      }
    }

    return -1;
  }

  public static class SyncMessageId {

    private final RecipientId recipientId;
    private final long        timetamp;

    public SyncMessageId(@NonNull RecipientId recipientId, long timetamp) {
      this.recipientId = recipientId;
      this.timetamp    = timetamp;
    }

    public RecipientId getRecipientId() {
      return recipientId;
    }

    public long getTimetamp() {
      return timetamp;
    }
  }

  public static class ExpirationInfo {

    private final long    id;
    private final long    expiresIn;
    private final long    expireStarted;
    private final boolean mms;

    public ExpirationInfo(long id, long expiresIn, long expireStarted, boolean mms) {
      this.id            = id;
      this.expiresIn     = expiresIn;
      this.expireStarted = expireStarted;
      this.mms           = mms;
    }

    public long getId() {
      return id;
    }

    public long getExpiresIn() {
      return expiresIn;
    }

    public long getExpireStarted() {
      return expireStarted;
    }

    public boolean isMms() {
      return mms;
    }
  }

  public static class MarkedMessageInfo {

    private final long           threadId;
    private final SyncMessageId  syncMessageId;
    private final ExpirationInfo expirationInfo;

    public MarkedMessageInfo(long threadId, SyncMessageId syncMessageId, ExpirationInfo expirationInfo) {
      this.threadId       = threadId;
      this.syncMessageId  = syncMessageId;
      this.expirationInfo = expirationInfo;
    }

    public long getThreadId() {
      return threadId;
    }

    public SyncMessageId getSyncMessageId() {
      return syncMessageId;
    }

    public ExpirationInfo getExpirationInfo() {
      return expirationInfo;
    }
  }

  public static class InsertResult {
    private final long messageId;
    private final long threadId;

    public InsertResult(long messageId, long threadId) {
      this.messageId = messageId;
      this.threadId = threadId;
    }

    public long getMessageId() {
      return messageId;
    }

    public long getThreadId() {
      return threadId;
    }
  }

  public static class MmsNotificationInfo {
    private final RecipientId from;
    private final String      contentLocation;
    private final String      transactionId;
    private final int         subscriptionId;

    MmsNotificationInfo(@NonNull RecipientId from, String contentLocation, String transactionId, int subscriptionId) {
      this.from            = from;
      this.contentLocation = contentLocation;
      this.transactionId   = transactionId;
      this.subscriptionId  = subscriptionId;
    }

    public String getContentLocation() {
      return contentLocation;
    }

    public String getTransactionId() {
      return transactionId;
    }

    public int getSubscriptionId() {
      return subscriptionId;
    }

    public @NonNull RecipientId getFrom() {
      return from;
    }
  }

  public interface InsertListener {
    void onComplete();
  }

  public interface Reader extends Closeable {
    MessageRecord getNext();
    MessageRecord getCurrent();
    void close();
  }
}<|MERGE_RESOLUTION|>--- conflicted
+++ resolved
@@ -127,21 +127,15 @@
   public abstract void addFailures(long messageId, List<NetworkFailure> failure);
   public abstract void removeFailure(long messageId, NetworkFailure failure);
 
-<<<<<<< HEAD
   public abstract @NonNull Pair<Long, Long> insertReceivedCall(@NonNull RecipientId address, long expiresIn, boolean isVideoOffer);
   public abstract @NonNull Pair<Long, Long> insertOutgoingCall(@NonNull RecipientId address, long expiresIn, boolean isVideoOffer);
   public abstract @NonNull Pair<Long, Long> insertMissedCall(@NonNull RecipientId address, long expiresIn, long timestamp, boolean isVideoOffer);
-=======
-  public abstract @NonNull Pair<Long, Long> insertReceivedCall(@NonNull RecipientId address, boolean isVideoOffer);
-  public abstract @NonNull Pair<Long, Long> insertOutgoingCall(@NonNull RecipientId address, boolean isVideoOffer);
-  public abstract @NonNull Pair<Long, Long> insertMissedCall(@NonNull RecipientId address, long timestamp, boolean isVideoOffer);
   public abstract @NonNull void insertOrUpdateGroupCall(@NonNull RecipientId groupRecipientId,
                                                         @NonNull RecipientId sender,
                                                         long timestamp,
                                                         @Nullable String messageGroupCallEraId,
                                                         @Nullable String peekGroupCallEraId,
                                                         @NonNull Collection<UUID> peekJoinedUuids);
->>>>>>> 39f1aea8
 
   public abstract Optional<InsertResult> insertMessageInbox(IncomingTextMessage message, long type);
   public abstract Optional<InsertResult> insertMessageInbox(IncomingTextMessage message);
