--- conflicted
+++ resolved
@@ -968,17 +968,14 @@
     return MessageId(messageId)
   }
 
-<<<<<<< HEAD
-  fun updatePreviousGroupCall(threadId: Long, peekGroupCallEraId: String?, peekJoinedUuids: Collection<UUID>, isCallFull: Boolean, expiresIn: Long): Boolean {
-=======
   fun updatePreviousGroupCall(
     threadId: Long,
     peekGroupCallEraId: String?,
     peekJoinedUuids: Collection<UUID>,
     isCallFull: Boolean,
-    isRingingOnLocalDevice: Boolean
+    isRingingOnLocalDevice: Boolean,
+    expiresIn: Long,
   ): Boolean {
->>>>>>> da43ff1e
     return writableDatabase.withinTransaction { db ->
       val cursor = db
         .select(*MMS_PROJECTION)
