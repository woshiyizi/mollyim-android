/**
 * Copyright (C) 2011 Whisper Systems
 *
 * This program is free software: you can redistribute it and/or modify
 * it under the terms of the GNU General Public License as published by
 * the Free Software Foundation, either version 3 of the License, or
 * (at your option) any later version.
 *
 * This program is distributed in the hope that it will be useful,
 * but WITHOUT ANY WARRANTY; without even the implied warranty of
 * MERCHANTABILITY or FITNESS FOR A PARTICULAR PURPOSE.  See the
 * GNU General Public License for more details.
 *
 * You should have received a copy of the GNU General Public License
 * along with this program.  If not, see <http:></http:>//www.gnu.org/licenses/>.
 */
package org.thoughtcrime.securesms.database

import android.content.ContentValues
import android.content.Context
import android.database.Cursor
import android.text.SpannableString
import android.text.TextUtils
import androidx.annotation.VisibleForTesting
import androidx.core.content.contentValuesOf
import org.json.JSONArray
import org.json.JSONException
import org.json.JSONObject
import org.signal.core.util.Base64
import org.signal.core.util.CursorUtil
import org.signal.core.util.SqlUtil
import org.signal.core.util.SqlUtil.buildArgs
import org.signal.core.util.SqlUtil.buildCustomCollectionQuery
import org.signal.core.util.SqlUtil.buildSingleCollectionQuery
import org.signal.core.util.SqlUtil.buildTrueUpdateQuery
import org.signal.core.util.SqlUtil.getNextAutoIncrementId
import org.signal.core.util.Stopwatch
import org.signal.core.util.count
import org.signal.core.util.delete
import org.signal.core.util.deleteAll
import org.signal.core.util.exists
import org.signal.core.util.forEach
import org.signal.core.util.insertInto
import org.signal.core.util.logging.Log
import org.signal.core.util.readToList
import org.signal.core.util.readToSet
import org.signal.core.util.readToSingleInt
import org.signal.core.util.readToSingleLong
import org.signal.core.util.readToSingleLongOrNull
import org.signal.core.util.readToSingleObject
import org.signal.core.util.requireBlob
import org.signal.core.util.requireBoolean
import org.signal.core.util.requireInt
import org.signal.core.util.requireLong
import org.signal.core.util.requireLongOrNull
import org.signal.core.util.requireNonNullString
import org.signal.core.util.requireString
import org.signal.core.util.select
import org.signal.core.util.toInt
import org.signal.core.util.toOptional
import org.signal.core.util.toSingleLine
import org.signal.core.util.update
import org.signal.core.util.withinTransaction
import org.signal.libsignal.protocol.IdentityKey
import org.signal.libsignal.protocol.util.Pair
import org.thoughtcrime.securesms.attachments.Attachment
import org.thoughtcrime.securesms.attachments.AttachmentId
import org.thoughtcrime.securesms.attachments.DatabaseAttachment
import org.thoughtcrime.securesms.attachments.DatabaseAttachment.DisplayOrderComparator
import org.thoughtcrime.securesms.contactshare.Contact
import org.thoughtcrime.securesms.conversation.MessageStyler
import org.thoughtcrime.securesms.database.EarlyDeliveryReceiptCache.Receipt
import org.thoughtcrime.securesms.database.MentionUtil.UpdatedBodyAndMentions
import org.thoughtcrime.securesms.database.SignalDatabase.Companion.attachments
import org.thoughtcrime.securesms.database.SignalDatabase.Companion.calls
import org.thoughtcrime.securesms.database.SignalDatabase.Companion.distributionLists
import org.thoughtcrime.securesms.database.SignalDatabase.Companion.groupReceipts
import org.thoughtcrime.securesms.database.SignalDatabase.Companion.groups
import org.thoughtcrime.securesms.database.SignalDatabase.Companion.mentions
import org.thoughtcrime.securesms.database.SignalDatabase.Companion.messageLog
import org.thoughtcrime.securesms.database.SignalDatabase.Companion.messages
import org.thoughtcrime.securesms.database.SignalDatabase.Companion.reactions
import org.thoughtcrime.securesms.database.SignalDatabase.Companion.recipients
import org.thoughtcrime.securesms.database.SignalDatabase.Companion.storySends
import org.thoughtcrime.securesms.database.SignalDatabase.Companion.threads
import org.thoughtcrime.securesms.database.documents.Document
import org.thoughtcrime.securesms.database.documents.IdentityKeyMismatch
import org.thoughtcrime.securesms.database.documents.IdentityKeyMismatchSet
import org.thoughtcrime.securesms.database.documents.NetworkFailure
import org.thoughtcrime.securesms.database.documents.NetworkFailureSet
import org.thoughtcrime.securesms.database.model.GroupCallUpdateDetailsUtil
import org.thoughtcrime.securesms.database.model.Mention
import org.thoughtcrime.securesms.database.model.MessageExportStatus
import org.thoughtcrime.securesms.database.model.MessageId
import org.thoughtcrime.securesms.database.model.MessageRecord
import org.thoughtcrime.securesms.database.model.MmsMessageRecord
import org.thoughtcrime.securesms.database.model.ParentStoryId
import org.thoughtcrime.securesms.database.model.ParentStoryId.DirectReply
import org.thoughtcrime.securesms.database.model.ParentStoryId.GroupReply
import org.thoughtcrime.securesms.database.model.Quote
import org.thoughtcrime.securesms.database.model.StoryResult
import org.thoughtcrime.securesms.database.model.StoryType
import org.thoughtcrime.securesms.database.model.StoryType.Companion.fromCode
import org.thoughtcrime.securesms.database.model.StoryViewState
import org.thoughtcrime.securesms.database.model.databaseprotos.BodyRangeList
import org.thoughtcrime.securesms.database.model.databaseprotos.GiftBadge
import org.thoughtcrime.securesms.database.model.databaseprotos.GroupCallUpdateDetails
import org.thoughtcrime.securesms.database.model.databaseprotos.MessageExportState
import org.thoughtcrime.securesms.database.model.databaseprotos.MessageExtras
import org.thoughtcrime.securesms.database.model.databaseprotos.ProfileChangeDetails
import org.thoughtcrime.securesms.database.model.databaseprotos.SessionSwitchoverEvent
import org.thoughtcrime.securesms.database.model.databaseprotos.ThreadMergeEvent
import org.thoughtcrime.securesms.dependencies.AppDependencies
import org.thoughtcrime.securesms.groups.GroupMigrationMembershipChange
import org.thoughtcrime.securesms.jobs.OptimizeMessageSearchIndexJob
import org.thoughtcrime.securesms.jobs.ThreadUpdateJob
import org.thoughtcrime.securesms.jobs.TrimThreadJob
import org.thoughtcrime.securesms.keyvalue.SignalStore
import org.thoughtcrime.securesms.linkpreview.LinkPreview
import org.thoughtcrime.securesms.mms.IncomingMessage
import org.thoughtcrime.securesms.mms.MessageGroupContext
import org.thoughtcrime.securesms.mms.MmsException
import org.thoughtcrime.securesms.mms.OutgoingMessage
import org.thoughtcrime.securesms.mms.QuoteModel
import org.thoughtcrime.securesms.mms.SlideDeck
import org.thoughtcrime.securesms.notifications.v2.DefaultMessageNotifier.StickyThread
import org.thoughtcrime.securesms.recipients.Recipient
import org.thoughtcrime.securesms.recipients.RecipientId
import org.thoughtcrime.securesms.revealable.ViewOnceExpirationInfo
import org.thoughtcrime.securesms.revealable.ViewOnceUtil
import org.thoughtcrime.securesms.sms.GroupV2UpdateMessageUtil
import org.thoughtcrime.securesms.stories.Stories.isFeatureEnabled
import org.thoughtcrime.securesms.util.JsonUtils
import org.thoughtcrime.securesms.util.MediaUtil
import org.thoughtcrime.securesms.util.MessageConstraintsUtil
import org.thoughtcrime.securesms.util.TextSecurePreferences
import org.thoughtcrime.securesms.util.Util
import org.thoughtcrime.securesms.util.isStory
import org.whispersystems.signalservice.api.push.ServiceId
import org.whispersystems.signalservice.internal.push.SyncMessage
import java.io.Closeable
import java.io.IOException
import java.util.LinkedList
import java.util.Optional
import java.util.UUID
import java.util.function.Function
import kotlin.math.max
import kotlin.math.min

open class MessageTable(context: Context?, databaseHelper: SignalDatabase) : DatabaseTable(context, databaseHelper), MessageTypes, RecipientIdDatabaseReference, ThreadIdDatabaseReference {

  companion object {
    private val TAG = Log.tag(MessageTable::class.java)
    const val TABLE_NAME = "message"
    const val ID = "_id"
    const val DATE_SENT = "date_sent"
    const val DATE_RECEIVED = "date_received"
    const val TYPE = "type"
    const val DATE_SERVER = "date_server"
    const val THREAD_ID = "thread_id"
    const val READ = "read"
    const val BODY = "body"
    const val FROM_RECIPIENT_ID = "from_recipient_id"
    const val FROM_DEVICE_ID = "from_device_id"
    const val TO_RECIPIENT_ID = "to_recipient_id"
    const val HAS_DELIVERY_RECEIPT = "has_delivery_receipt"
    const val HAS_READ_RECEIPT = "has_read_receipt"
    const val VIEWED_COLUMN = "viewed"
    const val MISMATCHED_IDENTITIES = "mismatched_identities"
    const val SMS_SUBSCRIPTION_ID = "subscription_id"
    const val EXPIRES_IN = "expires_in"
    const val EXPIRE_STARTED = "expire_started"
    const val NOTIFIED = "notified"
    const val NOTIFIED_TIMESTAMP = "notified_timestamp"
    const val UNIDENTIFIED = "unidentified"
    const val REACTIONS_UNREAD = "reactions_unread"
    const val REACTIONS_LAST_SEEN = "reactions_last_seen"
    const val REMOTE_DELETED = "remote_deleted"
    const val SERVER_GUID = "server_guid"
    const val RECEIPT_TIMESTAMP = "receipt_timestamp"
    const val EXPORT_STATE = "export_state"
    const val EXPORTED = "exported"
    const val MMS_CONTENT_LOCATION = "ct_l"
    const val MMS_EXPIRY = "exp"
    const val MMS_MESSAGE_TYPE = "m_type"
    const val MMS_MESSAGE_SIZE = "m_size"
    const val MMS_STATUS = "st"
    const val MMS_TRANSACTION_ID = "tr_id"
    const val NETWORK_FAILURES = "network_failures"
    const val QUOTE_ID = "quote_id"
    const val QUOTE_AUTHOR = "quote_author"
    const val QUOTE_BODY = "quote_body"
    const val QUOTE_MISSING = "quote_missing"
    const val QUOTE_BODY_RANGES = "quote_mentions"
    const val QUOTE_TYPE = "quote_type"
    const val SHARED_CONTACTS = "shared_contacts"
    const val LINK_PREVIEWS = "link_previews"
    const val MENTIONS_SELF = "mentions_self"
    const val MESSAGE_RANGES = "message_ranges"
    const val VIEW_ONCE = "view_once"
    const val STORY_TYPE = "story_type"
    const val PARENT_STORY_ID = "parent_story_id"
    const val SCHEDULED_DATE = "scheduled_date"
    const val LATEST_REVISION_ID = "latest_revision_id"
    const val ORIGINAL_MESSAGE_ID = "original_message_id"
    const val REVISION_NUMBER = "revision_number"
    const val MESSAGE_EXTRAS = "message_extras"

    const val QUOTE_NOT_PRESENT_ID = 0L
    const val QUOTE_TARGET_MISSING_ID = -1L

    const val ADDRESSABLE_MESSAGE_LIMIT = 5

    const val CREATE_TABLE = """
      CREATE TABLE $TABLE_NAME (
        $ID INTEGER PRIMARY KEY AUTOINCREMENT,
        $DATE_SENT INTEGER NOT NULL,
        $DATE_RECEIVED INTEGER NOT NULL,
        $DATE_SERVER INTEGER DEFAULT -1,
        $THREAD_ID INTEGER NOT NULL REFERENCES ${ThreadTable.TABLE_NAME} (${ThreadTable.ID}) ON DELETE CASCADE,
        $FROM_RECIPIENT_ID INTEGER NOT NULL REFERENCES ${RecipientTable.TABLE_NAME} (${RecipientTable.ID}) ON DELETE CASCADE,
        $FROM_DEVICE_ID INTEGER,
        $TO_RECIPIENT_ID INTEGER NOT NULL REFERENCES ${RecipientTable.TABLE_NAME} (${RecipientTable.ID}) ON DELETE CASCADE,
        $TYPE INTEGER NOT NULL,
        $BODY TEXT,
        $READ INTEGER DEFAULT 0,
        $MMS_CONTENT_LOCATION TEXT,
        $MMS_EXPIRY INTEGER,
        $MMS_MESSAGE_TYPE INTEGER,
        $MMS_MESSAGE_SIZE INTEGER,
        $MMS_STATUS INTEGER,
        $MMS_TRANSACTION_ID TEXT,
        $SMS_SUBSCRIPTION_ID INTEGER DEFAULT -1, 
        $RECEIPT_TIMESTAMP INTEGER DEFAULT -1, 
        $HAS_DELIVERY_RECEIPT INTEGER DEFAULT 0, 
        $HAS_READ_RECEIPT INTEGER DEFAULT 0, 
        $VIEWED_COLUMN INTEGER DEFAULT 0,
        $MISMATCHED_IDENTITIES TEXT DEFAULT NULL,
        $NETWORK_FAILURES TEXT DEFAULT NULL,
        $EXPIRES_IN INTEGER DEFAULT 0,
        $EXPIRE_STARTED INTEGER DEFAULT 0,
        $NOTIFIED INTEGER DEFAULT 0,
        $QUOTE_ID INTEGER DEFAULT 0,
        $QUOTE_AUTHOR INTEGER DEFAULT 0,
        $QUOTE_BODY TEXT DEFAULT NULL,
        $QUOTE_MISSING INTEGER DEFAULT 0,
        $QUOTE_BODY_RANGES BLOB DEFAULT NULL,
        $QUOTE_TYPE INTEGER DEFAULT 0,
        $SHARED_CONTACTS TEXT DEFAULT NULL,
        $UNIDENTIFIED INTEGER DEFAULT 0,
        $LINK_PREVIEWS TEXT DEFAULT NULL,
        $VIEW_ONCE INTEGER DEFAULT 0,
        $REACTIONS_UNREAD INTEGER DEFAULT 0,
        $REACTIONS_LAST_SEEN INTEGER DEFAULT -1,
        $REMOTE_DELETED INTEGER DEFAULT 0,
        $MENTIONS_SELF INTEGER DEFAULT 0,
        $NOTIFIED_TIMESTAMP INTEGER DEFAULT 0,
        $SERVER_GUID TEXT DEFAULT NULL,
        $MESSAGE_RANGES BLOB DEFAULT NULL,
        $STORY_TYPE INTEGER DEFAULT 0,
        $PARENT_STORY_ID INTEGER DEFAULT 0,
        $EXPORT_STATE BLOB DEFAULT NULL,
        $EXPORTED INTEGER DEFAULT 0,
        $SCHEDULED_DATE INTEGER DEFAULT -1,
        $LATEST_REVISION_ID INTEGER DEFAULT NULL REFERENCES $TABLE_NAME ($ID) ON DELETE CASCADE,
        $ORIGINAL_MESSAGE_ID INTEGER DEFAULT NULL REFERENCES $TABLE_NAME ($ID) ON DELETE CASCADE,
        $REVISION_NUMBER INTEGER DEFAULT 0,
        $MESSAGE_EXTRAS BLOB DEFAULT NULL
      )
    """

    private const val INDEX_THREAD_STORY_SCHEDULED_DATE_LATEST_REVISION_ID = "message_thread_story_parent_story_scheduled_date_latest_revision_id_index"
    private const val INDEX_DATE_SENT_FROM_TO_THREAD = "message_date_sent_from_to_thread_index"
    private const val INDEX_THREAD_COUNT = "message_thread_count_index"
    private const val INDEX_THREAD_UNREAD_COUNT = "message_thread_unread_count_index"

    @JvmField
    val CREATE_INDEXS = arrayOf(
      "CREATE INDEX IF NOT EXISTS message_read_and_notified_and_thread_id_index ON $TABLE_NAME ($READ, $NOTIFIED, $THREAD_ID)",
      "CREATE INDEX IF NOT EXISTS message_type_index ON $TABLE_NAME ($TYPE)",
      "CREATE INDEX IF NOT EXISTS $INDEX_DATE_SENT_FROM_TO_THREAD ON $TABLE_NAME ($DATE_SENT, $FROM_RECIPIENT_ID, $TO_RECIPIENT_ID, $THREAD_ID)",
      "CREATE INDEX IF NOT EXISTS message_date_server_index ON $TABLE_NAME ($DATE_SERVER)",
      "CREATE INDEX IF NOT EXISTS message_reactions_unread_index ON $TABLE_NAME ($REACTIONS_UNREAD);",
      "CREATE INDEX IF NOT EXISTS message_story_type_index ON $TABLE_NAME ($STORY_TYPE);",
      "CREATE INDEX IF NOT EXISTS message_parent_story_id_index ON $TABLE_NAME ($PARENT_STORY_ID);",
      "CREATE INDEX IF NOT EXISTS $INDEX_THREAD_STORY_SCHEDULED_DATE_LATEST_REVISION_ID ON $TABLE_NAME ($THREAD_ID, $DATE_RECEIVED, $STORY_TYPE, $PARENT_STORY_ID, $SCHEDULED_DATE, $LATEST_REVISION_ID);",
      "CREATE INDEX IF NOT EXISTS message_quote_id_quote_author_scheduled_date_latest_revision_id_index ON $TABLE_NAME ($QUOTE_ID, $QUOTE_AUTHOR, $SCHEDULED_DATE, $LATEST_REVISION_ID);",
      "CREATE INDEX IF NOT EXISTS message_exported_index ON $TABLE_NAME ($EXPORTED);",
      "CREATE INDEX IF NOT EXISTS message_id_type_payment_transactions_index ON $TABLE_NAME ($ID,$TYPE) WHERE $TYPE & ${MessageTypes.SPECIAL_TYPE_PAYMENTS_NOTIFICATION} != 0;",
      "CREATE INDEX IF NOT EXISTS message_original_message_id_index ON $TABLE_NAME ($ORIGINAL_MESSAGE_ID);",
      "CREATE INDEX IF NOT EXISTS message_latest_revision_id_index ON $TABLE_NAME ($LATEST_REVISION_ID)",
      "CREATE INDEX IF NOT EXISTS message_from_recipient_id_index ON $TABLE_NAME ($FROM_RECIPIENT_ID)",
      "CREATE INDEX IF NOT EXISTS message_to_recipient_id_index ON $TABLE_NAME ($TO_RECIPIENT_ID)",
      "CREATE UNIQUE INDEX IF NOT EXISTS message_unique_sent_from_thread ON $TABLE_NAME ($DATE_SENT, $FROM_RECIPIENT_ID, $THREAD_ID)",
      // This index is created specifically for getting the number of messages in a thread and therefore needs to be kept in sync with that query
      "CREATE INDEX IF NOT EXISTS $INDEX_THREAD_COUNT ON $TABLE_NAME ($THREAD_ID) WHERE $STORY_TYPE = 0 AND $PARENT_STORY_ID <= 0 AND $SCHEDULED_DATE = -1 AND $LATEST_REVISION_ID IS NULL",
      // This index is created specifically for getting the number of unread messages in a thread and therefore needs to be kept in sync with that query
      "CREATE INDEX IF NOT EXISTS $INDEX_THREAD_UNREAD_COUNT ON $TABLE_NAME ($THREAD_ID) WHERE $STORY_TYPE = 0 AND $PARENT_STORY_ID <= 0 AND $SCHEDULED_DATE = -1 AND $LATEST_REVISION_ID IS NULL AND $READ = 0"
    )

    private val MMS_PROJECTION_BASE = arrayOf(
      "$TABLE_NAME.$ID AS $ID",
      THREAD_ID,
      DATE_SENT,
      DATE_RECEIVED,
      DATE_SERVER,
      TYPE,
      READ,
      MMS_CONTENT_LOCATION,
      MMS_EXPIRY,
      MMS_MESSAGE_SIZE,
      MMS_STATUS,
      MMS_TRANSACTION_ID,
      BODY,
      FROM_RECIPIENT_ID,
      FROM_DEVICE_ID,
      TO_RECIPIENT_ID,
      HAS_DELIVERY_RECEIPT,
      HAS_READ_RECEIPT,
      MISMATCHED_IDENTITIES,
      NETWORK_FAILURES,
      SMS_SUBSCRIPTION_ID,
      EXPIRES_IN,
      EXPIRE_STARTED,
      NOTIFIED,
      QUOTE_ID,
      QUOTE_AUTHOR,
      QUOTE_BODY,
      QUOTE_TYPE,
      QUOTE_MISSING,
      QUOTE_BODY_RANGES,
      SHARED_CONTACTS,
      LINK_PREVIEWS,
      UNIDENTIFIED,
      VIEW_ONCE,
      REACTIONS_UNREAD,
      REACTIONS_LAST_SEEN,
      REMOTE_DELETED,
      MENTIONS_SELF,
      NOTIFIED_TIMESTAMP,
      VIEWED_COLUMN,
      RECEIPT_TIMESTAMP,
      MESSAGE_RANGES,
      STORY_TYPE,
      PARENT_STORY_ID,
      SCHEDULED_DATE,
      LATEST_REVISION_ID,
      ORIGINAL_MESSAGE_ID,
      REVISION_NUMBER,
      MESSAGE_EXTRAS
    )

    private val MMS_PROJECTION: Array<String> = MMS_PROJECTION_BASE + "NULL AS ${AttachmentTable.ATTACHMENT_JSON_ALIAS}"

    private val MMS_PROJECTION_WITH_ATTACHMENTS: Array<String> = MMS_PROJECTION_BASE +
      """
        json_group_array(
          json_object(
            '${AttachmentTable.ID}', ${AttachmentTable.TABLE_NAME}.${AttachmentTable.ID}, 
            '${AttachmentTable.MESSAGE_ID}', ${AttachmentTable.TABLE_NAME}.${AttachmentTable.MESSAGE_ID},
            '${AttachmentTable.DATA_SIZE}', ${AttachmentTable.TABLE_NAME}.${AttachmentTable.DATA_SIZE}, 
            '${AttachmentTable.FILE_NAME}', ${AttachmentTable.TABLE_NAME}.${AttachmentTable.FILE_NAME}, 
            '${AttachmentTable.DATA_FILE}', ${AttachmentTable.TABLE_NAME}.${AttachmentTable.DATA_FILE},
            '${AttachmentTable.THUMBNAIL_FILE}', ${AttachmentTable.TABLE_NAME}.${AttachmentTable.THUMBNAIL_FILE},
            '${AttachmentTable.CONTENT_TYPE}', ${AttachmentTable.TABLE_NAME}.${AttachmentTable.CONTENT_TYPE}, 
            '${AttachmentTable.CDN_NUMBER}', ${AttachmentTable.TABLE_NAME}.${AttachmentTable.CDN_NUMBER}, 
            '${AttachmentTable.REMOTE_LOCATION}', ${AttachmentTable.TABLE_NAME}.${AttachmentTable.REMOTE_LOCATION}, 
            '${AttachmentTable.FAST_PREFLIGHT_ID}', ${AttachmentTable.TABLE_NAME}.${AttachmentTable.FAST_PREFLIGHT_ID},
            '${AttachmentTable.VOICE_NOTE}', ${AttachmentTable.TABLE_NAME}.${AttachmentTable.VOICE_NOTE},
            '${AttachmentTable.BORDERLESS}', ${AttachmentTable.TABLE_NAME}.${AttachmentTable.BORDERLESS},
            '${AttachmentTable.VIDEO_GIF}', ${AttachmentTable.TABLE_NAME}.${AttachmentTable.VIDEO_GIF},
            '${AttachmentTable.WIDTH}', ${AttachmentTable.TABLE_NAME}.${AttachmentTable.WIDTH},
            '${AttachmentTable.HEIGHT}', ${AttachmentTable.TABLE_NAME}.${AttachmentTable.HEIGHT},
            '${AttachmentTable.QUOTE}', ${AttachmentTable.TABLE_NAME}.${AttachmentTable.QUOTE},
            '${AttachmentTable.REMOTE_KEY}', ${AttachmentTable.TABLE_NAME}.${AttachmentTable.REMOTE_KEY},
            '${AttachmentTable.TRANSFER_STATE}', ${AttachmentTable.TABLE_NAME}.${AttachmentTable.TRANSFER_STATE},
            '${AttachmentTable.CAPTION}', ${AttachmentTable.TABLE_NAME}.${AttachmentTable.CAPTION},
            '${AttachmentTable.STICKER_PACK_ID}', ${AttachmentTable.TABLE_NAME}.${AttachmentTable.STICKER_PACK_ID},
            '${AttachmentTable.STICKER_PACK_KEY}', ${AttachmentTable.TABLE_NAME}.${AttachmentTable.STICKER_PACK_KEY},
            '${AttachmentTable.STICKER_ID}', ${AttachmentTable.TABLE_NAME}.${AttachmentTable.STICKER_ID},
            '${AttachmentTable.STICKER_EMOJI}', ${AttachmentTable.TABLE_NAME}.${AttachmentTable.STICKER_EMOJI},
            '${AttachmentTable.BLUR_HASH}', ${AttachmentTable.TABLE_NAME}.${AttachmentTable.BLUR_HASH},
            '${AttachmentTable.TRANSFORM_PROPERTIES}', ${AttachmentTable.TABLE_NAME}.${AttachmentTable.TRANSFORM_PROPERTIES},
            '${AttachmentTable.DISPLAY_ORDER}', ${AttachmentTable.TABLE_NAME}.${AttachmentTable.DISPLAY_ORDER},
            '${AttachmentTable.UPLOAD_TIMESTAMP}', ${AttachmentTable.TABLE_NAME}.${AttachmentTable.UPLOAD_TIMESTAMP},
            '${AttachmentTable.DATA_HASH_END}', ${AttachmentTable.TABLE_NAME}.${AttachmentTable.DATA_HASH_END},
            '${AttachmentTable.ARCHIVE_CDN}', ${AttachmentTable.TABLE_NAME}.${AttachmentTable.ARCHIVE_CDN},
            '${AttachmentTable.ARCHIVE_THUMBNAIL_CDN}', ${AttachmentTable.TABLE_NAME}.${AttachmentTable.ARCHIVE_THUMBNAIL_CDN},
            '${AttachmentTable.ARCHIVE_MEDIA_NAME}', ${AttachmentTable.TABLE_NAME}.${AttachmentTable.ARCHIVE_MEDIA_NAME},
            '${AttachmentTable.ARCHIVE_MEDIA_ID}', ${AttachmentTable.TABLE_NAME}.${AttachmentTable.ARCHIVE_MEDIA_ID},
            '${AttachmentTable.THUMBNAIL_RESTORE_STATE}', ${AttachmentTable.TABLE_NAME}.${AttachmentTable.THUMBNAIL_RESTORE_STATE},
            '${AttachmentTable.ATTACHMENT_UUID}', ${AttachmentTable.TABLE_NAME}.${AttachmentTable.ATTACHMENT_UUID}
          )
        ) AS ${AttachmentTable.ATTACHMENT_JSON_ALIAS}
      """.toSingleLine()

    private const val IS_STORY_CLAUSE = "$STORY_TYPE > 0 AND $REMOTE_DELETED = 0"
    private const val RAW_ID_WHERE = "$TABLE_NAME.$ID = ?"

    private val SNIPPET_QUERY =
      """
        SELECT 
          $ID,
          $TYPE,
          $DATE_RECEIVED
        FROM 
          $TABLE_NAME INDEXED BY $INDEX_THREAD_STORY_SCHEDULED_DATE_LATEST_REVISION_ID
        WHERE 
          $THREAD_ID = ? AND 
          $TYPE & ${MessageTypes.GROUP_V2_LEAVE_BITS} != ${MessageTypes.GROUP_V2_LEAVE_BITS} AND 
          $STORY_TYPE = 0 AND 
          $PARENT_STORY_ID <= 0 AND
          $SCHEDULED_DATE = -1 AND
          $LATEST_REVISION_ID IS NULL AND
          $TYPE & ${MessageTypes.KEY_EXCHANGE_IDENTITY_DEFAULT_BIT} = 0 AND
          $TYPE & ${MessageTypes.KEY_EXCHANGE_IDENTITY_VERIFIED_BIT} = 0 AND
          $TYPE & ${MessageTypes.SPECIAL_TYPES_MASK} != ${MessageTypes.SPECIAL_TYPE_REPORTED_SPAM} AND
          $TYPE & ${MessageTypes.SPECIAL_TYPES_MASK} != ${MessageTypes.SPECIAL_TYPE_MESSAGE_REQUEST_ACCEPTED} AND
          $TYPE NOT IN (
            ${MessageTypes.PROFILE_CHANGE_TYPE}, 
            ${MessageTypes.GV1_MIGRATION_TYPE},
            ${MessageTypes.CHANGE_NUMBER_TYPE},
            ${MessageTypes.BOOST_REQUEST_TYPE},
            ${MessageTypes.SMS_EXPORT_TYPE}
           )
          ORDER BY $DATE_RECEIVED DESC LIMIT 1
       """

    const val IS_CALL_TYPE_CLAUSE = """(
      ($TYPE = ${MessageTypes.INCOMING_AUDIO_CALL_TYPE})
      OR
      ($TYPE = ${MessageTypes.INCOMING_VIDEO_CALL_TYPE})
      OR
      ($TYPE = ${MessageTypes.OUTGOING_AUDIO_CALL_TYPE})
      OR
      ($TYPE = ${MessageTypes.OUTGOING_VIDEO_CALL_TYPE})
      OR
      ($TYPE = ${MessageTypes.MISSED_AUDIO_CALL_TYPE})
      OR
      ($TYPE = ${MessageTypes.MISSED_VIDEO_CALL_TYPE})
      OR
      ($TYPE = ${MessageTypes.GROUP_CALL_TYPE})
    )"""

    private const val IS_MISSED_CALL_TYPE_CLAUSE = """(
      ($TYPE = ${MessageTypes.MISSED_AUDIO_CALL_TYPE})
      OR
      ($TYPE = ${MessageTypes.MISSED_VIDEO_CALL_TYPE})
    )"""

    private val outgoingTypeClause: String by lazy {
      MessageTypes.OUTGOING_MESSAGE_TYPES
        .map { "($TABLE_NAME.$TYPE & ${MessageTypes.BASE_TYPE_MASK} = $it)" }
        .joinToString(" OR ")
    }

    /**
     * A message that can be correctly identified with an author/sent timestamp across devices.
     *
     * Must be:
     * - Incoming or sent outgoing
     * - Secure or push
     * - Not a group update
     * - Not a key exchange message
     * - Not an encryption message
     * - Not a report spam message
     * - Not a message rqeuest accepted message
     * - Not be a story
     * - Have a valid sent timestamp
     * - Be a normal message or direct (1:1) story reply
     *
     * Changes should be reflected in [MmsMessageRecord.canDeleteSync].
     */
    private const val IS_ADDRESSABLE_CLAUSE = """
      (($TYPE & ${MessageTypes.BASE_TYPE_MASK}) = ${MessageTypes.BASE_SENT_TYPE} OR ($TYPE & ${MessageTypes.BASE_TYPE_MASK}) = ${MessageTypes.BASE_INBOX_TYPE}) AND 
      ($TYPE & (${MessageTypes.SECURE_MESSAGE_BIT} | ${MessageTypes.PUSH_MESSAGE_BIT})) != 0 AND 
      ($TYPE & ${MessageTypes.GROUP_MASK}) = 0 AND 
      ($TYPE & ${MessageTypes.KEY_EXCHANGE_MASK}) = 0 AND 
      ($TYPE & ${MessageTypes.ENCRYPTION_MASK}) = 0 AND
      ($TYPE & ${MessageTypes.SPECIAL_TYPES_MASK}) != ${MessageTypes.SPECIAL_TYPE_REPORTED_SPAM} AND
      ($TYPE & ${MessageTypes.SPECIAL_TYPES_MASK}) != ${MessageTypes.SPECIAL_TYPE_MESSAGE_REQUEST_ACCEPTED} AND
      $STORY_TYPE = 0 AND
      $DATE_SENT > 0 AND
      $PARENT_STORY_ID <= 0
    """

    @JvmStatic
    fun mmsReaderFor(cursor: Cursor): MmsReader {
      return MmsReader(cursor)
    }

    private fun getSharedContacts(cursor: Cursor, attachments: List<DatabaseAttachment>): List<Contact> {
      val serializedContacts: String? = cursor.requireString(SHARED_CONTACTS)

      if (serializedContacts.isNullOrEmpty()) {
        return emptyList()
      }

      val attachmentIdMap: Map<AttachmentId, DatabaseAttachment> = attachments.associateBy { it.attachmentId }

      try {
        val contacts: MutableList<Contact> = LinkedList()
        val jsonContacts = JSONArray(serializedContacts)

        for (i in 0 until jsonContacts.length()) {
          val contact: Contact = Contact.deserialize(jsonContacts.getJSONObject(i).toString())

          if (contact.avatar != null && contact.avatar!!.attachmentId != null) {
            val attachment = attachmentIdMap[contact.avatar!!.attachmentId]

            val updatedAvatar = Contact.Avatar(
              contact.avatar!!.attachmentId,
              attachment,
              contact.avatar!!.isProfile
            )

            contacts += Contact(contact, updatedAvatar)
          } else {
            contacts += contact
          }
        }

        return contacts
      } catch (e: JSONException) {
        Log.w(TAG, "Failed to parse shared contacts.", e)
      } catch (e: IOException) {
        Log.w(TAG, "Failed to parse shared contacts.", e)
      }

      return emptyList()
    }

    private fun getLinkPreviews(cursor: Cursor, attachments: List<DatabaseAttachment>): List<LinkPreview> {
      val serializedPreviews: String? = cursor.requireString(LINK_PREVIEWS)

      if (serializedPreviews.isNullOrEmpty()) {
        return emptyList()
      }

      val attachmentIdMap: Map<AttachmentId, DatabaseAttachment> = attachments.associateBy { it.attachmentId }

      try {
        val previews: MutableList<LinkPreview> = LinkedList()
        val jsonPreviews = JSONArray(serializedPreviews)

        for (i in 0 until jsonPreviews.length()) {
          val preview = LinkPreview.deserialize(jsonPreviews.getJSONObject(i).toString())

          if (preview.attachmentId != null) {
            val attachment = attachmentIdMap[preview.attachmentId]

            if (attachment != null) {
              previews += LinkPreview(preview.url, preview.title, preview.description, preview.date, attachment)
            } else {
              previews += preview
            }
          } else {
            previews += preview
          }
        }

        return previews
      } catch (e: JSONException) {
        Log.w(TAG, "Failed to parse shared contacts.", e)
      } catch (e: IOException) {
        Log.w(TAG, "Failed to parse shared contacts.", e)
      }

      return emptyList()
    }

    private fun parseQuoteMentions(cursor: Cursor): List<Mention> {
      val data: ByteArray? = cursor.requireBlob(QUOTE_BODY_RANGES)

      val bodyRanges: BodyRangeList? = if (data != null) {
        try {
          BodyRangeList.ADAPTER.decode(data)
        } catch (e: IOException) {
          Log.w(TAG, "Unable to parse quote body ranges", e)
          null
        }
      } else {
        null
      }

      return MentionUtil.bodyRangeListToMentions(bodyRanges)
    }

    private fun parseQuoteBodyRanges(cursor: Cursor): BodyRangeList? {
      val data: ByteArray? = cursor.requireBlob(QUOTE_BODY_RANGES)

      if (data != null) {
        try {
          val bodyRanges = BodyRangeList
            .ADAPTER.decode(data)
            .ranges
            .filter { bodyRange -> bodyRange.mentionUuid == null }

          return BodyRangeList(ranges = bodyRanges)
        } catch (e: IOException) {
          Log.w(TAG, "Unable to parse quote body ranges", e)
        }
      }
      return null
    }
  }

  private val earlyDeliveryReceiptCache = EarlyDeliveryReceiptCache()

  private fun getOldestGroupUpdateSender(threadId: Long, minimumDateReceived: Long): RecipientId? {
    val type = MessageTypes.SECURE_MESSAGE_BIT or MessageTypes.PUSH_MESSAGE_BIT or MessageTypes.GROUP_UPDATE_BIT or MessageTypes.BASE_INBOX_TYPE

    return readableDatabase
      .select(FROM_RECIPIENT_ID)
      .from(TABLE_NAME)
      .where("$THREAD_ID = ? AND $TYPE & ? AND $DATE_RECEIVED >= ?", threadId.toString(), type.toString(), minimumDateReceived.toString())
      .limit(1)
      .run()
      .readToSingleObject { RecipientId.from(it.requireLong(FROM_RECIPIENT_ID)) }
  }

  fun getExpirationStartedMessages(): Cursor {
    val where = "$EXPIRE_STARTED > 0"
    return rawQueryWithAttachments(where, null)
  }

  fun getMessageCursor(messageId: Long): Cursor {
    return internalGetMessage(messageId)
  }

  fun hasReceivedAnyCallsSince(threadId: Long, timestamp: Long): Boolean {
    return readableDatabase
      .exists(TABLE_NAME)
      .where(
        "$THREAD_ID = ? AND $DATE_RECEIVED > ? AND ($TYPE = ? OR $TYPE = ? OR $TYPE = ? OR $TYPE =?)",
        threadId,
        timestamp,
        MessageTypes.INCOMING_AUDIO_CALL_TYPE,
        MessageTypes.INCOMING_VIDEO_CALL_TYPE,
        MessageTypes.MISSED_AUDIO_CALL_TYPE,
        MessageTypes.MISSED_VIDEO_CALL_TYPE
      )
      .run()
  }

  fun markAsInvalidVersionKeyExchange(id: Long) {
    updateTypeBitmask(id, 0, MessageTypes.KEY_EXCHANGE_INVALID_VERSION_BIT)
  }

  fun markAsUnsupportedProtocolVersion(id: Long) {
    updateTypeBitmask(id, MessageTypes.BASE_TYPE_MASK, MessageTypes.UNSUPPORTED_MESSAGE_TYPE)
  }

  fun markAsInvalidMessage(id: Long) {
    updateTypeBitmask(id, MessageTypes.BASE_TYPE_MASK, MessageTypes.INVALID_MESSAGE_TYPE)
  }

  fun markAsLegacyVersion(id: Long) {
    updateTypeBitmask(id, MessageTypes.ENCRYPTION_MASK, MessageTypes.ENCRYPTION_REMOTE_LEGACY_BIT)
  }

  fun markSmsStatus(id: Long, status: Int) {
    Log.i(TAG, "Updating ID: $id to status: $status")

    writableDatabase
      .update(TABLE_NAME)
      .values(MMS_STATUS to status)
      .where("$ID = ?", id)
      .run()

    val threadId = getThreadIdForMessage(id)
    threads.update(threadId, false)
    notifyConversationListeners(threadId)
  }

  private fun updateTypeBitmask(id: Long, maskOff: Long, maskOn: Long) {
    writableDatabase.withinTransaction { db ->
      db.execSQL(
        """
          UPDATE $TABLE_NAME 
          SET $TYPE = ($TYPE & ${MessageTypes.TOTAL_MASK - maskOff} | $maskOn ) 
          WHERE $ID = ?
        """,
        buildArgs(id)
      )

      val threadId = getThreadIdForMessage(id)
      threads.updateSnippetTypeSilently(threadId)
    }

    AppDependencies.databaseObserver.notifyMessageUpdateObservers(MessageId(id))
    AppDependencies.databaseObserver.notifyConversationListListeners()
  }

  private fun updateMessageBodyAndType(messageId: Long, body: String, maskOff: Long, maskOn: Long): InsertResult {
    writableDatabase.execSQL(
      """
        UPDATE $TABLE_NAME
        SET
          $BODY = ?,
          $TYPE = ($TYPE & ${MessageTypes.TOTAL_MASK - maskOff} | $maskOn) 
        WHERE $ID = ?
      """,
      arrayOf(body, messageId.toString() + "")
    )

    val threadId = getThreadIdForMessage(messageId)
    threads.update(threadId, true)
    notifyConversationListeners(threadId)

    return InsertResult(
      messageId = messageId,
      threadId = threadId,
      threadWasNewlyCreated = false
    )
  }

  fun updateBundleMessageBody(messageId: Long, body: String): InsertResult {
    val type = MessageTypes.BASE_INBOX_TYPE or MessageTypes.SECURE_MESSAGE_BIT or MessageTypes.PUSH_MESSAGE_BIT
    return updateMessageBodyAndType(messageId, body, MessageTypes.TOTAL_MASK, type)
  }

  fun getViewedIncomingMessages(threadId: Long): List<MarkedMessageInfo> {
    return readableDatabase
      .select(ID, FROM_RECIPIENT_ID, DATE_SENT, TYPE, THREAD_ID, STORY_TYPE)
      .from(TABLE_NAME)
      .where("$THREAD_ID = ? AND $VIEWED_COLUMN > 0 AND $TYPE & ${MessageTypes.BASE_INBOX_TYPE} = ${MessageTypes.BASE_INBOX_TYPE}", threadId)
      .run()
      .readToList { it.toMarkedMessageInfo(outgoing = false) }
  }

  fun setIncomingMessageViewed(messageId: Long): MarkedMessageInfo? {
    val results = setIncomingMessagesViewed(listOf(messageId))
    return if (results.isEmpty()) {
      null
    } else {
      results[0]
    }
  }

  fun setIncomingMessagesViewed(messageIds: List<Long>): List<MarkedMessageInfo> {
    if (messageIds.isEmpty()) {
      return emptyList()
    }

    val results: List<MarkedMessageInfo> = readableDatabase
      .select(ID, FROM_RECIPIENT_ID, DATE_SENT, TYPE, THREAD_ID, STORY_TYPE)
      .from(TABLE_NAME)
      .where("$ID IN (${Util.join(messageIds, ",")}) AND $VIEWED_COLUMN = 0")
      .run()
      .readToList { cursor ->
        val type = cursor.requireLong(TYPE)

        if (MessageTypes.isSecureType(type) && MessageTypes.isInboxType(type)) {
          cursor.toMarkedMessageInfo(outgoing = false)
        } else {
          null
        }
      }
      .filterNotNull()

    val currentTime = System.currentTimeMillis()
    SqlUtil
      .buildCollectionQuery(ID, results.map { it.messageId.id })
      .forEach { query ->
        writableDatabase
          .update(TABLE_NAME)
          .values(
            VIEWED_COLUMN to 1,
            RECEIPT_TIMESTAMP to currentTime
          )
          .where(query.where, query.whereArgs)
          .run()
      }

    val threadsUpdated: Set<Long> = results
      .map { it.threadId }
      .toSet()

    val storyRecipientsUpdated: Set<RecipientId> = results
      .filter { it.storyType.isStory }
      .mapNotNull { threads.getRecipientIdForThreadId(it.threadId) }
      .toSet()

    notifyConversationListeners(threadsUpdated)
    notifyConversationListListeners()
    AppDependencies.databaseObserver.notifyStoryObservers(storyRecipientsUpdated)

    return results
  }

  fun setOutgoingGiftsRevealed(messageIds: List<Long>): List<MarkedMessageInfo> {
    val results: List<MarkedMessageInfo> = readableDatabase
      .select(ID, TO_RECIPIENT_ID, DATE_SENT, THREAD_ID, STORY_TYPE)
      .from(TABLE_NAME)
      .where("""$ID IN (${Util.join(messageIds, ",")}) AND ($outgoingTypeClause) AND ($TYPE & ${MessageTypes.SPECIAL_TYPES_MASK} = ${MessageTypes.SPECIAL_TYPE_GIFT_BADGE}) AND $VIEWED_COLUMN = 0""")
      .run()
      .readToList { it.toMarkedMessageInfo(outgoing = true) }

    val currentTime = System.currentTimeMillis()
    SqlUtil
      .buildCollectionQuery(ID, results.map { it.messageId.id })
      .forEach { query ->
        writableDatabase
          .update(TABLE_NAME)
          .values(
            VIEWED_COLUMN to 1,
            RECEIPT_TIMESTAMP to currentTime
          )
          .where(query.where, query.whereArgs)
          .run()
      }

    val threadsUpdated = results
      .map { it.threadId }
      .toSet()

    notifyConversationListeners(threadsUpdated)
    return results
  }

  fun insertCallLog(recipientId: RecipientId, type: Long, timestamp: Long, outgoing: Boolean, expiresIn: Long): InsertResult {
    val recipient = Recipient.resolved(recipientId)
    val threadIdResult = threads.getOrCreateThreadIdResultFor(recipient.id, recipient.isGroup)
    val threadId = threadIdResult.threadId

    val values = contentValuesOf(
      FROM_RECIPIENT_ID to if (outgoing) Recipient.self().id.serialize() else recipientId.serialize(),
      FROM_DEVICE_ID to 1,
      TO_RECIPIENT_ID to if (outgoing) recipientId.serialize() else Recipient.self().id.serialize(),
      DATE_RECEIVED to System.currentTimeMillis(),
      DATE_SENT to timestamp,
      READ to 1,
      TYPE to type,
      EXPIRES_IN to expiresIn,
      THREAD_ID to threadId
    )

    val messageId = writableDatabase.insert(TABLE_NAME, null, values)

    threads.update(threadId, true)

    notifyConversationListeners(threadId)
    TrimThreadJob.enqueueAsync(threadId)

    return InsertResult(
      messageId = messageId,
      threadId = threadId,
      threadWasNewlyCreated = threadIdResult.newlyCreated
    )
  }

  fun updateCallLog(messageId: Long, type: Long) {
    writableDatabase
      .update(TABLE_NAME)
      .values(
        TYPE to type,
        READ to 1
      )
      .where("$ID = ?", messageId)
      .run()

    val threadId = getThreadIdForMessage(messageId)

    threads.update(threadId, true)

    notifyConversationListeners(threadId)
    AppDependencies.databaseObserver.notifyMessageUpdateObservers(MessageId(messageId))
  }

  fun insertGroupCall(
    groupRecipientId: RecipientId,
    sender: RecipientId,
    timestamp: Long,
    eraId: String,
    joinedUuids: Collection<UUID>,
    isCallFull: Boolean,
    isIncomingGroupCallRingingOnLocalDevice: Boolean
  ): MessageId {
    val recipient = Recipient.resolved(groupRecipientId)
    val threadId = threads.getOrCreateThreadIdFor(recipient)
    val messageId: MessageId = writableDatabase.withinTransaction { db ->
      val self = Recipient.self()
      val markRead = joinedUuids.contains(self.requireServiceId().rawUuid) || self.id == sender
      val updateDetails: ByteArray = GroupCallUpdateDetails(
        eraId = eraId,
        startedCallUuid = Recipient.resolved(sender).requireServiceId().toString(),
        startedCallTimestamp = timestamp,
        inCallUuids = joinedUuids.map { it.toString() },
        isCallFull = isCallFull,
        localUserJoined = joinedUuids.contains(Recipient.self().requireServiceId().rawUuid),
        isRingingOnLocalDevice = isIncomingGroupCallRingingOnLocalDevice
      ).encode()

      val values = contentValuesOf(
        FROM_RECIPIENT_ID to sender.serialize(),
        FROM_DEVICE_ID to 1,
        TO_RECIPIENT_ID to groupRecipientId.serialize(),
        DATE_RECEIVED to timestamp,
        DATE_SENT to timestamp,
        READ to if (markRead) 1 else 0,
        BODY to Base64.encodeWithPadding(updateDetails),
        TYPE to MessageTypes.GROUP_CALL_TYPE,
        THREAD_ID to threadId
      )

      val messageId = MessageId(db.insert(TABLE_NAME, null, values))
      threads.incrementUnread(threadId, 1, 0)
      threads.update(threadId, true)

      messageId
    }

    notifyConversationListeners(threadId)
    TrimThreadJob.enqueueAsync(threadId)

    return messageId
  }

  /**
   * Updates the timestamps associated with the given message id to the given ts
   */
  fun updateCallTimestamps(messageId: Long, timestamp: Long) {
    val message = try {
      getMessageRecord(messageId = messageId)
    } catch (e: NoSuchMessageException) {
      error("Message $messageId does not exist")
    }

    val updateDetail = GroupCallUpdateDetailsUtil.parse(message.body)
    val contentValues = contentValuesOf(
      BODY to Base64.encodeWithPadding(updateDetail.newBuilder().startedCallTimestamp(timestamp).build().encode()),
      DATE_SENT to timestamp,
      DATE_RECEIVED to timestamp
    )

    val query = buildTrueUpdateQuery(ID_WHERE, buildArgs(messageId), contentValues)
    val updated = writableDatabase.update(TABLE_NAME, contentValues, query.where, query.whereArgs) > 0

    if (updated) {
      notifyConversationListeners(message.threadId)
    }
  }

  /**
   * Clears the flag in GroupCallUpdateDetailsUtil that specifies that the call is ringing on the local device.
   * Called when cleaning up the call ringing state (which can get out of sync in the case of an application crash)
   */
  fun clearIsRingingOnLocalDeviceFlag(messageIds: Collection<Long>) {
    writableDatabase.withinTransaction { db ->
      val queries = SqlUtil.buildCollectionQuery(ID, messageIds)

      for (query in queries) {
        val messageIdBodyPairs = db.select(ID, BODY)
          .from(TABLE_NAME)
          .where(query.where, query.whereArgs)
          .run()
          .readToList { cursor ->
            cursor.requireLong(ID) to cursor.requireString(BODY)
          }

        for ((messageId, body) in messageIdBodyPairs) {
          val oldBody = GroupCallUpdateDetailsUtil.parse(body)
          if (!oldBody.isRingingOnLocalDevice) {
            continue
          }

          val newBody = GroupCallUpdateDetailsUtil.createUpdatedBody(oldBody, oldBody.inCallUuids, oldBody.isCallFull, false)

          db.update(TABLE_NAME)
            .values(BODY to newBody)
            .where(ID_WHERE, messageId)
            .run()
        }
      }
    }
  }

  fun updateGroupCall(
    messageId: Long,
    eraId: String,
    joinedUuids: Collection<UUID>,
    isCallFull: Boolean,
    isRingingOnLocalDevice: Boolean
  ): MessageId {
    writableDatabase.withinTransaction { db ->
      val message = try {
        getMessageRecord(messageId = messageId)
      } catch (e: NoSuchMessageException) {
        error("Message $messageId does not exist.")
      }

      val updateDetail = GroupCallUpdateDetailsUtil.parse(message.body)
      val containsSelf = joinedUuids.contains(SignalStore.account.requireAci().rawUuid)
      val sameEraId = updateDetail.eraId == eraId && !Util.isEmpty(eraId)
      val inCallUuids = if (sameEraId) joinedUuids.map { it.toString() } else emptyList()
      val body = GroupCallUpdateDetailsUtil.createUpdatedBody(updateDetail, inCallUuids, isCallFull, isRingingOnLocalDevice)
      val contentValues = contentValuesOf(
        BODY to body
      )

      if (sameEraId && (containsSelf || updateDetail.localUserJoined)) {
        contentValues.put(READ, 1)
      }

      val query = buildTrueUpdateQuery(ID_WHERE, buildArgs(messageId), contentValues)
      val updated = db.update(TABLE_NAME, contentValues, query.where, query.whereArgs) > 0

      if (updated) {
        notifyConversationListeners(message.threadId)
      }
    }

    return MessageId(messageId)
  }

  fun updatePreviousGroupCall(
    threadId: Long,
    peekGroupCallEraId: String?,
    peekJoinedUuids: Collection<UUID>,
    isCallFull: Boolean,
    isRingingOnLocalDevice: Boolean,
    expiresIn: Long,
  ): Boolean {
    return writableDatabase.withinTransaction { db ->
      val cursor = db
        .select(*MMS_PROJECTION)
        .from(TABLE_NAME)
        .where("$TYPE = ? AND $THREAD_ID = ?", MessageTypes.GROUP_CALL_TYPE, threadId)
        .orderBy("$DATE_RECEIVED DESC")
        .limit(1)
        .run()

      MmsReader(cursor).use { reader ->
        val record = reader.getNext() ?: return@withinTransaction false
        val groupCallUpdateDetails = GroupCallUpdateDetailsUtil.parse(record.body)
        val containsSelf = peekJoinedUuids.contains(SignalStore.account.requireAci().rawUuid)
        val sameEraId = groupCallUpdateDetails.eraId == peekGroupCallEraId && !Util.isEmpty(peekGroupCallEraId)

        val inCallUuids = if (sameEraId) {
          peekJoinedUuids.map { it.toString() }.toList()
        } else {
          emptyList()
        }

        val contentValues = contentValuesOf(
          BODY to GroupCallUpdateDetailsUtil.createUpdatedBody(groupCallUpdateDetails, inCallUuids, isCallFull, isRingingOnLocalDevice)
        )

<<<<<<< HEAD
        if (inCallUuids.isEmpty()) {
          if (sameEraId && record.expireStarted == 0L) {
            contentValues.put(EXPIRES_IN, expiresIn)
          }
        } else {
          contentValues.put(EXPIRES_IN, 0)
          contentValues.put(EXPIRE_STARTED, 0)
        }

        if (sameEraId && containsSelf) {
=======
        if (sameEraId && (containsSelf || groupCallUpdateDetails.localUserJoined)) {
>>>>>>> 6c302b70
          contentValues.put(READ, 1)
        }

        val query = buildTrueUpdateQuery(ID_WHERE, buildArgs(record.id), contentValues)
        val updated = db.update(TABLE_NAME, contentValues, query.where, query.whereArgs) > 0

        if (updated) {
          notifyConversationListeners(threadId)
        }

        sameEraId
      }
    }
  }

  fun insertEditMessageInbox(mediaMessage: IncomingMessage, targetMessage: MmsMessageRecord): Optional<InsertResult> {
    val insertResult = insertMessageInbox(retrieved = mediaMessage, editedMessage = targetMessage, notifyObservers = false)

    if (insertResult.isPresent) {
      val (messageId) = insertResult.get()

      if (targetMessage.expireStarted > 0) {
        markExpireStarted(messageId, targetMessage.expireStarted)
      }

      writableDatabase.update(TABLE_NAME)
        .values(LATEST_REVISION_ID to messageId)
        .where("$ID = ? OR $LATEST_REVISION_ID = ?", targetMessage.id, targetMessage.id)
        .run()

      reactions.moveReactionsToNewMessage(newMessageId = messageId, previousId = targetMessage.id)

      notifyConversationListeners(targetMessage.threadId)
    }

    return insertResult
  }

  fun insertProfileNameChangeMessages(recipient: Recipient, newProfileName: String, previousProfileName: String) {
    writableDatabase.withinTransaction { db ->
      val groupRecords = groups.getGroupsContainingMember(recipient.id, false)

      val extras = MessageExtras(
        profileChangeDetails = ProfileChangeDetails(profileNameChange = ProfileChangeDetails.StringChange(previous = previousProfileName, newValue = newProfileName))
      )

      val threadIdsToUpdate = mutableListOf<Long?>().apply {
        add(threads.getThreadIdFor(recipient.id))
        addAll(
          groupRecords
            .filter { it.isActive }
            .map { threads.getThreadIdFor(it.recipientId) }
        )
      }

      threadIdsToUpdate
        .filterNotNull()
        .forEach { threadId ->
          val values = contentValuesOf(
            FROM_RECIPIENT_ID to recipient.id.serialize(),
            FROM_DEVICE_ID to 1,
            TO_RECIPIENT_ID to Recipient.self().id.serialize(),
            DATE_RECEIVED to System.currentTimeMillis(),
            DATE_SENT to System.currentTimeMillis(),
            READ to 1,
            TYPE to MessageTypes.PROFILE_CHANGE_TYPE,
            THREAD_ID to threadId,
            MESSAGE_EXTRAS to extras.encode()
          )
          db.insert(TABLE_NAME, null, values)
          notifyConversationListeners(threadId)
          TrimThreadJob.enqueueAsync(threadId)
        }

      groupRecords.filter { it.isV2Group }.forEach {
        SignalDatabase.nameCollisions.handleGroupNameCollisions(it.id.requireV2(), setOf(recipient.id))
      }
    }
  }

  fun insertLearnedProfileNameChangeMessage(recipient: Recipient, e164: String?, username: String?) {
    if ((e164 == null && username == null) || (e164 != null && username != null)) {
      Log.w(TAG, "Learn profile event expects an e164 or username")
      return
    }

    val threadId: Long? = SignalDatabase.threads.getThreadIdFor(recipient.id)

    if (threadId != null) {
      val extras = MessageExtras(
        profileChangeDetails = ProfileChangeDetails(learnedProfileName = ProfileChangeDetails.LearnedProfileName(e164 = e164, username = username))
      )

      writableDatabase
        .insertInto(TABLE_NAME)
        .values(
          FROM_RECIPIENT_ID to recipient.id.serialize(),
          FROM_DEVICE_ID to 1,
          TO_RECIPIENT_ID to Recipient.self().id.serialize(),
          DATE_RECEIVED to System.currentTimeMillis(),
          DATE_SENT to System.currentTimeMillis(),
          READ to 1,
          TYPE to MessageTypes.PROFILE_CHANGE_TYPE,
          THREAD_ID to threadId,
          MESSAGE_EXTRAS to extras.encode()
        )
        .run()

      notifyConversationListeners(threadId)
    }
  }

  fun insertGroupV1MigrationEvents(recipientId: RecipientId, threadId: Long, membershipChange: GroupMigrationMembershipChange) {
    insertGroupV1MigrationNotification(recipientId, threadId)
    if (!membershipChange.isEmpty) {
      insertGroupV1MigrationMembershipChanges(recipientId, threadId, membershipChange)
    }
    notifyConversationListeners(threadId)
    TrimThreadJob.enqueueAsync(threadId)
  }

  private fun insertGroupV1MigrationNotification(recipientId: RecipientId, threadId: Long) {
    insertGroupV1MigrationMembershipChanges(recipientId, threadId, GroupMigrationMembershipChange.empty())
  }

  private fun insertGroupV1MigrationMembershipChanges(recipientId: RecipientId, threadId: Long, membershipChange: GroupMigrationMembershipChange) {
    val values = contentValuesOf(
      FROM_RECIPIENT_ID to recipientId.serialize(),
      FROM_DEVICE_ID to 1,
      TO_RECIPIENT_ID to Recipient.self().id.serialize(),
      DATE_RECEIVED to System.currentTimeMillis(),
      DATE_SENT to System.currentTimeMillis(),
      READ to 1,
      TYPE to MessageTypes.GV1_MIGRATION_TYPE,
      THREAD_ID to threadId
    )

    if (!membershipChange.isEmpty) {
      values.put(BODY, membershipChange.serialize())
    }

    databaseHelper.signalWritableDatabase.insert(TABLE_NAME, null, values)
  }

  fun insertNumberChangeMessages(recipientId: RecipientId) {
    val groupRecords = groups.getGroupsContainingMember(recipientId, false)

    writableDatabase.withinTransaction { db ->
      val threadIdsToUpdate = mutableListOf<Long?>().apply {
        add(threads.getThreadIdFor(recipientId))
        addAll(
          groupRecords
            .filter { it.isActive }
            .map { threads.getThreadIdFor(it.recipientId) }
        )
      }

      threadIdsToUpdate
        .filterNotNull()
        .forEach { threadId: Long ->
          val values = contentValuesOf(
            FROM_RECIPIENT_ID to recipientId.serialize(),
            FROM_DEVICE_ID to 1,
            TO_RECIPIENT_ID to Recipient.self().id.serialize(),
            DATE_RECEIVED to System.currentTimeMillis(),
            DATE_SENT to System.currentTimeMillis(),
            READ to 1,
            TYPE to MessageTypes.CHANGE_NUMBER_TYPE,
            THREAD_ID to threadId,
            BODY to null
          )

          db.insert(TABLE_NAME, null, values)
          threads.update(threadId, true)

          TrimThreadJob.enqueueAsync(threadId)
          notifyConversationListeners(threadId)
        }
    }
  }

  fun insertBoostRequestMessage(recipientId: RecipientId, threadId: Long) {
    writableDatabase
      .insertInto(TABLE_NAME)
      .values(
        FROM_RECIPIENT_ID to recipientId.serialize(),
        FROM_DEVICE_ID to 1,
        TO_RECIPIENT_ID to Recipient.self().id.serialize(),
        DATE_RECEIVED to System.currentTimeMillis(),
        DATE_SENT to System.currentTimeMillis(),
        READ to 1,
        TYPE to MessageTypes.BOOST_REQUEST_TYPE,
        THREAD_ID to threadId,
        BODY to null
      )
      .run()
  }

  fun insertThreadMergeEvent(recipientId: RecipientId, threadId: Long, event: ThreadMergeEvent) {
    writableDatabase
      .insertInto(TABLE_NAME)
      .values(
        FROM_RECIPIENT_ID to recipientId.serialize(),
        FROM_DEVICE_ID to 1,
        TO_RECIPIENT_ID to Recipient.self().id.serialize(),
        DATE_RECEIVED to System.currentTimeMillis(),
        DATE_SENT to System.currentTimeMillis(),
        READ to 1,
        TYPE to MessageTypes.THREAD_MERGE_TYPE,
        THREAD_ID to threadId,
        BODY to Base64.encodeWithPadding(event.encode())
      )
      .run()
    AppDependencies.databaseObserver.notifyConversationListeners(threadId)
  }

  fun insertSessionSwitchoverEvent(recipientId: RecipientId, threadId: Long, event: SessionSwitchoverEvent) {
    writableDatabase
      .insertInto(TABLE_NAME)
      .values(
        FROM_RECIPIENT_ID to recipientId.serialize(),
        FROM_DEVICE_ID to 1,
        TO_RECIPIENT_ID to Recipient.self().id.serialize(),
        DATE_RECEIVED to System.currentTimeMillis(),
        DATE_SENT to System.currentTimeMillis(),
        READ to 1,
        TYPE to MessageTypes.SESSION_SWITCHOVER_TYPE,
        THREAD_ID to threadId,
        BODY to Base64.encodeWithPadding(event.encode())
      )
      .run()
    AppDependencies.databaseObserver.notifyConversationListeners(threadId)
  }

  fun insertSmsExportMessage(recipientId: RecipientId, threadId: Long) {
    val updated = writableDatabase.withinTransaction { db ->
      if (messages.hasSmsExportMessage(threadId)) {
        false
      } else {
        db.insertInto(TABLE_NAME)
          .values(
            FROM_RECIPIENT_ID to recipientId.serialize(),
            FROM_DEVICE_ID to 1,
            TO_RECIPIENT_ID to Recipient.self().id.serialize(),
            DATE_RECEIVED to System.currentTimeMillis(),
            DATE_SENT to System.currentTimeMillis(),
            READ to 1,
            TYPE to MessageTypes.SMS_EXPORT_TYPE,
            THREAD_ID to threadId,
            BODY to null
          )
          .run()
        true
      }
    }

    if (updated) {
      AppDependencies.databaseObserver.notifyConversationListeners(threadId)
    }
  }

  fun endTransaction(database: SQLiteDatabase) {
    database.endTransaction()
  }

  fun ensureMigration() {
    databaseHelper.signalWritableDatabase
  }

  fun isStory(messageId: Long): Boolean {
    return readableDatabase
      .exists(TABLE_NAME)
      .where("$IS_STORY_CLAUSE AND $ID = ?", messageId)
      .run()
  }

  fun getOutgoingStoriesTo(recipientId: RecipientId): Reader {
    val recipient = Recipient.resolved(recipientId)
    val threadId: Long? = if (recipient.isGroup) {
      threads.getThreadIdFor(recipientId)
    } else {
      null
    }

    var where = "$IS_STORY_CLAUSE AND ($outgoingTypeClause)"
    val whereArgs: Array<String>

    if (threadId == null) {
      where += " AND $FROM_RECIPIENT_ID = ?"
      whereArgs = buildArgs(recipientId)
    } else {
      where += " AND $THREAD_ID = ?"
      whereArgs = buildArgs(threadId)
    }

    return MmsReader(rawQueryWithAttachments(where, whereArgs))
  }

  fun getAllOutgoingStories(reverse: Boolean, limit: Int): Reader {
    val where = "$IS_STORY_CLAUSE AND ($outgoingTypeClause)"
    return MmsReader(rawQueryWithAttachments(where, null, reverse, limit.toLong()))
  }

  fun markAllIncomingStoriesRead(): List<MarkedMessageInfo> {
    val where = "$IS_STORY_CLAUSE AND NOT ($outgoingTypeClause) AND $READ = 0"
    val markedMessageInfos = setMessagesRead(where, null)
    notifyConversationListListeners()
    return markedMessageInfos
  }

  fun markAllCallEventsRead(): List<MarkedMessageInfo> {
    val where = "$IS_CALL_TYPE_CLAUSE AND $READ = 0"
    val markedMessageInfos = setMessagesRead(where, null)
    notifyConversationListListeners()
    return markedMessageInfos
  }

  fun markAllFailedStoriesNotified() {
    val where = "$IS_STORY_CLAUSE AND ($outgoingTypeClause) AND $NOTIFIED = 0 AND ($TYPE & ${MessageTypes.BASE_TYPE_MASK}) = ${MessageTypes.BASE_SENT_FAILED_TYPE}"

    writableDatabase
      .update("$TABLE_NAME INDEXED BY $INDEX_THREAD_STORY_SCHEDULED_DATE_LATEST_REVISION_ID")
      .values(NOTIFIED to 1)
      .where(where)
      .run()
    notifyConversationListListeners()
  }

  fun markOnboardingStoryRead() {
    val recipientId = SignalStore.releaseChannel.releaseChannelRecipientId ?: return
    val where = "$IS_STORY_CLAUSE AND NOT ($outgoingTypeClause) AND $READ = 0 AND $FROM_RECIPIENT_ID = ?"
    val markedMessageInfos = setMessagesRead(where, buildArgs(recipientId))

    if (markedMessageInfos.isNotEmpty()) {
      notifyConversationListListeners()
    }
  }

  fun getAllStoriesFor(recipientId: RecipientId, limit: Int): Reader {
    val threadId = threads.getThreadIdIfExistsFor(recipientId)
    val where = "$IS_STORY_CLAUSE AND $THREAD_ID = ?"
    val whereArgs = buildArgs(threadId)
    val cursor = rawQueryWithAttachments(where, whereArgs, false, limit.toLong())
    return MmsReader(cursor)
  }

  fun getUnreadStories(recipientId: RecipientId, limit: Int): Reader {
    val threadId = threads.getThreadIdIfExistsFor(recipientId)
    val query = "$IS_STORY_CLAUSE AND NOT ($outgoingTypeClause) AND $THREAD_ID = ? AND $VIEWED_COLUMN = ?"
    val args = buildArgs(threadId, 0)
    return MmsReader(rawQueryWithAttachments(query, args, false, limit.toLong()))
  }

  fun getUnreadMissedCallCount(): Long {
    return readableDatabase
      .select("COUNT(*)")
      .from(TABLE_NAME)
      .where(
        "($TYPE = ? OR $TYPE = ?) AND $READ = ?",
        MessageTypes.MISSED_AUDIO_CALL_TYPE,
        MessageTypes.MISSED_VIDEO_CALL_TYPE,
        0
      )
      .run()
      .readToSingleLong(0L)
  }

  fun getParentStoryIdForGroupReply(messageId: Long): GroupReply? {
    return readableDatabase
      .select(PARENT_STORY_ID)
      .from(TABLE_NAME)
      .where("$ID = ?", messageId)
      .run()
      .readToSingleObject { cursor ->
        val parentStoryId: ParentStoryId? = ParentStoryId.deserialize(cursor.requireLong(PARENT_STORY_ID))
        if (parentStoryId != null && parentStoryId.isGroupReply()) {
          parentStoryId as GroupReply
        } else {
          null
        }
      }
  }

  fun getStoryViewState(recipientId: RecipientId): StoryViewState {
    if (!isFeatureEnabled()) {
      return StoryViewState.NONE
    }
    val threadId = threads.getThreadIdIfExistsFor(recipientId)
    return getStoryViewState(threadId)
  }

  /**
   * Synchronizes whether we've viewed a recipient's story based on incoming sync messages.
   */
  fun updateViewedStories(targetTimestamps: Set<Long>) {
    val timestamps: String = targetTimestamps
      .joinToString(",")

    writableDatabase.withinTransaction { db ->
      db.select(FROM_RECIPIENT_ID)
        .from(TABLE_NAME)
        .where("$IS_STORY_CLAUSE AND $DATE_SENT IN ($timestamps) AND NOT ($outgoingTypeClause) AND $VIEWED_COLUMN > 0")
        .run()
        .readToList { cursor -> RecipientId.from(cursor.requireLong(FROM_RECIPIENT_ID)) }
        .forEach { id -> recipients.updateLastStoryViewTimestamp(id) }
    }
  }

  @VisibleForTesting
  fun getStoryViewState(threadId: Long): StoryViewState {
    val hasStories = readableDatabase
      .exists(TABLE_NAME)
      .where("$IS_STORY_CLAUSE AND $THREAD_ID = ?", threadId)
      .run()

    if (!hasStories) {
      return StoryViewState.NONE
    }

    val hasUnviewedStories = readableDatabase
      .exists(TABLE_NAME)
      .where("$IS_STORY_CLAUSE AND $THREAD_ID = ? AND $VIEWED_COLUMN = ? AND NOT ($outgoingTypeClause)", threadId, 0)
      .run()

    return if (hasUnviewedStories) {
      StoryViewState.UNVIEWED
    } else {
      StoryViewState.VIEWED
    }
  }

  fun isOutgoingStoryAlreadyInDatabase(recipientId: RecipientId, sentTimestamp: Long): Boolean {
    return readableDatabase
      .exists(TABLE_NAME)
      .where("$TO_RECIPIENT_ID = ? AND $STORY_TYPE > 0 AND $DATE_SENT = ? AND ($outgoingTypeClause)", recipientId, sentTimestamp)
      .run()
  }

  @Throws(NoSuchMessageException::class)
  fun getStoryId(authorId: RecipientId, sentTimestamp: Long): MessageId {
    return readableDatabase
      .select(ID)
      .from(TABLE_NAME)
      .where("$IS_STORY_CLAUSE AND $DATE_SENT = ? AND $FROM_RECIPIENT_ID = ?", sentTimestamp, authorId)
      .run()
      .readToSingleObject { cursor ->
        MessageId(CursorUtil.requireLong(cursor, ID))
      } ?: throw NoSuchMessageException("No story sent at $sentTimestamp")
  }

  fun getUnreadStoryThreadRecipientIds(): List<RecipientId> {
    val query = """
      SELECT DISTINCT ${ThreadTable.TABLE_NAME}.${ThreadTable.RECIPIENT_ID}
      FROM $TABLE_NAME 
        JOIN ${ThreadTable.TABLE_NAME} ON $TABLE_NAME.$THREAD_ID = ${ThreadTable.TABLE_NAME}.${ThreadTable.ID}
      WHERE 
        $IS_STORY_CLAUSE AND 
        ($outgoingTypeClause) = 0 AND 
        $VIEWED_COLUMN = 0 AND 
        $TABLE_NAME.$READ = 0
      """

    return readableDatabase
      .rawQuery(query, null)
      .readToList { RecipientId.from(it.getLong(0)) }
  }

  fun hasFailedOutgoingStory(): Boolean {
    val where = "$IS_STORY_CLAUSE AND ($outgoingTypeClause) AND $NOTIFIED = 0 AND ($TYPE & ${MessageTypes.BASE_TYPE_MASK}) = ${MessageTypes.BASE_SENT_FAILED_TYPE}"
    return readableDatabase.exists(TABLE_NAME).where(where).run()
  }

  fun getOrderedStoryRecipientsAndIds(isOutgoingOnly: Boolean): List<StoryResult> {
    val query = """
      SELECT
        $TABLE_NAME.$DATE_SENT AS sent_timestamp,
        $TABLE_NAME.$ID AS mms_id,
        ${ThreadTable.TABLE_NAME}.${ThreadTable.RECIPIENT_ID},
        ($outgoingTypeClause) AS is_outgoing,
        $VIEWED_COLUMN,
        $TABLE_NAME.$DATE_SENT,
        $RECEIPT_TIMESTAMP,
        ($outgoingTypeClause) = 0 AND $VIEWED_COLUMN = 0 AS is_unread
        FROM $TABLE_NAME 
          JOIN ${ThreadTable.TABLE_NAME} ON $TABLE_NAME.$THREAD_ID = ${ThreadTable.TABLE_NAME}.${ThreadTable.ID}
        WHERE
          $STORY_TYPE > 0 AND 
          $REMOTE_DELETED = 0
          ${if (isOutgoingOnly) " AND is_outgoing != 0" else ""}
        ORDER BY
          is_unread DESC,
          CASE
            WHEN is_outgoing = 0 AND $VIEWED_COLUMN = 0 THEN $TABLE_NAME.$DATE_SENT
            WHEN is_outgoing = 0 AND $VIEWED_COLUMN > 0 THEN $RECEIPT_TIMESTAMP
            WHEN is_outgoing = 1 THEN $TABLE_NAME.$DATE_SENT
          END DESC
      """

    return readableDatabase
      .rawQuery(query, null)
      .readToList { cursor ->
        StoryResult(
          RecipientId.from(CursorUtil.requireLong(cursor, ThreadTable.RECIPIENT_ID)),
          CursorUtil.requireLong(cursor, "mms_id"),
          CursorUtil.requireLong(cursor, "sent_timestamp"),
          CursorUtil.requireBoolean(cursor, "is_outgoing")
        )
      }
  }

  fun getStoryReplies(parentStoryId: Long): Cursor {
    val where = "$PARENT_STORY_ID = ?"
    val whereArgs = buildArgs(parentStoryId)
    return rawQueryWithAttachments(where, whereArgs, false, 0)
  }

  fun getNumberOfStoryReplies(parentStoryId: Long): Int {
    return readableDatabase
      .select("COUNT(*)")
      .from(TABLE_NAME)
      .where("$PARENT_STORY_ID = ?", parentStoryId)
      .run()
      .readToSingleInt()
  }

  fun containsStories(threadId: Long): Boolean {
    return readableDatabase
      .exists(TABLE_NAME)
      .where("$THREAD_ID = ? AND $STORY_TYPE > 0", threadId)
      .run()
  }

  fun hasSelfReplyInStory(parentStoryId: Long): Boolean {
    return readableDatabase
      .exists(TABLE_NAME)
      .where("$PARENT_STORY_ID = ? AND ($outgoingTypeClause)", -parentStoryId)
      .run()
  }

  fun hasGroupReplyOrReactionInStory(parentStoryId: Long): Boolean {
    return hasSelfReplyInStory(-parentStoryId)
  }

  fun getOldestStorySendTimestamp(hasSeenReleaseChannelStories: Boolean): Long? {
    val releaseChannelThreadId = getReleaseChannelThreadId(hasSeenReleaseChannelStories)

    return readableDatabase
      .select(DATE_SENT)
      .from(TABLE_NAME)
      .where("$IS_STORY_CLAUSE AND $THREAD_ID != ?", releaseChannelThreadId)
      .limit(1)
      .orderBy("$DATE_SENT ASC")
      .run()
      .readToSingleObject { it.getLong(0) }
  }

  @VisibleForTesting
  fun deleteGroupStoryReplies(parentStoryId: Long) {
    writableDatabase
      .delete(TABLE_NAME)
      .where("$PARENT_STORY_ID = ?", parentStoryId)
      .run()
  }

  fun deleteStoriesOlderThan(timestamp: Long, hasSeenReleaseChannelStories: Boolean): Int {
    return writableDatabase.withinTransaction { db ->
      val releaseChannelThreadId = getReleaseChannelThreadId(hasSeenReleaseChannelStories)
      val storiesBeforeTimestampWhere = "$IS_STORY_CLAUSE AND $DATE_SENT < ? AND $THREAD_ID != ?"
      val sharedArgs = buildArgs(timestamp, releaseChannelThreadId)

      val deleteStoryRepliesQuery = """
        DELETE FROM $TABLE_NAME 
        WHERE 
          $PARENT_STORY_ID > 0 AND 
          $PARENT_STORY_ID IN (
            SELECT $ID 
            FROM $TABLE_NAME 
            WHERE $storiesBeforeTimestampWhere
          )
        """

      val disassociateQuoteQuery = """
        UPDATE $TABLE_NAME 
        SET 
          $QUOTE_MISSING = 1, 
          $QUOTE_BODY = '' 
        WHERE 
          $PARENT_STORY_ID < 0 AND 
          ABS($PARENT_STORY_ID) IN (
            SELECT $ID 
            FROM $TABLE_NAME 
            WHERE $storiesBeforeTimestampWhere
          )
        """

      db.execSQL(deleteStoryRepliesQuery, sharedArgs)
      db.execSQL(disassociateQuoteQuery, sharedArgs)

      db.select(FROM_RECIPIENT_ID)
        .from(TABLE_NAME)
        .where(storiesBeforeTimestampWhere, sharedArgs)
        .run()
        .readToList { RecipientId.from(it.requireLong(FROM_RECIPIENT_ID)) }
        .forEach { id -> AppDependencies.databaseObserver.notifyStoryObservers(id) }

      val deletedStoryCount = db.select(ID)
        .from(TABLE_NAME)
        .where(storiesBeforeTimestampWhere, sharedArgs)
        .run()
        .use { cursor ->
          while (cursor.moveToNext()) {
            deleteMessage(cursor.requireLong(ID))
          }

          cursor.count
        }

      if (deletedStoryCount > 0) {
        OptimizeMessageSearchIndexJob.enqueue()
      }

      deletedStoryCount
    }
  }

  /**
   * Delete all the stories received from the recipient in 1:1 stories
   */
  fun deleteStoriesForRecipient(recipientId: RecipientId): Int {
    return writableDatabase.withinTransaction { db ->
      val threadId = threads.getThreadIdFor(recipientId) ?: return@withinTransaction 0
      val storesInRecipientThread = "$IS_STORY_CLAUSE AND $THREAD_ID = ?"
      val sharedArgs = buildArgs(threadId)

      val deleteStoryRepliesQuery = """
        DELETE FROM $TABLE_NAME 
        WHERE 
          $PARENT_STORY_ID > 0 AND 
          $PARENT_STORY_ID IN (
            SELECT $ID 
            FROM $TABLE_NAME 
            WHERE $storesInRecipientThread
          )
        """

      val disassociateQuoteQuery = """
        UPDATE $TABLE_NAME 
        SET 
          $QUOTE_MISSING = 1, 
          $QUOTE_BODY = '' 
        WHERE 
          $PARENT_STORY_ID < 0 AND 
          ABS($PARENT_STORY_ID) IN (
            SELECT $ID 
            FROM $TABLE_NAME 
            WHERE $storesInRecipientThread
          )
        """

      db.execSQL(deleteStoryRepliesQuery, sharedArgs)
      db.execSQL(disassociateQuoteQuery, sharedArgs)

      AppDependencies.databaseObserver.notifyStoryObservers(recipientId)

      val deletedStoryCount = db.select(ID)
        .from(TABLE_NAME)
        .where(storesInRecipientThread, sharedArgs)
        .run()
        .use { cursor ->
          while (cursor.moveToNext()) {
            deleteMessage(cursor.requireLong(ID))
          }

          cursor.count
        }

      if (deletedStoryCount > 0) {
        OptimizeMessageSearchIndexJob.enqueue()
      }

      deletedStoryCount
    }
  }

  private fun disassociateStoryQuotes(storyId: Long) {
    writableDatabase
      .update(TABLE_NAME)
      .values(
        QUOTE_MISSING to 1,
        QUOTE_BODY to null
      )
      .where("$PARENT_STORY_ID = ?", DirectReply(storyId).serialize())
      .run()
  }

  fun isGroupQuitMessage(messageId: Long): Boolean {
    val type = MessageTypes.getOutgoingEncryptedMessageType() or MessageTypes.GROUP_LEAVE_BIT

    return readableDatabase
      .exists(TABLE_NAME)
      .where("$ID = ? AND $TYPE & $type = $type AND $TYPE & ${MessageTypes.GROUP_V2_BIT} = 0", messageId)
      .run()
  }

  fun getLatestGroupQuitTimestamp(threadId: Long, quitTimeBarrier: Long): Long {
    val type = MessageTypes.getOutgoingEncryptedMessageType() or MessageTypes.GROUP_LEAVE_BIT

    return readableDatabase
      .select(DATE_SENT)
      .from(TABLE_NAME)
      .where("$THREAD_ID = ? AND $TYPE & $type = $type AND $TYPE & ${MessageTypes.GROUP_V2_BIT} = 0 AND $DATE_SENT < ?", threadId, quitTimeBarrier)
      .orderBy("$DATE_SENT DESC")
      .limit(1)
      .run()
      .readToSingleLong(-1)
  }

  fun getLatestReceivedAt(threadId: Long, messages: List<SyncMessageId>): Long? {
    if (messages.isEmpty()) {
      return null
    }

    val args: List<Array<String>> = messages.map { arrayOf(it.timetamp.toString(), it.recipientId.serialize(), threadId.toString()) }
    val queries = SqlUtil.buildCustomCollectionQuery("$DATE_SENT = ? AND $FROM_RECIPIENT_ID = ? AND $THREAD_ID = ?", args)

    var overallLatestReceivedAt: Long? = null
    for (query in queries) {
      val latestReceivedAt: Long? = readableDatabase
        .select("MAX($DATE_RECEIVED)")
        .from(TABLE_NAME)
        .where(query.where, query.whereArgs)
        .run()
        .readToSingleLongOrNull()

      if (overallLatestReceivedAt == null) {
        overallLatestReceivedAt = latestReceivedAt
      } else if (latestReceivedAt != null) {
        overallLatestReceivedAt = max(overallLatestReceivedAt, latestReceivedAt)
      }
    }

    return overallLatestReceivedAt
  }

  fun getScheduledMessageCountForThread(threadId: Long): Int {
    return readableDatabase
      .select("COUNT(*)")
      .from("$TABLE_NAME INDEXED BY $INDEX_THREAD_STORY_SCHEDULED_DATE_LATEST_REVISION_ID")
      .where("$THREAD_ID = ? AND $STORY_TYPE = ? AND $PARENT_STORY_ID <= ? AND $SCHEDULED_DATE != ?", threadId, 0, 0, -1)
      .run()
      .readToSingleInt()
  }

  fun getMessageCountForThread(threadId: Long): Int {
    return readableDatabase
      .select("COUNT(*)")
      .from("$TABLE_NAME INDEXED BY $INDEX_THREAD_COUNT")
      .where("$THREAD_ID = $threadId AND $STORY_TYPE = 0 AND $PARENT_STORY_ID <= 0 AND $SCHEDULED_DATE = -1 AND $LATEST_REVISION_ID IS NULL")
      .run()
      .readToSingleInt()
  }

  fun canSetUniversalTimer(threadId: Long): Boolean {
    if (threadId == -1L) {
      return true
    }

    val meaningfulQuery = buildMeaningfulMessagesQuery(threadId)
    val isNotJoinedType = SqlUtil.buildQuery("$TYPE & ${MessageTypes.BASE_TYPE_MASK} != ${MessageTypes.JOINED_TYPE}")

    val query = meaningfulQuery and isNotJoinedType
    val hasMeaningfulMessages = readableDatabase
      .exists("$TABLE_NAME INDEXED BY $INDEX_THREAD_STORY_SCHEDULED_DATE_LATEST_REVISION_ID")
      .where(query.where, query.whereArgs)
      .run()

    return !hasMeaningfulMessages
  }

  fun hasMeaningfulMessage(threadId: Long): Boolean {
    if (threadId == -1L) {
      return false
    }

    val query = buildMeaningfulMessagesQuery(threadId)
    return readableDatabase
      .exists("$TABLE_NAME INDEXED BY $INDEX_THREAD_STORY_SCHEDULED_DATE_LATEST_REVISION_ID")
      .where(query.where, query.whereArgs)
      .run()
  }

  /**
   * Returns the receipt status of the most recent meaningful message in the thread if it matches the provided message ID.
   * If the ID doesn't match or otherwise can't be found, it will return null.
   *
   * This is a very specific method for use with [ThreadTable.updateReceiptStatus] to improve the perfomance of
   * processing receipts.
   */
  fun getReceiptStatusIfItsTheMostRecentMeaningfulMessage(messageId: Long, threadId: Long): MessageReceiptStatus? {
    val query = buildMeaningfulMessagesQuery(threadId)

    return readableDatabase
      .select(ID, HAS_DELIVERY_RECEIPT, HAS_READ_RECEIPT, TYPE)
      .from("$TABLE_NAME INDEXED BY $INDEX_THREAD_STORY_SCHEDULED_DATE_LATEST_REVISION_ID")
      .where(query.where, query.whereArgs)
      .orderBy("$DATE_RECEIVED DESC")
      .limit(1)
      .run()
      .use { cursor ->
        if (cursor.moveToFirst()) {
          if (cursor.requireLong(ID) != messageId) {
            return null
          }

          return MessageReceiptStatus(
            hasDeliveryReceipt = cursor.requireBoolean(HAS_DELIVERY_RECEIPT),
            hasReadReceipt = cursor.requireBoolean(HAS_READ_RECEIPT),
            type = cursor.requireLong(TYPE)
          )
        } else {
          null
        }
      }
  }

  private fun buildMeaningfulMessagesQuery(threadId: Long): SqlUtil.Query {
    val query = """
      $THREAD_ID = $threadId AND
      $STORY_TYPE = 0 AND
      $LATEST_REVISION_ID IS NULL AND
      $PARENT_STORY_ID <= 0 AND
      (
        NOT $TYPE & ${MessageTypes.IGNORABLE_TYPESMASK_WHEN_COUNTING} AND
        $TYPE != ${MessageTypes.PROFILE_CHANGE_TYPE} AND
        $TYPE != ${MessageTypes.CHANGE_NUMBER_TYPE} AND
        $TYPE != ${MessageTypes.SMS_EXPORT_TYPE} AND
        $TYPE != ${MessageTypes.BOOST_REQUEST_TYPE} AND
        $TYPE & ${MessageTypes.GROUP_V2_LEAVE_BITS} != ${MessageTypes.GROUP_V2_LEAVE_BITS} AND
        $TYPE & ${MessageTypes.SPECIAL_TYPES_MASK} != ${MessageTypes.SPECIAL_TYPE_REPORTED_SPAM} AND
        $TYPE & ${MessageTypes.SPECIAL_TYPES_MASK} != ${MessageTypes.SPECIAL_TYPE_MESSAGE_REQUEST_ACCEPTED}
      )
    """

    return SqlUtil.buildQuery(query)
  }

  fun setNetworkFailures(messageId: Long, failures: Set<NetworkFailure?>?) {
    try {
      setDocument(databaseHelper.signalWritableDatabase, messageId, NETWORK_FAILURES, NetworkFailureSet(failures))
    } catch (e: IOException) {
      Log.w(TAG, e)
    }
  }

  fun getThreadIdForMessage(id: Long): Long {
    return readableDatabase
      .select(THREAD_ID)
      .from(TABLE_NAME)
      .where("$ID = ?", id)
      .run()
      .readToSingleLong(-1)
  }

  private fun getThreadIdFor(retrieved: IncomingMessage): ThreadTable.ThreadIdResult {
    return if (retrieved.groupId != null) {
      val groupRecipientId = recipients.getOrInsertFromPossiblyMigratedGroupId(retrieved.groupId)
      val groupRecipients = Recipient.resolved(groupRecipientId)
      threads.getOrCreateThreadIdResultFor(groupRecipients.id, isGroup = true)
    } else {
      val sender = Recipient.resolved(retrieved.from)
      threads.getOrCreateThreadIdResultFor(sender.id, isGroup = false)
    }
  }

  private fun rawQueryWithAttachments(where: String, arguments: Array<String>?, reverse: Boolean = false, limit: Long = 0): Cursor {
    val database = databaseHelper.signalReadableDatabase
    var rawQueryString = """
      SELECT 
        ${Util.join(MMS_PROJECTION_WITH_ATTACHMENTS, ",")}
      FROM 
        $TABLE_NAME LEFT OUTER JOIN ${AttachmentTable.TABLE_NAME} ON ($TABLE_NAME.$ID = ${AttachmentTable.TABLE_NAME}.${AttachmentTable.MESSAGE_ID}) 
      WHERE 
        $where 
      GROUP BY 
        $TABLE_NAME.$ID
    """.toSingleLine()

    if (reverse) {
      rawQueryString += " ORDER BY $TABLE_NAME.$ID DESC"
    }

    if (limit > 0) {
      rawQueryString += " LIMIT $limit"
    }

    return database.rawQuery(rawQueryString, arguments)
  }

  private fun internalGetMessage(messageId: Long): Cursor {
    return rawQueryWithAttachments(RAW_ID_WHERE, buildArgs(messageId))
  }

  @Throws(NoSuchMessageException::class)
  fun getMessageRecord(messageId: Long): MessageRecord {
    rawQueryWithAttachments(RAW_ID_WHERE, arrayOf(messageId.toString() + "")).use { cursor ->
      return MmsReader(cursor).getNext() ?: throw NoSuchMessageException("No message for ID: $messageId")
    }
  }

  fun getMessageRecordOrNull(messageId: Long): MessageRecord? {
    rawQueryWithAttachments(RAW_ID_WHERE, buildArgs(messageId)).use { cursor ->
      return MmsReader(cursor).firstOrNull()
    }
  }

  private fun getOriginalEditedMessageRecord(messageId: Long): Long {
    return readableDatabase.select(ID)
      .from(TABLE_NAME)
      .where("$TABLE_NAME.$LATEST_REVISION_ID = ?", messageId)
      .orderBy("$ID DESC")
      .limit(1)
      .run()
      .readToSingleLong(0)
  }

  fun getMessages(messageIds: Collection<Long?>): MmsReader {
    val ids = TextUtils.join(",", messageIds)
    return mmsReaderFor(rawQueryWithAttachments("$TABLE_NAME.$ID IN ($ids)", null))
  }

  fun getMessageEditHistory(id: Long): MmsReader {
    val cursor = readableDatabase.select(*MMS_PROJECTION)
      .from(TABLE_NAME)
      .where("$TABLE_NAME.$ID = ? OR $TABLE_NAME.$ORIGINAL_MESSAGE_ID = ?", id, id)
      .orderBy("$TABLE_NAME.$DATE_SENT ASC")
      .run()

    return mmsReaderFor(cursor)
  }

  private fun getPreviousEditIds(id: Long): List<Long> {
    return readableDatabase
      .select(ID)
      .from(TABLE_NAME)
      .where("$LATEST_REVISION_ID = ?", id)
      .orderBy("$DATE_SENT ASC")
      .run()
      .readToList {
        it.requireLong(ID)
      }
  }

  private fun updateMailboxBitmask(id: Long, maskOff: Long, maskOn: Long, threadId: Optional<Long>) {
    writableDatabase.withinTransaction { db ->
      db.execSQL(
        """
          UPDATE $TABLE_NAME 
          SET $TYPE = ($TYPE & ${MessageTypes.TOTAL_MASK - maskOff} | $maskOn ) 
          WHERE $ID = ?
        """,
        buildArgs(id)
      )

      if (threadId.isPresent) {
        threads.updateSnippetTypeSilently(threadId.get())
      }
    }
  }

  fun markAsRateLimited(messageId: Long) {
    val threadId = getThreadIdForMessage(messageId)
    updateMailboxBitmask(messageId, 0, MessageTypes.MESSAGE_RATE_LIMITED_BIT, Optional.of(threadId))
    AppDependencies.databaseObserver.notifyMessageUpdateObservers(MessageId(messageId))
  }

  fun clearRateLimitStatus(ids: Collection<Long>) {
    writableDatabase.withinTransaction {
      for (id in ids) {
        val threadId = getThreadIdForMessage(id)
        updateMailboxBitmask(id, MessageTypes.MESSAGE_RATE_LIMITED_BIT, 0, Optional.of(threadId))
      }
    }
  }

  fun markAsSending(messageId: Long) {
    val threadId = getThreadIdForMessage(messageId)
    updateMailboxBitmask(messageId, MessageTypes.BASE_TYPE_MASK, MessageTypes.BASE_SENDING_TYPE, Optional.of(threadId))
    AppDependencies.databaseObserver.notifyMessageUpdateObservers(MessageId(messageId))
    AppDependencies.databaseObserver.notifyConversationListListeners()
  }

  fun markAsSentFailed(messageId: Long) {
    val threadId = getThreadIdForMessage(messageId)
    updateMailboxBitmask(messageId, MessageTypes.BASE_TYPE_MASK, MessageTypes.BASE_SENT_FAILED_TYPE, Optional.of(threadId))
    AppDependencies.databaseObserver.notifyMessageUpdateObservers(MessageId(messageId))
    AppDependencies.databaseObserver.notifyConversationListListeners()
  }

  fun markAsSent(messageId: Long, secure: Boolean) {
    val threadId = getThreadIdForMessage(messageId)
    updateMailboxBitmask(messageId, MessageTypes.BASE_TYPE_MASK, MessageTypes.BASE_SENT_TYPE or if (secure) MessageTypes.PUSH_MESSAGE_BIT or MessageTypes.SECURE_MESSAGE_BIT else 0, Optional.of(threadId))
    AppDependencies.databaseObserver.notifyMessageUpdateObservers(MessageId(messageId))
    AppDependencies.databaseObserver.notifyConversationListListeners()
  }

  fun markAsRemoteDelete(targetMessage: MessageRecord) {
    writableDatabase.withinTransaction { db ->
      if (targetMessage.isEditMessage) {
        val latestRevisionId = (targetMessage as? MmsMessageRecord)?.latestRevisionId?.id ?: targetMessage.id
        markAsRemoteDeleteInternal(latestRevisionId)
        getPreviousEditIds(latestRevisionId).map { id ->
          db.update(TABLE_NAME)
            .values(
              ORIGINAL_MESSAGE_ID to null,
              LATEST_REVISION_ID to null
            )
            .where("$ID = ?", id)
            .run()
          deleteMessage(id)
        }
      } else {
        markAsRemoteDeleteInternal(targetMessage.id)
      }
    }
  }

  fun markAsRemoteDelete(messageId: Long) {
    val targetMessage: MessageRecord = getMessageRecord(messageId)
    markAsRemoteDelete(targetMessage)
  }

  private fun markAsRemoteDeleteInternal(messageId: Long) {
    var deletedAttachments = false
    writableDatabase.withinTransaction { db ->
      db.update(TABLE_NAME)
        .values(
          REMOTE_DELETED to 1,
          BODY to null,
          QUOTE_BODY to null,
          QUOTE_AUTHOR to null,
          QUOTE_TYPE to null,
          QUOTE_ID to null,
          LINK_PREVIEWS to null,
          SHARED_CONTACTS to null,
          ORIGINAL_MESSAGE_ID to null,
          LATEST_REVISION_ID to null
        )
        .where("$ID = ?", messageId)
        .run()

      deletedAttachments = attachments.deleteAttachmentsForMessage(messageId)
      mentions.deleteMentionsForMessage(messageId)
      messageLog.deleteAllRelatedToMessage(messageId)
      reactions.deleteReactions(MessageId(messageId))
      deleteGroupStoryReplies(messageId)
      disassociateStoryQuotes(messageId)

      val threadId = getThreadIdForMessage(messageId)
      threads.update(threadId, false)
    }

    OptimizeMessageSearchIndexJob.enqueue()
    AppDependencies.databaseObserver.notifyMessageUpdateObservers(MessageId(messageId))
    AppDependencies.databaseObserver.notifyConversationListListeners()

    if (deletedAttachments) {
      AppDependencies.databaseObserver.notifyAttachmentObservers()
    }
  }

  fun markDownloadState(messageId: Long, state: Long) {
    writableDatabase
      .update(TABLE_NAME)
      .values(MMS_STATUS to state)
      .where("$ID = ?", messageId)
      .run()

    AppDependencies.databaseObserver.notifyMessageUpdateObservers(MessageId(messageId))
  }

  fun clearScheduledStatus(threadId: Long, messageId: Long, expiresIn: Long): Boolean {
    val rowsUpdated = writableDatabase
      .update(TABLE_NAME)
      .values(
        SCHEDULED_DATE to -1,
        DATE_SENT to System.currentTimeMillis(),
        DATE_RECEIVED to System.currentTimeMillis(),
        EXPIRES_IN to expiresIn
      )
      .where("$ID = ? AND $SCHEDULED_DATE != ?", messageId, -1)
      .run()

    AppDependencies.databaseObserver.notifyMessageInsertObservers(threadId, MessageId(messageId))
    AppDependencies.databaseObserver.notifyScheduledMessageObservers(threadId)

    return rowsUpdated > 0
  }

  fun rescheduleMessage(threadId: Long, messageId: Long, time: Long) {
    val rowsUpdated = writableDatabase
      .update(TABLE_NAME)
      .values(SCHEDULED_DATE to time)
      .where("$ID = ? AND $SCHEDULED_DATE != ?", messageId, -1)
      .run()

    AppDependencies.databaseObserver.notifyScheduledMessageObservers(threadId)
    AppDependencies.scheduledMessageManager.scheduleIfNecessary()

    if (rowsUpdated == 0) {
      Log.w(TAG, "Failed to reschedule messageId=$messageId to new time $time. may have been sent already")
    }
  }

  fun markAsInsecure(messageId: Long) {
    updateMailboxBitmask(messageId, MessageTypes.SECURE_MESSAGE_BIT, 0, Optional.empty())
  }

  fun markUnidentified(messageId: Long, unidentified: Boolean) {
    writableDatabase
      .update(TABLE_NAME)
      .values(UNIDENTIFIED to if (unidentified) 1 else 0)
      .where("$ID = ?", messageId)
      .run()
  }

  @JvmOverloads
  fun markExpireStarted(id: Long, startedTimestamp: Long = System.currentTimeMillis()) {
    markExpireStarted(setOf(id to startedTimestamp))
  }

  fun markExpireStarted(ids: Collection<kotlin.Pair<Long, Long>>) {
    writableDatabase.withinTransaction { db ->
      for ((id, startedAtTimestamp) in ids) {
        db.update(TABLE_NAME)
          .values(EXPIRE_STARTED to startedAtTimestamp)
          .where("$ID = ? AND ($EXPIRE_STARTED = 0 OR $EXPIRE_STARTED > ?)", id, startedAtTimestamp)
          .run()
        AppDependencies.databaseObserver.notifyMessageUpdateObservers(MessageId(id))
      }
    }
  }

  fun markAsNotified(id: Long) {
    writableDatabase
      .update(TABLE_NAME)
      .values(
        NOTIFIED to 1,
        REACTIONS_LAST_SEEN to System.currentTimeMillis()
      )
      .where("$ID = ?", id)
      .run()
  }

  fun markAsNotNotified(id: Long) {
    writableDatabase
      .update(TABLE_NAME)
      .values(NOTIFIED to 0)
      .where("$ID = ?", id)
      .run()
  }

  fun setAllEditMessageRevisionsRead(messageId: Long): List<MarkedMessageInfo> {
    var query = """
      (
        $ORIGINAL_MESSAGE_ID = ? OR
        $ID = ?
      ) AND 
      (
        $READ = 0 OR 
        (
          $REACTIONS_UNREAD = 1 AND 
          ($outgoingTypeClause)
        )
      )
      """

    val args = mutableListOf(messageId.toString(), messageId.toString())

    return setMessagesRead(query, args.toTypedArray())
  }

  fun setMessagesReadSince(threadId: Long, sinceTimestamp: Long): List<MarkedMessageInfo> {
    var query = """
      $THREAD_ID = ? AND 
      $STORY_TYPE = 0 AND 
      $PARENT_STORY_ID <= 0 AND 
      $LATEST_REVISION_ID IS NULL AND
      (
        $READ = 0 OR 
        (
          $REACTIONS_UNREAD = 1 AND 
          ($outgoingTypeClause)
        )
      )
      """

    val args = mutableListOf(threadId.toString())

    if (sinceTimestamp >= 0L) {
      query += " AND $DATE_RECEIVED <= ?"
      args += sinceTimestamp.toString()
    }

    return setMessagesRead(query, args.toTypedArray())
  }

  fun setGroupStoryMessagesReadSince(threadId: Long, groupStoryId: Long, sinceTimestamp: Long): List<MarkedMessageInfo> {
    var query = """
      $THREAD_ID = ? AND 
      $STORY_TYPE = 0 AND 
      $PARENT_STORY_ID = ? AND 
      (
        $READ = 0 OR 
        (
          $REACTIONS_UNREAD = 1 AND 
          ($outgoingTypeClause)
        )
      )
      """

    val args = mutableListOf(threadId.toString(), groupStoryId.toString())

    if (sinceTimestamp >= 0L) {
      query += " AND $DATE_RECEIVED <= ?"
      args += sinceTimestamp.toString()
    }

    return setMessagesRead(query, args.toTypedArray())
  }

  fun getStoryTypes(messageIds: List<MessageId>): List<StoryType> {
    if (messageIds.isEmpty()) {
      return emptyList()
    }

    val rawMessageIds: List<Long> = messageIds.map { it.id }
    val storyTypes: MutableMap<Long, StoryType> = mutableMapOf()

    SqlUtil.buildCollectionQuery(ID, rawMessageIds).forEach { query ->
      readableDatabase
        .select(ID, STORY_TYPE)
        .from(TABLE_NAME)
        .where(query.where, query.whereArgs)
        .run()
        .use { cursor ->
          while (cursor.moveToNext()) {
            storyTypes[cursor.requireLong(ID)] = fromCode(cursor.requireInt(STORY_TYPE))
          }
        }
    }

    return rawMessageIds.map { id: Long ->
      if (storyTypes.containsKey(id)) {
        storyTypes[id]!!
      } else {
        StoryType.NONE
      }
    }
  }

  fun setEntireThreadRead(threadId: Long): List<MarkedMessageInfo> {
    return setMessagesRead("$THREAD_ID = ? AND $STORY_TYPE = 0 AND $PARENT_STORY_ID <= 0", buildArgs(threadId))
  }

  fun setAllMessagesRead(): List<MarkedMessageInfo> {
    return setMessagesRead("$STORY_TYPE = 0 AND $PARENT_STORY_ID <= 0 AND ($READ = 0 OR ($REACTIONS_UNREAD = 1 AND ($outgoingTypeClause)))", null)
  }

  private fun setMessagesRead(where: String, arguments: Array<String>?): List<MarkedMessageInfo> {
    val releaseChannelId = SignalStore.releaseChannel.releaseChannelRecipientId
    return writableDatabase.rawQuery(
      """
          UPDATE $TABLE_NAME INDEXED BY $INDEX_THREAD_STORY_SCHEDULED_DATE_LATEST_REVISION_ID
          SET $READ = 1, $REACTIONS_UNREAD = 0, $REACTIONS_LAST_SEEN = ${System.currentTimeMillis()}
          WHERE $where
          RETURNING $ID, $FROM_RECIPIENT_ID, $DATE_SENT, $TYPE, $EXPIRES_IN, $EXPIRE_STARTED, $THREAD_ID, $STORY_TYPE
        """,
      arguments ?: emptyArray()
    ).readToList { cursor ->
      val threadId = cursor.requireLong(THREAD_ID)
      val recipientId = RecipientId.from(cursor.requireLong(FROM_RECIPIENT_ID))
      val dateSent = cursor.requireLong(DATE_SENT)
      val messageId = cursor.requireLong(ID)
      val expiresIn = cursor.requireLong(EXPIRES_IN)
      val expireStarted = cursor.requireLong(EXPIRE_STARTED)
      val syncMessageId = SyncMessageId(recipientId, dateSent)
      val expirationInfo = ExpirationInfo(messageId, expiresIn, expireStarted, true)
      val storyType = fromCode(CursorUtil.requireInt(cursor, STORY_TYPE))

      if (recipientId != releaseChannelId) {
        MarkedMessageInfo(threadId, syncMessageId, MessageId(messageId), expirationInfo, storyType)
      } else {
        null
      }
    }
      .filterNotNull()
  }

  fun getOldestUnreadMentionDetails(threadId: Long): Pair<RecipientId, Long>? {
    return readableDatabase
      .select(FROM_RECIPIENT_ID, DATE_RECEIVED)
      .from("$TABLE_NAME INDEXED BY $INDEX_THREAD_UNREAD_COUNT")
      .where("$THREAD_ID = ? AND $STORY_TYPE = 0 AND $PARENT_STORY_ID <= 0 AND $LATEST_REVISION_ID IS NULL AND $SCHEDULED_DATE = -1 AND $READ = 0 AND $MENTIONS_SELF = 1", threadId)
      .orderBy("$DATE_RECEIVED ASC")
      .limit(1)
      .run()
      .readToSingleObject { cursor ->
        Pair(
          RecipientId.from(cursor.requireLong(FROM_RECIPIENT_ID)),
          cursor.requireLong(DATE_RECEIVED)
        )
      }
  }

  fun getUnreadMentionCount(threadId: Long): Int {
    return readableDatabase
      .count()
      .from("$TABLE_NAME INDEXED BY $INDEX_THREAD_UNREAD_COUNT")
      .where("$THREAD_ID = ? AND $STORY_TYPE = 0 AND $PARENT_STORY_ID <= 0 AND $LATEST_REVISION_ID IS NULL AND $SCHEDULED_DATE = -1 AND $READ = 0 AND $MENTIONS_SELF = 1", threadId)
      .run()
      .readToSingleInt()
  }

  /**
   * Trims data related to expired messages. Only intended to be run after a backup restore.
   */
  fun trimEntriesForExpiredMessages() {
    val messageDeleteCount = writableDatabase
      .delete(TABLE_NAME)
      .where("$EXPIRE_STARTED > 0 AND $EXPIRES_IN > 0 AND ($EXPIRE_STARTED + $EXPIRES_IN) < ${System.currentTimeMillis()}")
      .run()

    Log.d(TAG, "Deleted $messageDeleteCount expired messages after backup.")

    writableDatabase
      .delete(GroupReceiptTable.TABLE_NAME)
      .where("${GroupReceiptTable.MMS_ID} NOT IN (SELECT $ID FROM $TABLE_NAME)")
      .run()

    readableDatabase
      .select(AttachmentTable.ID)
      .from(AttachmentTable.TABLE_NAME)
      .where("${AttachmentTable.MESSAGE_ID} NOT IN (SELECT $ID FROM $TABLE_NAME)")
      .run()
      .forEach { cursor ->
        attachments.deleteAttachment(AttachmentId(cursor.requireLong(AttachmentTable.ID)))
      }

    mentions.deleteAbandonedMentions()

    readableDatabase
      .select(ThreadTable.ID)
      .from(ThreadTable.TABLE_NAME)
      .where("${ThreadTable.EXPIRES_IN} > 0")
      .run()
      .forEach { cursor ->
        val id = cursor.requireLong(ThreadTable.ID)
        threads.setLastScrolled(id, 0)
        threads.update(id, false)
      }
  }

  @Throws(MmsException::class, NoSuchMessageException::class)
  fun getOutgoingMessage(messageId: Long): OutgoingMessage {
    return rawQueryWithAttachments(RAW_ID_WHERE, arrayOf(messageId.toString())).readToSingleObject { cursor ->
      val associatedAttachments = attachments.getAttachmentsForMessage(messageId)
      val mentions = mentions.getMentionsForMessage(messageId)
      val outboxType = cursor.requireLong(TYPE)
      val body = cursor.requireString(BODY)
      val timestamp = cursor.requireLong(DATE_SENT)
      val subscriptionId = cursor.requireInt(SMS_SUBSCRIPTION_ID)
      val expiresIn = cursor.requireLong(EXPIRES_IN)
      val viewOnce = cursor.requireLong(VIEW_ONCE) == 1L
      val threadId = cursor.requireLong(THREAD_ID)
      val threadRecipient = Recipient.resolved(threads.getRecipientIdForThreadId(threadId)!!)
      val distributionType = threads.getDistributionType(threadId)
      val storyType = StoryType.fromCode(cursor.requireInt(STORY_TYPE))
      val parentStoryId = ParentStoryId.deserialize(cursor.requireLong(PARENT_STORY_ID))
      val messageRangesData = cursor.requireBlob(MESSAGE_RANGES)
      val scheduledDate = cursor.requireLong(SCHEDULED_DATE)
      val messageExtrasBytes = cursor.requireBlob(MESSAGE_EXTRAS)
      val messageExtras = if (messageExtrasBytes != null) MessageExtras.ADAPTER.decode(messageExtrasBytes) else null

      val quoteId = cursor.requireLong(QUOTE_ID)
      val quoteAuthor = cursor.requireLong(QUOTE_AUTHOR)
      val quoteText = cursor.requireString(QUOTE_BODY)
      val quoteType = cursor.requireInt(QUOTE_TYPE)
      val quoteMissing = cursor.requireBoolean(QUOTE_MISSING)
      val quoteAttachments: List<Attachment> = associatedAttachments.filter { it.quote }.toList()
      val quoteMentions: List<Mention> = parseQuoteMentions(cursor)
      val quoteBodyRanges: BodyRangeList? = parseQuoteBodyRanges(cursor)
      val quote: QuoteModel? = if (quoteId != QUOTE_NOT_PRESENT_ID && quoteAuthor > 0 && (!TextUtils.isEmpty(quoteText) || quoteAttachments.isNotEmpty())) {
        QuoteModel(quoteId, RecipientId.from(quoteAuthor), quoteText ?: "", quoteMissing, quoteAttachments, quoteMentions, QuoteModel.Type.fromCode(quoteType), quoteBodyRanges)
      } else {
        null
      }

      val contacts: List<Contact> = getSharedContacts(cursor, associatedAttachments)
      val contactAttachments: Set<Attachment> = contacts.mapNotNull { it.avatarAttachment }.toSet()
      val previews: List<LinkPreview> = getLinkPreviews(cursor, associatedAttachments)
      val previewAttachments: Set<Attachment> = previews.filter { it.thumbnail.isPresent }.map { it.thumbnail.get() }.toSet()
      val attachments: List<Attachment> = associatedAttachments
        .filterNot { it.quote }
        .filterNot { contactAttachments.contains(it) }
        .filterNot { previewAttachments.contains(it) }
        .sortedWith(DisplayOrderComparator())

      val mismatchDocument = cursor.requireString(MISMATCHED_IDENTITIES)
      val mismatches: Set<IdentityKeyMismatch> = if (!TextUtils.isEmpty(mismatchDocument)) {
        try {
          JsonUtils.fromJson(mismatchDocument, IdentityKeyMismatchSet::class.java).items.toSet()
        } catch (e: IOException) {
          Log.w(TAG, e)
          setOf()
        }
      } else {
        setOf()
      }

      val networkDocument = cursor.requireString(NETWORK_FAILURES)
      val networkFailures: Set<NetworkFailure> = if (!TextUtils.isEmpty(networkDocument)) {
        try {
          JsonUtils.fromJson(networkDocument, NetworkFailureSet::class.java).items.toSet()
        } catch (e: IOException) {
          Log.w(TAG, e)
          setOf()
        }
      } else {
        setOf()
      }

      if (body != null && (MessageTypes.isGroupQuit(outboxType) || MessageTypes.isGroupUpdate(outboxType))) {
        OutgoingMessage.groupUpdateMessage(
          threadRecipient = threadRecipient,
          groupContext = if (messageExtras != null) MessageGroupContext(messageExtras, MessageTypes.isGroupV2(outboxType)) else MessageGroupContext(body, MessageTypes.isGroupV2(outboxType)),
          avatar = attachments,
          sentTimeMillis = timestamp,
          expiresIn = 0,
          viewOnce = false,
          quote = quote,
          contacts = contacts,
          previews = previews,
          mentions = mentions
        )
      } else if (MessageTypes.isExpirationTimerUpdate(outboxType)) {
        OutgoingMessage.expirationUpdateMessage(
          threadRecipient = threadRecipient,
          sentTimeMillis = timestamp,
          expiresIn = expiresIn
        )
      } else if (MessageTypes.isPaymentsNotification(outboxType)) {
        OutgoingMessage.paymentNotificationMessage(
          threadRecipient = threadRecipient,
          paymentUuid = body!!,
          sentTimeMillis = timestamp,
          expiresIn = expiresIn
        )
      } else if (MessageTypes.isPaymentsRequestToActivate(outboxType)) {
        OutgoingMessage.requestToActivatePaymentsMessage(
          threadRecipient = threadRecipient,
          sentTimeMillis = timestamp,
          expiresIn = expiresIn
        )
      } else if (MessageTypes.isPaymentsActivated(outboxType)) {
        OutgoingMessage.paymentsActivatedMessage(
          threadRecipient = threadRecipient,
          sentTimeMillis = timestamp,
          expiresIn = expiresIn
        )
      } else if (MessageTypes.isReportedSpam(outboxType)) {
        OutgoingMessage.reportSpamMessage(
          threadRecipient = threadRecipient,
          sentTimeMillis = timestamp,
          expiresIn = expiresIn
        )
      } else if (MessageTypes.isMessageRequestAccepted(outboxType)) {
        OutgoingMessage.messageRequestAcceptMessage(
          threadRecipient = threadRecipient,
          sentTimeMillis = timestamp,
          expiresIn = expiresIn
        )
      } else {
        val giftBadge: GiftBadge? = if (body != null && MessageTypes.isGiftBadge(outboxType)) {
          GiftBadge.ADAPTER.decode(Base64.decode(body))
        } else {
          null
        }

        val messageRanges: BodyRangeList? = if (messageRangesData != null) {
          try {
            BodyRangeList.ADAPTER.decode(messageRangesData)
          } catch (e: IOException) {
            Log.w(TAG, "Error parsing message ranges", e)
            null
          }
        } else {
          null
        }

        val editedMessage = getOriginalEditedMessageRecord(messageId)

        OutgoingMessage(
          recipient = threadRecipient,
          body = body,
          attachments = attachments,
          timestamp = timestamp,
          expiresIn = expiresIn,
          viewOnce = viewOnce,
          distributionType = distributionType,
          storyType = storyType,
          parentStoryId = parentStoryId,
          isStoryReaction = MessageTypes.isStoryReaction(outboxType),
          quote = quote,
          contacts = contacts,
          previews = previews,
          mentions = mentions,
          networkFailures = networkFailures,
          mismatches = mismatches,
          giftBadge = giftBadge,
          isSecure = MessageTypes.isSecureType(outboxType),
          bodyRanges = messageRanges,
          scheduledDate = scheduledDate,
          messageToEdit = editedMessage
        )
      }
    } ?: throw NoSuchMessageException("No record found for id: $messageId")
  }

  @JvmOverloads
  @Throws(MmsException::class)
  fun insertMessageInbox(
    retrieved: IncomingMessage,
    candidateThreadId: Long = -1,
    editedMessage: MmsMessageRecord? = null,
    notifyObservers: Boolean = true
  ): Optional<InsertResult> {
    val type = retrieved.toMessageType()

    val threadIdResult = if (candidateThreadId == -1L || retrieved.isGroupMessage) {
      getThreadIdFor(retrieved)
    } else {
      ThreadTable.ThreadIdResult(threadId = candidateThreadId, newlyCreated = false)
    }
    val threadId = threadIdResult.threadId

    if (retrieved.type == MessageType.GROUP_UPDATE && retrieved.groupContext?.let { GroupV2UpdateMessageUtil.isJoinRequestCancel(it) } == true) {
      val result = collapseJoinRequestEventsIfPossible(threadId, retrieved)
      if (result.isPresent) {
        Log.d(TAG, "[insertMessageInbox] Collapsed join request events.")
        return result
      }
    }

    val silent = (MessageTypes.isGroupUpdate(type) && !retrieved.isGroupAdd) ||
      retrieved.type == MessageType.IDENTITY_DEFAULT ||
      retrieved.type == MessageType.IDENTITY_VERIFIED ||
      retrieved.type == MessageType.IDENTITY_UPDATE

    val read = silent || retrieved.type == MessageType.EXPIRATION_UPDATE

    val contentValues = contentValuesOf(
      DATE_SENT to retrieved.sentTimeMillis,
      DATE_SERVER to retrieved.serverTimeMillis,
      FROM_RECIPIENT_ID to retrieved.from.serialize(),
      TO_RECIPIENT_ID to Recipient.self().id.serialize(),
      TYPE to type,
      THREAD_ID to threadId,
      MMS_STATUS to MmsStatus.DOWNLOAD_INITIALIZED,
      DATE_RECEIVED to retrieved.receivedTimeMillis,
      SMS_SUBSCRIPTION_ID to retrieved.subscriptionId,
      EXPIRES_IN to retrieved.expiresIn,
      VIEW_ONCE to if (retrieved.isViewOnce) 1 else 0,
      STORY_TYPE to retrieved.storyType.code,
      PARENT_STORY_ID to if (retrieved.parentStoryId != null) retrieved.parentStoryId.serialize() else 0,
      READ to read.toInt(),
      UNIDENTIFIED to retrieved.isUnidentified,
      SERVER_GUID to retrieved.serverGuid,
      LATEST_REVISION_ID to null,
      ORIGINAL_MESSAGE_ID to editedMessage?.getOriginalOrOwnMessageId()?.id,
      REVISION_NUMBER to (editedMessage?.revisionNumber?.inc() ?: 0),
      MESSAGE_EXTRAS to (retrieved.messageExtras?.encode())
    )

    val quoteAttachments: MutableList<Attachment> = mutableListOf()
    if (retrieved.quote != null) {
      contentValues.put(QUOTE_ID, retrieved.quote.id)
      contentValues.put(QUOTE_BODY, retrieved.quote.text)
      contentValues.put(QUOTE_AUTHOR, retrieved.quote.author.serialize())
      contentValues.put(QUOTE_TYPE, retrieved.quote.type.code)
      contentValues.put(QUOTE_MISSING, if (retrieved.quote.isOriginalMissing) 1 else 0)

      val quoteBodyRanges: BodyRangeList.Builder = retrieved.quote.bodyRanges?.newBuilder() ?: BodyRangeList.Builder()
      val mentionsList = MentionUtil.mentionsToBodyRangeList(retrieved.quote.mentions)

      if (mentionsList != null) {
        quoteBodyRanges.ranges += mentionsList.ranges
      }

      if (quoteBodyRanges.ranges.isNotEmpty()) {
        contentValues.put(QUOTE_BODY_RANGES, quoteBodyRanges.build().encode())
      }

      quoteAttachments += retrieved.quote.attachments
    }

    val (messageId, insertedAttachments) = insertMediaMessage(
      threadId = threadId,
      body = retrieved.body,
      attachments = retrieved.attachments,
      quoteAttachments = quoteAttachments,
      sharedContacts = retrieved.sharedContacts,
      linkPreviews = retrieved.linkPreviews,
      mentions = retrieved.mentions,
      messageRanges = retrieved.messageRanges,
      contentValues = contentValues,
      insertListener = null,
      updateThread = retrieved.storyType === StoryType.NONE && !silent,
      unarchive = true
    )

    if (messageId < 0) {
      Log.w(TAG, "Failed to insert media message (${retrieved.sentTimeMillis}, ${retrieved.from}, ThreadId::$threadId})! Likely a duplicate.")
      return Optional.empty()
    }

    if (editedMessage != null) {
      if (retrieved.quote != null && editedMessage.quote != null) {
        writableDatabase.execSQL(
          """  
          WITH o as (SELECT $QUOTE_ID, $QUOTE_AUTHOR, $QUOTE_BODY, $QUOTE_TYPE, $QUOTE_MISSING, $QUOTE_BODY_RANGES FROM $TABLE_NAME WHERE $ID = ${editedMessage.id})
          UPDATE $TABLE_NAME
          SET $QUOTE_ID = old.$QUOTE_ID, $QUOTE_AUTHOR = old.$QUOTE_AUTHOR, $QUOTE_BODY = old.$QUOTE_BODY, $QUOTE_TYPE = old.$QUOTE_TYPE, $QUOTE_MISSING = old.$QUOTE_MISSING, $QUOTE_BODY_RANGES = old.$QUOTE_BODY_RANGES
          FROM o old
          WHERE $TABLE_NAME.$ID = $messageId
          """
        )
      }
    }

    if (retrieved.attachments.isEmpty() && editedMessage?.id != null && attachments.getAttachmentsForMessage(editedMessage.id).isNotEmpty()) {
      val linkPreviewAttachmentIds = editedMessage.linkPreviews.mapNotNull { it.attachmentId?.id }.toSet()
      attachments.duplicateAttachmentsForMessage(messageId, editedMessage.id, linkPreviewAttachmentIds)
    }

    val isNotStoryGroupReply = retrieved.parentStoryId == null || !retrieved.parentStoryId.isGroupReply()

    if (!MessageTypes.isPaymentsActivated(type) &&
      !MessageTypes.isPaymentsRequestToActivate(type) &&
      !MessageTypes.isReportedSpam(type) &&
      !MessageTypes.isMessageRequestAccepted(type) &&
      !MessageTypes.isExpirationTimerUpdate(type) &&
      !retrieved.storyType.isStory &&
      isNotStoryGroupReply &&
      !silent
    ) {
      val incrementUnreadMentions = retrieved.mentions.isNotEmpty() && retrieved.mentions.any { it.recipientId == Recipient.self().id }
      threads.incrementUnread(threadId, 1, if (incrementUnreadMentions) 1 else 0)
      ThreadUpdateJob.enqueue(threadId)
    }

    if (notifyObservers) {
      notifyConversationListeners(threadId)
    }

    if (retrieved.storyType.isStory) {
      AppDependencies.databaseObserver.notifyStoryObservers(threads.getRecipientIdForThreadId(threadId)!!)
    }

    return Optional.of(
      InsertResult(
        messageId = messageId,
        threadId = threadId,
        threadWasNewlyCreated = threadIdResult.newlyCreated,
        insertedAttachments = insertedAttachments
      )
    )
  }

  fun insertChatSessionRefreshedMessage(recipientId: RecipientId, senderDeviceId: Long, sentTimestamp: Long): InsertResult {
    val recipient = Recipient.resolved(recipientId)
    val threadIdResult = threads.getOrCreateThreadIdResultFor(recipient.id, recipient.isGroup)
    val threadId = threadIdResult.threadId
    var type = MessageTypes.SECURE_MESSAGE_BIT or MessageTypes.PUSH_MESSAGE_BIT
    type = type and MessageTypes.TOTAL_MASK - MessageTypes.ENCRYPTION_MASK or MessageTypes.ENCRYPTION_REMOTE_FAILED_BIT

    val messageId = writableDatabase
      .insertInto(TABLE_NAME)
      .values(
        FROM_RECIPIENT_ID to recipientId.serialize(),
        FROM_DEVICE_ID to senderDeviceId,
        TO_RECIPIENT_ID to Recipient.self().id.serialize(),
        TO_RECIPIENT_ID to Recipient.self().id.serialize(),
        DATE_RECEIVED to System.currentTimeMillis(),
        DATE_SENT to sentTimestamp,
        DATE_SERVER to -1,
        READ to 0,
        TYPE to type,
        THREAD_ID to threadId
      )
      .run()

    threads.incrementUnread(threadId, 1, 0)
    threads.update(threadId, true)

    notifyConversationListeners(threadId)
    TrimThreadJob.enqueueAsync(threadId)

    return InsertResult(
      messageId = messageId,
      threadId = threadId,
      threadWasNewlyCreated = threadIdResult.newlyCreated
    )
  }

  fun insertBadDecryptMessage(recipientId: RecipientId, senderDevice: Int, sentTimestamp: Long, receivedTimestamp: Long, threadId: Long) {
    writableDatabase
      .insertInto(TABLE_NAME)
      .values(
        FROM_RECIPIENT_ID to recipientId.serialize(),
        FROM_DEVICE_ID to senderDevice,
        TO_RECIPIENT_ID to Recipient.self().id.serialize(),
        DATE_SENT to sentTimestamp,
        DATE_RECEIVED to receivedTimestamp,
        DATE_SERVER to -1,
        READ to 0,
        TYPE to MessageTypes.BAD_DECRYPT_TYPE,
        THREAD_ID to threadId
      )
      .run()

    threads.incrementUnread(threadId, 1, 0)
    threads.update(threadId, true)

    notifyConversationListeners(threadId)
    TrimThreadJob.enqueueAsync(threadId)
  }

  fun markGiftRedemptionCompleted(messageId: Long) {
    markGiftRedemptionState(messageId, GiftBadge.RedemptionState.REDEEMED)
  }

  fun markGiftRedemptionStarted(messageId: Long) {
    markGiftRedemptionState(messageId, GiftBadge.RedemptionState.STARTED)
  }

  fun markGiftRedemptionFailed(messageId: Long) {
    markGiftRedemptionState(messageId, GiftBadge.RedemptionState.FAILED)
  }

  private fun markGiftRedemptionState(messageId: Long, redemptionState: GiftBadge.RedemptionState) {
    var updated = false
    var threadId: Long = -1

    writableDatabase.withinTransaction { db ->
      db.select(BODY, THREAD_ID)
        .from(TABLE_NAME)
        .where("($TYPE & ${MessageTypes.SPECIAL_TYPES_MASK} = ${MessageTypes.SPECIAL_TYPE_GIFT_BADGE}) AND $ID = ?", messageId)
        .run()
        .use { cursor ->
          if (cursor.moveToFirst()) {
            val giftBadge = GiftBadge.ADAPTER.decode(Base64.decode(cursor.requireNonNullString(BODY)))
            val updatedBadge = giftBadge.newBuilder().redemptionState(redemptionState).build()

            updated = db
              .update(TABLE_NAME)
              .values(BODY to Base64.encodeWithPadding(updatedBadge.encode()))
              .where("$ID = ?", messageId)
              .run() > 0

            threadId = cursor.requireLong(THREAD_ID)
          }
        }
    }

    if (updated) {
      AppDependencies.databaseObserver.notifyMessageUpdateObservers(MessageId(messageId))
      notifyConversationListeners(threadId)
    }
  }

  @Throws(MmsException::class)
  fun insertMessageOutbox(
    message: OutgoingMessage,
    threadId: Long,
    forceSms: Boolean,
    insertListener: InsertListener?
  ): Long {
    return insertMessageOutbox(
      message = message,
      threadId = threadId,
      forceSms = forceSms,
      defaultReceiptStatus = GroupReceiptTable.STATUS_UNDELIVERED,
      insertListener = insertListener
    )
  }

  @Throws(MmsException::class)
  fun insertMessageOutbox(
    message: OutgoingMessage,
    threadId: Long,
    forceSms: Boolean,
    defaultReceiptStatus: Int,
    insertListener: InsertListener?
  ): Long {
    var type = MessageTypes.BASE_SENDING_TYPE
    var hasSpecialType = false

    if (message.isSecure) {
      type = type or (MessageTypes.SECURE_MESSAGE_BIT or MessageTypes.PUSH_MESSAGE_BIT)
    }

    if (forceSms) {
      type = type or MessageTypes.MESSAGE_FORCE_SMS_BIT
    }

    if (message.isSecure) {
      type = type or (MessageTypes.SECURE_MESSAGE_BIT or MessageTypes.PUSH_MESSAGE_BIT)
    } else if (message.isEndSession) {
      type = type or MessageTypes.END_SESSION_BIT
    }

    if (message.isIdentityVerified) {
      type = type or MessageTypes.KEY_EXCHANGE_IDENTITY_VERIFIED_BIT
    } else if (message.isIdentityDefault) {
      type = type or MessageTypes.KEY_EXCHANGE_IDENTITY_DEFAULT_BIT
    }

    if (message.isGroup) {
      if (message.isV2Group) {
        type = type or (MessageTypes.GROUP_V2_BIT or MessageTypes.GROUP_UPDATE_BIT)

        if (message.isJustAGroupLeave) {
          type = type or MessageTypes.GROUP_LEAVE_BIT
        }
      } else {
        val properties = message.requireGroupV1Properties()

        if (properties.isUpdate) {
          type = type or MessageTypes.GROUP_UPDATE_BIT
        } else if (properties.isQuit) {
          type = type or MessageTypes.GROUP_LEAVE_BIT
        }
      }
    }

    if (message.isExpirationUpdate) {
      type = type or MessageTypes.EXPIRATION_TIMER_UPDATE_BIT
    }

    if (message.isStoryReaction) {
      type = type or MessageTypes.SPECIAL_TYPE_STORY_REACTION
      hasSpecialType = true
    }

    if (message.giftBadge != null) {
      if (hasSpecialType) {
        throw MmsException("Cannot insert message with multiple special types.")
      }
      type = type or MessageTypes.SPECIAL_TYPE_GIFT_BADGE
      hasSpecialType = true
    }

    if (message.isPaymentsNotification) {
      if (hasSpecialType) {
        throw MmsException("Cannot insert message with multiple special types.")
      }
      type = type or MessageTypes.SPECIAL_TYPE_PAYMENTS_NOTIFICATION
      hasSpecialType = true
    }

    if (message.isRequestToActivatePayments) {
      if (hasSpecialType) {
        throw MmsException("Cannot insert message with multiple special types.")
      }
      type = type or MessageTypes.SPECIAL_TYPE_PAYMENTS_ACTIVATE_REQUEST
      hasSpecialType = true
    }

    if (message.isPaymentsActivated) {
      if (hasSpecialType) {
        throw MmsException("Cannot insert message with multiple special types.")
      }
      type = type or MessageTypes.SPECIAL_TYPE_PAYMENTS_ACTIVATED
      hasSpecialType = true
    }

    if (message.isReportSpam) {
      if (hasSpecialType) {
        throw MmsException("Cannot insert message with multiple special types.")
      }
      type = type or MessageTypes.SPECIAL_TYPE_REPORTED_SPAM
      hasSpecialType = true
    }

    if (message.isMessageRequestAccept) {
      if (hasSpecialType) {
        throw MmsException("Cannot insert message with multiple special types.")
      }
      type = type or MessageTypes.SPECIAL_TYPE_MESSAGE_REQUEST_ACCEPTED
      hasSpecialType = true
    }

    val earlyDeliveryReceipts: Map<RecipientId, Receipt> = earlyDeliveryReceiptCache.remove(message.sentTimeMillis)

    if (earlyDeliveryReceipts.isNotEmpty()) {
      Log.w(TAG, "Found early delivery receipts for " + message.sentTimeMillis + ". Applying them.")
    }

    var editedMessage: MessageRecord? = null
    if (message.isMessageEdit) {
      try {
        editedMessage = getMessageRecord(message.messageToEdit)
        if (!MessageConstraintsUtil.isValidEditMessageSend(editedMessage)) {
          throw MmsException("Message is not valid to edit")
        }
      } catch (e: NoSuchMessageException) {
        throw MmsException("Unable to locate edited message", e)
      }
    }

    val contentValues = ContentValues()
    contentValues.put(DATE_SENT, message.sentTimeMillis)
    contentValues.put(TYPE, type)
    contentValues.put(THREAD_ID, threadId)
    contentValues.put(READ, 1)
    contentValues.put(DATE_RECEIVED, editedMessage?.dateReceived ?: System.currentTimeMillis())
    contentValues.put(SMS_SUBSCRIPTION_ID, message.subscriptionId)
    contentValues.put(EXPIRES_IN, editedMessage?.expiresIn ?: message.expiresIn)
    contentValues.put(VIEW_ONCE, message.isViewOnce)
    contentValues.put(FROM_RECIPIENT_ID, Recipient.self().id.serialize())
    contentValues.put(FROM_DEVICE_ID, SignalStore.account.deviceId)
    contentValues.put(TO_RECIPIENT_ID, message.threadRecipient.id.serialize())
    contentValues.put(HAS_DELIVERY_RECEIPT, earlyDeliveryReceipts.values.sumOf { it.count })
    contentValues.put(RECEIPT_TIMESTAMP, earlyDeliveryReceipts.values.map { it.timestamp }.maxOrNull() ?: -1L)
    contentValues.put(STORY_TYPE, message.storyType.code)
    contentValues.put(PARENT_STORY_ID, if (message.parentStoryId != null) message.parentStoryId.serialize() else 0)
    contentValues.put(SCHEDULED_DATE, message.scheduledDate)
    contentValues.putNull(LATEST_REVISION_ID)
    contentValues.put(MESSAGE_EXTRAS, message.messageExtras?.encode())

    if (editedMessage != null) {
      contentValues.put(ORIGINAL_MESSAGE_ID, editedMessage.getOriginalOrOwnMessageId().id)
      contentValues.put(REVISION_NUMBER, editedMessage.revisionNumber + 1)
    } else {
      contentValues.putNull(ORIGINAL_MESSAGE_ID)
    }

    if (message.threadRecipient.isSelf && hasAudioAttachment(message.attachments)) {
      contentValues.put(VIEWED_COLUMN, 1L)
    }

    val quoteAttachments: MutableList<Attachment> = mutableListOf()

    if (message.outgoingQuote != null) {
      val updated = MentionUtil.updateBodyAndMentionsWithPlaceholders(message.outgoingQuote.text, message.outgoingQuote.mentions)

      contentValues.put(QUOTE_ID, message.outgoingQuote.id)
      contentValues.put(QUOTE_AUTHOR, message.outgoingQuote.author.serialize())
      contentValues.put(QUOTE_BODY, updated.bodyAsString)
      contentValues.put(QUOTE_TYPE, message.outgoingQuote.type.code)
      contentValues.put(QUOTE_MISSING, if (message.outgoingQuote.isOriginalMissing) 1 else 0)

      val adjustedQuoteBodyRanges = message.outgoingQuote.bodyRanges.adjustBodyRanges(updated.bodyAdjustments)
      val quoteBodyRanges: BodyRangeList.Builder = if (adjustedQuoteBodyRanges != null) {
        adjustedQuoteBodyRanges.newBuilder()
      } else {
        BodyRangeList.Builder()
      }

      val mentionsList = MentionUtil.mentionsToBodyRangeList(updated.mentions)
      if (mentionsList != null) {
        quoteBodyRanges.ranges += mentionsList.ranges
      }

      if (quoteBodyRanges.ranges.isNotEmpty()) {
        contentValues.put(QUOTE_BODY_RANGES, quoteBodyRanges.build().encode())
      }

      if (editedMessage == null) {
        quoteAttachments += message.outgoingQuote.attachments
      }
    }

    val updatedBodyAndMentions = MentionUtil.updateBodyAndMentionsWithPlaceholders(message.body, message.mentions)
    val bodyRanges = message.bodyRanges.adjustBodyRanges(updatedBodyAndMentions.bodyAdjustments)
    val (messageId, insertedAttachments) = insertMediaMessage(
      threadId = threadId,
      body = updatedBodyAndMentions.bodyAsString,
      attachments = message.attachments,
      quoteAttachments = quoteAttachments,
      sharedContacts = message.sharedContacts,
      linkPreviews = message.linkPreviews,
      mentions = updatedBodyAndMentions.mentions,
      messageRanges = bodyRanges,
      contentValues = contentValues,
      insertListener = insertListener,
      updateThread = false,
      unarchive = false
    )

    if (messageId < 0) {
      throw MmsException("Failed to insert message! Likely a duplicate.")
    }

    if (message.threadRecipient.isGroup) {
      val members: MutableSet<RecipientId> = mutableSetOf()

      if (message.isGroupUpdate && message.isV2Group) {
        members += message.requireGroupV2Properties().allActivePendingAndRemovedMembers
          .distinct()
          .map { serviceId -> RecipientId.from(serviceId) }
          .toList()

        members -= Recipient.self().id
      } else {
        members += groups.getGroupMembers(message.threadRecipient.requireGroupId(), GroupTable.MemberSet.FULL_MEMBERS_EXCLUDING_SELF).map { it.id }
      }

      groupReceipts.insert(members, messageId, defaultReceiptStatus, message.sentTimeMillis)

      for (recipientId in earlyDeliveryReceipts.keys) {
        groupReceipts.update(recipientId, messageId, GroupReceiptTable.STATUS_DELIVERED, -1)
      }
    } else if (message.threadRecipient.isDistributionList) {
      val members = distributionLists.getMembers(message.threadRecipient.requireDistributionListId())

      groupReceipts.insert(members, messageId, defaultReceiptStatus, message.sentTimeMillis)

      for (recipientId in earlyDeliveryReceipts.keys) {
        groupReceipts.update(recipientId, messageId, GroupReceiptTable.STATUS_DELIVERED, -1)
      }
    }

    if (message.messageToEdit > 0) {
      writableDatabase.update(TABLE_NAME)
        .values(LATEST_REVISION_ID to messageId)
        .where("$ID_WHERE OR $LATEST_REVISION_ID = ?", message.messageToEdit, message.messageToEdit)
        .run()

      val textAttachments = (editedMessage as? MmsMessageRecord)?.slideDeck?.asAttachments()?.filter { it.contentType == MediaUtil.LONG_TEXT }?.mapNotNull { (it as? DatabaseAttachment)?.attachmentId?.id } ?: emptyList()
      val linkPreviewAttachments = (editedMessage as? MmsMessageRecord)?.linkPreviews?.mapNotNull { it.attachmentId?.id } ?: emptyList()
      val excludeIds = HashSet<Long>()
      excludeIds += textAttachments
      excludeIds += linkPreviewAttachments
      attachments.duplicateAttachmentsForMessage(messageId, message.messageToEdit, excludeIds)

      reactions.moveReactionsToNewMessage(messageId, message.messageToEdit)
    }

    threads.updateLastSeenAndMarkSentAndLastScrolledSilenty(threadId)

    if (!message.storyType.isStory) {
      if (message.outgoingQuote == null && editedMessage == null) {
        AppDependencies.databaseObserver.notifyMessageInsertObservers(threadId, MessageId(messageId))
      } else {
        AppDependencies.databaseObserver.notifyConversationListeners(threadId)
      }

      if (message.scheduledDate != -1L) {
        AppDependencies.databaseObserver.notifyScheduledMessageObservers(threadId)
      }
    } else {
      AppDependencies.databaseObserver.notifyStoryObservers(message.threadRecipient.id)
    }

    if (!message.isIdentityVerified && !message.isIdentityDefault) {
      ThreadUpdateJob.enqueue(threadId)
    }

    TrimThreadJob.enqueueAsync(threadId)

    return messageId
  }

  private fun hasAudioAttachment(attachments: List<Attachment>): Boolean {
    return attachments.any { MediaUtil.isAudio(it) }
  }

  @Throws(MmsException::class)
  private fun insertMediaMessage(
    threadId: Long,
    body: String?,
    attachments: List<Attachment>,
    quoteAttachments: List<Attachment>,
    sharedContacts: List<Contact>,
    linkPreviews: List<LinkPreview>,
    mentions: List<Mention>,
    messageRanges: BodyRangeList?,
    contentValues: ContentValues,
    insertListener: InsertListener?,
    updateThread: Boolean,
    unarchive: Boolean
  ): kotlin.Pair<Long, Map<Attachment, AttachmentId>?> {
    val mentionsSelf = mentions.any { Recipient.resolved(it.recipientId).isSelf }
    val allAttachments: MutableList<Attachment> = mutableListOf()

    allAttachments += attachments
    allAttachments += sharedContacts.mapNotNull { it.avatarAttachment }
    allAttachments += linkPreviews.mapNotNull { it.thumbnail.orElse(null) }

    contentValues.put(BODY, body)
    contentValues.put(MENTIONS_SELF, if (mentionsSelf) 1 else 0)
    if (messageRanges != null) {
      contentValues.put(MESSAGE_RANGES, messageRanges.encode())
    }

    val (messageId, insertedAttachments) = writableDatabase.withinTransaction { db ->
      val messageId = db.insert(TABLE_NAME, null, contentValues)
      if (messageId < 0) {
        Log.w(TAG, "Tried to insert media message but failed. Assuming duplicate.")
        return@withinTransaction -1L to null
      }

      threads.markAsActiveEarly(threadId)
      SignalDatabase.mentions.insert(threadId, messageId, mentions)

      val insertedAttachments = SignalDatabase.attachments.insertAttachmentsForMessage(messageId, allAttachments, quoteAttachments)
      val serializedContacts = getSerializedSharedContacts(insertedAttachments, sharedContacts)
      val serializedPreviews = getSerializedLinkPreviews(insertedAttachments, linkPreviews)

      if (!TextUtils.isEmpty(serializedContacts)) {
        val rows = db
          .update(TABLE_NAME)
          .values(SHARED_CONTACTS to serializedContacts)
          .where("$ID = ?", messageId)
          .run()

        if (rows <= 0) {
          Log.w(TAG, "Failed to update message with shared contact data.")
        }
      }

      if (!TextUtils.isEmpty(serializedPreviews)) {
        val rows = db
          .update(TABLE_NAME)
          .values(LINK_PREVIEWS to serializedPreviews)
          .where("$ID = ?", messageId)
          .run()

        if (rows <= 0) {
          Log.w(TAG, "Failed to update message with link preview data.")
        }
      }

      messageId to insertedAttachments
    }

    if (messageId < 0) {
      return messageId to insertedAttachments
    }

    insertListener?.onComplete()

    val contentValuesThreadId = contentValues.getAsLong(THREAD_ID)

    if (updateThread) {
      threads.setLastScrolled(contentValuesThreadId, 0)
      threads.update(threadId, unarchive)
    }

    return messageId to insertedAttachments
  }

  /**
   * Deletes the call updates specified in the messageIds set.
   */
  fun deleteCallUpdates(messageIds: Set<Long>): Int {
    return deleteCallUpdatesInternal(messageIds, SqlUtil.CollectionOperator.IN)
  }

  private fun deleteCallUpdatesInternal(
    messageIds: Set<Long>,
    collectionOperator: SqlUtil.CollectionOperator
  ): Int {
    var rowsDeleted = 0
    val threadIds: Set<Long> = writableDatabase.withinTransaction {
      SqlUtil.buildCollectionQuery(
        column = ID,
        values = messageIds,
        prefix = "$IS_CALL_TYPE_CLAUSE AND ",
        collectionOperator = collectionOperator
      ).map { query ->
        val threadSet = writableDatabase.select(THREAD_ID)
          .from(TABLE_NAME)
          .where(query.where, query.whereArgs)
          .run()
          .readToSet { cursor ->
            cursor.requireLong(THREAD_ID)
          }

        val rows = writableDatabase
          .delete(TABLE_NAME)
          .where(query.where, query.whereArgs)
          .run()

        if (rows <= 0) {
          Log.w(TAG, "Failed to delete some rows during call update deletion.")
        }

        rowsDeleted += rows
        threadSet
      }.flatten().toSet()
    }

    threadIds.forEach {
      threads.update(
        threadId = it,
        unarchive = false,
        allowDeletion = true
      )
    }

    notifyConversationListeners(threadIds)
    notifyConversationListListeners()
    return rowsDeleted
  }

  fun deleteExpiringMessage(messageId: Long): Boolean {
    val threadId = getThreadIdForMessage(messageId)
    return deleteMessage(messageId, isExpiring = true, threadId)
  }

  fun deleteMessage(messageId: Long): Boolean {
    val threadId = getThreadIdForMessage(messageId)
    return deleteMessage(messageId, isExpiring = false, threadId)
  }

  @VisibleForTesting
  fun deleteMessage(messageId: Long, isExpiring: Boolean = false, threadId: Long, notify: Boolean = true, updateThread: Boolean = true): Boolean {
    Log.d(TAG, "deleteMessage($messageId)")

    attachments.deleteAttachmentsForMessage(messageId)
    groupReceipts.deleteRowsForMessage(messageId)
    mentions.deleteMentionsForMessage(messageId)

    writableDatabase
      .delete(TABLE_NAME)
      .where("$ID = ?" + if (isExpiring) " AND $EXPIRE_STARTED > 0" else "", messageId)
      .run()

    calls.updateCallEventDeletionTimestamps()
    threads.setLastScrolled(threadId, 0)

    val threadDeleted = if (updateThread) {
      threads.update(threadId, unarchive = false, syncThreadDelete = false)
    } else {
      false
    }

    if (notify) {
      notifyConversationListeners(threadId)
      notifyStickerListeners()
      notifyStickerPackListeners()
      OptimizeMessageSearchIndexJob.enqueue()
    }

    return threadDeleted
  }

  fun deleteScheduledMessage(messageId: Long) {
    Log.d(TAG, "deleteScheduledMessage($messageId)")

    val threadId = getThreadIdForMessage(messageId)

    writableDatabase.withinTransaction { db ->
      val rowsUpdated = db
        .update(TABLE_NAME)
        .values(
          SCHEDULED_DATE to -1,
          DATE_SENT to System.currentTimeMillis(),
          DATE_RECEIVED to System.currentTimeMillis()
        )
        .where("$ID = ? AND $SCHEDULED_DATE != ?", messageId, -1)
        .run()

      if (rowsUpdated > 0) {
        deleteMessage(messageId, threadId)
      } else {
        Log.w(TAG, "tried to delete scheduled message but it may have already been sent")
      }
    }

    AppDependencies.scheduledMessageManager.scheduleIfNecessary()
    AppDependencies.databaseObserver.notifyScheduledMessageObservers(threadId)
  }

  fun deleteScheduledMessages(recipientId: RecipientId) {
    Log.d(TAG, "deleteScheduledMessages($recipientId)")

    val threadId: Long = threads.getThreadIdFor(recipientId) ?: return Log.i(TAG, "No thread exists for $recipientId")

    writableDatabase.withinTransaction {
      val scheduledMessages = getScheduledMessagesInThread(threadId)
      for (record in scheduledMessages) {
        deleteScheduledMessage(record.id)
      }
    }
  }

  fun getSerializedSharedContacts(insertedAttachmentIds: Map<Attachment, AttachmentId>, contacts: List<Contact>): String? {
    if (contacts.isEmpty()) {
      return null
    }

    val sharedContactJson = JSONArray()

    for (contact in contacts) {
      try {
        val attachmentId: AttachmentId? = if (contact.avatarAttachment != null) {
          insertedAttachmentIds[contact.avatarAttachment]
        } else {
          null
        }

        val updatedAvatar = Contact.Avatar(
          attachmentId,
          contact.avatarAttachment,
          contact.avatar != null && contact.avatar!!.isProfile
        )

        val updatedContact = Contact(contact, updatedAvatar)

        sharedContactJson.put(JSONObject(updatedContact.serialize()))
      } catch (e: JSONException) {
        Log.w(TAG, "Failed to serialize shared contact. Skipping it.", e)
      } catch (e: IOException) {
        Log.w(TAG, "Failed to serialize shared contact. Skipping it.", e)
      }
    }

    return sharedContactJson.toString()
  }

  fun getSerializedLinkPreviews(insertedAttachmentIds: Map<Attachment, AttachmentId>, previews: List<LinkPreview>): String? {
    if (previews.isEmpty()) {
      return null
    }

    val linkPreviewJson = JSONArray()

    for (preview in previews) {
      try {
        val attachmentId: AttachmentId? = if (preview.thumbnail.isPresent) {
          insertedAttachmentIds[preview.thumbnail.get()]
        } else {
          null
        }

        val updatedPreview = LinkPreview(preview.url, preview.title, preview.description, preview.date, attachmentId)
        linkPreviewJson.put(JSONObject(updatedPreview.serialize()))
      } catch (e: JSONException) {
        Log.w(TAG, "Failed to serialize shared contact. Skipping it.", e)
      } catch (e: IOException) {
        Log.w(TAG, "Failed to serialize shared contact. Skipping it.", e)
      }
    }

    return linkPreviewJson.toString()
  }

  fun isSent(messageId: Long): Boolean {
    val type = readableDatabase
      .select(TYPE)
      .from(TABLE_NAME)
      .where("$ID = ?", messageId)
      .run()
      .readToSingleLong()

    return MessageTypes.isSentType(type)
  }

  fun getProfileChangeDetailsRecords(threadId: Long, afterTimestamp: Long): List<MessageRecord> {
    val cursor = readableDatabase
      .select(*MMS_PROJECTION)
      .from(TABLE_NAME)
      .where("$THREAD_ID = ? AND $DATE_RECEIVED >= ? AND $TYPE = ?", threadId, afterTimestamp, MessageTypes.PROFILE_CHANGE_TYPE)
      .orderBy("$ID DESC")
      .run()

    return mmsReaderFor(cursor).use { reader ->
      reader.filterNotNull()
    }
  }

  fun getAllRateLimitedMessageIds(): Set<Long> {
    val db = databaseHelper.signalReadableDatabase
    val where = "(" + TYPE + " & " + MessageTypes.TOTAL_MASK + " & " + MessageTypes.MESSAGE_RATE_LIMITED_BIT + ") > 0"
    val ids: MutableSet<Long> = HashSet()
    db.query(TABLE_NAME, arrayOf(ID), where, null, null, null, null).use { cursor ->
      while (cursor.moveToNext()) {
        ids.add(CursorUtil.requireLong(cursor, ID))
      }
    }
    return ids
  }

  fun deleteMessagesInThreadBeforeDate(threadId: Long, date: Long, inclusive: Boolean): Int {
    val condition = if (inclusive) "<=" else "<"

    return writableDatabase
      .delete(TABLE_NAME)
      .where("$THREAD_ID = ? AND $DATE_RECEIVED $condition $date", threadId)
      .run()
  }

  fun deleteAbandonedMessages(): Int {
    val deletes = writableDatabase
      .delete(TABLE_NAME)
      .where("$THREAD_ID NOT IN (SELECT _id FROM ${ThreadTable.TABLE_NAME} WHERE ${ThreadTable.ACTIVE} = 1)")
      .run()

    if (deletes > 0) {
      Log.i(TAG, "Deleted $deletes abandoned messages")
      calls.updateCallEventDeletionTimestamps()
    }

    return deletes
  }

  fun deleteRemotelyDeletedStory(messageId: Long) {
    if (readableDatabase.exists(TABLE_NAME).where("$ID = ? AND $REMOTE_DELETED = ?", messageId, 1).run()) {
      deleteMessage(messageId)
    } else {
      Log.i(TAG, "Unable to delete remotely deleted story: $messageId")
    }
  }

  fun getMessageIdOrNull(message: SyncMessageId): Long? {
    return readableDatabase
      .select(ID)
      .from(TABLE_NAME)
      .where("$DATE_SENT = ? AND $FROM_RECIPIENT_ID = ?", message.timetamp, message.recipientId)
      .run()
      .readToSingleLongOrNull()
  }

  fun deleteMessages(messagesToDelete: List<MessageTable.SyncMessageId>): List<SyncMessageId> {
    val threads = mutableSetOf<Long>()
    val unhandled = mutableListOf<SyncMessageId>()

    for (message in messagesToDelete) {
      readableDatabase
        .select(ID, THREAD_ID)
        .from(TABLE_NAME)
        .where("$DATE_SENT = ? AND $FROM_RECIPIENT_ID = ?", message.timetamp, message.recipientId)
        .run()
        .use {
          if (it.moveToFirst()) {
            val messageId = it.requireLong(ID)
            val threadId = it.requireLong(THREAD_ID)

            deleteMessage(
              messageId = messageId,
              threadId = threadId,
              notify = false,
              updateThread = false
            )
            threads += threadId
          } else {
            unhandled += message
          }
        }
    }

    threads
      .forEach { threadId ->
        SignalDatabase.threads.update(threadId, unarchive = false)
        notifyConversationListeners(threadId)
      }

    notifyConversationListListeners()
    notifyStickerListeners()
    notifyStickerPackListeners()
    OptimizeMessageSearchIndexJob.enqueue()

    return unhandled
  }

  private fun getMessagesInThreadAfterInclusive(threadId: Long, timestamp: Long, limit: Long): List<MessageRecord> {
    val where = "$TABLE_NAME.$THREAD_ID = ? AND $TABLE_NAME.$DATE_RECEIVED >= ? AND $TABLE_NAME.$SCHEDULED_DATE = -1 AND $TABLE_NAME.$LATEST_REVISION_ID IS NULL"
    val args = buildArgs(threadId, timestamp)

    return mmsReaderFor(rawQueryWithAttachments(where, args, false, limit)).use { reader ->
      reader.filterNotNull()
    }
  }

  fun deleteAllThreads() {
    Log.d(TAG, "deleteAllThreads()")

    attachments.deleteAllAttachments()
    groupReceipts.deleteAllRows()
    mentions.deleteAllMentions()
    writableDatabase.deleteAll(TABLE_NAME)
    calls.updateCallEventDeletionTimestamps()

    OptimizeMessageSearchIndexJob.enqueue()
  }

  fun getNearestExpiringViewOnceMessage(): ViewOnceExpirationInfo? {
    val query = """
      SELECT 
        $TABLE_NAME.$ID, 
        $VIEW_ONCE, 
        $DATE_RECEIVED 
      FROM 
        $TABLE_NAME INNER JOIN ${AttachmentTable.TABLE_NAME} ON $TABLE_NAME.$ID = ${AttachmentTable.TABLE_NAME}.${AttachmentTable.MESSAGE_ID} 
      WHERE 
        $VIEW_ONCE > 0 AND 
        (${AttachmentTable.DATA_FILE} NOT NULL OR ${AttachmentTable.TRANSFER_STATE} != ?)
      """

    val args = buildArgs(AttachmentTable.TRANSFER_PROGRESS_DONE)

    var info: ViewOnceExpirationInfo? = null
    var nearestExpiration = Long.MAX_VALUE

    readableDatabase.rawQuery(query, args).forEach { cursor ->
      val id = cursor.requireLong(ID)
      val dateReceived = cursor.requireLong(DATE_RECEIVED)
      val expiresAt = dateReceived + ViewOnceUtil.MAX_LIFESPAN

      if (info == null || expiresAt < nearestExpiration) {
        info = ViewOnceExpirationInfo(id, dateReceived)
        nearestExpiration = expiresAt
      }
    }

    return info
  }

  /**
   * The number of change number messages in the thread.
   * Currently only used for tests.
   */
  @VisibleForTesting
  fun getChangeNumberMessageCount(recipientId: RecipientId): Int {
    return readableDatabase
      .select("COUNT(*)")
      .from(TABLE_NAME)
      .where("$FROM_RECIPIENT_ID = ? AND $TYPE = ?", recipientId, MessageTypes.CHANGE_NUMBER_TYPE)
      .run()
      .readToSingleInt()
  }

  fun beginTransaction(): SQLiteDatabase {
    writableDatabase.beginTransaction()
    return writableDatabase
  }

  fun setTransactionSuccessful() {
    writableDatabase.setTransactionSuccessful()
  }

  fun endTransaction() {
    writableDatabase.endTransaction()
  }

  @VisibleForTesting
  fun collapseJoinRequestEventsIfPossible(threadId: Long, message: IncomingMessage): Optional<InsertResult> {
    var result: InsertResult? = null

    writableDatabase.withinTransaction { db ->
      mmsReaderFor(getConversation(threadId, 0, 2)).use { reader ->
        val latestMessage = reader.getNext()

        if (latestMessage != null && latestMessage.isGroupV2) {
          val changeEditor: Optional<ServiceId> = message.groupContext?.let { GroupV2UpdateMessageUtil.getChangeEditor(it) } ?: Optional.empty()

          if (changeEditor.isPresent && latestMessage.isGroupV2JoinRequest(changeEditor.get())) {
            val secondLatestMessage = reader.getNext()

            val id: Long
            val encodedBody: String
            val changeRevision: Int = message.groupContext?.let { GroupV2UpdateMessageUtil.getChangeRevision(it) } ?: -1

            if (secondLatestMessage != null && secondLatestMessage.isGroupV2JoinRequest(changeEditor.get())) {
              id = secondLatestMessage.id
              encodedBody = MessageRecord.createNewContextWithAppendedDeleteJoinRequest(secondLatestMessage, changeRevision, changeEditor.get().toByteString())
              deleteMessage(latestMessage.id)
            } else {
              id = latestMessage.id
              encodedBody = MessageRecord.createNewContextWithAppendedDeleteJoinRequest(latestMessage, changeRevision, changeEditor.get().toByteString())
            }

            db.update(TABLE_NAME)
              .values(BODY to encodedBody)
              .where("$ID = ?", id)
              .run()

            result = InsertResult(
              messageId = id,
              threadId = threadId,
              threadWasNewlyCreated = false
            )
          }
        }
      }
    }

    return result.toOptional()
  }

  fun getInsecureMessageCount(): Int {
    return readableDatabase
      .select("COUNT(*)")
      .from(TABLE_NAME)
      .where(getInsecureMessageClause())
      .run()
      .readToSingleInt()
  }

  fun getSecureMessageCount(threadId: Long): Int {
    return readableDatabase
      .select("COUNT(*)")
      .from(TABLE_NAME)
      .where("$secureMessageClause AND $THREAD_ID = ?", threadId)
      .run()
      .readToSingleInt()
  }

  fun getOutgoingSecureMessageCount(threadId: Long): Int {
    return readableDatabase
      .select("COUNT(*)")
      .from(TABLE_NAME)
      .where("$outgoingSecureMessageClause AND $THREAD_ID = ? AND ($TYPE & ${MessageTypes.GROUP_LEAVE_BIT} = 0 OR $TYPE & ${MessageTypes.GROUP_V2_BIT} = ${MessageTypes.GROUP_V2_BIT})", threadId)
      .run()
      .readToSingleInt()
  }

  private fun hasSmsExportMessage(threadId: Long): Boolean {
    return readableDatabase
      .exists(TABLE_NAME)
      .where("$THREAD_ID = ? AND $TYPE = ?", threadId, MessageTypes.SMS_EXPORT_TYPE)
      .run()
  }

  fun hasReportSpamMessage(threadId: Long): Boolean {
    return readableDatabase
      .exists(TABLE_NAME)
      .where("$THREAD_ID = $threadId AND ($TYPE & ${MessageTypes.SPECIAL_TYPES_MASK}) = ${MessageTypes.SPECIAL_TYPE_REPORTED_SPAM}")
      .run()
  }

  private val outgoingInsecureMessageClause = "($TYPE & ${MessageTypes.BASE_TYPE_MASK}) = ${MessageTypes.BASE_SENT_TYPE} AND NOT ($TYPE & ${MessageTypes.SECURE_MESSAGE_BIT})"
  private val outgoingSecureMessageClause = "($TYPE & ${MessageTypes.BASE_TYPE_MASK}) = ${MessageTypes.BASE_SENT_TYPE} AND ($TYPE & ${MessageTypes.SECURE_MESSAGE_BIT or MessageTypes.PUSH_MESSAGE_BIT})"

  private val secureMessageClause: String
    get() {
      val isSent = "($TYPE & ${MessageTypes.BASE_TYPE_MASK}) = ${MessageTypes.BASE_SENT_TYPE}"
      val isReceived = "($TYPE & ${MessageTypes.BASE_TYPE_MASK}) = ${MessageTypes.BASE_INBOX_TYPE}"
      val isSecure = "($TYPE & ${MessageTypes.SECURE_MESSAGE_BIT or MessageTypes.PUSH_MESSAGE_BIT})"
      return "($isSent OR $isReceived) AND $isSecure"
    }

  private fun getInsecureMessageClause(): String {
    return getInsecureMessageClause(-1)
  }

  private fun getInsecureMessageClause(threadId: Long): String {
    val isSent = "($TABLE_NAME.$TYPE & ${MessageTypes.BASE_TYPE_MASK}) = ${MessageTypes.BASE_SENT_TYPE}"
    val isReceived = "($TABLE_NAME.$TYPE & ${MessageTypes.BASE_TYPE_MASK}) = ${MessageTypes.BASE_INBOX_TYPE}"
    val isSecure = "($TABLE_NAME.$TYPE & ${MessageTypes.SECURE_MESSAGE_BIT or MessageTypes.PUSH_MESSAGE_BIT})"
    val isNotSecure = "($TABLE_NAME.$TYPE <= ${MessageTypes.BASE_TYPE_MASK or MessageTypes.MESSAGE_ATTRIBUTE_MASK})"

    var whereClause = "($isSent OR $isReceived) AND NOT $isSecure AND $isNotSecure"

    if (threadId != -1L) {
      whereClause += " AND $TABLE_NAME.$THREAD_ID = $threadId"
    }

    return whereClause
  }

  fun getUnexportedInsecureMessagesCount(): Int {
    return getUnexportedInsecureMessagesCount(-1)
  }

  fun getUnexportedInsecureMessagesCount(threadId: Long): Int {
    return writableDatabase
      .select("COUNT(*)")
      .from(TABLE_NAME)
      .where("${getInsecureMessageClause(threadId)} AND $EXPORTED < ?", MessageExportStatus.EXPORTED)
      .run()
      .readToSingleInt()
  }

  /**
   * Resets the exported state and exported flag so messages can be re-exported.
   */
  fun clearExportState() {
    writableDatabase.update(TABLE_NAME)
      .values(
        EXPORT_STATE to null,
        EXPORTED to MessageExportStatus.UNEXPORTED.serialize()
      )
      .where("$EXPORT_STATE IS NOT NULL OR $EXPORTED != ?", MessageExportStatus.UNEXPORTED)
      .run()
  }

  /**
   * Reset the exported status (not state) to the default for clearing errors.
   */
  fun clearInsecureMessageExportedErrorStatus() {
    writableDatabase.update(TABLE_NAME)
      .values(EXPORTED to MessageExportStatus.UNEXPORTED.serialize())
      .where("$EXPORTED < ?", MessageExportStatus.UNEXPORTED)
      .run()
  }

  fun setReactionsSeen(threadId: Long, sinceTimestamp: Long) {
    val where = "$THREAD_ID = ? AND $REACTIONS_UNREAD = ?" + if (sinceTimestamp > -1) " AND $DATE_RECEIVED <= $sinceTimestamp" else ""

    writableDatabase
      .update(TABLE_NAME)
      .values(
        REACTIONS_UNREAD to 0,
        REACTIONS_LAST_SEEN to System.currentTimeMillis()
      )
      .where(where, threadId, 1)
      .run()
  }

  fun setAllReactionsSeen() {
    writableDatabase
      .update(TABLE_NAME)
      .values(
        REACTIONS_UNREAD to 0,
        REACTIONS_LAST_SEEN to System.currentTimeMillis()
      )
      .where("$REACTIONS_UNREAD != ?", 0)
      .run()
  }

  fun setNotifiedTimestamp(timestamp: Long, ids: List<Long>) {
    if (ids.isEmpty()) {
      return
    }

    val query = buildSingleCollectionQuery(ID, ids)

    writableDatabase
      .update(TABLE_NAME)
      .values(NOTIFIED_TIMESTAMP to timestamp)
      .where(query.where, query.whereArgs)
      .run()
  }

  fun addMismatchedIdentity(messageId: Long, recipientId: RecipientId, identityKey: IdentityKey?) {
    try {
      addToDocument(
        messageId = messageId,
        column = MISMATCHED_IDENTITIES,
        item = IdentityKeyMismatch(recipientId, identityKey),
        clazz = IdentityKeyMismatchSet::class.java
      )
    } catch (e: IOException) {
      Log.w(TAG, e)
    }
  }

  fun removeMismatchedIdentity(messageId: Long, recipientId: RecipientId, identityKey: IdentityKey?) {
    try {
      removeFromDocument(
        messageId = messageId,
        column = MISMATCHED_IDENTITIES,
        item = IdentityKeyMismatch(recipientId, identityKey),
        clazz = IdentityKeyMismatchSet::class.java
      )
    } catch (e: IOException) {
      Log.w(TAG, e)
    }
  }

  fun setMismatchedIdentities(messageId: Long, mismatches: Set<IdentityKeyMismatch?>) {
    try {
      setDocument(
        database = databaseHelper.signalWritableDatabase,
        messageId = messageId,
        column = MISMATCHED_IDENTITIES,
        document = IdentityKeyMismatchSet(mismatches)
      )
    } catch (e: IOException) {
      Log.w(TAG, e)
    }
  }

  private fun getReportSpamMessageServerGuids(threadId: Long, timestamp: Long): List<ReportSpamData> {
    val data: MutableList<ReportSpamData> = ArrayList()

    readableDatabase
      .select(FROM_RECIPIENT_ID, SERVER_GUID, DATE_RECEIVED)
      .from(TABLE_NAME)
      .where("$THREAD_ID = ? AND $DATE_RECEIVED <= ?", threadId, timestamp)
      .orderBy("$DATE_RECEIVED DESC")
      .limit(3)
      .run()
      .forEach { cursor ->
        val serverGuid: String? = cursor.requireString(SERVER_GUID)

        if (serverGuid != null && serverGuid.isNotEmpty()) {
          data += ReportSpamData(
            recipientId = RecipientId.from(cursor.requireLong(FROM_RECIPIENT_ID)),
            serverGuid = serverGuid,
            dateReceived = cursor.requireLong(DATE_RECEIVED)
          )
        }
      }

    return data
  }

  fun getIncomingPaymentRequestThreads(): List<Long> {
    return readableDatabase
      .select("DISTINCT $THREAD_ID")
      .from(TABLE_NAME)
      .where("($TYPE & ${MessageTypes.BASE_TYPE_MASK}) = ${MessageTypes.BASE_INBOX_TYPE} AND ($TYPE & ?) != 0", MessageTypes.SPECIAL_TYPE_PAYMENTS_ACTIVATE_REQUEST)
      .run()
      .readToList { it.requireLong(THREAD_ID) }
  }

  fun getPaymentMessage(paymentUuid: UUID): MessageId? {
    val id = readableDatabase
      .select(ID)
      .from(TABLE_NAME)
      .where("$TYPE & ? != 0 AND body = ?", MessageTypes.SPECIAL_TYPE_PAYMENTS_NOTIFICATION, paymentUuid)
      .run()
      .readToSingleLong(-1)

    return if (id != -1L) {
      MessageId(id)
    } else {
      null
    }
  }

  /**
   * @return The user that added you to the group, otherwise null.
   */
  fun getGroupAddedBy(threadId: Long): RecipientId? {
    var lastQuitChecked = System.currentTimeMillis()
    var pair: Pair<RecipientId?, Long>

    do {
      pair = getGroupAddedBy(threadId, lastQuitChecked)

      if (pair.first() != null) {
        return pair.first()
      } else {
        lastQuitChecked = pair.second()
      }
    } while (pair.second() != -1L)

    return null
  }

  private fun getGroupAddedBy(threadId: Long, lastQuitChecked: Long): Pair<RecipientId?, Long> {
    val latestQuit = messages.getLatestGroupQuitTimestamp(threadId, lastQuitChecked)
    val id = messages.getOldestGroupUpdateSender(threadId, latestQuit)
    return Pair(id, latestQuit)
  }

  /**
   * Whether or not the message has been quoted by another message.
   */
  fun isQuoted(messageRecord: MessageRecord): Boolean {
    return readableDatabase
      .exists(TABLE_NAME)
      .where("$QUOTE_ID = ?  AND $QUOTE_AUTHOR = ? AND $SCHEDULED_DATE = ?", messageRecord.dateSent, messageRecord.fromRecipient.id, -1)
      .run()
  }

  /**
   * Given a collection of MessageRecords, this will return a set of the IDs of the records that have been quoted by another message.
   * Does an efficient bulk lookup that makes it faster than [.isQuoted] for multiple records.
   */
  fun isQuoted(records: Collection<MessageRecord>): Set<Long> {
    if (records.isEmpty()) {
      return emptySet()
    }

    val byQuoteDescriptor: MutableMap<QuoteDescriptor, MessageRecord> = HashMap(records.size)
    val args: MutableList<Array<String>> = ArrayList(records.size)

    for (record in records) {
      val timestamp = record.dateSent

      byQuoteDescriptor[QuoteDescriptor(timestamp, record.fromRecipient.id)] = record
      args.add(buildArgs(timestamp, record.fromRecipient.id, -1))
    }

    val quotedIds: MutableSet<Long> = mutableSetOf()

    buildCustomCollectionQuery("$QUOTE_ID = ?  AND $QUOTE_AUTHOR = ? AND $SCHEDULED_DATE = ?", args).forEach { query ->
      readableDatabase
        .select(QUOTE_ID, QUOTE_AUTHOR)
        .from(TABLE_NAME)
        .where(query.where, query.whereArgs)
        .run()
        .forEach { cursor ->
          val quoteLocator = QuoteDescriptor(
            timestamp = cursor.requireLong(QUOTE_ID),
            author = RecipientId.from(cursor.requireNonNullString(QUOTE_AUTHOR))
          )

          quotedIds += byQuoteDescriptor[quoteLocator]!!.id
        }
    }

    return quotedIds
  }

  fun getRootOfQuoteChain(id: MessageId): MessageId {
    val targetMessage: MmsMessageRecord = messages.getMessageRecord(id.id) as MmsMessageRecord

    if (targetMessage.quote == null) {
      return id
    }

    val query = "$DATE_SENT = ${targetMessage.quote!!.id} AND $FROM_RECIPIENT_ID = '${targetMessage.quote!!.author.serialize()}'"

    MmsReader(readableDatabase.query(TABLE_NAME, MMS_PROJECTION, query, null, null, null, "1")).use { reader ->
      val record: MessageRecord? = reader.firstOrNull()
      if (record != null && !record.isStory()) {
        return getRootOfQuoteChain(MessageId(record.id))
      }
    }

    return id
  }

  fun getAllMessagesThatQuote(id: MessageId): List<MessageRecord> {
    val targetMessage: MessageRecord = getMessageRecord(id.id)

    val query = "$QUOTE_ID = ${targetMessage.dateSent} AND $QUOTE_AUTHOR = ${targetMessage.fromRecipient.id.serialize()} AND $SCHEDULED_DATE = -1 AND $LATEST_REVISION_ID IS NULL"
    val order = "$DATE_RECEIVED DESC"

    val records: MutableList<MessageRecord> = ArrayList()
    MmsReader(readableDatabase.query(TABLE_NAME, MMS_PROJECTION, query, null, null, null, order)).use { reader ->
      for (record in reader) {
        records += record
        records += getAllMessagesThatQuote(MessageId(record.id))
      }
    }

    return records.sortedByDescending { it.dateReceived }
  }

  fun getQuotedMessagePosition(threadId: Long, quoteId: Long, authorId: RecipientId): Int {
    val targetMessageDateReceived: Long = readableDatabase
      .select(DATE_RECEIVED, LATEST_REVISION_ID)
      .from(TABLE_NAME)
      .where("$DATE_SENT = $quoteId AND $FROM_RECIPIENT_ID = ? AND $REMOTE_DELETED = 0 AND $SCHEDULED_DATE = -1", authorId)
      .run()
      .readToSingleObject { cursor ->
        val latestRevisionId = cursor.requireLongOrNull(LATEST_REVISION_ID)
        if (latestRevisionId != null) {
          readableDatabase
            .select(DATE_RECEIVED)
            .from(TABLE_NAME)
            .where("$ID = ?", latestRevisionId)
            .run()
            .readToSingleLong(-1L)
        } else {
          cursor.requireLong(DATE_RECEIVED)
        }
      } ?: -1L

    if (targetMessageDateReceived == -1L) {
      return -1
    }

    return readableDatabase
      .select("COUNT(*)")
      .from(TABLE_NAME)
      .where("$THREAD_ID = $threadId AND $STORY_TYPE = 0 AND $PARENT_STORY_ID <= 0 AND $SCHEDULED_DATE = -1 AND $LATEST_REVISION_ID IS NULL AND $DATE_RECEIVED > $targetMessageDateReceived")
      .run()
      .readToSingleInt()
  }

  fun getMessagePositionInConversation(threadId: Long, receivedTimestamp: Long, authorId: RecipientId): Int {
    val validMessageExists: Boolean = readableDatabase
      .exists(TABLE_NAME)
      .where("$DATE_RECEIVED = $receivedTimestamp AND $FROM_RECIPIENT_ID = ? AND $REMOTE_DELETED = 0 AND $SCHEDULED_DATE = -1 AND $LATEST_REVISION_ID IS NULL", authorId)
      .run()

    if (!validMessageExists) {
      return -1
    }

    return readableDatabase
      .select("COUNT(*)")
      .from(TABLE_NAME)
      .where("$THREAD_ID = $threadId AND $STORY_TYPE = 0 AND $PARENT_STORY_ID <= 0 AND $SCHEDULED_DATE = -1 AND $LATEST_REVISION_ID IS NULL AND $DATE_RECEIVED > $receivedTimestamp")
      .run()
      .readToSingleInt(-1)
  }

  fun getMessagePositionInConversation(threadId: Long, receivedTimestamp: Long): Int {
    return getMessagePositionInConversation(threadId, 0, receivedTimestamp)
  }

  fun messageExistsOnDays(threadId: Long, dayStarts: Collection<Long>): Map<Long, Boolean> {
    if (dayStarts.isEmpty()) {
      return emptyMap()
    }
    return dayStarts.associateWith { startOfDay ->
      readableDatabase
        .exists(TABLE_NAME)
        .where("$THREAD_ID = $threadId AND $DATE_SENT >= $startOfDay AND $DATE_SENT < $startOfDay + 86400000 AND $SCHEDULED_DATE = -1 AND $LATEST_REVISION_ID IS NULL AND $STORY_TYPE = 0 AND $PARENT_STORY_ID <= 0")
        .run()
    }
  }

  fun getEarliestMessageSentDate(threadId: Long): Long {
    return readableDatabase
      .select(DATE_SENT)
      .from(TABLE_NAME)
      .where("$THREAD_ID = $threadId AND $SCHEDULED_DATE = -1 AND $LATEST_REVISION_ID IS NULL AND $STORY_TYPE = 0 AND $PARENT_STORY_ID <= 0")
      .orderBy("$DATE_SENT ASC")
      .limit(1)
      .run()
      .readToSingleLong(0)
  }

  /**
   * Retrieves the position of the message with the provided timestamp in the query results you'd
   * get from calling [.getConversation].
   *
   * Note: This could give back incorrect results in the situation where multiple messages have the
   * same received timestamp. However, because this was designed to determine where to scroll to,
   * you'll still wind up in about the right spot.
   *
   * @param groupStoryId Ignored if passed value is <= 0
   */
  fun getMessagePositionInConversation(threadId: Long, groupStoryId: Long, receivedTimestamp: Long): Int {
    val selection = if (groupStoryId > 0) {
      "$THREAD_ID = $threadId AND $DATE_RECEIVED < $receivedTimestamp AND $STORY_TYPE = 0 AND $PARENT_STORY_ID = $groupStoryId AND $SCHEDULED_DATE = -1 AND $LATEST_REVISION_ID IS NULL"
    } else {
      "$THREAD_ID = $threadId AND $DATE_RECEIVED > $receivedTimestamp AND $STORY_TYPE = 0 AND $PARENT_STORY_ID <= 0 AND $SCHEDULED_DATE = -1 AND $LATEST_REVISION_ID IS NULL"
    }

    return readableDatabase
      .select("COUNT(*)")
      .from(TABLE_NAME)
      .where(selection)
      .run()
      .readToSingleInt(-1)
  }

  fun getTimestampForFirstMessageAfterDate(date: Long): Long {
    return readableDatabase
      .select(DATE_RECEIVED)
      .from(TABLE_NAME)
      .where("$DATE_RECEIVED > $date AND $SCHEDULED_DATE = -1 AND $LATEST_REVISION_ID IS NULL")
      .orderBy("$DATE_RECEIVED ASC")
      .limit(1)
      .run()
      .readToSingleLong()
  }

  fun getMessageCountBeforeDate(date: Long): Int {
    return readableDatabase
      .select("COUNT(*)")
      .from(TABLE_NAME)
      .where("$DATE_RECEIVED < $date AND $SCHEDULED_DATE = -1 AND $LATEST_REVISION_ID IS NULL")
      .run()
      .readToSingleInt()
  }

  @Throws(NoSuchMessageException::class)
  fun getMessagesAfterVoiceNoteInclusive(messageId: Long, limit: Long): List<MessageRecord> {
    val origin: MessageRecord = getMessageRecord(messageId)

    return getMessagesInThreadAfterInclusive(origin.threadId, origin.dateReceived, limit)
      .sortedBy { it.dateReceived }
      .take(limit.toInt())
  }

  fun getMessagePositionOnOrAfterTimestamp(threadId: Long, timestamp: Long): Int {
    return readableDatabase
      .select("COUNT(*)")
      .from(TABLE_NAME)
      .where("$THREAD_ID = $threadId AND $DATE_RECEIVED >= $timestamp AND $STORY_TYPE = 0 AND $PARENT_STORY_ID <= 0 AND $SCHEDULED_DATE = -1 AND $LATEST_REVISION_ID IS NULL")
      .run()
      .readToSingleInt()
  }

  @Throws(NoSuchMessageException::class)
  fun getConversationSnippetType(threadId: Long): Long {
    return readableDatabase
      .rawQuery(SNIPPET_QUERY, buildArgs(threadId))
      .readToSingleObject { it.requireLong(TYPE) } ?: throw NoSuchMessageException("no message")
  }

  @Throws(NoSuchMessageException::class)
  fun getConversationSnippet(threadId: Long): MessageRecord {
    return getConversationSnippetCursor(threadId)
      .readToSingleObject { cursor ->
        val id = cursor.requireLong(ID)
        messages.getMessageRecord(id)
      } ?: throw NoSuchMessageException("no message")
  }

  @VisibleForTesting
  fun getConversationSnippetCursor(threadId: Long): Cursor {
    val db = databaseHelper.signalReadableDatabase
    return db.rawQuery(SNIPPET_QUERY, buildArgs(threadId))
  }

  fun getUnreadCount(threadId: Long): Int {
    return readableDatabase
      .select("COUNT(*)")
      .from("$TABLE_NAME INDEXED BY $INDEX_THREAD_UNREAD_COUNT")
      .where("$THREAD_ID = $threadId AND $STORY_TYPE = 0 AND $PARENT_STORY_ID <= 0 AND $LATEST_REVISION_ID IS NULL AND $SCHEDULED_DATE = -1 AND $READ = 0")
      .run()
      .readToSingleInt()
  }

  fun messageExists(messageRecord: MessageRecord): Boolean {
    return readableDatabase
      .exists(TABLE_NAME)
      .where("$ID = ?", messageRecord.id)
      .run()
  }

  fun messageExists(sentTimestamp: Long, author: RecipientId): Boolean {
    return readableDatabase
      .exists("$TABLE_NAME INDEXED BY $INDEX_DATE_SENT_FROM_TO_THREAD")
      .where("$DATE_SENT = ? AND $FROM_RECIPIENT_ID = ?", sentTimestamp, author)
      .run()
  }

  fun getReportSpamMessageServerData(threadId: Long, timestamp: Long, limit: Int): List<ReportSpamData> {
    return getReportSpamMessageServerGuids(threadId, timestamp)
      .sortedBy { it.dateReceived }
      .take(limit)
  }

  fun getGroupReportSpamMessageServerData(threadId: Long, inviter: RecipientId, timestamp: Long, limit: Int): List<ReportSpamData> {
    val data: MutableList<ReportSpamData> = ArrayList()

    val incomingGroupUpdateClause = "($TYPE & ${MessageTypes.BASE_TYPE_MASK}) = ${MessageTypes.BASE_INBOX_TYPE} AND ($TYPE & ${MessageTypes.GROUP_UPDATE_BIT}) != 0"

    readableDatabase
      .select(FROM_RECIPIENT_ID, SERVER_GUID, DATE_RECEIVED)
      .from(TABLE_NAME)
      .where("$FROM_RECIPIENT_ID = ? AND $THREAD_ID = ? AND $DATE_RECEIVED <= ? AND $incomingGroupUpdateClause", inviter, threadId, timestamp)
      .orderBy("$DATE_RECEIVED DESC")
      .limit(limit)
      .run()
      .forEach { cursor ->
        val serverGuid: String? = cursor.requireString(SERVER_GUID)

        if (serverGuid != null && serverGuid.isNotEmpty()) {
          data += ReportSpamData(
            recipientId = RecipientId.from(cursor.requireLong(FROM_RECIPIENT_ID)),
            serverGuid = serverGuid,
            dateReceived = cursor.requireLong(DATE_RECEIVED)
          )
        }
      }

    return data
  }

  @Throws(NoSuchMessageException::class)
  private fun getMessageExportState(messageId: MessageId): MessageExportState {
    return readableDatabase
      .select(EXPORT_STATE)
      .from(TABLE_NAME)
      .where("$ID = ?", messageId.id)
      .run()
      .readToSingleObject { cursor ->
        val bytes: ByteArray? = cursor.requireBlob(EXPORT_STATE)

        if (bytes == null) {
          MessageExportState()
        } else {
          try {
            MessageExportState.ADAPTER.decode(bytes)
          } catch (e: IOException) {
            MessageExportState()
          }
        }
      } ?: throw NoSuchMessageException("The requested message does not exist.")
  }

  @Throws(NoSuchMessageException::class)
  fun updateMessageExportState(messageId: MessageId, transform: Function<MessageExportState, MessageExportState>) {
    writableDatabase.withinTransaction { db ->
      val oldState = getMessageExportState(messageId)
      val newState = transform.apply(oldState)
      setMessageExportState(messageId, newState)
    }
  }

  fun markMessageExported(messageId: MessageId) {
    writableDatabase
      .update(TABLE_NAME)
      .values(EXPORTED to MessageExportStatus.EXPORTED.serialize())
      .where("$ID = ?", messageId.id)
      .run()
  }

  fun markMessageExportFailed(messageId: MessageId) {
    writableDatabase
      .update(TABLE_NAME)
      .values(EXPORTED to MessageExportStatus.ERROR.serialize())
      .where("$ID = ?", messageId.id)
      .run()
  }

  private fun setMessageExportState(messageId: MessageId, messageExportState: MessageExportState) {
    writableDatabase
      .update(TABLE_NAME)
      .values(EXPORT_STATE to messageExportState.encode())
      .where("$ID = ?", messageId.id)
      .run()
  }

  fun incrementDeliveryReceiptCounts(targetTimestamps: List<Long>, receiptAuthor: RecipientId, receiptSentTimestamp: Long, stopwatch: Stopwatch? = null): Set<Long> {
    return incrementReceiptCounts(targetTimestamps, receiptAuthor, receiptSentTimestamp, ReceiptType.DELIVERY, stopwatch = stopwatch)
  }

  fun incrementDeliveryReceiptCount(targetTimestamps: Long, receiptAuthor: RecipientId, receiptSentTimestamp: Long): Boolean {
    return incrementReceiptCount(targetTimestamps, receiptAuthor, receiptSentTimestamp, ReceiptType.DELIVERY)
  }

  /**
   * @return A list of ID's that were not updated.
   */
  fun incrementReadReceiptCounts(targetTimestamps: List<Long>, receiptAuthor: RecipientId, receiptSentTimestamp: Long): Set<Long> {
    return incrementReceiptCounts(targetTimestamps, receiptAuthor, receiptSentTimestamp, ReceiptType.READ)
  }

  fun incrementReadReceiptCount(targetTimestamps: Long, receiptAuthor: RecipientId, receiptSentTimestamp: Long): Boolean {
    return incrementReceiptCount(targetTimestamps, receiptAuthor, receiptSentTimestamp, ReceiptType.READ)
  }

  /**
   * @return A list of ID's that were not updated.
   */
  fun incrementViewedReceiptCounts(targetTimestamps: List<Long>, receiptAuthor: RecipientId, receiptSentTimestamp: Long): Set<Long> {
    return incrementReceiptCounts(targetTimestamps, receiptAuthor, receiptSentTimestamp, ReceiptType.VIEWED)
  }

  fun incrementViewedNonStoryReceiptCounts(targetTimestamps: List<Long>, receiptAuthor: RecipientId, receiptSentTimestamp: Long): Set<Long> {
    return incrementReceiptCounts(targetTimestamps, receiptAuthor, receiptSentTimestamp, ReceiptType.VIEWED, MessageQualifier.NORMAL)
  }

  fun incrementViewedReceiptCount(targetTimestamp: Long, receiptAuthor: RecipientId, receiptSentTimestamp: Long): Boolean {
    return incrementReceiptCount(targetTimestamp, receiptAuthor, receiptSentTimestamp, ReceiptType.VIEWED)
  }

  fun incrementViewedStoryReceiptCounts(targetTimestamps: List<Long>, receiptAuthor: RecipientId, receiptSentTimestamp: Long): Set<Long> {
    val messageUpdates: MutableSet<MessageReceiptUpdate> = HashSet()
    val unhandled: MutableSet<Long> = HashSet()

    writableDatabase.withinTransaction {
      for (targetTimestamp in targetTimestamps) {
        val updates = incrementReceiptCountInternal(targetTimestamp, receiptAuthor, receiptSentTimestamp, ReceiptType.VIEWED, MessageQualifier.STORY)

        if (updates.isNotEmpty()) {
          messageUpdates += updates
        } else {
          unhandled += targetTimestamp
        }
      }
    }

    for (update in messageUpdates) {
      AppDependencies.databaseObserver.notifyMessageUpdateObservers(update.messageId)
      AppDependencies.databaseObserver.notifyVerboseConversationListeners(setOf(update.threadId))
    }

    if (messageUpdates.isNotEmpty()) {
      notifyConversationListListeners()
    }

    return unhandled
  }

  /**
   * Wraps a single receipt update in a transaction and triggers the proper updates.
   *
   * @return Whether or not some thread was updated.
   */
  private fun incrementReceiptCount(targetTimestamp: Long, receiptAuthor: RecipientId, receiptSentTimestamp: Long, receiptType: ReceiptType, messageQualifier: MessageQualifier = MessageQualifier.ALL): Boolean {
    var messageUpdates: Set<MessageReceiptUpdate> = HashSet()

    writableDatabase.withinTransaction {
      messageUpdates = incrementReceiptCountInternal(targetTimestamp, receiptAuthor, receiptSentTimestamp, receiptType, messageQualifier)

      for (messageUpdate in messageUpdates) {
        threads.updateReceiptStatus(messageUpdate.messageId.id, messageUpdate.threadId)
      }
    }

    for (threadUpdate in messageUpdates) {
      AppDependencies.databaseObserver.notifyMessageUpdateObservers(threadUpdate.messageId)
    }

    return messageUpdates.isNotEmpty()
  }

  /**
   * Wraps multiple receipt updates in a transaction and triggers the proper updates.
   *
   * @return All of the target timestamps that couldn't be found in the table.
   */
  private fun incrementReceiptCounts(targetTimestamps: List<Long>, receiptAuthor: RecipientId, receiptSentTimestamp: Long, receiptType: ReceiptType, messageQualifier: MessageQualifier = MessageQualifier.ALL, stopwatch: Stopwatch? = null): Set<Long> {
    val messageUpdates: MutableSet<MessageReceiptUpdate> = HashSet()
    val missingTargetTimestamps: MutableSet<Long> = HashSet()

    writableDatabase.withinTransaction {
      for (targetTimestamp in targetTimestamps) {
        val updates: Set<MessageReceiptUpdate> = incrementReceiptCountInternal(targetTimestamp, receiptAuthor, receiptSentTimestamp, receiptType, messageQualifier, stopwatch)
        if (updates.isNotEmpty()) {
          messageUpdates += updates
        } else {
          missingTargetTimestamps += targetTimestamp
        }
      }

      for (update in messageUpdates) {
        if (update.shouldUpdateSnippet) {
          threads.updateReceiptStatus(update.messageId.id, update.threadId, stopwatch)
        }
      }
    }

    for (update in messageUpdates) {
      AppDependencies.databaseObserver.notifyMessageUpdateObservers(update.messageId)
      AppDependencies.databaseObserver.notifyVerboseConversationListeners(setOf(update.threadId))

      if (messageQualifier == MessageQualifier.STORY) {
        AppDependencies.databaseObserver.notifyStoryObservers(threads.getRecipientIdForThreadId(update.threadId)!!)
      }
    }

    if (messageUpdates.isNotEmpty()) {
      notifyConversationListListeners()
    }

    stopwatch?.split("observers")

    return missingTargetTimestamps
  }

  private fun incrementReceiptCountInternal(targetTimestamp: Long, receiptAuthor: RecipientId, receiptSentTimestamp: Long, receiptType: ReceiptType, messageQualifier: MessageQualifier, stopwatch: Stopwatch? = null): Set<MessageReceiptUpdate> {
    val qualifierWhere: String = when (messageQualifier) {
      MessageQualifier.NORMAL -> " AND NOT ($IS_STORY_CLAUSE)"
      MessageQualifier.STORY -> " AND $IS_STORY_CLAUSE"
      MessageQualifier.ALL -> ""
    }

    // Note: While it is true that multiple messages can have the same (sent, author) pair, this should only happen for stories, which are handled below.
    val receiptData: ReceiptData? = readableDatabase
      .select(ID, THREAD_ID, STORY_TYPE, receiptType.columnName, TO_RECIPIENT_ID)
      .from(TABLE_NAME)
      .where(
        """
        $DATE_SENT = $targetTimestamp AND
        $FROM_RECIPIENT_ID = ? AND
        (
          $TO_RECIPIENT_ID = ? OR 
          EXISTS (
            SELECT 1 
            FROM ${RecipientTable.TABLE_NAME} 
            WHERE 
              ${RecipientTable.TABLE_NAME}.${RecipientTable.ID} = $TO_RECIPIENT_ID AND 
              ${RecipientTable.TABLE_NAME}.${RecipientTable.TYPE} != ${RecipientTable.RecipientType.INDIVIDUAL.id}
          )
        )
        $qualifierWhere
        """,
        Recipient.self().id,
        receiptAuthor
      )
      .limit(1)
      .run()
      .readToSingleObject { cursor ->
        ReceiptData(
          messageId = cursor.requireLong(ID),
          threadId = cursor.requireLong(THREAD_ID),
          storyType = StoryType.fromCode(cursor.requireInt(STORY_TYPE)),
          marked = cursor.requireBoolean(receiptType.columnName),
          forIndividualChat = cursor.requireLong(TO_RECIPIENT_ID) == receiptAuthor.toLong()
        )
      }

    stopwatch?.split("receipt-query")

    if (receiptData == null) {
      if (receiptType == ReceiptType.DELIVERY) {
        earlyDeliveryReceiptCache.increment(targetTimestamp, receiptAuthor, receiptSentTimestamp)
      }

      return emptySet()
    }

    if (!receiptData.marked) {
      // We set the receipt_timestamp to the max of the two values because that single column represents the timestamp of the last receipt of any type.
      // That means we want to update it for each new receipt type, but we never want the time to go backwards.
      writableDatabase.execSQL(
        """
        UPDATE $TABLE_NAME
        SET
          ${receiptType.columnName} = 1,
          $RECEIPT_TIMESTAMP = MAX($RECEIPT_TIMESTAMP, $receiptSentTimestamp) 
        WHERE
          $ID = ${receiptData.messageId}
        """
      )
    }
    stopwatch?.split("receipt-update")

    if (!receiptData.forIndividualChat) {
      groupReceipts.update(receiptAuthor, receiptData.messageId, receiptType.groupStatus, receiptSentTimestamp)
    }

    stopwatch?.split("group-receipt")

    return if (receiptData.storyType != StoryType.NONE) {
      val storyMessageIds = storySends.getStoryMessagesFor(receiptAuthor, targetTimestamp)
      storyMessageIds.forEach { messageId -> groupReceipts.update(receiptAuthor, messageId.id, receiptType.groupStatus, receiptSentTimestamp) }
      storyMessageIds.map { messageId -> MessageReceiptUpdate(-1, messageId, false) }.toSet()
    } else {
      setOf(MessageReceiptUpdate(receiptData.threadId, MessageId(receiptData.messageId), shouldUpdateSnippet = receiptType != ReceiptType.VIEWED && !receiptData.marked))
    }.also {
      stopwatch?.split("stories")
    }
  }

  /**
   * @return Unhandled ids
   */
  fun setTimestampReadFromSyncMessage(readMessages: List<SyncMessage.Read>, proposedExpireStarted: Long, threadToLatestRead: MutableMap<Long, Long>): Collection<SyncMessageId> {
    val expiringMessages: MutableList<Pair<Long, Long>> = mutableListOf()
    val updatedThreads: MutableSet<Long> = mutableSetOf()
    val unhandled: MutableCollection<SyncMessageId> = mutableListOf()

    writableDatabase.withinTransaction {
      for (readMessage in readMessages) {
        val authorId: RecipientId = recipients.getOrInsertFromServiceId(ServiceId.parseOrThrow(readMessage.senderAci!!))

        val result: TimestampReadResult = setTimestampReadFromSyncMessageInternal(
          messageId = SyncMessageId(authorId, readMessage.timestamp!!),
          proposedExpireStarted = proposedExpireStarted,
          threadToLatestRead = threadToLatestRead
        )

        expiringMessages += result.expiring
        updatedThreads += result.threads

        if (result.threads.isEmpty()) {
          unhandled += SyncMessageId(authorId, readMessage.timestamp!!)
        }
      }

      for (threadId in updatedThreads) {
        threads.updateReadState(threadId)
        threads.setLastSeen(threadId)
      }
    }

    for (expiringMessage in expiringMessages) {
      AppDependencies.expiringMessageManager.scheduleDeletion(expiringMessage.first(), true, proposedExpireStarted, expiringMessage.second())
    }

    for (threadId in updatedThreads) {
      notifyConversationListeners(threadId)
    }

    return unhandled
  }

  /**
   * Handles a synchronized read message.
   * @param messageId An id representing the author-timestamp pair of the message that was read on a linked device. Note that the author could be self when
   * syncing read receipts for reactions.
   */
  private fun setTimestampReadFromSyncMessageInternal(messageId: SyncMessageId, proposedExpireStarted: Long, threadToLatestRead: MutableMap<Long, Long>): TimestampReadResult {
    val expiring: MutableList<Pair<Long, Long>> = LinkedList()
    val threads: MutableList<Long> = LinkedList()

    readableDatabase
      .select(ID, THREAD_ID, EXPIRES_IN, EXPIRE_STARTED, LATEST_REVISION_ID)
      .from(TABLE_NAME)
      .where("$DATE_SENT = ? AND ($FROM_RECIPIENT_ID = ? OR ($FROM_RECIPIENT_ID = ? AND $outgoingTypeClause))", messageId.timetamp, messageId.recipientId, Recipient.self().id)
      .run()
      .forEach { cursor ->
        val id = cursor.requireLong(ID)
        val threadId = cursor.requireLong(THREAD_ID)
        val expiresIn = cursor.requireLong(EXPIRES_IN)
        val expireStarted = cursor.requireLong(EXPIRE_STARTED).let {
          if (it > 0) {
            min(proposedExpireStarted, it)
          } else {
            proposedExpireStarted
          }
        }
        val latestRevisionId: Long? = cursor.requireLongOrNull(LATEST_REVISION_ID)

        val values = contentValuesOf(
          READ to 1,
          REACTIONS_UNREAD to 0,
          REACTIONS_LAST_SEEN to System.currentTimeMillis()
        )

        if (expiresIn > 0) {
          values.put(EXPIRE_STARTED, expireStarted)
          expiring += Pair(id, expiresIn)
        }

        writableDatabase
          .update(TABLE_NAME)
          .values(values)
          .where("$ID = ?", latestRevisionId ?: id)
          .run()

        threads += threadId

        val latest: Long? = threadToLatestRead[threadId]

        threadToLatestRead[threadId] = if (latest != null) {
          max(latest, messageId.timetamp)
        } else {
          messageId.timetamp
        }
      }

    return TimestampReadResult(expiring, threads)
  }

  /**
   * Finds a message by timestamp+author.
   * Does *not* include attachments.
   */
  fun getMessageFor(timestamp: Long, authorId: RecipientId): MessageRecord? {
    val cursor = readableDatabase
      .select(*MMS_PROJECTION)
      .from(TABLE_NAME)
      .where("$DATE_SENT = ? AND $FROM_RECIPIENT_ID = ?", timestamp, authorId)
      .run()

    return mmsReaderFor(cursor).use { reader ->
      reader.firstOrNull()
    }
  }

  /**
   * A cursor containing all of the messages in a given thread, in the proper order.
   * This does *not* have attachments in it.
   */
  fun getConversation(threadId: Long): Cursor {
    return getConversation(threadId, 0, 0)
  }

  /**
   * A cursor containing all of the messages in a given thread, in the proper order, respecting offset/limit.
   * This does *not* have attachments in it.
   */
  fun getConversation(threadId: Long, offset: Long, limit: Long): Cursor {
    val limitStr: String = if (limit > 0 || offset > 0) "$offset, $limit" else ""

    return readableDatabase
      .select(*MMS_PROJECTION)
      .from("$TABLE_NAME INDEXED BY $INDEX_THREAD_STORY_SCHEDULED_DATE_LATEST_REVISION_ID")
      .where("$THREAD_ID = ? AND $STORY_TYPE = ? AND $PARENT_STORY_ID <= ? AND $SCHEDULED_DATE = ? AND $LATEST_REVISION_ID IS NULL", threadId, 0, 0, -1)
      .orderBy("$DATE_RECEIVED DESC")
      .limit(limitStr)
      .run()
  }

  /**
   * Returns messages ordered for display in a reverse list (newest first).
   */
  fun getScheduledMessagesInThread(threadId: Long): List<MessageRecord> {
    val cursor = readableDatabase
      .select(*MMS_PROJECTION)
      .from("$TABLE_NAME INDEXED BY $INDEX_THREAD_STORY_SCHEDULED_DATE_LATEST_REVISION_ID")
      .where("$THREAD_ID = ? AND $STORY_TYPE = ? AND $PARENT_STORY_ID <= ? AND $SCHEDULED_DATE != ?", threadId, 0, 0, -1)
      .orderBy("$SCHEDULED_DATE DESC, $ID DESC")
      .run()

    return mmsReaderFor(cursor).use { reader ->
      reader.filterNotNull()
    }
  }

  /**
   * Returns messages order for sending (oldest first).
   */
  fun getScheduledMessagesBefore(time: Long): List<MessageRecord> {
    val cursor = readableDatabase
      .select(*MMS_PROJECTION)
      .from(TABLE_NAME)
      .where("$STORY_TYPE = ? AND $PARENT_STORY_ID <= ? AND $SCHEDULED_DATE != ? AND $SCHEDULED_DATE <= ?", 0, 0, -1, time)
      .orderBy("$SCHEDULED_DATE ASC, $ID ASC")
      .run()

    return mmsReaderFor(cursor).use { reader ->
      reader.filterNotNull()
    }
  }

  fun getOldestScheduledSendTimestamp(): MessageRecord? {
    val cursor = readableDatabase
      .select(*MMS_PROJECTION)
      .from(TABLE_NAME)
      .where("$STORY_TYPE = ? AND $PARENT_STORY_ID <= ? AND $SCHEDULED_DATE != ?", 0, 0, -1)
      .orderBy("$SCHEDULED_DATE ASC, $ID ASC")
      .limit(1)
      .run()

    return mmsReaderFor(cursor).use { reader ->
      reader.firstOrNull()
    }
  }

  fun getMessagesForNotificationState(stickyThreads: Collection<StickyThread>): Cursor {
    val stickyQuery = StringBuilder()

    for ((conversationId, _, earliestTimestamp) in stickyThreads) {
      if (stickyQuery.isNotEmpty()) {
        stickyQuery.append(" OR ")
      }

      stickyQuery.append("(")
        .append("$THREAD_ID = ")
        .append(conversationId.threadId)
        .append(" AND ")
        .append(DATE_RECEIVED)
        .append(" >= ")
        .append(earliestTimestamp)
        .append(getStickyWherePartForParentStoryId(conversationId.groupStoryId))
        .append(")")
    }

    return readableDatabase
      .select(*MMS_PROJECTION)
      .from(TABLE_NAME)
      .where(
        """
        $NOTIFIED = 0 
        AND $STORY_TYPE = 0 
        AND $LATEST_REVISION_ID IS NULL 
        AND (
          $READ = 0 
          OR $REACTIONS_UNREAD = 1 
          ${if (stickyQuery.isNotEmpty()) "OR ($stickyQuery)" else ""}
          OR ($IS_MISSED_CALL_TYPE_CLAUSE AND EXISTS (SELECT 1 FROM ${CallTable.TABLE_NAME} WHERE ${CallTable.MESSAGE_ID} = $TABLE_NAME.$ID AND ${CallTable.EVENT} = ${CallTable.Event.serialize(CallTable.Event.MISSED)} AND ${CallTable.READ} = 0)) 
        )
        """.trimIndent()
      )
      .orderBy("$DATE_RECEIVED ASC")
      .run()
  }

  fun updatePendingSelfData(placeholder: RecipientId, self: RecipientId) {
    val fromUpdates = writableDatabase
      .update(TABLE_NAME)
      .values(FROM_RECIPIENT_ID to self.serialize())
      .where("$FROM_RECIPIENT_ID = ?", placeholder)
      .run()

    val toUpdates = writableDatabase
      .update(TABLE_NAME)
      .values(TO_RECIPIENT_ID to self.serialize())
      .where("$TO_RECIPIENT_ID = ?", placeholder)
      .run()

    Log.i(TAG, "Updated $fromUpdates FROM_RECIPIENT_ID rows and $toUpdates TO_RECIPIENT_ID rows.")
  }

  private fun getStickyWherePartForParentStoryId(parentStoryId: Long?): String {
    return if (parentStoryId == null) {
      " AND $PARENT_STORY_ID <= 0"
    } else {
      " AND $PARENT_STORY_ID = $parentStoryId"
    }
  }

  override fun remapRecipient(fromId: RecipientId, toId: RecipientId) {
    writableDatabase
      .update(TABLE_NAME)
      .values(FROM_RECIPIENT_ID to toId.serialize())
      .where("$FROM_RECIPIENT_ID = ?", fromId)
      .run()

    writableDatabase
      .update(TABLE_NAME)
      .values(TO_RECIPIENT_ID to toId.serialize())
      .where("$TO_RECIPIENT_ID = ?", fromId)
      .run()
  }

  override fun remapThread(fromId: Long, toId: Long) {
    writableDatabase
      .update(TABLE_NAME)
      .values(THREAD_ID to toId)
      .where("$THREAD_ID = ?", fromId)
      .run()
  }

  /**
   * Returns the next ID that would be generated if an insert was done on this table.
   * You should *not* use this for actually generating an ID to use. That will happen automatically!
   * This was added for a very narrow usecase, and you probably don't need to use it.
   */
  fun getNextId(): Long {
    return getNextAutoIncrementId(writableDatabase, TABLE_NAME)
  }

  fun updateReactionsUnread(db: SQLiteDatabase, messageId: Long, hasReactions: Boolean, isRemoval: Boolean) {
    try {
      val isOutgoing = getMessageRecord(messageId).isOutgoing
      val values = ContentValues()

      if (!hasReactions) {
        values.put(REACTIONS_UNREAD, 0)
      } else if (!isRemoval) {
        values.put(REACTIONS_UNREAD, 1)
      }

      if (isOutgoing && hasReactions) {
        values.put(NOTIFIED, 0)
      }

      if (values.size() > 0) {
        db.update(TABLE_NAME)
          .values(values)
          .where("$ID = ?", messageId)
          .run()
      }
    } catch (e: NoSuchMessageException) {
      Log.w(TAG, "Failed to find message $messageId")
    }
  }

  @Throws(IOException::class)
  protected fun <D : Document<I>?, I> removeFromDocument(messageId: Long, column: String, item: I, clazz: Class<D>) {
    writableDatabase.withinTransaction { db ->
      val document: D = getDocument(db, messageId, column, clazz)
      val iterator = document!!.items.iterator()

      while (iterator.hasNext()) {
        val found = iterator.next()
        if (found == item) {
          iterator.remove()
          break
        }
      }

      setDocument(db, messageId, column, document)
    }
  }

  @Throws(IOException::class)
  protected fun <T : Document<I>?, I> addToDocument(messageId: Long, column: String, item: I, clazz: Class<T>) {
    addToDocument(messageId, column, listOf(item), clazz)
  }

  @Throws(IOException::class)
  protected fun <T : Document<I>?, I> addToDocument(messageId: Long, column: String, objects: List<I>?, clazz: Class<T>) {
    writableDatabase.withinTransaction { db ->
      val document: T = getDocument(db, messageId, column, clazz)
      document!!.items.addAll(objects!!)
      setDocument(db, messageId, column, document)
    }
  }

  @Throws(IOException::class)
  protected fun setDocument(database: SQLiteDatabase, messageId: Long, column: String?, document: Document<*>?) {
    val contentValues = ContentValues()

    if (document == null || document.size() == 0) {
      contentValues.put(column, null as String?)
    } else {
      contentValues.put(column, JsonUtils.toJson(document))
    }

    database
      .update(TABLE_NAME)
      .values(contentValues)
      .where("$ID = ?", messageId)
      .run()
  }

  private fun <D : Document<*>?> getDocument(
    database: SQLiteDatabase,
    messageId: Long,
    column: String,
    clazz: Class<D>
  ): D {
    return database
      .select(column)
      .from(TABLE_NAME)
      .where("$ID = ?", messageId)
      .run()
      .readToSingleObject { cursor ->
        val document: String? = cursor.requireString(column)

        if (!document.isNullOrEmpty()) {
          try {
            JsonUtils.fromJson(document, clazz)
          } catch (e: IOException) {
            Log.w(TAG, e)
            clazz.newInstance()
          }
        } else {
          clazz.newInstance()
        }
      }!!
  }

  fun getBodyRangesForMessages(messageIds: List<Long?>): Map<Long, BodyRangeList> {
    val bodyRanges: MutableMap<Long, BodyRangeList> = HashMap()

    SqlUtil.buildCollectionQuery(ID, messageIds).forEach { query ->
      readableDatabase
        .select(ID, MESSAGE_RANGES)
        .from(TABLE_NAME)
        .where(query.where, query.whereArgs)
        .run()
        .forEach { cursor ->
          val data: ByteArray? = cursor.requireBlob(MESSAGE_RANGES)

          if (data != null) {
            try {
              bodyRanges[CursorUtil.requireLong(cursor, ID)] = BodyRangeList.ADAPTER.decode(data)
            } catch (e: IOException) {
              Log.w(TAG, "Unable to parse body ranges for search", e)
            }
          }
        }
    }

    return bodyRanges
  }

  private fun generatePduCompatTimestamp(time: Long): Long {
    return time - time % 1000
  }

  private fun getReleaseChannelThreadId(hasSeenReleaseChannelStories: Boolean): Long {
    if (hasSeenReleaseChannelStories) {
      return -1L
    }

    val releaseChannelRecipientId = SignalStore.releaseChannel.releaseChannelRecipientId ?: return -1L
    return threads.getThreadIdFor(releaseChannelRecipientId) ?: return -1L
  }

  private fun Cursor.toMarkedMessageInfo(outgoing: Boolean): MarkedMessageInfo {
    val recipientColumn = if (outgoing) TO_RECIPIENT_ID else FROM_RECIPIENT_ID
    return MarkedMessageInfo(
      messageId = MessageId(this.requireLong(ID)),
      threadId = this.requireLong(THREAD_ID),
      syncMessageId = SyncMessageId(
        recipientId = RecipientId.from(this.requireLong(recipientColumn)),
        timetamp = this.requireLong(DATE_SENT)
      ),
      expirationInfo = null,
      storyType = StoryType.fromCode(this.requireInt(STORY_TYPE))
    )
  }

  private fun MessageRecord.getOriginalOrOwnMessageId(): MessageId {
    return this.originalMessageId ?: MessageId(this.id)
  }

  /**
   * Determines the database type bitmask for the inbound message.
   */
  @Throws(MmsException::class)
  private fun IncomingMessage.toMessageType(): Long {
    var type = MessageTypes.SECURE_MESSAGE_BIT or MessageTypes.PUSH_MESSAGE_BIT

    if (this.giftBadge != null) {
      type = type or MessageTypes.SPECIAL_TYPE_GIFT_BADGE
    }

    type = type or when (this.type) {
      MessageType.NORMAL -> MessageTypes.BASE_INBOX_TYPE
      MessageType.EXPIRATION_UPDATE -> MessageTypes.EXPIRATION_TIMER_UPDATE_BIT or MessageTypes.BASE_INBOX_TYPE
      MessageType.STORY_REACTION -> MessageTypes.SPECIAL_TYPE_STORY_REACTION or MessageTypes.BASE_INBOX_TYPE
      MessageType.PAYMENTS_NOTIFICATION -> MessageTypes.SPECIAL_TYPE_PAYMENTS_NOTIFICATION or MessageTypes.BASE_INBOX_TYPE
      MessageType.ACTIVATE_PAYMENTS_REQUEST -> MessageTypes.SPECIAL_TYPE_PAYMENTS_ACTIVATE_REQUEST or MessageTypes.BASE_INBOX_TYPE
      MessageType.PAYMENTS_ACTIVATED -> MessageTypes.SPECIAL_TYPE_PAYMENTS_ACTIVATED or MessageTypes.BASE_INBOX_TYPE
      MessageType.CONTACT_JOINED -> MessageTypes.JOINED_TYPE
      MessageType.IDENTITY_UPDATE -> MessageTypes.KEY_EXCHANGE_IDENTITY_UPDATE_BIT or MessageTypes.BASE_INBOX_TYPE
      MessageType.IDENTITY_VERIFIED -> MessageTypes.KEY_EXCHANGE_IDENTITY_VERIFIED_BIT or MessageTypes.BASE_INBOX_TYPE
      MessageType.IDENTITY_DEFAULT -> MessageTypes.KEY_EXCHANGE_IDENTITY_DEFAULT_BIT or MessageTypes.BASE_INBOX_TYPE
      MessageType.END_SESSION -> MessageTypes.END_SESSION_BIT or MessageTypes.BASE_INBOX_TYPE
      MessageType.GROUP_UPDATE -> {
        val isOnlyGroupLeave = this.groupContext?.let { GroupV2UpdateMessageUtil.isJustAGroupLeave(it) } ?: false

        if (isOnlyGroupLeave) {
          MessageTypes.GROUP_V2_BIT or MessageTypes.GROUP_UPDATE_BIT or MessageTypes.GROUP_LEAVE_BIT or MessageTypes.BASE_INBOX_TYPE
        } else {
          MessageTypes.GROUP_V2_BIT or MessageTypes.GROUP_UPDATE_BIT or MessageTypes.BASE_INBOX_TYPE
        }
      }
    }

    return type
  }

  fun threadContainsSms(threadId: Long): Boolean {
    return readableDatabase
      .exists(TABLE_NAME)
      .where(getInsecureMessageClause(threadId))
      .run()
  }

  fun threadContainsAddressableMessages(threadId: Long): Boolean {
    return readableDatabase
      .exists(TABLE_NAME)
      .where("$IS_ADDRESSABLE_CLAUSE AND $THREAD_ID = ?", threadId)
      .run()
  }

  fun threadIsEmpty(threadId: Long): Boolean {
    val hasMessages = readableDatabase
      .exists(TABLE_NAME)
      .where("$THREAD_ID = ?", threadId)
      .run()

    return !hasMessages
  }

  fun getMostRecentAddressableMessages(threadId: Long, excludeExpiring: Boolean): Set<MessageRecord> {
    return readableDatabase
      .select(*MMS_PROJECTION)
      .from(TABLE_NAME)
      .where("$IS_ADDRESSABLE_CLAUSE AND $THREAD_ID = ? ${if (excludeExpiring) "AND $EXPIRES_IN = 0" else ""}", threadId)
      .orderBy("$DATE_RECEIVED DESC")
      .limit(ADDRESSABLE_MESSAGE_LIMIT)
      .run()
      .use {
        MmsReader(it).toSet()
      }
  }

  fun getAddressableMessagesBefore(threadId: Long, beforeTimestamp: Long, excludeExpiring: Boolean): Set<MessageRecord> {
    return readableDatabase
      .select(*MMS_PROJECTION)
      .from(TABLE_NAME)
      .where("$IS_ADDRESSABLE_CLAUSE AND $THREAD_ID = ? AND $DATE_RECEIVED < ? ${if (excludeExpiring) "AND $EXPIRES_IN = 0" else ""}", threadId, beforeTimestamp)
      .orderBy("$DATE_RECEIVED DESC")
      .limit(ADDRESSABLE_MESSAGE_LIMIT)
      .run()
      .use {
        MmsReader(it).toSet()
      }
  }

  protected enum class ReceiptType(val columnName: String, val groupStatus: Int) {
    READ(HAS_READ_RECEIPT, GroupReceiptTable.STATUS_READ),
    DELIVERY(HAS_DELIVERY_RECEIPT, GroupReceiptTable.STATUS_DELIVERED),
    VIEWED(VIEWED_COLUMN, GroupReceiptTable.STATUS_VIEWED)
  }

  data class ReceiptData(
    val messageId: Long,
    val threadId: Long,
    val storyType: StoryType,
    val marked: Boolean,
    val forIndividualChat: Boolean
  )

  data class MessageReceiptStatus(
    val hasReadReceipt: Boolean,
    val hasDeliveryReceipt: Boolean,
    val type: Long
  )

  enum class MessageStatus {
    PENDING,
    SENT,
    DELIVERED,
    READ,
    VIEWED,
    FAILED
  }

  data class SyncMessageId(
    val recipientId: RecipientId,
    val timetamp: Long
  )

  data class ExpirationInfo(
    val id: Long,
    val expiresIn: Long,
    val expireStarted: Long,
    val isMms: Boolean
  )

  data class MarkedMessageInfo(
    val threadId: Long,
    val syncMessageId: SyncMessageId,
    val messageId: MessageId,
    val expirationInfo: ExpirationInfo?,
    val storyType: StoryType
  )

  data class InsertResult(
    val messageId: Long,
    val threadId: Long,
    val threadWasNewlyCreated: Boolean,
    val insertedAttachments: Map<Attachment, AttachmentId>? = null
  )

  data class MessageReceiptUpdate(
    val threadId: Long,
    val messageId: MessageId,
    val shouldUpdateSnippet: Boolean
  )

  data class ReportSpamData(
    val recipientId: RecipientId,
    val serverGuid: String,
    val dateReceived: Long
  )

  private data class QuoteDescriptor(
    private val timestamp: Long,
    private val author: RecipientId
  )

  private class TimestampReadResult(
    val expiring: List<Pair<Long, Long>>,
    val threads: List<Long>
  )

  /**
   * Describes which messages to act on. This is used when incrementing receipts.
   * Specifically, this was added to support stories having separate viewed receipt settings.
   */
  enum class MessageQualifier {
    /** A normal database message (i.e. not a story) */
    NORMAL,

    /** A story message */
    STORY,

    /** Both normal and story message */
    ALL
  }

  object MmsStatus {
    const val DOWNLOAD_INITIALIZED = 1
    const val DOWNLOAD_NO_CONNECTIVITY = 2
    const val DOWNLOAD_CONNECTING = 3
    const val DOWNLOAD_SOFT_FAILURE = 4
    const val DOWNLOAD_HARD_FAILURE = 5
    const val DOWNLOAD_APN_UNAVAILABLE = 6
  }

  object Status {
    const val STATUS_NONE = -1
    const val STATUS_COMPLETE = 0
    const val STATUS_PENDING = 0x20
    const val STATUS_FAILED = 0x40
  }

  fun interface InsertListener {
    fun onComplete()
  }

  /**
   * Allows the developer to safely iterate over and close a cursor containing
   * data for MessageRecord objects. Supports for-each loops as well as try-with-resources
   * blocks.
   *
   * Readers are considered "one-shot" and it's on the caller to decide what needs
   * to be done with the data. Once read, a reader cannot be read from again. This
   * is by design, since reading data out of a cursor involves object creations and
   * lookups, so it is in the best interest of app performance to only read out the
   * data once. If you need to parse the list multiple times, it is recommended that
   * you copy the iterable out into a normal List, or use extension methods such as
   * partition.
   *
   * This reader does not support removal, since this would be considered a destructive
   * database call.
   */
  interface Reader : Closeable, Iterable<MessageRecord> {

    @Deprecated("Use the Iterable interface instead.")
    fun getNext(): MessageRecord?

    @Deprecated("Use the Iterable interface instead.")
    fun getCurrent(): MessageRecord

    /**
     * Pulls the export state out of the query, if it is present.
     */
    fun getMessageExportStateForCurrentRecord(): MessageExportState

    /**
     * From the [Closeable] interface, removing the IOException requirement.
     */
    override fun close()
  }

  /**
   * MessageRecord reader which implements the Iterable interface. This allows it to
   * be used with many Kotlin Extension Functions as well as with for-each loops.
   *
   * Note that it's the responsibility of the developer using the reader to ensure that:
   *
   * 1. They only utilize one of the two interfaces (legacy or iterator)
   * 1. They close this reader after use, preferably via try-with-resources or a use block.
   */
  class MmsReader(val cursor: Cursor) : Reader {
    private val context: Context

    init {
      context = AppDependencies.application
    }

    override fun getNext(): MessageRecord? {
      return if (!cursor.moveToNext()) {
        null
      } else {
        getCurrent()
      }
    }

    override fun getCurrent(): MessageRecord {
      return getMediaMmsMessageRecord(cursor)
    }

    override fun getMessageExportStateForCurrentRecord(): MessageExportState {
      val messageExportState = CursorUtil.requireBlob(cursor, EXPORT_STATE) ?: return MessageExportState()
      return try {
        MessageExportState.ADAPTER.decode(messageExportState)
      } catch (e: IOException) {
        MessageExportState()
      }
    }

    override fun close() {
      cursor.close()
    }

    override fun iterator(): Iterator<MessageRecord> {
      return ReaderIterator()
    }

    fun getCount(): Int {
      return cursor.count
    }

    fun getCurrentId(): MessageId {
      return MessageId(cursor.requireLong(ID))
    }

    private fun getMediaMmsMessageRecord(cursor: Cursor): MmsMessageRecord {
      val id = cursor.requireLong(ID)
      val dateSent = cursor.requireLong(DATE_SENT)
      val dateReceived = cursor.requireLong(DATE_RECEIVED)
      val dateServer = cursor.requireLong(DATE_SERVER)
      val box = cursor.requireLong(TYPE)
      val threadId = cursor.requireLong(THREAD_ID)
      val fromRecipientId = cursor.requireLong(FROM_RECIPIENT_ID)
      val fromDeviceId = cursor.requireInt(FROM_DEVICE_ID)
      val toRecipientId = cursor.requireLong(TO_RECIPIENT_ID)
      val hasDeliveryReceipt = cursor.requireBoolean(HAS_DELIVERY_RECEIPT)
      var hasReadReceipt = cursor.requireBoolean(HAS_READ_RECEIPT)
      val body = cursor.requireString(BODY)
      val mismatchDocument = cursor.requireString(MISMATCHED_IDENTITIES)
      val networkDocument = cursor.requireString(NETWORK_FAILURES)
      val subscriptionId = cursor.requireInt(SMS_SUBSCRIPTION_ID)
      val expiresIn = cursor.requireLong(EXPIRES_IN)
      val expireStarted = cursor.requireLong(EXPIRE_STARTED)
      val unidentified = cursor.requireBoolean(UNIDENTIFIED)
      val isViewOnce = cursor.requireBoolean(VIEW_ONCE)
      val remoteDelete = cursor.requireBoolean(REMOTE_DELETED)
      val mentionsSelf = cursor.requireBoolean(MENTIONS_SELF)
      val notifiedTimestamp = cursor.requireLong(NOTIFIED_TIMESTAMP)
      var isViewed = cursor.requireBoolean(VIEWED_COLUMN)
      val receiptTimestamp = cursor.requireLong(RECEIPT_TIMESTAMP)
      val messageRangesData = cursor.requireBlob(MESSAGE_RANGES)
      val storyType = StoryType.fromCode(cursor.requireInt(STORY_TYPE))
      val parentStoryId = ParentStoryId.deserialize(cursor.requireLong(PARENT_STORY_ID))
      val scheduledDate = cursor.requireLong(SCHEDULED_DATE)
      val latestRevisionId: MessageId? = cursor.requireLong(LATEST_REVISION_ID).let { if (it == 0L) null else MessageId(it) }
      val originalMessageId: MessageId? = cursor.requireLong(ORIGINAL_MESSAGE_ID).let { if (it == 0L) null else MessageId(it) }
      val editCount = cursor.requireInt(REVISION_NUMBER)
      val isRead = cursor.requireBoolean(READ)
      val messageExtraBytes = cursor.requireBlob(MESSAGE_EXTRAS)
      val messageExtras = messageExtraBytes?.let { MessageExtras.ADAPTER.decode(it) }

      if (!TextSecurePreferences.isReadReceiptsEnabled(context)) {
        hasReadReceipt = false
        if (MessageTypes.isOutgoingMessageType(box) && !storyType.isStory) {
          isViewed = false
        }
      }

      val fromRecipient = Recipient.live(RecipientId.from(fromRecipientId)).get()
      val toRecipient = Recipient.live(RecipientId.from(toRecipientId)).get()
      val mismatches = getMismatchedIdentities(mismatchDocument)
      val networkFailures = getFailures(networkDocument)

      val attachments = attachments.getAttachments(cursor)

      val contacts = getSharedContacts(cursor, attachments)
      val contactAttachments = contacts.mapNotNull { it.avatarAttachment }.toSet()

      val previews = getLinkPreviews(cursor, attachments)
      val previewAttachments = previews.mapNotNull { it.thumbnail.orElse(null) }.toSet()

      val slideDeck = buildSlideDeck(attachments.filterNot { contactAttachments.contains(it) }.filterNot { previewAttachments.contains(it) })

      val quote = getQuote(cursor)

      val messageRanges: BodyRangeList? = if (messageRangesData != null) {
        try {
          BodyRangeList.ADAPTER.decode(messageRangesData)
        } catch (e: IOException) {
          Log.w(TAG, "Error parsing message ranges", e)
          null
        }
      } else {
        null
      }

      val giftBadge: GiftBadge? = if (body != null && MessageTypes.isGiftBadge(box)) {
        try {
          GiftBadge.ADAPTER.decode(Base64.decode(body))
        } catch (e: IOException) {
          Log.w(TAG, "Error parsing gift badge", e)
          null
        }
      } else {
        null
      }

      return MmsMessageRecord(
        id,
        fromRecipient,
        fromDeviceId,
        toRecipient,
        dateSent,
        dateReceived,
        dateServer,
        hasDeliveryReceipt,
        threadId,
        body,
        slideDeck,
        box,
        mismatches,
        networkFailures,
        subscriptionId,
        expiresIn,
        expireStarted,
        isViewOnce,
        hasReadReceipt,
        quote,
        contacts,
        previews,
        unidentified,
        emptyList(),
        remoteDelete,
        mentionsSelf,
        notifiedTimestamp,
        isViewed,
        receiptTimestamp,
        messageRanges,
        storyType,
        parentStoryId,
        giftBadge,
        null,
        null,
        scheduledDate,
        latestRevisionId,
        originalMessageId,
        editCount,
        isRead,
        messageExtras
      )
    }

    private fun getMismatchedIdentities(document: String?): Set<IdentityKeyMismatch> {
      if (!TextUtils.isEmpty(document)) {
        try {
          return JsonUtils.fromJson(document, IdentityKeyMismatchSet::class.java).items
        } catch (e: IOException) {
          Log.w(TAG, e)
        }
      }

      return emptySet()
    }

    private fun getFailures(document: String?): Set<NetworkFailure> {
      if (!TextUtils.isEmpty(document)) {
        try {
          return JsonUtils.fromJson(document, NetworkFailureSet::class.java).items
        } catch (ioe: IOException) {
          Log.w(TAG, ioe)
        }
      }

      return emptySet()
    }

    private fun getQuote(cursor: Cursor): Quote? {
      val quoteId = cursor.requireLong(QUOTE_ID)
      val quoteAuthor = cursor.requireLong(QUOTE_AUTHOR)
      var quoteText: CharSequence? = cursor.requireString(QUOTE_BODY)
      val quoteType = cursor.requireInt(QUOTE_TYPE)
      val quoteMissing = cursor.requireBoolean(QUOTE_MISSING)
      var quoteMentions = parseQuoteMentions(cursor)
      val bodyRanges = parseQuoteBodyRanges(cursor)

      val attachments = attachments.getAttachments(cursor)
      val quoteAttachments: List<Attachment> = attachments.filter { it.quote }
      val quoteDeck = SlideDeck(quoteAttachments)

      return if (quoteId != QUOTE_NOT_PRESENT_ID && quoteAuthor > 0) {
        if (quoteText != null && (quoteMentions.isNotEmpty() || bodyRanges != null)) {
          val updated: UpdatedBodyAndMentions = MentionUtil.updateBodyAndMentionsWithDisplayNames(context, quoteText, quoteMentions)
          val styledText = SpannableString(updated.body)

          MessageStyler.style(id = "${MessageStyler.QUOTE_ID}$quoteId", messageRanges = bodyRanges.adjustBodyRanges(updated.bodyAdjustments), span = styledText)

          quoteText = styledText
          quoteMentions = updated.mentions
        }

        Quote(
          quoteId,
          RecipientId.from(quoteAuthor),
          quoteText,
          quoteMissing,
          quoteDeck,
          quoteMentions,
          QuoteModel.Type.fromCode(quoteType)
        )
      } else {
        null
      }
    }

    private fun String?.toIsoBytes(): ByteArray? {
      return if (this != null && this.isNotEmpty()) {
        Util.toIsoBytes(this)
      } else {
        null
      }
    }

    private inner class ReaderIterator : Iterator<MessageRecord> {
      override fun hasNext(): Boolean {
        return cursor.count != 0 && !cursor.isLast
      }

      override fun next(): MessageRecord {
        return getNext() ?: throw NoSuchElementException()
      }
    }

    companion object {

      @JvmStatic
      fun buildSlideDeck(attachments: List<DatabaseAttachment>): SlideDeck {
        val messageAttachments = attachments
          .filterNot { it.quote }
          .sortedWith(DisplayOrderComparator())

        return SlideDeck(messageAttachments)
      }
    }
  }
}<|MERGE_RESOLUTION|>--- conflicted
+++ resolved
@@ -1047,7 +1047,6 @@
           BODY to GroupCallUpdateDetailsUtil.createUpdatedBody(groupCallUpdateDetails, inCallUuids, isCallFull, isRingingOnLocalDevice)
         )
 
-<<<<<<< HEAD
         if (inCallUuids.isEmpty()) {
           if (sameEraId && record.expireStarted == 0L) {
             contentValues.put(EXPIRES_IN, expiresIn)
@@ -1057,10 +1056,7 @@
           contentValues.put(EXPIRE_STARTED, 0)
         }
 
-        if (sameEraId && containsSelf) {
-=======
         if (sameEraId && (containsSelf || groupCallUpdateDetails.localUserJoined)) {
->>>>>>> 6c302b70
           contentValues.put(READ, 1)
         }
 
@@ -3278,14 +3274,18 @@
     return rowsDeleted
   }
 
+  fun deleteMessage(messageId: Long): Boolean {
+    val threadId = getThreadIdForMessage(messageId)
+    return deleteMessage(messageId, isExpiring = false, threadId)
+  }
+
+  fun deleteMessage(messageId: Long, threadId: Long): Boolean {
+    return deleteMessage(messageId, isExpiring = false, threadId)
+  }
+
   fun deleteExpiringMessage(messageId: Long): Boolean {
     val threadId = getThreadIdForMessage(messageId)
     return deleteMessage(messageId, isExpiring = true, threadId)
-  }
-
-  fun deleteMessage(messageId: Long): Boolean {
-    val threadId = getThreadIdForMessage(messageId)
-    return deleteMessage(messageId, isExpiring = false, threadId)
   }
 
   @VisibleForTesting
