--- conflicted
+++ resolved
@@ -1022,16 +1022,10 @@
     peekGroupCallEraId: String?,
     peekJoinedUuids: Collection<UUID>,
     isCallFull: Boolean,
-<<<<<<< HEAD
     isRingingOnLocalDevice: Boolean,
     expiresIn: Long,
-  ): Boolean {
-    return writableDatabase.withinTransaction { db ->
-=======
-    isRingingOnLocalDevice: Boolean
   ) {
     writableDatabase.withinTransaction { db ->
->>>>>>> 6188502c
       val cursor = db
         .select(*MMS_PROJECTION)
         .from(TABLE_NAME)
