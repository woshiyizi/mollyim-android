--- conflicted
+++ resolved
@@ -3101,30 +3101,13 @@
     return rowsDeleted
   }
 
-  fun deleteMessage(messageId: Long): Boolean {
-    val threadId = getThreadIdForMessage(messageId)
-    return deleteMessage(messageId, threadId)
-  }
-
-<<<<<<< HEAD
-  fun deleteExpiringMessage(messageId: Long): Boolean {
-    val threadId = getThreadIdForMessage(messageId)
-    return deleteMessage(messageId, threadId, notify = true, isExpiring = true)
-  }
-
-  fun deleteMessage(messageId: Long, notify: Boolean): Boolean {
-    val threadId = getThreadIdForMessage(messageId)
-    return deleteMessage(messageId, threadId, notify, isExpiring = false)
-  }
-
-  fun deleteMessage(messageId: Long, threadId: Long): Boolean {
-    return deleteMessage(messageId, threadId, notify = true, isExpiring = false)
-  }
-
-  private fun deleteMessage(messageId: Long, threadId: Long, notify: Boolean, isExpiring: Boolean): Boolean {
-=======
-  private fun deleteMessage(messageId: Long, threadId: Long = getThreadIdForMessage(messageId), notify: Boolean = true, updateThread: Boolean = true): Boolean {
->>>>>>> c725a2fa
+  fun deleteExpiringMessage(messageId: Long): Boolean =
+    deleteMessage(messageId, isExpiring = true)
+
+  fun deleteMessage(messageId: Long, threadId: Long = getThreadIdForMessage(messageId)): Boolean =
+    deleteMessage(messageId, isExpiring = false, threadId)
+
+  private fun deleteMessage(messageId: Long, isExpiring: Boolean = false, threadId: Long = getThreadIdForMessage(messageId), notify: Boolean = true, updateThread: Boolean = true): Boolean {
     Log.d(TAG, "deleteMessage($messageId)")
 
     attachments.deleteAttachmentsForMessage(messageId)
