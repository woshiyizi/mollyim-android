--- conflicted
+++ resolved
@@ -175,17 +175,12 @@
     const val BADGES = "badges"
     const val NEEDS_PNI_SIGNATURE = "needs_pni_signature"
     const val REPORTING_TOKEN = "reporting_token"
-<<<<<<< HEAD
-    // MOLLY: Add new fields to clearFieldsForDeletion
-=======
     const val PHONE_NUMBER_SHARING = "phone_number_sharing"
->>>>>>> c725a2fa
 
     const val SEARCH_PROFILE_NAME = "search_signal_profile"
     const val SORT_NAME = "sort_name"
     const val IDENTITY_STATUS = "identity_status"
     const val IDENTITY_KEY = "identity_key"
-    // MOLLY: Add new fields to clearFieldsForDeletion
 
     @JvmField
     val CREATE_TABLE =
@@ -381,10 +376,7 @@
     )
 
     /** Used as a placeholder recipient for self during migrations when self isn't yet available. */
-<<<<<<< HEAD
     public const val PLACEHOLDER_SELF_ID = -2L
-=======
-    private val PLACEHOLDER_SELF_ID = -2L
 
     @JvmStatic
     fun maskCapabilitiesToLong(capabilities: SignalServiceProfile.Capabilities): Long {
@@ -399,7 +391,6 @@
       value = Bitmask.update(value, Capabilities.PAYMENT_ACTIVATION, Capabilities.BIT_LENGTH, Recipient.Capability.fromBoolean(capabilities.isPaymentActivation).serialize().toLong())
       return value
     }
->>>>>>> c725a2fa
   }
 
   fun getByE164(e164: String): Optional<RecipientId> {
@@ -2087,41 +2078,6 @@
     }
   }
 
-  fun clearFieldsForDeletion(id: RecipientId) {
-    val values = ContentValues().apply {
-      put(MUTE_UNTIL, 0)
-      putNull(AVATAR_COLOR)
-      putNull(NOTIFICATION_CHANNEL)
-      putNull(MESSAGE_RINGTONE)
-      put(MESSAGE_VIBRATE, VibrateState.DEFAULT.id)
-      putNull(CALL_RINGTONE)
-      put(CALL_VIBRATE, VibrateState.DEFAULT.id)
-      put(LAST_PROFILE_FETCH, 0)
-      put(PROFILE_SHARING, 0)
-      put(SYSTEM_INFO_PENDING, 0)
-      putNull(SYSTEM_GIVEN_NAME)
-      putNull(SYSTEM_FAMILY_NAME)
-      putNull(SYSTEM_JOINED_NAME)
-      putNull(SYSTEM_PHOTO_URI)
-      putNull(SYSTEM_PHONE_LABEL)
-      putNull(SYSTEM_CONTACT_URI)
-      putNull(LAST_SESSION_RESET)
-      putNull(WALLPAPER)
-      putNull(WALLPAPER_URI)
-      putNull(ABOUT)
-      putNull(ABOUT_EMOJI)
-      putNull(EXTRAS)
-      putNull(CHAT_COLORS)
-      put(CUSTOM_CHAT_COLORS_ID, 0)
-      putNull(BADGES)
-    }
-    if (update(id, values)) {
-      rotateStorageId(id)
-      Recipient.live(id).refresh()
-      StorageSyncHelper.scheduleSyncForDataChange()
-    }
-  }
-
   fun getAllE164s(): Set<String> {
     val results: MutableSet<String> = HashSet()
     readableDatabase.query(TABLE_NAME, arrayOf(E164), null, null, null, null, null).use { cursor ->
