/*
 * Copyright (C) 2011 Whisper Systems
 *
 * This program is free software: you can redistribute it and/or modify
 * it under the terms of the GNU General Public License as published by
 * the Free Software Foundation, either version 3 of the License, or
 * (at your option) any later version.
 *
 * This program is distributed in the hope that it will be useful,
 * but WITHOUT ANY WARRANTY; without even the implied warranty of
 * MERCHANTABILITY or FITNESS FOR A PARTICULAR PURPOSE.  See the
 * GNU General Public License for more details.
 *
 * You should have received a copy of the GNU General Public License
 * along with this program.  If not, see <http://www.gnu.org/licenses/>.
 */
package org.thoughtcrime.securesms.database;

import android.content.ContentValues;
import android.content.Context;
import android.database.Cursor;
import android.media.MediaDataSource;
import android.net.Uri;
import android.text.TextUtils;
import android.util.Pair;

import androidx.annotation.NonNull;
import androidx.annotation.Nullable;
import androidx.annotation.RequiresApi;
import androidx.annotation.VisibleForTesting;
import androidx.annotation.WorkerThread;

import com.bumptech.glide.Glide;
import com.fasterxml.jackson.annotation.JsonCreator;
import com.fasterxml.jackson.annotation.JsonProperty;

import org.json.JSONArray;
import org.json.JSONException;
import org.signal.core.util.StreamUtil;
import org.signal.core.util.logging.Log;
import org.thoughtcrime.securesms.attachments.Attachment;
import org.thoughtcrime.securesms.attachments.AttachmentId;
import org.thoughtcrime.securesms.attachments.DatabaseAttachment;
import org.thoughtcrime.securesms.audio.AudioHash;
import org.thoughtcrime.securesms.blurhash.BlurHash;
import org.thoughtcrime.securesms.crypto.AttachmentSecret;
import org.thoughtcrime.securesms.crypto.ModernDecryptingPartInputStream;
import org.thoughtcrime.securesms.crypto.ModernEncryptingPartOutputStream;
import org.thoughtcrime.securesms.database.helpers.SQLCipherOpenHelper;
import org.thoughtcrime.securesms.database.model.databaseprotos.AudioWaveFormData;
import org.thoughtcrime.securesms.mms.MediaStream;
import org.thoughtcrime.securesms.mms.MmsException;
import org.thoughtcrime.securesms.mms.PartAuthority;
import org.thoughtcrime.securesms.mms.SentMediaQuality;
import org.thoughtcrime.securesms.stickers.StickerLocator;
import org.thoughtcrime.securesms.util.Base64;
import org.thoughtcrime.securesms.util.CursorUtil;
import org.thoughtcrime.securesms.util.FileUtils;
import org.thoughtcrime.securesms.util.JsonUtils;
import org.thoughtcrime.securesms.util.MediaUtil;
import org.thoughtcrime.securesms.util.SetUtil;
import org.thoughtcrime.securesms.util.SqlUtil;
import org.thoughtcrime.securesms.util.StorageUtil;
import org.thoughtcrime.securesms.video.EncryptedMediaDataSource;
import org.whispersystems.libsignal.util.guava.Optional;
import org.whispersystems.signalservice.internal.util.JsonUtil;

import java.io.File;
import java.io.IOException;
import java.io.InputStream;
import java.io.OutputStream;
import java.security.DigestInputStream;
import java.security.MessageDigest;
import java.security.NoSuchAlgorithmException;
import java.util.Collection;
import java.util.Collections;
import java.util.HashMap;
import java.util.HashSet;
import java.util.LinkedList;
import java.util.List;
import java.util.Locale;
import java.util.Map;
import java.util.Set;

public class AttachmentDatabase extends Database {
  
  private static final String TAG = Log.tag(AttachmentDatabase.class);

  public  static final String TABLE_NAME             = "part";
  public  static final String ROW_ID                 = "_id";
          static final String ATTACHMENT_JSON_ALIAS  = "attachment_json";
  public  static final String MMS_ID                 = "mid";
          static final String CONTENT_TYPE           = "ct";
          static final String NAME                   = "name";
          static final String CONTENT_DISPOSITION    = "cd";
          static final String CONTENT_LOCATION       = "cl";
  public  static final String DATA                   = "_data";
          static final String TRANSFER_STATE         = "pending_push";
  private static final String TRANSFER_FILE          = "transfer_file";
  public  static final String SIZE                   = "data_size";
          static final String FILE_NAME              = "file_name";
  public  static final String UNIQUE_ID              = "unique_id";
          static final String DIGEST                 = "digest";
          static final String VOICE_NOTE             = "voice_note";
          static final String BORDERLESS             = "borderless";
          static final String VIDEO_GIF              = "video_gif";
          static final String QUOTE                  = "quote";
  public  static final String STICKER_PACK_ID        = "sticker_pack_id";
  public  static final String STICKER_PACK_KEY       = "sticker_pack_key";
          static final String STICKER_ID             = "sticker_id";
          static final String STICKER_EMOJI          = "sticker_emoji";
          static final String FAST_PREFLIGHT_ID      = "fast_preflight_id";
  public  static final String DATA_RANDOM            = "data_random";
          static final String WIDTH                  = "width";
          static final String HEIGHT                 = "height";
          static final String CAPTION                = "caption";
          static final String DATA_HASH              = "data_hash";
          static final String VISUAL_HASH            = "blur_hash";
          static final String TRANSFORM_PROPERTIES   = "transform_properties";
          static final String DISPLAY_ORDER          = "display_order";
          static final String UPLOAD_TIMESTAMP       = "upload_timestamp";
          static final String CDN_NUMBER             = "cdn_number";

  public  static final String DIRECTORY              = "parts";

  public static final int TRANSFER_PROGRESS_DONE    = 0;
  public static final int TRANSFER_PROGRESS_STARTED = 1;
  public static final int TRANSFER_PROGRESS_PENDING = 2;
  public static final int TRANSFER_PROGRESS_FAILED  = 3;

  public static final long PREUPLOAD_MESSAGE_ID = -8675309;

  private static final String PART_ID_WHERE     = ROW_ID + " = ? AND " + UNIQUE_ID + " = ?";
  private static final String PART_ID_WHERE_NOT = ROW_ID + " != ? AND " + UNIQUE_ID + " != ?";

  private static final String[] PROJECTION = new String[] {ROW_ID,
                                                           MMS_ID, CONTENT_TYPE, NAME, CONTENT_DISPOSITION,
                                                           CDN_NUMBER, CONTENT_LOCATION, DATA,
                                                           TRANSFER_STATE, SIZE, FILE_NAME, UNIQUE_ID, DIGEST,
                                                           FAST_PREFLIGHT_ID, VOICE_NOTE, BORDERLESS, VIDEO_GIF, QUOTE, DATA_RANDOM,
                                                           WIDTH, HEIGHT, CAPTION, STICKER_PACK_ID,
                                                           STICKER_PACK_KEY, STICKER_ID, STICKER_EMOJI, DATA_HASH, VISUAL_HASH,
                                                           TRANSFORM_PROPERTIES, TRANSFER_FILE, DISPLAY_ORDER,
                                                           UPLOAD_TIMESTAMP };

  public static final String CREATE_TABLE = "CREATE TABLE " + TABLE_NAME + " (" + ROW_ID                 + " INTEGER PRIMARY KEY, " +
                                                                                  MMS_ID                 + " INTEGER, " +
                                                                                  "seq"                  + " INTEGER DEFAULT 0, " +
                                                                                  CONTENT_TYPE           + " TEXT, " +
                                                                                  NAME                   + " TEXT, " +
                                                                                  "chset"                + " INTEGER, " +
                                                                                  CONTENT_DISPOSITION    + " TEXT, " +
                                                                                  "fn"                   + " TEXT, " +
                                                                                  "cid"                  + " TEXT, "  +
                                                                                  CONTENT_LOCATION       + " TEXT, " +
                                                                                  "ctt_s"                + " INTEGER, " +
                                                                                  "ctt_t"                + " TEXT, " +
                                                                                  "encrypted"            + " INTEGER, " +
                                                                                  TRANSFER_STATE         + " INTEGER, " +
                                                                                  DATA                   + " TEXT, " +
                                                                                  SIZE                   + " INTEGER, " +
                                                                                  FILE_NAME              + " TEXT, " +
                                                                                  UNIQUE_ID              + " INTEGER NOT NULL, " +
                                                                                  DIGEST                 + " BLOB, " +
                                                                                  FAST_PREFLIGHT_ID      + " TEXT, " +
                                                                                  VOICE_NOTE             + " INTEGER DEFAULT 0, " +
                                                                                  BORDERLESS             + " INTEGER DEFAULT 0, " +
                                                                                  VIDEO_GIF              + " INTEGER DEFAULT 0, " +
                                                                                  DATA_RANDOM            + " BLOB, " +
                                                                                  QUOTE                  + " INTEGER DEFAULT 0, " +
                                                                                  WIDTH                  + " INTEGER DEFAULT 0, " +
                                                                                  HEIGHT                 + " INTEGER DEFAULT 0, " +
                                                                                  CAPTION                + " TEXT DEFAULT NULL, " +
                                                                                  STICKER_PACK_ID        + " TEXT DEFAULT NULL, " +
                                                                                  STICKER_PACK_KEY       + " DEFAULT NULL, " +
                                                                                  STICKER_ID             + " INTEGER DEFAULT -1, " +
                                                                                  STICKER_EMOJI          + " STRING DEFAULT NULL, " +
                                                                                  DATA_HASH              + " TEXT DEFAULT NULL, " +
                                                                                  VISUAL_HASH            + " TEXT DEFAULT NULL, " +
                                                                                  TRANSFORM_PROPERTIES   + " TEXT DEFAULT NULL, " +
                                                                                  TRANSFER_FILE          + " TEXT DEFAULT NULL, " +
                                                                                  DISPLAY_ORDER          + " INTEGER DEFAULT 0, " +
                                                                                  UPLOAD_TIMESTAMP       + " INTEGER DEFAULT 0, " +
                                                                                  CDN_NUMBER             + " INTEGER DEFAULT 0);";

  public static final String[] CREATE_INDEXS = {
    "CREATE INDEX IF NOT EXISTS part_mms_id_index ON " + TABLE_NAME + " (" + MMS_ID + ");",
    "CREATE INDEX IF NOT EXISTS pending_push_index ON " + TABLE_NAME + " (" + TRANSFER_STATE + ");",
    "CREATE INDEX IF NOT EXISTS part_sticker_pack_id_index ON " + TABLE_NAME + " (" + STICKER_PACK_ID + ");",
    "CREATE INDEX IF NOT EXISTS part_data_hash_index ON " + TABLE_NAME + " (" + DATA_HASH + ");",
    "CREATE INDEX IF NOT EXISTS part_data_index ON " + TABLE_NAME + " (" + DATA + ");"
  };

  private final AttachmentSecret attachmentSecret;

  public AttachmentDatabase(Context context, SQLCipherOpenHelper databaseHelper, AttachmentSecret attachmentSecret) {
    super(context, databaseHelper);
    this.attachmentSecret = attachmentSecret;
  }

  public @NonNull InputStream getAttachmentStream(AttachmentId attachmentId, long offset)
      throws IOException
  {
    InputStream dataStream = getDataStream(attachmentId, DATA, offset);

    if (dataStream == null) throw new IOException("No stream for: " + attachmentId);
    else                    return dataStream;
  }

  public boolean containsStickerPackId(@NonNull String stickerPackId) {
    String   selection = STICKER_PACK_ID + " = ?";
    String[] args      = new String[] { stickerPackId };

    try (Cursor cursor = databaseHelper.getReadableDatabase().query(TABLE_NAME, null, selection, args, null, null, null, "1")) {
      return cursor != null && cursor.moveToFirst();
    }
  }

  public void setTransferProgressFailed(AttachmentId attachmentId, long mmsId)
      throws MmsException
  {
    SQLiteDatabase database = databaseHelper.getWritableDatabase();
    ContentValues  values   = new ContentValues();
    values.put(TRANSFER_STATE, TRANSFER_PROGRESS_FAILED);

    database.update(TABLE_NAME, values, PART_ID_WHERE, attachmentId.toStrings());
    notifyConversationListeners(DatabaseFactory.getMmsDatabase(context).getThreadIdForMessage(mmsId));
  }

  public @Nullable DatabaseAttachment getAttachment(@NonNull AttachmentId attachmentId)
  {
    SQLiteDatabase database = databaseHelper.getReadableDatabase();
    Cursor cursor           = null;

    try {
      cursor = database.query(TABLE_NAME, PROJECTION, PART_ID_WHERE, attachmentId.toStrings(), null, null, null);

      if (cursor != null && cursor.moveToFirst()) {
        List<DatabaseAttachment> list = getAttachments(cursor);

        if (list != null && list.size() > 0) {
          return list.get(0);
        }
      }

      return null;
    } finally {
      if (cursor != null)
        cursor.close();
    }
  }

  public @NonNull List<DatabaseAttachment> getAttachmentsForMessage(long mmsId) {
    SQLiteDatabase           database = databaseHelper.getReadableDatabase();
    List<DatabaseAttachment> results  = new LinkedList<>();
    Cursor                   cursor   = null;

    try {
      cursor = database.query(TABLE_NAME, PROJECTION, MMS_ID + " = ?", new String[] {mmsId+""},
                              null, null, UNIQUE_ID + " ASC, " + ROW_ID + " ASC");

      while (cursor != null && cursor.moveToNext()) {
        results.addAll(getAttachments(cursor));
      }

      return results;
    } finally {
      if (cursor != null)
        cursor.close();
    }
  }

  public @NonNull Map<Long, List<DatabaseAttachment>> getAttachmentsForMessages(@NonNull Collection<Long> mmsIds) {
    if (mmsIds.isEmpty()) {
      return Collections.emptyMap();
    }

    SQLiteDatabase database = databaseHelper.getReadableDatabase();
    SqlUtil.Query  query    = SqlUtil.buildCollectionQuery(MMS_ID, mmsIds);

    Map<Long, List<DatabaseAttachment>> output = new HashMap<>();

    try (Cursor cursor = database.query(TABLE_NAME, PROJECTION, query.getWhere(), query.getWhereArgs(), null, null, UNIQUE_ID + " ASC, " + ROW_ID + " ASC")) {
      while (cursor.moveToNext()) {
        DatabaseAttachment       attachment  = getAttachment(cursor);
        List<DatabaseAttachment> attachments = output.get(attachment.getMmsId());

        if (attachments == null) {
          attachments = new LinkedList<>();
          output.put(attachment.getMmsId(), attachments);
        }

        attachments.add(attachment);
      }
    }

    return output;
  }

  public boolean hasAttachment(@NonNull AttachmentId id) {
    SQLiteDatabase database = databaseHelper.getReadableDatabase();

    try (Cursor cursor = database.query(TABLE_NAME,
                                        new String[]{ROW_ID, UNIQUE_ID},
                                        PART_ID_WHERE,
                                        id.toStrings(),
                                        null,
                                        null,
                                        null)) {
      if (cursor != null && cursor.getCount() > 0) {
        return true;
      }
    }
    return false;
  }

<<<<<<< HEAD
=======
  public boolean hasAttachmentFilesForMessage(long mmsId) {
    String   selection = MMS_ID + " = ? AND (" + DATA + " NOT NULL OR " + TRANSFER_STATE + " != ?)";
    String[] args      = new String[] { String.valueOf(mmsId), String.valueOf(TRANSFER_PROGRESS_DONE) };

    try (Cursor cursor = databaseHelper.getReadableDatabase().query(TABLE_NAME, null, selection, args, null, null, "1")) {
      return cursor != null && cursor.moveToFirst();
    }
  }

  public @NonNull List<DatabaseAttachment> getPendingAttachments() {
    final SQLiteDatabase           database    = databaseHelper.getReadableDatabase();
    final List<DatabaseAttachment> attachments = new LinkedList<>();

    Cursor cursor = null;
    try {
      cursor = database.query(TABLE_NAME, PROJECTION, TRANSFER_STATE + " = ?", new String[] {String.valueOf(TRANSFER_PROGRESS_STARTED)}, null, null, null);
      while (cursor != null && cursor.moveToNext()) {
        attachments.addAll(getAttachments(cursor));
      }
    } finally {
      if (cursor != null) cursor.close();
    }

    return attachments;
  }

>>>>>>> 5bf23dcf
  @SuppressWarnings("ResultOfMethodCallIgnored")
  public void deleteAttachmentsForMessage(long mmsId) {
    Log.d(TAG, "[deleteAttachmentsForMessage] mmsId: " + mmsId);

    SQLiteDatabase database = databaseHelper.getWritableDatabase();
    Cursor cursor           = null;

    try {
      cursor = database.query(TABLE_NAME, new String[] {DATA, CONTENT_TYPE, ROW_ID, UNIQUE_ID}, MMS_ID + " = ?",
                              new String[] {mmsId+""}, null, null, null);

      while (cursor != null && cursor.moveToNext()) {
        deleteAttachmentOnDisk(CursorUtil.requireString(cursor, DATA),
                               CursorUtil.requireString(cursor, CONTENT_TYPE),
                               new AttachmentId(CursorUtil.requireLong(cursor, ROW_ID),
                                                CursorUtil.requireLong(cursor, UNIQUE_ID)));
      }
    } finally {
      if (cursor != null)
        cursor.close();
    }

    database.delete(TABLE_NAME, MMS_ID + " = ?", new String[] {mmsId + ""});
    notifyAttachmentListeners();
  }

  /**
   * Deletes all attachments with an ID of {@link #PREUPLOAD_MESSAGE_ID}. These represent
   * attachments that were pre-uploaded and haven't been assigned to a message. This should only be
   * done when you *know* that all attachments *should* be assigned a real mmsId. For instance, when
   * the app starts. Otherwise you could delete attachments that are legitimately being
   * pre-uploaded.
   */
  public int deleteAbandonedPreuploadedAttachments() {
    SQLiteDatabase db = databaseHelper.getWritableDatabase();
    String   query = MMS_ID + " = ?";
    String[] args  = new String[] { String.valueOf(PREUPLOAD_MESSAGE_ID) };
    int      count = 0;

    try (Cursor cursor = db.query(TABLE_NAME, null, query, args, null, null, null)) {
      while (cursor != null && cursor.moveToNext()) {
        long         rowId    = cursor.getLong(cursor.getColumnIndexOrThrow(ROW_ID));
        long         uniqueId = cursor.getLong(cursor.getColumnIndexOrThrow(UNIQUE_ID));
        AttachmentId id       = new AttachmentId(rowId, uniqueId);

        deleteAttachment(id);
        count++;
      }
    }

    return count;
  }

  public void deleteAttachmentFilesForViewOnceMessage(long mmsId) {
    Log.d(TAG, "[deleteAttachmentFilesForViewOnceMessage] mmsId: " + mmsId);

    SQLiteDatabase database = databaseHelper.getWritableDatabase();
    Cursor cursor           = null;

    try {
      cursor = database.query(TABLE_NAME, new String[] {DATA, CONTENT_TYPE, ROW_ID, UNIQUE_ID}, MMS_ID + " = ?",
          new String[] {mmsId+""}, null, null, null);

      while (cursor != null && cursor.moveToNext()) {
        deleteAttachmentOnDisk(CursorUtil.requireString(cursor, DATA),
                               CursorUtil.requireString(cursor, CONTENT_TYPE),
                               new AttachmentId(CursorUtil.requireLong(cursor, ROW_ID),
                                                CursorUtil.requireLong(cursor, UNIQUE_ID)));
      }
    } finally {
      if (cursor != null)
        cursor.close();
    }

    ContentValues values = new ContentValues();
    values.put(DATA, (String) null);
    values.put(DATA_RANDOM, (byte[]) null);
    values.put(DATA_HASH, (String) null);
    values.put(FILE_NAME, (String) null);
    values.put(CAPTION, (String) null);
    values.put(SIZE, 0);
    values.put(WIDTH, 0);
    values.put(HEIGHT, 0);
    values.put(TRANSFER_STATE, TRANSFER_PROGRESS_DONE);
    values.put(VISUAL_HASH, (String) null);
    values.put(CONTENT_TYPE, MediaUtil.VIEW_ONCE);

    database.update(TABLE_NAME, values, MMS_ID + " = ?", new String[] {mmsId + ""});
    notifyAttachmentListeners();

    long threadId = DatabaseFactory.getMmsDatabase(context).getThreadIdForMessage(mmsId);
    if (threadId > 0) {
      notifyConversationListeners(threadId);
    }
  }

  public void deleteAttachment(@NonNull AttachmentId id) {
    Log.d(TAG, "[deleteAttachment] attachmentId: " + id);

    SQLiteDatabase database = databaseHelper.getWritableDatabase();

    try (Cursor cursor = database.query(TABLE_NAME,
                                        new String[]{DATA, CONTENT_TYPE},
                                        PART_ID_WHERE,
                                        id.toStrings(),
                                        null,
                                        null,
                                        null))
    {
      if (cursor == null || !cursor.moveToNext()) {
        Log.w(TAG, "Tried to delete an attachment, but it didn't exist.");
        return;
      }
      String data        = CursorUtil.requireString(cursor, DATA);
      String contentType = CursorUtil.requireString(cursor, CONTENT_TYPE);

      database.delete(TABLE_NAME, PART_ID_WHERE, id.toStrings());
      deleteAttachmentOnDisk(data, contentType, id);
      notifyAttachmentListeners();
    }
  }

  public void trimAllAbandonedAttachments() {
    SQLiteDatabase db              = databaseHelper.getWritableDatabase();
    String         selectAllMmsIds = "SELECT " + MmsDatabase.ID + " FROM " + MmsDatabase.TABLE_NAME;
    String         selectDataInUse = "SELECT DISTINCT " + DATA + " FROM " + TABLE_NAME + " WHERE " + QUOTE + " = 0 AND (" + MMS_ID + " IN (" + selectAllMmsIds + ") OR " + MMS_ID + " = " + PREUPLOAD_MESSAGE_ID + ")";
    String         where           = MMS_ID + " NOT IN (" + selectAllMmsIds + ") AND " + DATA + " NOT IN (" + selectDataInUse + ")";

    db.delete(TABLE_NAME, where, null);
  }

  public void deleteAbandonedAttachmentFiles() {
    Set<String> filesOnDisk = new HashSet<>();
    Set<String> filesInDb   = new HashSet<>();

    File attachmentDirectory = context.getDir(DIRECTORY, Context.MODE_PRIVATE);
    for (File file : attachmentDirectory.listFiles()) {
      filesOnDisk.add(file.getAbsolutePath());
    }

    try (Cursor cursor = databaseHelper.getReadableDatabase().query(true, TABLE_NAME, new String[] { DATA }, null, null, null, null, null, null)) {
      while (cursor != null && cursor.moveToNext()) {
        filesInDb.add(CursorUtil.requireString(cursor, DATA));
      }
    }

    filesInDb.addAll(DatabaseFactory.getStickerDatabase(context).getAllStickerFiles());

    Set<String> onDiskButNotInDatabase = SetUtil.difference(filesOnDisk, filesInDb);

    for (String filePath : onDiskButNotInDatabase) {
      //noinspection ResultOfMethodCallIgnored
      new File(filePath).delete();
    }
  }

  @SuppressWarnings("ResultOfMethodCallIgnored")
  void deleteAllAttachments() {
    SQLiteDatabase database = databaseHelper.getWritableDatabase();
    database.delete(TABLE_NAME, null, null);

    FileUtils.deleteDirectoryContents(context.getDir(DIRECTORY, Context.MODE_PRIVATE));

    notifyAttachmentListeners();
  }

  private void deleteAttachmentOnDisk(@Nullable String data,
                                      @Nullable String contentType,
                                      @NonNull AttachmentId attachmentId)
  {
    DataUsageResult dataUsage = getAttachmentFileUsages(data, attachmentId);

    if (dataUsage.hasStrongReference()) {
      Log.i(TAG, "[deleteAttachmentOnDisk] Attachment in use. Skipping deletion. " + data + " " + attachmentId);
      return;
    }

    Log.i(TAG, "[deleteAttachmentOnDisk] No other strong uses of this attachment. Safe to delete. " + data + " " + attachmentId);

    if (!TextUtils.isEmpty(data)) {
      if (new File(data).delete()) {
        Log.i(TAG, "[deleteAttachmentOnDisk] Deleted attachment file. " + data + " " + attachmentId);

        List<AttachmentId> removableWeakReferences = dataUsage.getRemovableWeakReferences();

        if (removableWeakReferences.size() > 0) {
          Log.i(TAG, String.format(Locale.US, "[deleteAttachmentOnDisk] Deleting %d weak references for %s", removableWeakReferences.size(), data));
          SQLiteDatabase database     = databaseHelper.getWritableDatabase();
          int            deletedCount = 0;
          database.beginTransaction();
          try {
            for (AttachmentId weakReference : removableWeakReferences) {
              Log.i(TAG, String.format("[deleteAttachmentOnDisk] Clearing weak reference for %s %s", data, weakReference));
              ContentValues values = new ContentValues();
              values.putNull(DATA);
              values.putNull(DATA_RANDOM);
              values.putNull(DATA_HASH);
              deletedCount += database.update(TABLE_NAME, values, PART_ID_WHERE, weakReference.toStrings());
            }
            database.setTransactionSuccessful();
          } finally {
            database.endTransaction();
          }
          String logMessage = String.format(Locale.US, "[deleteAttachmentOnDisk] Cleared %d/%d weak references for %s", deletedCount, removableWeakReferences.size(), data);
          if (deletedCount != removableWeakReferences.size()) {
            Log.w(TAG, logMessage);
          } else {
            Log.i(TAG, logMessage);
          }
        }
      } else {
        Log.w(TAG, "[deleteAttachmentOnDisk] Failed to delete attachment. " + data + " " + attachmentId);
      }
    }

    if (MediaUtil.isImageType(contentType) || MediaUtil.isVideoType(contentType)) {
      Glide.get(context).clearDiskCache();
    }
  }

  private @NonNull DataUsageResult getAttachmentFileUsages(@Nullable String data, @NonNull AttachmentId attachmentId) {
    if (data == null) return DataUsageResult.NOT_IN_USE;

    SQLiteDatabase     database  = databaseHelper.getReadableDatabase();
    String             selection = DATA + " = ? AND " + UNIQUE_ID + " != ? AND " + ROW_ID + " != ?";
    String[]           args      = {data, Long.toString(attachmentId.getUniqueId()), Long.toString(attachmentId.getRowId())};
    List<AttachmentId> quoteRows = new LinkedList<>();

    try (Cursor cursor = database.query(TABLE_NAME, new String[]{ROW_ID, UNIQUE_ID, QUOTE}, selection, args, null, null, null, null)) {
      while (cursor.moveToNext()) {
        boolean isQuote = cursor.getInt(cursor.getColumnIndexOrThrow(QUOTE)) == 1;
        if (isQuote) {
          quoteRows.add(new AttachmentId(cursor.getLong(cursor.getColumnIndexOrThrow(ROW_ID)), cursor.getLong(cursor.getColumnIndexOrThrow(UNIQUE_ID))));
        } else {
          return DataUsageResult.IN_USE;
        }
      }
    }

    return new DataUsageResult(quoteRows);
  }

  public void insertAttachmentsForPlaceholder(long mmsId, @NonNull AttachmentId attachmentId, @NonNull InputStream inputStream)
      throws MmsException
  {
    DatabaseAttachment placeholder  = getAttachment(attachmentId);
    SQLiteDatabase     database     = databaseHelper.getWritableDatabase();
    ContentValues      values       = new ContentValues();
    DataInfo           oldInfo      = getAttachmentDataFileInfo(attachmentId, DATA);
    DataInfo           dataInfo     = setAttachmentData(inputStream, attachmentId);
    File               transferFile = getTransferFile(databaseHelper.getReadableDatabase(), attachmentId);

    if (oldInfo != null) {
      updateAttachmentDataHash(database, oldInfo.hash, dataInfo);
    }

    values.put(DATA, dataInfo.file.getAbsolutePath());
    values.put(SIZE, dataInfo.length);
    values.put(DATA_RANDOM, dataInfo.random);
    values.put(DATA_HASH, dataInfo.hash);

    String visualHashString = getVisualHashStringOrNull(placeholder);
    if (visualHashString != null) {
      values.put(VISUAL_HASH, visualHashString);
    }

    values.put(TRANSFER_STATE, TRANSFER_PROGRESS_DONE);
    values.put(TRANSFER_FILE, (String)null);

    values.put(TRANSFORM_PROPERTIES, TransformProperties.forSkipTransform().serialize());

    if (database.update(TABLE_NAME, values, PART_ID_WHERE, attachmentId.toStrings()) == 0) {
      //noinspection ResultOfMethodCallIgnored
      dataInfo.file.delete();
    } else {
      notifyConversationListeners(DatabaseFactory.getMmsDatabase(context).getThreadIdForMessage(mmsId));
      notifyConversationListListeners();
    }

    if (transferFile != null) {
      //noinspection ResultOfMethodCallIgnored
      transferFile.delete();
    }
  }

  private static @Nullable String getVisualHashStringOrNull(@Nullable Attachment attachment) {
         if (attachment == null)                return null;
    else if (attachment.getBlurHash()  != null) return attachment.getBlurHash().getHash();
    else if (attachment.getAudioHash() != null) return attachment.getAudioHash().getHash();
    else                                        return null;
  }

  public void copyAttachmentData(@NonNull AttachmentId sourceId, @NonNull AttachmentId destinationId)
      throws MmsException
  {
    DatabaseAttachment sourceAttachment = getAttachment(sourceId);

    if (sourceAttachment == null) {
      throw new MmsException("Cannot find attachment for source!");
    }

    SQLiteDatabase database       = databaseHelper.getWritableDatabase();
    DataInfo       sourceDataInfo = getAttachmentDataFileInfo(sourceId, DATA);

    if (sourceDataInfo == null) {
      throw new MmsException("No attachment data found for source!");
    }

    ContentValues contentValues = new ContentValues();

    contentValues.put(DATA, sourceDataInfo.file.getAbsolutePath());
    contentValues.put(DATA_HASH, sourceDataInfo.hash);
    contentValues.put(SIZE, sourceDataInfo.length);
    contentValues.put(DATA_RANDOM, sourceDataInfo.random);

    contentValues.put(TRANSFER_STATE, sourceAttachment.getTransferState());
    contentValues.put(CDN_NUMBER, sourceAttachment.getCdnNumber());
    contentValues.put(CONTENT_LOCATION, sourceAttachment.getLocation());
    contentValues.put(DIGEST, sourceAttachment.getDigest());
    contentValues.put(CONTENT_DISPOSITION, sourceAttachment.getKey());
    contentValues.put(NAME, sourceAttachment.getRelay());
    contentValues.put(SIZE, sourceAttachment.getSize());
    contentValues.put(FAST_PREFLIGHT_ID, sourceAttachment.getFastPreflightId());
    contentValues.put(WIDTH, sourceAttachment.getWidth());
    contentValues.put(HEIGHT, sourceAttachment.getHeight());
    contentValues.put(CONTENT_TYPE, sourceAttachment.getContentType());
    contentValues.put(VISUAL_HASH, getVisualHashStringOrNull(sourceAttachment));

    database.update(TABLE_NAME, contentValues, PART_ID_WHERE, destinationId.toStrings());
  }

  public void updateAttachmentCaption(@NonNull AttachmentId id, @Nullable String caption) {
    ContentValues values = new ContentValues(1);
    values.put(CAPTION, caption);

    databaseHelper.getWritableDatabase().update(TABLE_NAME, values, PART_ID_WHERE, id.toStrings());
  }

  public void updateDisplayOrder(@NonNull Map<AttachmentId, Integer> orderMap) {
    SQLiteDatabase db = databaseHelper.getWritableDatabase();

    db.beginTransaction();
    try {
      for (Map.Entry<AttachmentId, Integer> entry : orderMap.entrySet()) {
        ContentValues values = new ContentValues(1);
        values.put(DISPLAY_ORDER, entry.getValue());

        databaseHelper.getWritableDatabase().update(TABLE_NAME, values, PART_ID_WHERE, entry.getKey().toStrings());
      }

      db.setTransactionSuccessful();
    } finally {
      db.endTransaction();
    }

  }

  public void updateAttachmentAfterUpload(@NonNull AttachmentId id, @NonNull Attachment attachment, long uploadTimestamp) {
    SQLiteDatabase database = databaseHelper.getWritableDatabase();
    DataInfo       dataInfo = getAttachmentDataFileInfo(id, DATA);
    ContentValues  values   = new ContentValues();

    values.put(TRANSFER_STATE, TRANSFER_PROGRESS_DONE);
    values.put(CDN_NUMBER, attachment.getCdnNumber());
    values.put(CONTENT_LOCATION, attachment.getLocation());
    values.put(DIGEST, attachment.getDigest());
    values.put(CONTENT_DISPOSITION, attachment.getKey());
    values.put(NAME, attachment.getRelay());
    values.put(SIZE, attachment.getSize());
    values.put(FAST_PREFLIGHT_ID, attachment.getFastPreflightId());
    values.put(VISUAL_HASH, getVisualHashStringOrNull(attachment));
    values.put(UPLOAD_TIMESTAMP, uploadTimestamp);

    if (dataInfo != null && dataInfo.hash != null) {
      updateAttachmentAndMatchingHashes(database, id, dataInfo.hash, values);
    } else {
      database.update(TABLE_NAME, values, PART_ID_WHERE, id.toStrings());
    }
  }

  public @NonNull DatabaseAttachment insertAttachmentForPreUpload(@NonNull Attachment attachment) throws MmsException {
    Map<Attachment, AttachmentId> result = insertAttachmentsForMessage(PREUPLOAD_MESSAGE_ID,
                                                                       Collections.singletonList(attachment),
                                                                       Collections.emptyList());

    if (result.values().isEmpty()) {
      throw new MmsException("Bad attachment result!");
    }

    DatabaseAttachment databaseAttachment = getAttachment(result.values().iterator().next());

    if (databaseAttachment == null) {
      throw new MmsException("Failed to retrieve attachment we just inserted!");
    }

    return databaseAttachment;
  }

  public void updateMessageId(@NonNull Collection<AttachmentId> attachmentIds, long mmsId) {
    SQLiteDatabase db = databaseHelper.getWritableDatabase();

    db.beginTransaction();
    try {
      ContentValues values = new ContentValues(1);
      values.put(MMS_ID, mmsId);

      for (AttachmentId attachmentId : attachmentIds) {
        db.update(TABLE_NAME, values, PART_ID_WHERE, attachmentId.toStrings());
      }

      db.setTransactionSuccessful();
    } finally {
      db.endTransaction();
    }
  }

  @NonNull Map<Attachment, AttachmentId> insertAttachmentsForMessage(long mmsId, @NonNull List<Attachment> attachments, @NonNull List<Attachment> quoteAttachment)
      throws MmsException
  {
    Log.d(TAG, "insertParts(" + attachments.size() + ")");

    Map<Attachment, AttachmentId> insertedAttachments = new HashMap<>();

    for (Attachment attachment : attachments) {
      AttachmentId attachmentId = insertAttachment(mmsId, attachment, attachment.isQuote());
      insertedAttachments.put(attachment, attachmentId);
      Log.i(TAG, "Inserted attachment at ID: " + attachmentId);
    }

    for (Attachment attachment : quoteAttachment) {
      AttachmentId attachmentId = insertAttachment(mmsId, attachment, true);
      insertedAttachments.put(attachment, attachmentId);
      Log.i(TAG, "Inserted quoted attachment at ID: " + attachmentId);
    }

    return insertedAttachments;
  }

  /**
   * @param onlyModifyThisAttachment If false and more than one attachment shares this file, they will all be updated.
   *                                 If true, then guarantees not to affect other attachments.
   */
  public void updateAttachmentData(@NonNull DatabaseAttachment databaseAttachment,
                                   @NonNull MediaStream mediaStream,
                                   boolean onlyModifyThisAttachment)
    throws MmsException, IOException
  {
    SQLiteDatabase database    = databaseHelper.getWritableDatabase();
    DataInfo       oldDataInfo = getAttachmentDataFileInfo(databaseAttachment.getAttachmentId(), DATA);

    if (oldDataInfo == null) {
      throw new MmsException("No attachment data found!");
    }

    File destination = oldDataInfo.file;

    if (onlyModifyThisAttachment) {
      if (fileReferencedByMoreThanOneAttachment(destination)) {
        Log.i(TAG, "Creating a new file as this one is used by more than one attachment");
        destination = newFile();
      }
    }

    DataInfo dataInfo = setAttachmentData(destination,
                                          mediaStream.getStream(),
                                          databaseAttachment.getAttachmentId());

    ContentValues contentValues = new ContentValues();
    contentValues.put(SIZE, dataInfo.length);
    contentValues.put(CONTENT_TYPE, mediaStream.getMimeType());
    contentValues.put(WIDTH, mediaStream.getWidth());
    contentValues.put(HEIGHT, mediaStream.getHeight());
    contentValues.put(DATA, dataInfo.file.getAbsolutePath());
    contentValues.put(DATA_RANDOM, dataInfo.random);
    contentValues.put(DATA_HASH, dataInfo.hash);

    int updateCount = updateAttachmentAndMatchingHashes(database, databaseAttachment.getAttachmentId(), oldDataInfo.hash, contentValues);
    Log.i(TAG, "[updateAttachmentData] Updated " + updateCount + " rows.");
  }

  /**
   * Returns true if the file referenced by two or more attachments.
   * Returns false if the file is referenced by zero or one attachments.
   */
  private boolean fileReferencedByMoreThanOneAttachment(@NonNull File file) {
    SQLiteDatabase database  = databaseHelper.getReadableDatabase();
    String         selection = DATA + " = ?";
    String[]       args      = new String[]{file.getAbsolutePath()};

    try (Cursor cursor = database.query(TABLE_NAME, null, selection, args, null, null, null, "2")) {
      return cursor != null && cursor.moveToFirst() && cursor.moveToNext();
    }
  }

  public void markAttachmentAsTransformed(@NonNull AttachmentId attachmentId) {
    updateAttachmentTransformProperties(attachmentId, TransformProperties.forSkipTransform());
  }

  public void updateAttachmentTransformProperties(@NonNull AttachmentId attachmentId, @NonNull TransformProperties transformProperties) {
    DataInfo dataInfo = getAttachmentDataFileInfo(attachmentId, DATA);

    if (dataInfo == null) {
      Log.w(TAG, "[updateAttachmentTransformProperties] No data info found!");
      return;
    }

    ContentValues contentValues = new ContentValues();
    contentValues.put(TRANSFORM_PROPERTIES, transformProperties.serialize());

    int updateCount = updateAttachmentAndMatchingHashes(databaseHelper.getWritableDatabase(), attachmentId, dataInfo.hash, contentValues);
    Log.i(TAG, "[updateAttachmentTransformProperties] Updated " + updateCount + " rows.");
  }

  public @NonNull File getOrCreateTransferFile(@NonNull AttachmentId attachmentId) throws IOException {
    SQLiteDatabase db       = databaseHelper.getWritableDatabase();
    File           existing = getTransferFile(db, attachmentId);

    if (existing != null) {
      return existing;
    }

    File partsDirectory = context.getDir(DIRECTORY, Context.MODE_PRIVATE);
    File transferFile   = File.createTempFile("transfer", ".mms", partsDirectory);

    ContentValues values = new ContentValues();
    values.put(TRANSFER_FILE, transferFile.getAbsolutePath());

    db.update(TABLE_NAME, values, PART_ID_WHERE, attachmentId.toStrings());

    return transferFile;
  }

  private @Nullable static File getTransferFile(@NonNull SQLiteDatabase db, @NonNull AttachmentId attachmentId) {
    try (Cursor cursor = db.query(TABLE_NAME, new String[] { TRANSFER_FILE }, PART_ID_WHERE, attachmentId.toStrings(), null, null, "1")) {
      if (cursor != null && cursor.moveToFirst()) {
        String path = cursor.getString(cursor.getColumnIndexOrThrow(TRANSFER_FILE));
        if (path != null) {
          return new File(path);
        }
      }
    }

    return null;
  }

  private static int updateAttachmentAndMatchingHashes(@NonNull SQLiteDatabase database,
                                                       @NonNull AttachmentId attachmentId,
                                                       @Nullable String dataHash,
                                                       @NonNull ContentValues contentValues)
  {
    String   selection = "(" + ROW_ID + " = ? AND " + UNIQUE_ID + " = ?) OR " +
                         "(" + DATA_HASH + " NOT NULL AND " + DATA_HASH + " = ?)";
    String[] args      = new String[]{String.valueOf(attachmentId.getRowId()),
                                      String.valueOf(attachmentId.getUniqueId()),
                                      String.valueOf(dataHash)};

    return database.update(TABLE_NAME, contentValues, selection, args);
  }

  private static void updateAttachmentDataHash(@NonNull SQLiteDatabase database,
                                               @NonNull String oldHash,
                                               @NonNull DataInfo newData)
  {
    if (oldHash == null) return;

    ContentValues contentValues = new ContentValues();
    contentValues.put(DATA, newData.file.getAbsolutePath());
    contentValues.put(DATA_RANDOM, newData.random);
    contentValues.put(DATA_HASH, newData.hash);
    database.update(TABLE_NAME,
                    contentValues,
                    DATA_HASH + " = ?",
                    new String[]{oldHash});
  }

  public void markAttachmentUploaded(long messageId, Attachment attachment) {
    ContentValues  values   = new ContentValues(1);
    SQLiteDatabase database = databaseHelper.getWritableDatabase();

    values.put(TRANSFER_STATE, TRANSFER_PROGRESS_DONE);
    database.update(TABLE_NAME, values, PART_ID_WHERE, ((DatabaseAttachment)attachment).getAttachmentId().toStrings());

    notifyConversationListeners(DatabaseFactory.getMmsDatabase(context).getThreadIdForMessage(messageId));
  }

  public void setTransferState(long messageId, @NonNull AttachmentId attachmentId, int transferState) {
    final ContentValues  values   = new ContentValues(1);
    final SQLiteDatabase database = databaseHelper.getWritableDatabase();

    values.put(TRANSFER_STATE, transferState);
    database.update(TABLE_NAME, values, PART_ID_WHERE, attachmentId.toStrings());
    notifyConversationListeners(DatabaseFactory.getMmsDatabase(context).getThreadIdForMessage(messageId));
  }

  /**
   * Returns (pack_id, pack_key) pairs that are referenced in attachments but not in the stickers
   * database.
   */
  public @Nullable Cursor getUnavailableStickerPacks() {
    String query = "SELECT DISTINCT " + STICKER_PACK_ID + ", " + STICKER_PACK_KEY +
                   " FROM " + TABLE_NAME +
                   " WHERE " +
                     STICKER_PACK_ID  + " NOT NULL AND " +
                     STICKER_PACK_KEY + " NOT NULL AND " +
                     STICKER_PACK_ID  + " NOT IN (" +
                       "SELECT DISTINCT " + StickerDatabase.PACK_ID + " FROM " + StickerDatabase.TABLE_NAME +
                     ")";

    return databaseHelper.getReadableDatabase().rawQuery(query, null);
  }

  public boolean hasStickerAttachments() {
    String selection = STICKER_PACK_ID + " NOT NULL";

    try (Cursor cursor = databaseHelper.getReadableDatabase().query(TABLE_NAME, null, selection, null, null, null, null, "1")) {
      return cursor != null && cursor.moveToFirst();
    }
  }

  @SuppressWarnings("WeakerAccess")
  @VisibleForTesting
  protected @Nullable InputStream getDataStream(AttachmentId attachmentId, String dataType, long offset)
  {
    DataInfo dataInfo = getAttachmentDataFileInfo(attachmentId, dataType);

    if (dataInfo == null) {
      return null;
    }

    try {
      return ModernDecryptingPartInputStream.createFor(attachmentSecret, dataInfo.random, dataInfo.file, offset);
    } catch (IOException e) {
      Log.w(TAG, e);
      return null;
    }
  }

  private @Nullable DataInfo getAttachmentDataFileInfo(@NonNull AttachmentId attachmentId, @NonNull String dataType)
  {
    SQLiteDatabase database = databaseHelper.getReadableDatabase();
    Cursor         cursor   = null;

    try {
      cursor = database.query(TABLE_NAME, new String[]{dataType, SIZE, DATA_RANDOM, DATA_HASH}, PART_ID_WHERE, attachmentId.toStrings(),
                              null, null, null);

      if (cursor != null && cursor.moveToFirst()) {
        if (cursor.isNull(cursor.getColumnIndexOrThrow(dataType))) {
          return null;
        }

        return new DataInfo(new File(cursor.getString(cursor.getColumnIndexOrThrow(dataType))),
                            cursor.getLong(cursor.getColumnIndexOrThrow(SIZE)),
                            cursor.getBlob(cursor.getColumnIndexOrThrow(DATA_RANDOM)),
                            cursor.getString(cursor.getColumnIndexOrThrow(DATA_HASH)));
      } else {
        return null;
      }
    } finally {
      if (cursor != null)
        cursor.close();
    }

  }

  private @NonNull DataInfo setAttachmentData(@NonNull Uri uri,
                                              @Nullable AttachmentId attachmentId)
      throws MmsException
  {
    try {
      InputStream inputStream = PartAuthority.getAttachmentStream(context, uri);
      return setAttachmentData(inputStream, attachmentId);
    } catch (IOException e) {
      throw new MmsException(e);
    }
  }

  private @NonNull DataInfo setAttachmentData(@NonNull InputStream in,
                                              @Nullable AttachmentId attachmentId)
      throws MmsException
  {
    try {
      File dataFile = newFile();
      return setAttachmentData(dataFile, in, attachmentId);
    } catch (IOException e) {
      throw new MmsException(e);
    }
  }

  public File newFile() throws IOException {
    File partsDirectory = context.getDir(DIRECTORY, Context.MODE_PRIVATE);
    return File.createTempFile("part", ".mms", partsDirectory);
  }

  private @NonNull DataInfo setAttachmentData(@NonNull File destination,
                                              @NonNull InputStream in,
                                              @Nullable AttachmentId attachmentId)
      throws MmsException
  {
    try {
      MessageDigest              messageDigest     = MessageDigest.getInstance("SHA-256");
      DigestInputStream          digestInputStream = new DigestInputStream(in, messageDigest);
      Pair<byte[], OutputStream> out               = ModernEncryptingPartOutputStream.createFor(attachmentSecret, destination, false);
      long                       length            = StreamUtil.copy(digestInputStream, out.second);
      String                     hash              = Base64.encodeBytes(digestInputStream.getMessageDigest().digest());

      SQLiteDatabase     database       = databaseHelper.getWritableDatabase();
      Optional<DataInfo> sharedDataInfo = findDuplicateDataFileInfo(database, hash, attachmentId);
      if (sharedDataInfo.isPresent()) {
        Log.i(TAG, "[setAttachmentData] Duplicate data file found! " + sharedDataInfo.get().file.getAbsolutePath());
        if (!destination.equals(sharedDataInfo.get().file) && destination.delete()) {
          Log.i(TAG, "[setAttachmentData] Deleted original file. " + destination);
        }
        return sharedDataInfo.get();
      } else {
        Log.i(TAG, "[setAttachmentData] No matching attachment data found. " + destination.getAbsolutePath());
      }

      return new DataInfo(destination, length, out.first, hash);
    } catch (IOException | NoSuchAlgorithmException e) {
      throw new MmsException(e);
    }
  }

  private static @NonNull Optional<DataInfo> findDuplicateDataFileInfo(@NonNull SQLiteDatabase database,
                                                                       @NonNull String hash,
                                                                       @Nullable AttachmentId excludedAttachmentId)
  {

    Pair<String, String[]> selectorArgs = buildSharedFileSelectorArgs(hash, excludedAttachmentId);
    try (Cursor cursor = database.query(TABLE_NAME,
                                        new String[]{DATA, DATA_RANDOM, SIZE},
                                        selectorArgs.first,
                                        selectorArgs.second,
                                        null,
                                        null,
                                        null,
                                        "1"))
    {
      if (cursor == null || !cursor.moveToFirst()) return Optional.absent();

      if (cursor.getCount() > 0) {
        DataInfo dataInfo = new DataInfo(new File(CursorUtil.requireString(cursor, DATA)),
                                         CursorUtil.requireLong(cursor, SIZE),
                                         CursorUtil.requireBlob(cursor, DATA_RANDOM),
                                         hash);
        return Optional.of(dataInfo);
      } else {
        return Optional.absent();
      }
    }
  }

  private static Pair<String, String[]> buildSharedFileSelectorArgs(@NonNull String newHash,
                                                                    @Nullable AttachmentId attachmentId)
  {
    final String   selector;
    final String[] selection;

    if (attachmentId == null) {
      selector  = DATA_HASH + " = ?";
      selection = new String[]{newHash};
    } else {
      selector  = PART_ID_WHERE_NOT + " AND " + DATA_HASH + " = ?";
      selection = new String[]{Long.toString(attachmentId.getRowId()),
                               Long.toString(attachmentId.getUniqueId()),
                               newHash};
    }

    return Pair.create(selector, selection);
  }

  public List<DatabaseAttachment> getAttachments(@NonNull Cursor cursor) {
    try {
      if (cursor.getColumnIndex(AttachmentDatabase.ATTACHMENT_JSON_ALIAS) != -1) {
        if (cursor.isNull(cursor.getColumnIndexOrThrow(ATTACHMENT_JSON_ALIAS))) {
          return new LinkedList<>();
        }

        List<DatabaseAttachment> result = new LinkedList<>();
        JSONArray                array  = new JSONArray(cursor.getString(cursor.getColumnIndexOrThrow(ATTACHMENT_JSON_ALIAS)));

        for (int i=0;i<array.length();i++) {
          JsonUtils.SaneJSONObject object = new JsonUtils.SaneJSONObject(array.getJSONObject(i));

          if (!object.isNull(ROW_ID)) {
            String contentType = object.getString(CONTENT_TYPE);
            result.add(new DatabaseAttachment(new AttachmentId(object.getLong(ROW_ID), object.getLong(UNIQUE_ID)),
                                              object.getLong(MMS_ID),
                                              !TextUtils.isEmpty(object.getString(DATA)),
                                              MediaUtil.isImageType(contentType) || MediaUtil.isVideoType(contentType),
                                              contentType,
                                              object.getInt(TRANSFER_STATE),
                                              object.getLong(SIZE),
                                              object.getString(FILE_NAME),
                                              object.getInt(CDN_NUMBER),
                                              object.getString(CONTENT_LOCATION),
                                              object.getString(CONTENT_DISPOSITION),
                                              object.getString(NAME),
                                              null,
                                              object.getString(FAST_PREFLIGHT_ID),
                                              object.getInt(VOICE_NOTE) == 1,
                                              object.getInt(BORDERLESS) == 1,
                                              object.getInt(VIDEO_GIF) == 1,
                                              object.getInt(WIDTH),
                                              object.getInt(HEIGHT),
                                              object.getInt(QUOTE) == 1,
                                              object.getString(CAPTION),
                                              object.getInt(STICKER_ID) >= 0
                                                  ? new StickerLocator(object.getString(STICKER_PACK_ID),
                                                                       object.getString(STICKER_PACK_KEY),
                                                                       object.getInt(STICKER_ID),
                                                                       object.getString(STICKER_EMOJI))
                                                  : null,
                                              MediaUtil.isAudioType(contentType) ? null : BlurHash.parseOrNull(object.getString(VISUAL_HASH)),
                                              MediaUtil.isAudioType(contentType) ? AudioHash.parseOrNull(object.getString(VISUAL_HASH)) : null,
                                              TransformProperties.parse(object.getString(TRANSFORM_PROPERTIES)),
                                              object.getInt(DISPLAY_ORDER),
                                              object.getLong(UPLOAD_TIMESTAMP)));
          }
        }

        return result;
      } else {
        return Collections.singletonList(getAttachment(cursor));
      }
    } catch (JSONException e) {
      throw new AssertionError(e);
    }
  }

  private @NonNull DatabaseAttachment getAttachment(@NonNull Cursor cursor) {
    String contentType = cursor.getString(cursor.getColumnIndexOrThrow(CONTENT_TYPE));
    return new DatabaseAttachment(new AttachmentId(cursor.getLong(cursor.getColumnIndexOrThrow(ROW_ID)),
                                                                  cursor.getLong(cursor.getColumnIndexOrThrow(UNIQUE_ID))),
                                                  cursor.getLong(cursor.getColumnIndexOrThrow(MMS_ID)),
                                                  !cursor.isNull(cursor.getColumnIndexOrThrow(DATA)),
                                                  MediaUtil.isImageType(contentType) || MediaUtil.isVideoType(contentType),
                                                  contentType,
                                                  cursor.getInt(cursor.getColumnIndexOrThrow(TRANSFER_STATE)),
                                                  cursor.getLong(cursor.getColumnIndexOrThrow(SIZE)),
                                                  cursor.getString(cursor.getColumnIndexOrThrow(FILE_NAME)),
                                                  cursor.getInt(cursor.getColumnIndexOrThrow(CDN_NUMBER)),
                                                  cursor.getString(cursor.getColumnIndexOrThrow(CONTENT_LOCATION)),
                                                  cursor.getString(cursor.getColumnIndexOrThrow(CONTENT_DISPOSITION)),
                                                  cursor.getString(cursor.getColumnIndexOrThrow(NAME)),
                                                  cursor.getBlob(cursor.getColumnIndexOrThrow(DIGEST)),
                                                  cursor.getString(cursor.getColumnIndexOrThrow(FAST_PREFLIGHT_ID)),
                                                  cursor.getInt(cursor.getColumnIndexOrThrow(VOICE_NOTE)) == 1,
                                                  cursor.getInt(cursor.getColumnIndexOrThrow(BORDERLESS)) == 1,
                                                  cursor.getInt(cursor.getColumnIndexOrThrow(VIDEO_GIF)) == 1,
                                                  cursor.getInt(cursor.getColumnIndexOrThrow(WIDTH)),
                                                  cursor.getInt(cursor.getColumnIndexOrThrow(HEIGHT)),
                                                  cursor.getInt(cursor.getColumnIndexOrThrow(QUOTE)) == 1,
                                                  cursor.getString(cursor.getColumnIndexOrThrow(CAPTION)),
                                                  cursor.getInt(cursor.getColumnIndexOrThrow(STICKER_ID)) >= 0
                                                  ? new StickerLocator(CursorUtil.requireString(cursor, STICKER_PACK_ID),
                                                                       CursorUtil.requireString(cursor, STICKER_PACK_KEY),
                                                                       CursorUtil.requireInt(cursor, STICKER_ID),
                                                                       CursorUtil.requireString(cursor, STICKER_EMOJI))
                                                  : null,
                                                  MediaUtil.isAudioType(contentType) ? null : BlurHash.parseOrNull(cursor.getString(cursor.getColumnIndexOrThrow(VISUAL_HASH))),
                                                  MediaUtil.isAudioType(contentType) ? AudioHash.parseOrNull(cursor.getString(cursor.getColumnIndexOrThrow(VISUAL_HASH))) : null,
                                                  TransformProperties.parse(cursor.getString(cursor.getColumnIndexOrThrow(TRANSFORM_PROPERTIES))),
                                                  cursor.getInt(cursor.getColumnIndexOrThrow(DISPLAY_ORDER)),
                                                  cursor.getLong(cursor.getColumnIndexOrThrow(UPLOAD_TIMESTAMP)));
  }

  private AttachmentId insertAttachment(long mmsId, Attachment attachment, boolean quote)
      throws MmsException
  {
    Log.d(TAG, "Inserting attachment for mms id: " + mmsId);
    SQLiteDatabase database = databaseHelper.getWritableDatabase();

    database.beginTransaction();
    try {
      DataInfo       dataInfo        = null;
      long           uniqueId        = System.currentTimeMillis();

      if (attachment.getUri() != null) {
        dataInfo = setAttachmentData(attachment.getUri(), null);
        Log.d(TAG, "Wrote part to file: " + dataInfo.file.getAbsolutePath());
      }

      Attachment template = attachment;

      if (dataInfo != null && dataInfo.hash != null) {
        Attachment possibleTemplate = findTemplateAttachment(dataInfo.hash);

        if (possibleTemplate != null) {
          Log.i(TAG, "Found a duplicate attachment upon insertion. Using it as a template.");
          template = possibleTemplate;
        }
      }

      boolean useTemplateUpload = template.getUploadTimestamp() > attachment.getUploadTimestamp() &&
                                  template.getTransferState() == TRANSFER_PROGRESS_DONE           &&
                                  template.getTransformProperties().shouldSkipTransform()         &&
                                  !attachment.getTransformProperties().isVideoEdited();

      ContentValues contentValues = new ContentValues();
      contentValues.put(MMS_ID, mmsId);
      contentValues.put(CONTENT_TYPE, template.getContentType());
      contentValues.put(TRANSFER_STATE, attachment.getTransferState());
      contentValues.put(UNIQUE_ID, uniqueId);
      contentValues.put(CDN_NUMBER, useTemplateUpload ? template.getCdnNumber() : attachment.getCdnNumber());
      contentValues.put(CONTENT_LOCATION, useTemplateUpload ? template.getLocation() : attachment.getLocation());
      contentValues.put(DIGEST, useTemplateUpload ? template.getDigest() : attachment.getDigest());
      contentValues.put(CONTENT_DISPOSITION, useTemplateUpload ? template.getKey() : attachment.getKey());
      contentValues.put(NAME, useTemplateUpload ? template.getRelay() : attachment.getRelay());
      contentValues.put(FILE_NAME, StorageUtil.getCleanFileName(attachment.getFileName()));
      contentValues.put(SIZE, template.getSize());
      contentValues.put(FAST_PREFLIGHT_ID, attachment.getFastPreflightId());
      contentValues.put(VOICE_NOTE, attachment.isVoiceNote() ? 1 : 0);
      contentValues.put(BORDERLESS, attachment.isBorderless() ? 1 : 0);
      contentValues.put(VIDEO_GIF, attachment.isVideoGif() ? 1 : 0);
      contentValues.put(WIDTH, template.getWidth());
      contentValues.put(HEIGHT, template.getHeight());
      contentValues.put(QUOTE, quote);
      contentValues.put(CAPTION, attachment.getCaption());
      contentValues.put(UPLOAD_TIMESTAMP, useTemplateUpload ? template.getUploadTimestamp() : attachment.getUploadTimestamp());
      if (attachment.getTransformProperties().isVideoEdited()) {
        contentValues.putNull(VISUAL_HASH);
        contentValues.put(TRANSFORM_PROPERTIES, attachment.getTransformProperties().serialize());
      } else {
        contentValues.put(VISUAL_HASH, getVisualHashStringOrNull(template));
        contentValues.put(TRANSFORM_PROPERTIES, template.getTransformProperties().serialize());
      }

      if (attachment.isSticker()) {
        contentValues.put(STICKER_PACK_ID, attachment.getSticker().getPackId());
        contentValues.put(STICKER_PACK_KEY, attachment.getSticker().getPackKey());
        contentValues.put(STICKER_ID, attachment.getSticker().getStickerId());
        contentValues.put(STICKER_EMOJI, attachment.getSticker().getEmoji());
      }

      if (dataInfo != null) {
        contentValues.put(DATA, dataInfo.file.getAbsolutePath());
        contentValues.put(SIZE, dataInfo.length);
        contentValues.put(DATA_RANDOM, dataInfo.random);
        if (attachment.getTransformProperties().isVideoEdited()) {
          contentValues.putNull(DATA_HASH);
        } else {
          contentValues.put(DATA_HASH, dataInfo.hash);
        }
      }

      boolean      notifyPacks  = attachment.isSticker() && !hasStickerAttachments();
      long         rowId        = database.insert(TABLE_NAME, null, contentValues);
      AttachmentId attachmentId = new AttachmentId(rowId, uniqueId);

      if (notifyPacks) {
        notifyStickerPackListeners();
      }

      database.setTransactionSuccessful();

      return attachmentId;
    } finally {
      database.endTransaction();
    }
  }

  private @Nullable DatabaseAttachment findTemplateAttachment(@NonNull String dataHash) {
    String   selection = DATA_HASH + " = ?";
    String[] args      = new String[] { dataHash };

    try (Cursor cursor = databaseHelper.getWritableDatabase().query(TABLE_NAME, null, selection, args, null, null, null)) {
      if (cursor != null && cursor.moveToFirst()) {
        return getAttachments(cursor).get(0);
      }
    }

    return null;
  }

  @WorkerThread
  public void writeAudioHash(@NonNull AttachmentId attachmentId, @Nullable AudioWaveFormData audioWaveForm) {
    Log.i(TAG, "updating part audio wave form for #" + attachmentId);

    SQLiteDatabase database = databaseHelper.getWritableDatabase();
    ContentValues  values   = new ContentValues(1);

    if (audioWaveForm != null) {
      values.put(VISUAL_HASH, new AudioHash(audioWaveForm).getHash());
    } else {
      values.putNull(VISUAL_HASH);
    }

    database.update(TABLE_NAME, values, PART_ID_WHERE, attachmentId.toStrings());
  }


  @RequiresApi(23)
  public @Nullable MediaDataSource mediaDataSourceFor(@NonNull AttachmentId attachmentId) {
    DataInfo dataInfo = getAttachmentDataFileInfo(attachmentId, DATA);

    if (dataInfo == null) {
      Log.w(TAG, "No data file found for video attachment...");
      return null;
    }

    return EncryptedMediaDataSource.createFor(attachmentSecret, dataInfo.file, dataInfo.random, dataInfo.length);
  }

  private static class DataInfo {
    private final File   file;
    private final long   length;
    private final byte[] random;
    private final String hash;

    private DataInfo(File file, long length, byte[] random, String hash) {
      this.file   = file;
      this.length = length;
      this.random = random;
      this.hash   = hash;
    }
  }

  private static final class DataUsageResult {
    private final boolean            hasStrongReference;
    private final List<AttachmentId> removableWeakReferences;

    private static final DataUsageResult IN_USE     = new DataUsageResult(true, Collections.emptyList());
    private static final DataUsageResult NOT_IN_USE = new DataUsageResult(false, Collections.emptyList());

    DataUsageResult(@NonNull List<AttachmentId> removableWeakReferences) {
      this(false, removableWeakReferences);
    }

    private DataUsageResult(boolean hasStrongReference, @NonNull List<AttachmentId> removableWeakReferences) {
      if (hasStrongReference && removableWeakReferences.size() > 0) {
        throw new AssertionError();
      }
      this.hasStrongReference      = hasStrongReference;
      this.removableWeakReferences = removableWeakReferences;
    }

    boolean hasStrongReference() {
      return hasStrongReference;
    }

    /**
     * Entries in here can be removed from the database.
     * <p>
     * Only possible to be non-empty when {@link #hasStrongReference} is false.
     */
    @NonNull List<AttachmentId> getRemovableWeakReferences() {
      return removableWeakReferences;
    }
  }

  public static final class TransformProperties {

    private static final int DEFAULT_MEDIA_QUALITY = SentMediaQuality.STANDARD.getCode();

    @JsonProperty private final boolean skipTransform;
    @JsonProperty private final boolean videoTrim;
    @JsonProperty private final long    videoTrimStartTimeUs;
    @JsonProperty private final long    videoTrimEndTimeUs;
    @JsonProperty private final int     sentMediaQuality;

    @JsonCreator
    public TransformProperties(@JsonProperty("skipTransform") boolean skipTransform,
                               @JsonProperty("videoTrim") boolean videoTrim,
                               @JsonProperty("videoTrimStartTimeUs") long videoTrimStartTimeUs,
                               @JsonProperty("videoTrimEndTimeUs") long videoTrimEndTimeUs,
                               @JsonProperty("sentMediaQuality") int sentMediaQuality)
    {
      this.skipTransform        = skipTransform;
      this.videoTrim            = videoTrim;
      this.videoTrimStartTimeUs = videoTrimStartTimeUs;
      this.videoTrimEndTimeUs   = videoTrimEndTimeUs;
      this.sentMediaQuality     = sentMediaQuality;
    }

    public static @NonNull TransformProperties empty() {
      return new TransformProperties(false, false, 0, 0, DEFAULT_MEDIA_QUALITY);
    }

    public static @NonNull TransformProperties forSkipTransform() {
      return new TransformProperties(true, false, 0, 0, DEFAULT_MEDIA_QUALITY);
    }

    public static @NonNull TransformProperties forVideoTrim(long videoTrimStartTimeUs, long videoTrimEndTimeUs) {
      return new TransformProperties(false, true, videoTrimStartTimeUs, videoTrimEndTimeUs, DEFAULT_MEDIA_QUALITY);
    }

    public static @NonNull TransformProperties forSentMediaQuality(@NonNull Optional<TransformProperties> currentProperties, @NonNull SentMediaQuality sentMediaQuality) {
      TransformProperties existing = currentProperties.or(empty());
      return new TransformProperties(existing.skipTransform, existing.videoTrim, existing.videoTrimStartTimeUs, existing.videoTrimEndTimeUs, sentMediaQuality.getCode());
    }

    public boolean shouldSkipTransform() {
      return skipTransform;
    }

    public boolean isVideoEdited() {
      return isVideoTrim();
    }

    public boolean isVideoTrim() {
      return videoTrim;
    }

    public long getVideoTrimStartTimeUs() {
      return videoTrimStartTimeUs;
    }

    public long getVideoTrimEndTimeUs() {
      return videoTrimEndTimeUs;
    }

    public int getSentMediaQuality() {
      return sentMediaQuality;
    }

    @NonNull String serialize() {
      return JsonUtil.toJson(this);
    }

    static @NonNull TransformProperties parse(@Nullable String serialized) {
      if (serialized == null) {
        return empty();
      }

      try {
        return JsonUtil.fromJson(serialized, TransformProperties.class);
      } catch (IOException e) {
        Log.w(TAG, "Failed to parse TransformProperties!", e);
        return empty();
      }
    }
  }
}<|MERGE_RESOLUTION|>--- conflicted
+++ resolved
@@ -314,35 +314,6 @@
     return false;
   }
 
-<<<<<<< HEAD
-=======
-  public boolean hasAttachmentFilesForMessage(long mmsId) {
-    String   selection = MMS_ID + " = ? AND (" + DATA + " NOT NULL OR " + TRANSFER_STATE + " != ?)";
-    String[] args      = new String[] { String.valueOf(mmsId), String.valueOf(TRANSFER_PROGRESS_DONE) };
-
-    try (Cursor cursor = databaseHelper.getReadableDatabase().query(TABLE_NAME, null, selection, args, null, null, "1")) {
-      return cursor != null && cursor.moveToFirst();
-    }
-  }
-
-  public @NonNull List<DatabaseAttachment> getPendingAttachments() {
-    final SQLiteDatabase           database    = databaseHelper.getReadableDatabase();
-    final List<DatabaseAttachment> attachments = new LinkedList<>();
-
-    Cursor cursor = null;
-    try {
-      cursor = database.query(TABLE_NAME, PROJECTION, TRANSFER_STATE + " = ?", new String[] {String.valueOf(TRANSFER_PROGRESS_STARTED)}, null, null, null);
-      while (cursor != null && cursor.moveToNext()) {
-        attachments.addAll(getAttachments(cursor));
-      }
-    } finally {
-      if (cursor != null) cursor.close();
-    }
-
-    return attachments;
-  }
-
->>>>>>> 5bf23dcf
   @SuppressWarnings("ResultOfMethodCallIgnored")
   public void deleteAttachmentsForMessage(long mmsId) {
     Log.d(TAG, "[deleteAttachmentsForMessage] mmsId: " + mmsId);
