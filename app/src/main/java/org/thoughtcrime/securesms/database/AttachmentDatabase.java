--- conflicted
+++ resolved
@@ -314,35 +314,6 @@
     return false;
   }
 
-<<<<<<< HEAD
-=======
-  public boolean hasAttachmentFilesForMessage(long mmsId) {
-    String   selection = MMS_ID + " = ? AND (" + DATA + " NOT NULL OR " + TRANSFER_STATE + " != ?)";
-    String[] args      = new String[] { String.valueOf(mmsId), String.valueOf(TRANSFER_PROGRESS_DONE) };
-
-    try (Cursor cursor = databaseHelper.getSignalReadableDatabase().query(TABLE_NAME, null, selection, args, null, null, "1")) {
-      return cursor != null && cursor.moveToFirst();
-    }
-  }
-
-  public @NonNull List<DatabaseAttachment> getPendingAttachments() {
-    final SQLiteDatabase           database    = databaseHelper.getSignalReadableDatabase();
-    final List<DatabaseAttachment> attachments = new LinkedList<>();
-
-    Cursor cursor = null;
-    try {
-      cursor = database.query(TABLE_NAME, PROJECTION, TRANSFER_STATE + " = ?", new String[] {String.valueOf(TRANSFER_PROGRESS_STARTED)}, null, null, null);
-      while (cursor != null && cursor.moveToNext()) {
-        attachments.addAll(getAttachments(cursor));
-      }
-    } finally {
-      if (cursor != null) cursor.close();
-    }
-
-    return attachments;
-  }
-
->>>>>>> 520fe481
   @SuppressWarnings("ResultOfMethodCallIgnored")
   public void deleteAttachmentsForMessage(long mmsId) {
     Log.d(TAG, "[deleteAttachmentsForMessage] mmsId: " + mmsId);
@@ -922,20 +893,6 @@
                     new String[]{oldHash});
   }
 
-<<<<<<< HEAD
-=======
-  public void updateAttachmentFileName(@NonNull AttachmentId attachmentId,
-                                       @Nullable String fileName)
-  {
-    SQLiteDatabase database = databaseHelper.getSignalWritableDatabase();
-
-    ContentValues contentValues = new ContentValues(1);
-    contentValues.put(FILE_NAME, StorageUtil.getCleanFileName(fileName));
-
-    database.update(TABLE_NAME, contentValues, PART_ID_WHERE, attachmentId.toStrings());
-  }
-
->>>>>>> 520fe481
   public void markAttachmentUploaded(long messageId, Attachment attachment) {
     ContentValues  values   = new ContentValues(1);
     SQLiteDatabase database = databaseHelper.getSignalWritableDatabase();
