/**
 * Copyright (C) 2011 Whisper Systems
 *
 * This program is free software: you can redistribute it and/or modify
 * it under the terms of the GNU General Public License as published by
 * the Free Software Foundation, either version 3 of the License, or
 * (at your option) any later version.
 *
 * This program is distributed in the hope that it will be useful,
 * but WITHOUT ANY WARRANTY; without even the implied warranty of
 * MERCHANTABILITY or FITNESS FOR A PARTICULAR PURPOSE.  See the
 * GNU General Public License for more details.
 *
 * You should have received a copy of the GNU General Public License
 * along with this program.  If not, see <http://www.gnu.org/licenses/>.
 */
package org.thoughtcrime.securesms.database;

import android.content.ContentValues;
import android.content.Context;
import android.database.Cursor;
import android.text.TextUtils;

import androidx.annotation.NonNull;
import androidx.annotation.Nullable;

import com.annimon.stream.Collectors;
import com.annimon.stream.Stream;
import com.google.android.mms.pdu_alt.NotificationInd;
import com.google.android.mms.pdu_alt.PduHeaders;

import net.sqlcipher.database.SQLiteDatabase;
import net.sqlcipher.database.SQLiteStatement;

import org.json.JSONArray;
import org.json.JSONException;
import org.json.JSONObject;
import org.thoughtcrime.securesms.attachments.Attachment;
import org.thoughtcrime.securesms.attachments.AttachmentId;
import org.thoughtcrime.securesms.attachments.DatabaseAttachment;
import org.thoughtcrime.securesms.attachments.MmsNotificationAttachment;
import org.thoughtcrime.securesms.contactshare.Contact;
import org.thoughtcrime.securesms.database.documents.IdentityKeyMismatch;
import org.thoughtcrime.securesms.database.documents.IdentityKeyMismatchList;
import org.thoughtcrime.securesms.database.documents.NetworkFailure;
import org.thoughtcrime.securesms.database.documents.NetworkFailureList;
import org.thoughtcrime.securesms.database.helpers.SQLCipherOpenHelper;
import org.thoughtcrime.securesms.database.model.MediaMmsMessageRecord;
import org.thoughtcrime.securesms.database.model.Mention;
import org.thoughtcrime.securesms.database.model.MessageRecord;
import org.thoughtcrime.securesms.database.model.NotificationMmsMessageRecord;
import org.thoughtcrime.securesms.database.model.Quote;
import org.thoughtcrime.securesms.database.model.ReactionRecord;
import org.thoughtcrime.securesms.database.model.SmsMessageRecord;
import org.thoughtcrime.securesms.database.model.databaseprotos.BodyRangeList;
import org.thoughtcrime.securesms.dependencies.ApplicationDependencies;
import org.thoughtcrime.securesms.groups.GroupMigrationMembershipChange;
import org.thoughtcrime.securesms.jobs.TrimThreadJob;
import org.thoughtcrime.securesms.linkpreview.LinkPreview;
import org.thoughtcrime.securesms.logging.Log;
import org.thoughtcrime.securesms.mms.IncomingMediaMessage;
import org.thoughtcrime.securesms.mms.MessageGroupContext;
import org.thoughtcrime.securesms.mms.MmsException;
import org.thoughtcrime.securesms.mms.OutgoingExpirationUpdateMessage;
import org.thoughtcrime.securesms.mms.OutgoingGroupUpdateMessage;
import org.thoughtcrime.securesms.mms.OutgoingMediaMessage;
import org.thoughtcrime.securesms.mms.OutgoingSecureMediaMessage;
import org.thoughtcrime.securesms.mms.QuoteModel;
import org.thoughtcrime.securesms.mms.SlideDeck;
import org.thoughtcrime.securesms.recipients.Recipient;
import org.thoughtcrime.securesms.recipients.RecipientId;
import org.thoughtcrime.securesms.revealable.ViewOnceExpirationInfo;
import org.thoughtcrime.securesms.revealable.ViewOnceUtil;
import org.thoughtcrime.securesms.sms.IncomingTextMessage;
import org.thoughtcrime.securesms.sms.OutgoingTextMessage;
import org.thoughtcrime.securesms.tracing.Trace;
import org.thoughtcrime.securesms.util.CursorUtil;
import org.thoughtcrime.securesms.util.JsonUtils;
import org.thoughtcrime.securesms.util.SqlUtil;
import org.thoughtcrime.securesms.util.TextSecurePreferences;
import org.thoughtcrime.securesms.util.Util;
import org.whispersystems.libsignal.util.Pair;
import org.whispersystems.libsignal.util.guava.Optional;

import java.io.IOException;
import java.security.SecureRandom;
import java.util.ArrayList;
import java.util.Collection;
import java.util.Collections;
import java.util.HashMap;
import java.util.HashSet;
import java.util.LinkedList;
import java.util.List;
import java.util.Map;
import java.util.Set;
import java.util.UUID;

import static org.thoughtcrime.securesms.contactshare.Contact.Avatar;

@Trace
public class MmsDatabase extends MessageDatabase {

  private static final String TAG = MmsDatabase.class.getSimpleName();

  public  static final String TABLE_NAME         = "mms";
          static final String DATE_SENT          = "date";
          static final String DATE_RECEIVED      = "date_received";
  public  static final String MESSAGE_BOX        = "msg_box";
          static final String CONTENT_LOCATION   = "ct_l";
          static final String EXPIRY             = "exp";
  public  static final String MESSAGE_TYPE       = "m_type";
          static final String MESSAGE_SIZE       = "m_size";
          static final String STATUS             = "st";
          static final String TRANSACTION_ID     = "tr_id";
          static final String PART_COUNT         = "part_count";
          static final String NETWORK_FAILURE    = "network_failures";

          static final String QUOTE_ID         = "quote_id";
          static final String QUOTE_AUTHOR     = "quote_author";
          static final String QUOTE_BODY       = "quote_body";
          static final String QUOTE_ATTACHMENT = "quote_attachment";
          static final String QUOTE_MISSING    = "quote_missing";
          static final String QUOTE_MENTIONS   = "quote_mentions";

          static final String SHARED_CONTACTS = "shared_contacts";
          static final String LINK_PREVIEWS   = "previews";
          static final String MENTIONS_SELF   = "mentions_self";

  public  static final String VIEW_ONCE       = "reveal_duration";

  public static final String CREATE_TABLE = "CREATE TABLE " + TABLE_NAME + " (" + ID                     + " INTEGER PRIMARY KEY, " +
                                                                                  THREAD_ID              + " INTEGER, " +
                                                                                  DATE_SENT              + " INTEGER, " +
                                                                                  DATE_RECEIVED          + " INTEGER, " +
                                                                                  DATE_SERVER            + " INTEGER DEFAULT -1, " +
                                                                                  MESSAGE_BOX            + " INTEGER, " +
                                                                                  READ                   + " INTEGER DEFAULT 0, " +
                                                                                  "m_id"                 + " TEXT, " +
                                                                                  "sub"                  + " TEXT, " +
                                                                                  "sub_cs"               + " INTEGER, " +
                                                                                  BODY                   + " TEXT, " +
                                                                                  PART_COUNT             + " INTEGER, " +
                                                                                  "ct_t"                 + " TEXT, " +
                                                                                  CONTENT_LOCATION       + " TEXT, " +
                                                                                  RECIPIENT_ID           + " INTEGER, " +
                                                                                  ADDRESS_DEVICE_ID      + " INTEGER, " +
                                                                                  EXPIRY                 + " INTEGER, " +
                                                                                  "m_cls"                + " TEXT, " +
                                                                                  MESSAGE_TYPE           + " INTEGER, " +
                                                                                  "v"                    + " INTEGER, " +
                                                                                  MESSAGE_SIZE           + " INTEGER, " +
                                                                                  "pri"                  + " INTEGER, " +
                                                                                  "rr"                   + " INTEGER, " +
                                                                                  "rpt_a"                + " INTEGER, " +
                                                                                  "resp_st"              + " INTEGER, " +
                                                                                  STATUS                 + " INTEGER, " +
                                                                                  TRANSACTION_ID         + " TEXT, " +
                                                                                  "retr_st"              + " INTEGER, " +
                                                                                  "retr_txt"             + " TEXT, " +
                                                                                  "retr_txt_cs"          + " INTEGER, " +
                                                                                  "read_status"          + " INTEGER, " +
                                                                                  "ct_cls"               + " INTEGER, " +
                                                                                  "resp_txt"             + " TEXT, " +
                                                                                  "d_tm"                 + " INTEGER, " +
                                                                                  DELIVERY_RECEIPT_COUNT + " INTEGER DEFAULT 0, " +
                                                                                  MISMATCHED_IDENTITIES  + " TEXT DEFAULT NULL, " +
                                                                                  NETWORK_FAILURE        + " TEXT DEFAULT NULL," +
                                                                                  "d_rpt"                + " INTEGER, " +
                                                                                  SUBSCRIPTION_ID        + " INTEGER DEFAULT -1, " +
                                                                                  EXPIRES_IN             + " INTEGER DEFAULT 0, " +
                                                                                  EXPIRE_STARTED         + " INTEGER DEFAULT 0, " +
                                                                                  NOTIFIED               + " INTEGER DEFAULT 0, " +
                                                                                  READ_RECEIPT_COUNT     + " INTEGER DEFAULT 0, " +
                                                                                  QUOTE_ID               + " INTEGER DEFAULT 0, " +
                                                                                  QUOTE_AUTHOR           + " TEXT, " +
                                                                                  QUOTE_BODY             + " TEXT, " +
                                                                                  QUOTE_ATTACHMENT       + " INTEGER DEFAULT -1, " +
                                                                                  QUOTE_MISSING          + " INTEGER DEFAULT 0, " +
                                                                                  QUOTE_MENTIONS         + " BLOB DEFAULT NULL," +
                                                                                  SHARED_CONTACTS        + " TEXT, " +
                                                                                  UNIDENTIFIED           + " INTEGER DEFAULT 0, " +
                                                                                  LINK_PREVIEWS          + " TEXT, " +
                                                                                  VIEW_ONCE              + " INTEGER DEFAULT 0, " +
                                                                                  REACTIONS              + " BLOB DEFAULT NULL, " +
                                                                                  REACTIONS_UNREAD       + " INTEGER DEFAULT 0, " +
                                                                                  REACTIONS_LAST_SEEN    + " INTEGER DEFAULT -1, " +
                                                                                  REMOTE_DELETED         + " INTEGER DEFAULT 0, " +
                                                                                  MENTIONS_SELF          + " INTEGER DEFAULT 0, " +
                                                                                  NOTIFIED_TIMESTAMP     + " INTEGER DEFAULT 0, " +
                                                                                  VIEWED_RECEIPT_COUNT   + " INTEGER DEFAULT 0);";

  public static final String[] CREATE_INDEXS = {
    "CREATE INDEX IF NOT EXISTS mms_thread_id_index ON " + TABLE_NAME + " (" + THREAD_ID + ");",
    "CREATE INDEX IF NOT EXISTS mms_read_index ON " + TABLE_NAME + " (" + READ + ");",
    "CREATE INDEX IF NOT EXISTS mms_read_and_notified_and_thread_id_index ON " + TABLE_NAME + "(" + READ + "," + NOTIFIED + "," + THREAD_ID + ");",
    "CREATE INDEX IF NOT EXISTS mms_message_box_index ON " + TABLE_NAME + " (" + MESSAGE_BOX + ");",
    "CREATE INDEX IF NOT EXISTS mms_date_sent_index ON " + TABLE_NAME + " (" + DATE_SENT + ");",
    "CREATE INDEX IF NOT EXISTS mms_date_server_index ON " + TABLE_NAME + " (" + DATE_SERVER + ");",
    "CREATE INDEX IF NOT EXISTS mms_thread_date_index ON " + TABLE_NAME + " (" + THREAD_ID + ", " + DATE_RECEIVED + ");",
    "CREATE INDEX IF NOT EXISTS mms_reactions_unread_index ON " + TABLE_NAME + " (" + REACTIONS_UNREAD + ");"
  };

  private static final String[] MMS_PROJECTION = new String[] {
      MmsDatabase.TABLE_NAME + "." + ID + " AS " + ID,
      THREAD_ID, DATE_SENT + " AS " + NORMALIZED_DATE_SENT,
      DATE_RECEIVED + " AS " + NORMALIZED_DATE_RECEIVED,
      DATE_SERVER,
      MESSAGE_BOX, READ,
      CONTENT_LOCATION, EXPIRY, MESSAGE_TYPE,
      MESSAGE_SIZE, STATUS, TRANSACTION_ID,
      BODY, PART_COUNT, RECIPIENT_ID, ADDRESS_DEVICE_ID,
      DELIVERY_RECEIPT_COUNT, READ_RECEIPT_COUNT, MISMATCHED_IDENTITIES, NETWORK_FAILURE, SUBSCRIPTION_ID,
      EXPIRES_IN, EXPIRE_STARTED, NOTIFIED, QUOTE_ID, QUOTE_AUTHOR, QUOTE_BODY, QUOTE_ATTACHMENT, QUOTE_MISSING, QUOTE_MENTIONS,
      SHARED_CONTACTS, LINK_PREVIEWS, UNIDENTIFIED, VIEW_ONCE, REACTIONS, REACTIONS_UNREAD, REACTIONS_LAST_SEEN,
      REMOTE_DELETED, MENTIONS_SELF, NOTIFIED_TIMESTAMP, VIEWED_RECEIPT_COUNT,
      "json_group_array(json_object(" +
          "'" + AttachmentDatabase.ROW_ID + "', " + AttachmentDatabase.TABLE_NAME + "." + AttachmentDatabase.ROW_ID + ", " +
          "'" + AttachmentDatabase.UNIQUE_ID + "', " + AttachmentDatabase.TABLE_NAME + "." + AttachmentDatabase.UNIQUE_ID + ", " +
          "'" + AttachmentDatabase.MMS_ID + "', " + AttachmentDatabase.TABLE_NAME + "." + AttachmentDatabase.MMS_ID + ", " +
          "'" + AttachmentDatabase.SIZE + "', " + AttachmentDatabase.TABLE_NAME + "." + AttachmentDatabase.SIZE + ", " +
          "'" + AttachmentDatabase.FILE_NAME + "', " + AttachmentDatabase.TABLE_NAME + "." + AttachmentDatabase.FILE_NAME + ", " +
          "'" + AttachmentDatabase.DATA + "', " + AttachmentDatabase.TABLE_NAME + "." + AttachmentDatabase.DATA + ", " +
          "'" + AttachmentDatabase.CONTENT_TYPE + "', " + AttachmentDatabase.TABLE_NAME + "." + AttachmentDatabase.CONTENT_TYPE + ", " +
          "'" + AttachmentDatabase.CDN_NUMBER + "', " + AttachmentDatabase.TABLE_NAME + "." + AttachmentDatabase.CDN_NUMBER + ", " +
          "'" + AttachmentDatabase.CONTENT_LOCATION + "', " + AttachmentDatabase.TABLE_NAME + "." + AttachmentDatabase.CONTENT_LOCATION + ", " +
          "'" + AttachmentDatabase.FAST_PREFLIGHT_ID + "', " + AttachmentDatabase.TABLE_NAME + "." + AttachmentDatabase.FAST_PREFLIGHT_ID + "," +
          "'" + AttachmentDatabase.VOICE_NOTE + "', " + AttachmentDatabase.TABLE_NAME + "." + AttachmentDatabase.VOICE_NOTE + "," +
          "'" + AttachmentDatabase.BORDERLESS + "', " + AttachmentDatabase.TABLE_NAME + "." + AttachmentDatabase.BORDERLESS + "," +
          "'" + AttachmentDatabase.WIDTH + "', " + AttachmentDatabase.TABLE_NAME + "." + AttachmentDatabase.WIDTH + "," +
          "'" + AttachmentDatabase.HEIGHT + "', " + AttachmentDatabase.TABLE_NAME + "." + AttachmentDatabase.HEIGHT + "," +
          "'" + AttachmentDatabase.QUOTE + "', " + AttachmentDatabase.TABLE_NAME + "." + AttachmentDatabase.QUOTE + ", " +
          "'" + AttachmentDatabase.CONTENT_DISPOSITION + "', " + AttachmentDatabase.TABLE_NAME + "." + AttachmentDatabase.CONTENT_DISPOSITION + ", " +
          "'" + AttachmentDatabase.NAME + "', " + AttachmentDatabase.TABLE_NAME + "." + AttachmentDatabase.NAME + ", " +
          "'" + AttachmentDatabase.TRANSFER_STATE + "', " + AttachmentDatabase.TABLE_NAME + "." + AttachmentDatabase.TRANSFER_STATE + ", " +
          "'" + AttachmentDatabase.CAPTION + "', " + AttachmentDatabase.TABLE_NAME + "." + AttachmentDatabase.CAPTION + ", " +
          "'" + AttachmentDatabase.STICKER_PACK_ID + "', " + AttachmentDatabase.TABLE_NAME + "." + AttachmentDatabase.STICKER_PACK_ID+ ", " +
          "'" + AttachmentDatabase.STICKER_PACK_KEY + "', " + AttachmentDatabase.TABLE_NAME + "." + AttachmentDatabase.STICKER_PACK_KEY + ", " +
          "'" + AttachmentDatabase.STICKER_ID + "', " + AttachmentDatabase.TABLE_NAME + "." + AttachmentDatabase.STICKER_ID + ", " +
          "'" + AttachmentDatabase.STICKER_EMOJI + "', " + AttachmentDatabase.TABLE_NAME + "." + AttachmentDatabase.STICKER_EMOJI + ", " +
          "'" + AttachmentDatabase.VISUAL_HASH + "', " + AttachmentDatabase.TABLE_NAME + "." + AttachmentDatabase.VISUAL_HASH + ", " +
          "'" + AttachmentDatabase.TRANSFORM_PROPERTIES + "', " + AttachmentDatabase.TABLE_NAME + "." + AttachmentDatabase.TRANSFORM_PROPERTIES + ", " +
          "'" + AttachmentDatabase.DISPLAY_ORDER + "', " + AttachmentDatabase.TABLE_NAME + "." + AttachmentDatabase.DISPLAY_ORDER + ", " +
          "'" + AttachmentDatabase.UPLOAD_TIMESTAMP + "', " + AttachmentDatabase.TABLE_NAME + "." + AttachmentDatabase.UPLOAD_TIMESTAMP +
          ")) AS " + AttachmentDatabase.ATTACHMENT_JSON_ALIAS,
  };

  private static final String RAW_ID_WHERE = TABLE_NAME + "._id = ?";

  private static final String OUTGOING_INSECURE_MESSAGES_CLAUSE = "(" + MESSAGE_BOX + " & " + Types.BASE_TYPE_MASK + ") = " + Types.BASE_SENT_TYPE + " AND NOT (" + MESSAGE_BOX + " & " + Types.SECURE_MESSAGE_BIT + ")";
  private static final String OUTGOING_SECURE_MESSAGES_CLAUSE   = "(" + MESSAGE_BOX + " & " + Types.BASE_TYPE_MASK + ") = " + Types.BASE_SENT_TYPE + " AND (" + MESSAGE_BOX + " & " + (Types.SECURE_MESSAGE_BIT | Types.PUSH_MESSAGE_BIT) + ")";

  private final EarlyReceiptCache earlyDeliveryReceiptCache = new EarlyReceiptCache("MmsDelivery");

  public MmsDatabase(Context context, SQLCipherOpenHelper databaseHelper) {
    super(context, databaseHelper);
  }

  @Override
  protected String getTableName() {
    return TABLE_NAME;
  }

  @Override
  protected String getDateSentColumnName() {
    return DATE_SENT;
  }

  @Override
  protected String getDateReceivedColumnName() {
    return DATE_RECEIVED;
  }

  @Override
  protected String getTypeField() {
    return MESSAGE_BOX;
  }

  @Override
  public @Nullable RecipientId getOldestGroupUpdateSender(long threadId, long minimumDateReceived) {
    throw new UnsupportedOperationException();
  }

  @Override
  int getMessageCountForThreadSummary(long threadId) {
    return getMessageCountForThread(threadId);
  }

  @Override
  public Cursor getExpirationStartedMessages() {
    String where = EXPIRE_STARTED + " > 0";
    return rawQuery(where, null);
  }

  @Override
  public SmsMessageRecord getSmsMessage(long messageId) {
    throw new UnsupportedOperationException();
  }

  @Override
  public Cursor getMessageCursor(long messageId) {
    Cursor cursor = internalGetMessage(messageId);
    setNotifyConversationListeners(cursor, getThreadIdForMessage(messageId));
    return cursor;
  }

  @Override
  public Cursor getVerboseMessageCursor(long messageId) {
    Cursor cursor = internalGetMessage(messageId);
    setNotifyVerboseConversationListeners(cursor, getThreadIdForMessage(messageId));
    return cursor;
  }

  @Override
  public boolean hasReceivedAnyCallsSince(long threadId, long timestamp) {
    throw new UnsupportedOperationException();
  }

  @Override
  public void markAsEndSession(long id) {
    throw new UnsupportedOperationException();
  }

  @Override
  public void markAsPreKeyBundle(long id) {
    throw new UnsupportedOperationException();
  }

  @Override
  public void markAsInvalidVersionKeyExchange(long id) {
    throw new UnsupportedOperationException();
  }

  @Override
  public void markAsSecure(long id) {
    throw new UnsupportedOperationException();
  }

  @Override
  public void markAsPush(long id) {
    throw new UnsupportedOperationException();
  }

  @Override
  public void markAsDecryptFailed(long id) {
    throw new UnsupportedOperationException();
  }

  @Override
  public void markAsDecryptDuplicate(long id) {
    throw new UnsupportedOperationException();
  }

  @Override
  public void markAsNoSession(long id) {
    throw new UnsupportedOperationException();
  }

  @Override
  public void markAsUnsupportedProtocolVersion(long id) {
    throw new UnsupportedOperationException();
  }

  @Override
  public void markAsInvalidMessage(long id) {
    throw new UnsupportedOperationException();
  }

  @Override
  public void markAsLegacyVersion(long id) {
    throw new UnsupportedOperationException();
  }

  @Override
  public void markAsMissedCall(long id, boolean isVideoOffer) {
    throw new UnsupportedOperationException();
  }

  @Override
  public void markSmsStatus(long id, int status) {
    throw new UnsupportedOperationException();
  }

  @Override
  public Pair<Long, Long> updateBundleMessageBody(long messageId, String body) {
    throw new UnsupportedOperationException();
  }

  @Override
<<<<<<< HEAD
  public @NonNull Pair<Long, Long> insertReceivedCall(@NonNull RecipientId address, long expiresIn, boolean isVideoOffer) {
=======
  public @NonNull List<MarkedMessageInfo> getViewedIncomingMessages(long threadId) {
    SQLiteDatabase db      = databaseHelper.getReadableDatabase();
    String[]       columns = new String[]{ID, RECIPIENT_ID, DATE_SENT, MESSAGE_BOX, THREAD_ID};
    String         where   = THREAD_ID + " = ? AND " + VIEWED_RECEIPT_COUNT + " > 0 AND " + MESSAGE_BOX + " & " + Types.BASE_INBOX_TYPE + " = " + Types.BASE_INBOX_TYPE;
    String[]       args    = SqlUtil.buildArgs(threadId);


    try (Cursor cursor = db.query(getTableName(), columns, where, args, null, null, null, null)) {
      if (cursor == null) {
        return Collections.emptyList();
      }

      List<MarkedMessageInfo> results = new ArrayList<>(cursor.getCount());
      while (cursor.moveToNext()) {
        RecipientId    recipientId   = RecipientId.from(cursor.getLong(cursor.getColumnIndex(RECIPIENT_ID)));
        long           dateSent      = cursor.getLong(cursor.getColumnIndex(DATE_SENT));
        SyncMessageId  syncMessageId = new SyncMessageId(recipientId, dateSent);

        results.add(new MarkedMessageInfo(threadId, syncMessageId, null));
      }

      return results;
    }
  }

  @Override
  public @Nullable MarkedMessageInfo setIncomingMessageViewed(long messageId) {
    SQLiteDatabase database = databaseHelper.getWritableDatabase();
    String[]       columns  = new String[]{ID, RECIPIENT_ID, DATE_SENT, MESSAGE_BOX, THREAD_ID};
    String         where    = ID_WHERE + " AND " + VIEWED_RECEIPT_COUNT + " = 0";
    String[]       args     = SqlUtil.buildArgs(messageId);

    database.beginTransaction();
    try (Cursor cursor = database.query(TABLE_NAME, columns, where, args, null, null, null)) {
      if (cursor == null || !cursor.moveToFirst()) {
        return null;
      }

      long type = CursorUtil.requireLong(cursor, MESSAGE_BOX);
      if (Types.isSecureType(type) && Types.isInboxType(type)) {
        long           threadId       = cursor.getLong(cursor.getColumnIndex(THREAD_ID));
        RecipientId    recipientId    = RecipientId.from(cursor.getLong(cursor.getColumnIndex(RECIPIENT_ID)));
        long           dateSent       = cursor.getLong(cursor.getColumnIndex(DATE_SENT));
        SyncMessageId  syncMessageId  = new SyncMessageId(recipientId, dateSent);

        MarkedMessageInfo result = new MarkedMessageInfo(threadId, syncMessageId, null);

        ContentValues contentValues = new ContentValues();
        contentValues.put(VIEWED_RECEIPT_COUNT, 1);

        database.update(TABLE_NAME, contentValues, where, args);
        database.setTransactionSuccessful();

        return result;
      } else {
        return null;
      }
    } finally {
      database.endTransaction();
    }
  }

  @Override
  public @NonNull Pair<Long, Long> insertReceivedCall(@NonNull RecipientId address, boolean isVideoOffer) {
>>>>>>> 2729eb9f
    throw new UnsupportedOperationException();
  }

  @Override
  public @NonNull Pair<Long, Long> insertOutgoingCall(@NonNull RecipientId address, long expiresIn, boolean isVideoOffer) {
    throw new UnsupportedOperationException();
  }

  @Override
  public @NonNull Pair<Long, Long> insertMissedCall(@NonNull RecipientId address, long expiresIn, long timestamp, boolean isVideoOffer) {
    throw new UnsupportedOperationException();
  }

  @Override
  public @NonNull void insertOrUpdateGroupCall(@NonNull RecipientId groupRecipientId,
                                               @NonNull RecipientId sender,
                                               long timestamp,
                                               @Nullable String messageGroupCallEraId,
                                               @Nullable String peekGroupCallEraId,
                                               @NonNull Collection<UUID> peekJoinedUuids)
  {
    throw new UnsupportedOperationException();
  }

  @Override
  public Optional<InsertResult> insertMessageInbox(IncomingTextMessage message, long type) {
    throw new UnsupportedOperationException();
  }

  @Override
  public Optional<InsertResult> insertMessageInbox(IncomingTextMessage message) {
    throw new UnsupportedOperationException();
  }

  @Override
  public long insertMessageOutbox(long threadId, OutgoingTextMessage message, boolean forceSms, long date, InsertListener insertListener) {
    throw new UnsupportedOperationException();
  }

  @Override
  public void insertProfileNameChangeMessages(@NonNull Recipient recipient, @NonNull String newProfileName, @NonNull String previousProfileName) {
    throw new UnsupportedOperationException();
  }

  @Override
  public void insertGroupV1MigrationEvents(@NonNull RecipientId recipientId,
                                           long threadId,
                                           @NonNull GroupMigrationMembershipChange membershipChange)
  {
    throw new UnsupportedOperationException();
  }

  @Override
  public void endTransaction(SQLiteDatabase database) {
    database.endTransaction();
  }

  @Override
  public SQLiteStatement createInsertStatement(SQLiteDatabase database) {
    throw new UnsupportedOperationException();
  }

  @Override
  public void ensureMigration() {
    databaseHelper.getWritableDatabase();
  }

  @Override
  public boolean isGroupQuitMessage(long messageId) {
    SQLiteDatabase db = databaseHelper.getReadableDatabase();

    String[] columns = new String[]{ID};
    String   query   = ID + " = ? AND " + MESSAGE_BOX + " & ?";
    long     type    = Types.getOutgoingEncryptedMessageType() | Types.GROUP_QUIT_BIT;
    String[] args    = new String[]{String.valueOf(messageId), String.valueOf(type)};

    try (Cursor cursor = db.query(TABLE_NAME, columns, query, args, null, null, null, null)) {
      if (cursor.getCount() == 1) {
        return true;
      }
    }

    return false;
  }

  @Override
  public long getLatestGroupQuitTimestamp(long threadId, long quitTimeBarrier) {
    SQLiteDatabase db = databaseHelper.getReadableDatabase();

    String[] columns = new String[]{DATE_SENT};
    String   query   = THREAD_ID + " = ? AND " + MESSAGE_BOX + " & ? AND " + DATE_SENT + " < ?";
    long     type    = Types.getOutgoingEncryptedMessageType() | Types.GROUP_QUIT_BIT;
    String[] args    = new String[]{String.valueOf(threadId), String.valueOf(type), String.valueOf(quitTimeBarrier)};
    String   orderBy = DATE_SENT + " DESC";
    String   limit   = "1";

    try (Cursor cursor = db.query(TABLE_NAME, columns, query, args, null, null, orderBy, limit)) {
      if (cursor.moveToFirst()) {
        return cursor.getLong(cursor.getColumnIndex(DATE_SENT));
      }
    }

    return -1;
  }

  @Override
  public int getMessageCountForThread(long threadId) {
    SQLiteDatabase db = databaseHelper.getReadableDatabase();

    String[] cols  = new String[] {"COUNT(*)"};
    String   query = THREAD_ID + " = ?";
    String[] args  = new String[]{String.valueOf(threadId)};

    try (Cursor cursor = db.query(TABLE_NAME, cols, query, args, null, null, null)) {
      if (cursor != null && cursor.moveToFirst()) {
        return cursor.getInt(0);
      }
    }

    return 0;
  }

  @Override
  public int getMessageCountForThread(long threadId, long beforeTime) {
    SQLiteDatabase db = databaseHelper.getReadableDatabase();

    String[] cols  = new String[] {"COUNT(*)"};
    String   query = THREAD_ID + " = ? AND " + DATE_RECEIVED + " < ?";
    String[] args  = new String[]{String.valueOf(threadId), String.valueOf(beforeTime)};

    try (Cursor cursor = db.query(TABLE_NAME, cols, query, args, null, null, null)) {
      if (cursor != null && cursor.moveToFirst()) {
        return cursor.getInt(0);
      }
    }

    return 0;
  }

  @Override
  public void addFailures(long messageId, List<NetworkFailure> failure) {
    try {
      addToDocument(messageId, NETWORK_FAILURE, failure, NetworkFailureList.class);
    } catch (IOException e) {
      Log.w(TAG, e);
    }
  }

  @Override
  public void removeFailure(long messageId, NetworkFailure failure) {
    try {
      removeFromDocument(messageId, NETWORK_FAILURE, failure, NetworkFailureList.class);
    } catch (IOException e) {
      Log.w(TAG, e);
    }
  }

  @Override
  public boolean incrementReceiptCount(SyncMessageId messageId, long timestamp, @NonNull ReceiptType receiptType) {
    SQLiteDatabase database = databaseHelper.getWritableDatabase();
    boolean        found    = false;

    try (Cursor cursor = database.query(TABLE_NAME, new String[] {ID, THREAD_ID, MESSAGE_BOX, RECIPIENT_ID, receiptType.getColumnName()},
                                        DATE_SENT + " = ?", new String[] {String.valueOf(messageId.getTimetamp())},
                                        null, null, null, null)) {
      while (cursor.moveToNext()) {
        if (Types.isOutgoingMessageType(cursor.getLong(cursor.getColumnIndexOrThrow(MESSAGE_BOX)))) {
          RecipientId theirRecipientId = RecipientId.from(cursor.getLong(cursor.getColumnIndexOrThrow(RECIPIENT_ID)));
          RecipientId ourRecipientId   = messageId.getRecipientId();
          String      columnName       = receiptType.getColumnName();

          if (ourRecipientId.equals(theirRecipientId) || Recipient.resolved(theirRecipientId).isGroup()) {
            long    id               = cursor.getLong(cursor.getColumnIndexOrThrow(ID));
            long    threadId         = cursor.getLong(cursor.getColumnIndexOrThrow(THREAD_ID));
            int     status           = receiptType.getGroupStatus();
            boolean isFirstIncrement = cursor.getLong(cursor.getColumnIndexOrThrow(columnName)) == 0;

            found = true;

            database.execSQL("UPDATE " + TABLE_NAME + " SET " +
                             columnName + " = " + columnName + " + 1 WHERE " + ID + " = ?",
                             new String[] {String.valueOf(id)});

            DatabaseFactory.getGroupReceiptDatabase(context).update(ourRecipientId, id, status, timestamp);
            DatabaseFactory.getThreadDatabase(context).update(threadId, false);

            if (isFirstIncrement) {
              notifyConversationListeners(threadId);
            } else {
              notifyVerboseConversationListeners(threadId);
            }
          }
        }
      }

      if (!found && receiptType == ReceiptType.DELIVERY) {
        earlyDeliveryReceiptCache.increment(messageId.getTimetamp(), messageId.getRecipientId());
        return true;
      }

      return found;
    }
  }

  @Override
  public long getThreadIdForMessage(long id) {
    String sql        = "SELECT " + THREAD_ID + " FROM " + TABLE_NAME + " WHERE " + ID + " = ?";
    String[] sqlArgs  = new String[] {id+""};
    SQLiteDatabase db = databaseHelper.getReadableDatabase();

    Cursor cursor = null;

    try {
      cursor = db.rawQuery(sql, sqlArgs);
      if (cursor != null && cursor.moveToFirst())
        return cursor.getLong(0);
      else
        return -1;
    } finally {
      if (cursor != null)
        cursor.close();
    }
  }

  private long getThreadIdFor(@NonNull IncomingMediaMessage retrieved) {
    if (retrieved.getGroupId() != null) {
      RecipientId groupRecipientId = DatabaseFactory.getRecipientDatabase(context).getOrInsertFromPossiblyMigratedGroupId(retrieved.getGroupId());
      Recipient   groupRecipients  = Recipient.resolved(groupRecipientId);
      return DatabaseFactory.getThreadDatabase(context).getThreadIdFor(groupRecipients);
    } else {
      Recipient sender = Recipient.resolved(retrieved.getFrom());
      return DatabaseFactory.getThreadDatabase(context).getThreadIdFor(sender);
    }
  }

  private long getThreadIdFor(@NonNull NotificationInd notification) {
    String fromString = notification.getFrom() != null && notification.getFrom().getTextString() != null
                      ? Util.toIsoString(notification.getFrom().getTextString())
                      : "";
    Recipient recipient = Recipient.external(context, fromString);
    return DatabaseFactory.getThreadDatabase(context).getThreadIdFor(recipient);
  }

  private Cursor rawQuery(@NonNull String where, @Nullable String[] arguments) {
    return rawQuery(where, arguments, false, 0);
  }

  private Cursor rawQuery(@NonNull String where, @Nullable String[] arguments, boolean reverse, long limit) {
    SQLiteDatabase database = databaseHelper.getReadableDatabase();
    String rawQueryString   = "SELECT " + Util.join(MMS_PROJECTION, ",") +
                              " FROM " + MmsDatabase.TABLE_NAME +  " LEFT OUTER JOIN " + AttachmentDatabase.TABLE_NAME +
                              " ON (" + MmsDatabase.TABLE_NAME + "." + MmsDatabase.ID + " = " + AttachmentDatabase.TABLE_NAME + "." + AttachmentDatabase.MMS_ID + ")" +
                              " WHERE " + where + " GROUP BY " + MmsDatabase.TABLE_NAME + "." + MmsDatabase.ID;

    if (reverse) {
      rawQueryString += " ORDER BY " + MmsDatabase.TABLE_NAME + "." + MmsDatabase.ID + " DESC";
    }

    if (limit > 0) {
      rawQueryString += " LIMIT " + limit;
    }

    return database.rawQuery(rawQueryString, arguments);
  }

  private Cursor internalGetMessage(long messageId) {
    return rawQuery(RAW_ID_WHERE, new String[] {messageId + ""});
  }

  @Override
  public MessageRecord getMessageRecord(long messageId) throws NoSuchMessageException {
    try (Cursor cursor = rawQuery(RAW_ID_WHERE, new String[] {messageId + ""})) {
      MessageRecord record = new Reader(cursor).getNext();

      if (record == null) {
        throw new NoSuchMessageException("No message for ID: " + messageId);
      }

      return record;
    }
  }

  @Override
  public Reader getMessages(Collection<Long> messageIds) {
    String ids = TextUtils.join(",", messageIds);
    return readerFor(rawQuery(MmsDatabase.TABLE_NAME + "." + MmsDatabase.ID + " IN (" + ids + ")", null));
  }

  private void updateMailboxBitmask(long id, long maskOff, long maskOn, Optional<Long> threadId) {
    SQLiteDatabase db = databaseHelper.getWritableDatabase();
    db.execSQL("UPDATE " + TABLE_NAME +
                   " SET " + MESSAGE_BOX + " = (" + MESSAGE_BOX + " & " + (Types.TOTAL_MASK - maskOff) + " | " + maskOn + " )" +
                   " WHERE " + ID + " = ?", new String[] {id + ""});

    if (threadId.isPresent()) {
      DatabaseFactory.getThreadDatabase(context).update(threadId.get(), false);
    }
  }

  @Override
  public void markAsOutbox(long messageId) {
    long threadId = getThreadIdForMessage(messageId);
    updateMailboxBitmask(messageId, Types.BASE_TYPE_MASK, Types.BASE_OUTBOX_TYPE, Optional.of(threadId));
  }

  @Override
  public void markAsForcedSms(long messageId) {
    long threadId = getThreadIdForMessage(messageId);
    updateMailboxBitmask(messageId, Types.PUSH_MESSAGE_BIT, Types.MESSAGE_FORCE_SMS_BIT, Optional.of(threadId));
    notifyConversationListeners(threadId);
  }

  @Override
  public void markAsPendingInsecureSmsFallback(long messageId) {
    long threadId = getThreadIdForMessage(messageId);
    updateMailboxBitmask(messageId, Types.BASE_TYPE_MASK, Types.BASE_PENDING_INSECURE_SMS_FALLBACK, Optional.of(threadId));
    notifyConversationListeners(threadId);
  }

  @Override
  public void markAsSending(long messageId) {
    long threadId = getThreadIdForMessage(messageId);
    updateMailboxBitmask(messageId, Types.BASE_TYPE_MASK, Types.BASE_SENDING_TYPE, Optional.of(threadId));
    notifyConversationListeners(threadId);
  }

  @Override
  public void markAsSentFailed(long messageId) {
    long threadId = getThreadIdForMessage(messageId);
    updateMailboxBitmask(messageId, Types.BASE_TYPE_MASK, Types.BASE_SENT_FAILED_TYPE, Optional.of(threadId));
    notifyConversationListeners(threadId);
  }

  @Override
  public void markAsSent(long messageId, boolean secure) {
    long threadId = getThreadIdForMessage(messageId);
    updateMailboxBitmask(messageId, Types.BASE_TYPE_MASK, Types.BASE_SENT_TYPE | (secure ? Types.PUSH_MESSAGE_BIT | Types.SECURE_MESSAGE_BIT : 0), Optional.of(threadId));
    notifyConversationListeners(threadId);
  }

  @Override
  public void markAsRemoteDelete(long messageId) {
    SQLiteDatabase db = databaseHelper.getWritableDatabase();

    ContentValues values = new ContentValues();
    values.put(REMOTE_DELETED, 1);
    values.putNull(BODY);
    values.putNull(QUOTE_BODY);
    values.putNull(QUOTE_AUTHOR);
    values.putNull(QUOTE_ATTACHMENT);
    values.putNull(QUOTE_ID);
    values.putNull(LINK_PREVIEWS);
    values.putNull(SHARED_CONTACTS);
    values.putNull(REACTIONS);
    db.update(TABLE_NAME, values, ID_WHERE, new String[] { String.valueOf(messageId) });

    DatabaseFactory.getAttachmentDatabase(context).deleteAttachmentsForMessage(messageId);
    DatabaseFactory.getMentionDatabase(context).deleteMentionsForMessage(messageId);

    long threadId = getThreadIdForMessage(messageId);
    DatabaseFactory.getThreadDatabase(context).update(threadId, false);
    notifyConversationListeners(threadId);
  }

  @Override
  public void markDownloadState(long messageId, long state) {
    SQLiteDatabase database     = databaseHelper.getWritableDatabase();
    ContentValues contentValues = new ContentValues();
    contentValues.put(STATUS, state);

    database.update(TABLE_NAME, contentValues, ID_WHERE, new String[] {messageId + ""});
    notifyConversationListeners(getThreadIdForMessage(messageId));
  }

  @Override
  public void markAsInsecure(long messageId) {
    updateMailboxBitmask(messageId, Types.SECURE_MESSAGE_BIT, 0, Optional.<Long>absent());
  }

  @Override
  public void markUnidentified(long messageId, boolean unidentified) {
    ContentValues contentValues = new ContentValues();
    contentValues.put(UNIDENTIFIED, unidentified ? 1 : 0);

    SQLiteDatabase db = databaseHelper.getWritableDatabase();
    db.update(TABLE_NAME, contentValues, ID_WHERE, new String[] {String.valueOf(messageId)});
  }

  @Override
  public void markExpireStarted(long id) {
    markExpireStarted(id, System.currentTimeMillis());
  }

  @Override
  public void markExpireStarted(long id, long startedTimestamp) {
    markExpireStarted(Collections.singleton(id), startedTimestamp);
  }

  @Override
  public void markExpireStarted(Collection<Long> ids, long startedAtTimestamp) {
    SQLiteDatabase db       = databaseHelper.getWritableDatabase();
    long           threadId = -1;

    db.beginTransaction();
    try {
      String query = ID + " = ? AND (" + EXPIRE_STARTED + " = 0 OR " + EXPIRE_STARTED + " > ?)";

      for (long id : ids) {
        ContentValues contentValues = new ContentValues();
        contentValues.put(EXPIRE_STARTED, startedAtTimestamp);

        db.update(TABLE_NAME, contentValues, query, new String[]{String.valueOf(id), String.valueOf(startedAtTimestamp)});

        if (threadId < 0) {
          threadId = getThreadIdForMessage(id);
        }
      }

      db.setTransactionSuccessful();
    } finally {
      db.endTransaction();
    }

    DatabaseFactory.getThreadDatabase(context).update(threadId, false);
    notifyConversationListeners(threadId);
  }

  @Override
  public void markAsNotified(long id) {
    SQLiteDatabase database      = databaseHelper.getWritableDatabase();
    ContentValues  contentValues = new ContentValues();

    contentValues.put(NOTIFIED, 1);

    database.update(TABLE_NAME, contentValues, ID_WHERE, new String[] {String.valueOf(id)});
  }

  @Override
  public List<MarkedMessageInfo> setMessagesReadSince(long threadId, long sinceTimestamp) {
    if (sinceTimestamp == -1) {
      return setMessagesRead(THREAD_ID + " = ? AND " + READ + " = 0", new String[] {String.valueOf(threadId)});
    } else {
      return setMessagesRead(THREAD_ID + " = ? AND " + READ + " = 0 AND " + DATE_RECEIVED + " <= ?", new String[]{String.valueOf(threadId), String.valueOf(sinceTimestamp)});
    }
  }

  @Override
  public List<MarkedMessageInfo> setEntireThreadRead(long threadId) {
    return setMessagesRead(THREAD_ID + " = ?", new String[] {String.valueOf(threadId)});
  }

  @Override
  public List<MarkedMessageInfo> setAllMessagesRead() {
    return setMessagesRead(READ + " = 0", null);
  }

  private List<MarkedMessageInfo> setMessagesRead(String where, String[] arguments) {
    SQLiteDatabase          database = databaseHelper.getWritableDatabase();
    List<MarkedMessageInfo> result   = new LinkedList<>();
    Cursor                  cursor   = null;

    database.beginTransaction();

    try {
      cursor = database.query(TABLE_NAME, new String[] {ID, RECIPIENT_ID, DATE_SENT, MESSAGE_BOX, EXPIRES_IN, EXPIRE_STARTED, THREAD_ID}, where, arguments, null, null, null);

      while(cursor != null && cursor.moveToNext()) {
        if (Types.isSecureType(cursor.getLong(cursor.getColumnIndex(MESSAGE_BOX)))) {
          long           threadId       = cursor.getLong(cursor.getColumnIndex(THREAD_ID));
          RecipientId    recipientId    = RecipientId.from(cursor.getLong(cursor.getColumnIndex(RECIPIENT_ID)));
          long           dateSent       = cursor.getLong(cursor.getColumnIndex(DATE_SENT));
          long           messageId      = cursor.getLong(cursor.getColumnIndex(ID));
          long           expiresIn      = cursor.getLong(cursor.getColumnIndex(EXPIRES_IN));
          long           expireStarted  = cursor.getLong(cursor.getColumnIndex(EXPIRE_STARTED));
          SyncMessageId  syncMessageId  = new SyncMessageId(recipientId, dateSent);
          ExpirationInfo expirationInfo = new ExpirationInfo(messageId, expiresIn, expireStarted, true);

          result.add(new MarkedMessageInfo(threadId, syncMessageId, expirationInfo));
        }
      }

      ContentValues contentValues = new ContentValues();
      contentValues.put(READ, 1);

      database.update(TABLE_NAME, contentValues, where, arguments);
      database.setTransactionSuccessful();
    } finally {
      if (cursor != null) cursor.close();
      database.endTransaction();
    }

    return result;
  }

  @Override
  public List<Pair<Long, Long>> setTimestampRead(SyncMessageId messageId, long proposedExpireStarted) {
    SQLiteDatabase         database        = databaseHelper.getWritableDatabase();
    List<Pair<Long, Long>> expiring        = new LinkedList<>();
    Cursor                 cursor          = null;

    try {
      cursor = database.query(TABLE_NAME, new String[] {ID, THREAD_ID, MESSAGE_BOX, EXPIRES_IN, EXPIRE_STARTED, RECIPIENT_ID}, DATE_SENT + " = ?", new String[] {String.valueOf(messageId.getTimetamp())}, null, null, null, null);

      while (cursor.moveToNext()) {
        RecipientId theirRecipientId = RecipientId.from(cursor.getLong(cursor.getColumnIndexOrThrow(RECIPIENT_ID)));
        RecipientId ourRecipientId   = messageId.getRecipientId();

        if (ourRecipientId.equals(theirRecipientId) || Recipient.resolved(theirRecipientId).isGroup()) {
          long id            = cursor.getLong(cursor.getColumnIndexOrThrow(ID));
          long threadId      = cursor.getLong(cursor.getColumnIndexOrThrow(THREAD_ID));
          long expiresIn     = cursor.getLong(cursor.getColumnIndexOrThrow(EXPIRES_IN));
          long expireStarted = cursor.getLong(cursor.getColumnIndexOrThrow(EXPIRE_STARTED));

          expireStarted = expireStarted > 0 ? Math.min(proposedExpireStarted, expireStarted) : proposedExpireStarted;

          ContentValues values = new ContentValues();
          values.put(READ, 1);

          if (expiresIn > 0) {
            values.put(EXPIRE_STARTED, expireStarted);
            expiring.add(new Pair<>(id, expiresIn));
          }

          database.update(TABLE_NAME, values, ID_WHERE, new String[]{String.valueOf(id)});

          DatabaseFactory.getThreadDatabase(context).updateReadState(threadId);
          DatabaseFactory.getThreadDatabase(context).setLastSeen(threadId);
          notifyConversationListeners(threadId);
        }
      }
    } finally {
      if (cursor != null)
        cursor.close();
    }

    return expiring;
  }

  @Override
  public @Nullable Pair<RecipientId, Long> getOldestUnreadMentionDetails(long threadId) {
    SQLiteDatabase database   = databaseHelper.getReadableDatabase();
    String[]       projection = new String[]{RECIPIENT_ID,DATE_RECEIVED};
    String         selection  = THREAD_ID + " = ? AND " + READ + " = 0 AND " + MENTIONS_SELF + " = 1";
    String[]       args       = SqlUtil.buildArgs(threadId);

    try (Cursor cursor = database.query(TABLE_NAME, projection, selection, args, null, null, DATE_RECEIVED + " ASC", "1")) {
      if (cursor != null && cursor.moveToFirst()) {
        return new Pair<>(RecipientId.from(CursorUtil.requireString(cursor, RECIPIENT_ID)), CursorUtil.requireLong(cursor, DATE_RECEIVED));
      }
    }

    return null;
  }

  @Override
  public int getUnreadMentionCount(long threadId) {
    SQLiteDatabase database   = databaseHelper.getReadableDatabase();
    String[]       projection = new String[]{"COUNT(*)"};
    String         selection  = THREAD_ID + " = ? AND " + READ + " = 0 AND " + MENTIONS_SELF + " = 1";
    String[]       args       = SqlUtil.buildArgs(threadId);

    try (Cursor cursor = database.query(TABLE_NAME, projection, selection, args, null, null, null)) {
      if (cursor != null && cursor.moveToFirst()) {
        return cursor.getInt(0);
      }
    }

    return 0;
  }

  /**
   * Trims data related to expired messages. Only intended to be run after a backup restore.
   */
  void trimEntriesForExpiredMessages() {
    SQLiteDatabase database         = databaseHelper.getWritableDatabase();
    String         trimmedCondition = " NOT IN (SELECT " + MmsDatabase.ID + " FROM " + MmsDatabase.TABLE_NAME + ")";

    database.delete(GroupReceiptDatabase.TABLE_NAME, GroupReceiptDatabase.MMS_ID + trimmedCondition, null);

    String[] columns = new String[] { AttachmentDatabase.ROW_ID, AttachmentDatabase.UNIQUE_ID };
    String   where   = AttachmentDatabase.MMS_ID + trimmedCondition;

    try (Cursor cursor = database.query(AttachmentDatabase.TABLE_NAME, columns, where, null, null, null, null)) {
      while (cursor != null && cursor.moveToNext()) {
        DatabaseFactory.getAttachmentDatabase(context).deleteAttachment(new AttachmentId(cursor.getLong(0), cursor.getLong(1)));
      }
    }

    DatabaseFactory.getMentionDatabase(context).deleteAbandonedMentions();

    try (Cursor cursor = database.query(ThreadDatabase.TABLE_NAME, new String[] { ThreadDatabase.ID }, ThreadDatabase.EXPIRES_IN + " > 0", null, null, null, null)) {
      while (cursor != null && cursor.moveToNext()) {
        DatabaseFactory.getThreadDatabase(context).update(cursor.getLong(0), false);
      }
    }
  }

  @Override
  public Optional<MmsNotificationInfo> getNotification(long messageId) {
    Cursor cursor = null;

    try {
      cursor = rawQuery(RAW_ID_WHERE, new String[] {String.valueOf(messageId)});

      if (cursor != null && cursor.moveToNext()) {
        return Optional.of(new MmsNotificationInfo(RecipientId.from(cursor.getLong(cursor.getColumnIndexOrThrow(RECIPIENT_ID))),
                                                   cursor.getString(cursor.getColumnIndexOrThrow(CONTENT_LOCATION)),
                                                   cursor.getString(cursor.getColumnIndexOrThrow(TRANSACTION_ID)),
                                                   cursor.getInt(cursor.getColumnIndexOrThrow(SUBSCRIPTION_ID))));
      } else {
        return Optional.absent();
      }
    } finally {
      if (cursor != null)
        cursor.close();
    }
  }

  @Override
  public OutgoingMediaMessage getOutgoingMessage(long messageId)
      throws MmsException, NoSuchMessageException
  {
    AttachmentDatabase attachmentDatabase = DatabaseFactory.getAttachmentDatabase(context);
    MentionDatabase    mentionDatabase    = DatabaseFactory.getMentionDatabase(context);
    Cursor             cursor             = null;

    try {
      cursor = rawQuery(RAW_ID_WHERE, new String[] {String.valueOf(messageId)});

      if (cursor != null && cursor.moveToNext()) {
        List<DatabaseAttachment> associatedAttachments = attachmentDatabase.getAttachmentsForMessage(messageId);
        List<Mention>            mentions              = mentionDatabase.getMentionsForMessage(messageId);

        long             outboxType         = cursor.getLong(cursor.getColumnIndexOrThrow(MESSAGE_BOX));
        String           body               = cursor.getString(cursor.getColumnIndexOrThrow(BODY));
        long             timestamp          = cursor.getLong(cursor.getColumnIndexOrThrow(NORMALIZED_DATE_SENT));
        int              subscriptionId     = cursor.getInt(cursor.getColumnIndexOrThrow(SUBSCRIPTION_ID));
        long             expiresIn          = cursor.getLong(cursor.getColumnIndexOrThrow(EXPIRES_IN));
        boolean          viewOnce           = cursor.getLong(cursor.getColumnIndexOrThrow(VIEW_ONCE)) == 1;
        long             recipientId        = cursor.getLong(cursor.getColumnIndexOrThrow(RECIPIENT_ID));
        long             threadId           = cursor.getLong(cursor.getColumnIndexOrThrow(THREAD_ID));
        int              distributionType   = DatabaseFactory.getThreadDatabase(context).getDistributionType(threadId);
        String           mismatchDocument   = cursor.getString(cursor.getColumnIndexOrThrow(MmsDatabase.MISMATCHED_IDENTITIES));
        String           networkDocument    = cursor.getString(cursor.getColumnIndexOrThrow(MmsDatabase.NETWORK_FAILURE));

        long              quoteId            = cursor.getLong(cursor.getColumnIndexOrThrow(QUOTE_ID));
        long              quoteAuthor        = cursor.getLong(cursor.getColumnIndexOrThrow(QUOTE_AUTHOR));
        String            quoteText          = cursor.getString(cursor.getColumnIndexOrThrow(QUOTE_BODY));
        boolean           quoteMissing       = cursor.getInt(cursor.getColumnIndexOrThrow(QUOTE_MISSING)) == 1;
        List<Attachment>  quoteAttachments   = Stream.of(associatedAttachments).filter(Attachment::isQuote).map(a -> (Attachment)a).toList();
        List<Mention>     quoteMentions      = parseQuoteMentions(context, cursor);
        List<Contact>     contacts           = getSharedContacts(cursor, associatedAttachments);
        Set<Attachment>   contactAttachments = new HashSet<>(Stream.of(contacts).map(Contact::getAvatarAttachment).filter(a -> a != null).toList());
        List<LinkPreview> previews           = getLinkPreviews(cursor, associatedAttachments);
        Set<Attachment>   previewAttachments = Stream.of(previews).filter(lp -> lp.getThumbnail().isPresent()).map(lp -> lp.getThumbnail().get()).collect(Collectors.toSet());
        List<Attachment>  attachments        = Stream.of(associatedAttachments).filterNot(Attachment::isQuote)
                                                                               .filterNot(contactAttachments::contains)
                                                                               .filterNot(previewAttachments::contains)
                                                                               .sorted(new DatabaseAttachment.DisplayOrderComparator())
                                                                               .map(a -> (Attachment)a).toList();

        Recipient                 recipient       = Recipient.resolved(RecipientId.from(recipientId));
        List<NetworkFailure>      networkFailures = new LinkedList<>();
        List<IdentityKeyMismatch> mismatches      = new LinkedList<>();
        QuoteModel                quote           = null;

        if (quoteId > 0 && quoteAuthor > 0 && (!TextUtils.isEmpty(quoteText) || !quoteAttachments.isEmpty())) {
          quote = new QuoteModel(quoteId, RecipientId.from(quoteAuthor), quoteText, quoteMissing, quoteAttachments, quoteMentions);
        }

        if (!TextUtils.isEmpty(mismatchDocument)) {
          try {
            mismatches = JsonUtils.fromJson(mismatchDocument, IdentityKeyMismatchList.class).getList();
          } catch (IOException e) {
            Log.w(TAG, e);
          }
        }

        if (!TextUtils.isEmpty(networkDocument)) {
          try {
            networkFailures = JsonUtils.fromJson(networkDocument, NetworkFailureList.class).getList();
          } catch (IOException e) {
            Log.w(TAG, e);
          }
        }

        if (body != null && (Types.isGroupQuit(outboxType) || Types.isGroupUpdate(outboxType))) {
          return new OutgoingGroupUpdateMessage(recipient, new MessageGroupContext(body, Types.isGroupV2(outboxType)), attachments, timestamp, 0, false, quote, contacts, previews, mentions);
        } else if (Types.isExpirationTimerUpdate(outboxType)) {
          return new OutgoingExpirationUpdateMessage(recipient, timestamp, expiresIn);
        }

        OutgoingMediaMessage message = new OutgoingMediaMessage(recipient, body, attachments, timestamp, subscriptionId, expiresIn, viewOnce, distributionType, quote, contacts, previews, mentions, networkFailures, mismatches);

        if (Types.isSecureType(outboxType)) {
          return new OutgoingSecureMediaMessage(message);
        }

        return message;
      }

      throw new NoSuchMessageException("No record found for id: " + messageId);
    } catch (IOException e) {
      throw new MmsException(e);
    } finally {
      if (cursor != null)
        cursor.close();
    }
  }

  private static List<Contact> getSharedContacts(@NonNull Cursor cursor, @NonNull List<DatabaseAttachment> attachments) {
    String serializedContacts = cursor.getString(cursor.getColumnIndexOrThrow(SHARED_CONTACTS));

    if (TextUtils.isEmpty(serializedContacts)) {
      return Collections.emptyList();
    }

    Map<AttachmentId, DatabaseAttachment> attachmentIdMap = new HashMap<>();
    for (DatabaseAttachment attachment : attachments) {
      attachmentIdMap.put(attachment.getAttachmentId(), attachment);
    }

    try {
      List<Contact> contacts     = new LinkedList<>();
      JSONArray     jsonContacts = new JSONArray(serializedContacts);

      for (int i = 0; i < jsonContacts.length(); i++) {
        Contact contact = Contact.deserialize(jsonContacts.getJSONObject(i).toString());

        if (contact.getAvatar() != null && contact.getAvatar().getAttachmentId() != null) {
          DatabaseAttachment attachment    = attachmentIdMap.get(contact.getAvatar().getAttachmentId());
          Avatar             updatedAvatar = new Avatar(contact.getAvatar().getAttachmentId(),
                                                        attachment,
                                                        contact.getAvatar().isProfile());
          contacts.add(new Contact(contact, updatedAvatar));
        } else {
          contacts.add(contact);
        }
      }

      return contacts;
    } catch (JSONException | IOException e) {
      Log.w(TAG, "Failed to parse shared contacts.", e);
    }

    return Collections.emptyList();
  }

  private static List<LinkPreview> getLinkPreviews(@NonNull Cursor cursor, @NonNull List<DatabaseAttachment> attachments) {
    String serializedPreviews = cursor.getString(cursor.getColumnIndexOrThrow(LINK_PREVIEWS));

    if (TextUtils.isEmpty(serializedPreviews)) {
      return Collections.emptyList();
    }

    Map<AttachmentId, DatabaseAttachment> attachmentIdMap = new HashMap<>();
    for (DatabaseAttachment attachment : attachments) {
      attachmentIdMap.put(attachment.getAttachmentId(), attachment);
    }

    try {
      List<LinkPreview> previews     = new LinkedList<>();
      JSONArray         jsonPreviews = new JSONArray(serializedPreviews);

      for (int i = 0; i < jsonPreviews.length(); i++) {
        LinkPreview preview = LinkPreview.deserialize(jsonPreviews.getJSONObject(i).toString());

        if (preview.getAttachmentId() != null) {
          DatabaseAttachment attachment = attachmentIdMap.get(preview.getAttachmentId());
          if (attachment != null) {
            previews.add(new LinkPreview(preview.getUrl(), preview.getTitle(), preview.getDescription(), preview.getDate(), attachment));
          }
        } else {
          previews.add(preview);
        }
      }

      return previews;
    } catch (JSONException | IOException e) {
      Log.w(TAG, "Failed to parse shared contacts.", e);
    }

    return Collections.emptyList();
  }

  private Optional<InsertResult> insertMessageInbox(IncomingMediaMessage retrieved,
                                                    String contentLocation,
                                                    long threadId, long mailbox)
      throws MmsException
  {
    if (threadId == -1 || retrieved.isGroupMessage()) {
      threadId = getThreadIdFor(retrieved);
    }

    ContentValues contentValues = new ContentValues();

    contentValues.put(DATE_SENT, retrieved.getSentTimeMillis());
    contentValues.put(DATE_SERVER, retrieved.getServerTimeMillis());
    contentValues.put(RECIPIENT_ID, retrieved.getFrom().serialize());

    contentValues.put(MESSAGE_BOX, mailbox);
    contentValues.put(MESSAGE_TYPE, PduHeaders.MESSAGE_TYPE_RETRIEVE_CONF);
    contentValues.put(THREAD_ID, threadId);
    contentValues.put(CONTENT_LOCATION, contentLocation);
    contentValues.put(STATUS, Status.DOWNLOAD_INITIALIZED);
    contentValues.put(DATE_RECEIVED, retrieved.isPushMessage() ? System.currentTimeMillis() : generatePduCompatTimestamp());
    contentValues.put(PART_COUNT, retrieved.getAttachments().size());
    contentValues.put(SUBSCRIPTION_ID, retrieved.getSubscriptionId());
    contentValues.put(EXPIRES_IN, retrieved.getExpiresIn());
    contentValues.put(VIEW_ONCE, retrieved.isViewOnce() ? 1 : 0);
    contentValues.put(READ, retrieved.isExpirationUpdate() ? 1 : 0);
    contentValues.put(UNIDENTIFIED, retrieved.isUnidentified());

    if (!contentValues.containsKey(DATE_SENT)) {
      contentValues.put(DATE_SENT, contentValues.getAsLong(DATE_RECEIVED));
    }

    List<Attachment> quoteAttachments = new LinkedList<>();

    if (retrieved.getQuote() != null) {
      contentValues.put(QUOTE_ID, retrieved.getQuote().getId());
      contentValues.put(QUOTE_BODY, retrieved.getQuote().getText().toString());
      contentValues.put(QUOTE_AUTHOR, retrieved.getQuote().getAuthor().serialize());
      contentValues.put(QUOTE_MISSING, retrieved.getQuote().isOriginalMissing() ? 1 : 0);

      BodyRangeList mentionsList = MentionUtil.mentionsToBodyRangeList(retrieved.getQuote().getMentions());
      if (mentionsList != null) {
        contentValues.put(QUOTE_MENTIONS, mentionsList.toByteArray());
      }

      quoteAttachments = retrieved.getQuote().getAttachments();
    }

    if (retrieved.isPushMessage() && isDuplicate(retrieved, threadId)) {
      Log.w(TAG, "Ignoring duplicate media message (" + retrieved.getSentTimeMillis() + ")");
      return Optional.absent();
    }

    long messageId = insertMediaMessage(threadId, retrieved.getBody(), retrieved.getAttachments(), quoteAttachments, retrieved.getSharedContacts(), retrieved.getLinkPreviews(), retrieved.getMentions(), contentValues, null);

    if (!Types.isExpirationTimerUpdate(mailbox)) {
      DatabaseFactory.getThreadDatabase(context).incrementUnread(threadId, 1);
      DatabaseFactory.getThreadDatabase(context).update(threadId, true);
    }

    notifyConversationListeners(threadId);
    ApplicationDependencies.getJobManager().add(new TrimThreadJob(threadId));

    return Optional.of(new InsertResult(messageId, threadId));
  }

  @Override
  public Optional<InsertResult> insertMessageInbox(IncomingMediaMessage retrieved,
                                                   String contentLocation, long threadId)
      throws MmsException
  {
    long type = Types.BASE_INBOX_TYPE;

    if (retrieved.isPushMessage()) {
      type |= Types.PUSH_MESSAGE_BIT;
    }

    if (retrieved.isExpirationUpdate()) {
      type |= Types.EXPIRATION_TIMER_UPDATE_BIT;
    }

    return insertMessageInbox(retrieved, contentLocation, threadId, type);
  }

  @Override
  public Optional<InsertResult> insertSecureDecryptedMessageInbox(IncomingMediaMessage retrieved, long threadId)
      throws MmsException
  {
    long type = Types.BASE_INBOX_TYPE | Types.SECURE_MESSAGE_BIT;

    if (retrieved.isPushMessage()) {
      type |= Types.PUSH_MESSAGE_BIT;
    }

    if (retrieved.isExpirationUpdate()) {
      type |= Types.EXPIRATION_TIMER_UPDATE_BIT;
    }

    return insertMessageInbox(retrieved, "", threadId, type);
  }

  public Pair<Long, Long> insertMessageInbox(@NonNull NotificationInd notification, int subscriptionId) {
    SQLiteDatabase       db             = databaseHelper.getWritableDatabase();
    long                 threadId       = getThreadIdFor(notification);
    ContentValues        contentValues  = new ContentValues();
    ContentValuesBuilder contentBuilder = new ContentValuesBuilder(contentValues);

    Log.i(TAG, "Message received type: " + notification.getMessageType());

    contentBuilder.add(CONTENT_LOCATION, notification.getContentLocation());
    contentBuilder.add(DATE_SENT, System.currentTimeMillis());
    contentBuilder.add(EXPIRY, notification.getExpiry());
    contentBuilder.add(MESSAGE_SIZE, notification.getMessageSize());
    contentBuilder.add(TRANSACTION_ID, notification.getTransactionId());
    contentBuilder.add(MESSAGE_TYPE, notification.getMessageType());

    if (notification.getFrom() != null) {
      Recipient recipient = Recipient.external(context, Util.toIsoString(notification.getFrom().getTextString()));
      contentValues.put(RECIPIENT_ID, recipient.getId().serialize());
    } else {
      contentValues.put(RECIPIENT_ID, RecipientId.UNKNOWN.serialize());
    }

    contentValues.put(MESSAGE_BOX, Types.BASE_INBOX_TYPE);
    contentValues.put(THREAD_ID, threadId);
    contentValues.put(STATUS, Status.DOWNLOAD_INITIALIZED);
    contentValues.put(DATE_RECEIVED, generatePduCompatTimestamp());
    contentValues.put(READ, Util.isDefaultSmsProvider(context) ? 0 : 1);
    contentValues.put(SUBSCRIPTION_ID, subscriptionId);

    if (!contentValues.containsKey(DATE_SENT))
      contentValues.put(DATE_SENT, contentValues.getAsLong(DATE_RECEIVED));

    long messageId = db.insert(TABLE_NAME, null, contentValues);

    return new Pair<>(messageId, threadId);
  }

  @Override
  public void markIncomingNotificationReceived(long threadId) {
    notifyConversationListeners(threadId);
    DatabaseFactory.getThreadDatabase(context).update(threadId, true);

    if (org.thoughtcrime.securesms.util.Util.isDefaultSmsProvider(context)) {
      DatabaseFactory.getThreadDatabase(context).incrementUnread(threadId, 1);
    }

    ApplicationDependencies.getJobManager().add(new TrimThreadJob(threadId));
  }

  @Override
  public long insertMessageOutbox(@NonNull OutgoingMediaMessage message,
                                  long threadId,
                                  boolean forceSms,
                                  @Nullable SmsDatabase.InsertListener insertListener)
      throws MmsException
  {
    return insertMessageOutbox(message, threadId, forceSms, GroupReceiptDatabase.STATUS_UNDELIVERED, insertListener);
  }

  @Override
  public long insertMessageOutbox(@NonNull OutgoingMediaMessage message,
                                  long threadId, boolean forceSms, int defaultReceiptStatus,
                                  @Nullable SmsDatabase.InsertListener insertListener)
      throws MmsException
  {
    long type = Types.BASE_SENDING_TYPE;

    if (message.isSecure()) type |= (Types.SECURE_MESSAGE_BIT | Types.PUSH_MESSAGE_BIT);
    if (forceSms)           type |= Types.MESSAGE_FORCE_SMS_BIT;

    if (message.isGroup()) {
      OutgoingGroupUpdateMessage outgoingGroupUpdateMessage = (OutgoingGroupUpdateMessage) message;
      if (outgoingGroupUpdateMessage.isV2Group()) {
        type |= Types.GROUP_V2_BIT | Types.GROUP_UPDATE_BIT;
      } else {
        MessageGroupContext.GroupV1Properties properties = outgoingGroupUpdateMessage.requireGroupV1Properties();
        if      (properties.isUpdate()) type |= Types.GROUP_UPDATE_BIT;
        else if (properties.isQuit())   type |= Types.GROUP_QUIT_BIT;
      }
    }

    if (message.isExpirationUpdate()) {
      type |= Types.EXPIRATION_TIMER_UPDATE_BIT;
    }

    Map<RecipientId, Long> earlyDeliveryReceipts = earlyDeliveryReceiptCache.remove(message.getSentTimeMillis());

    ContentValues contentValues = new ContentValues();
    contentValues.put(DATE_SENT, message.getSentTimeMillis());
    contentValues.put(MESSAGE_TYPE, PduHeaders.MESSAGE_TYPE_SEND_REQ);

    contentValues.put(MESSAGE_BOX, type);
    contentValues.put(THREAD_ID, threadId);
    contentValues.put(READ, 1);
    contentValues.put(DATE_RECEIVED, System.currentTimeMillis());
    contentValues.put(SUBSCRIPTION_ID, message.getSubscriptionId());
    contentValues.put(EXPIRES_IN, message.getExpiresIn());
    contentValues.put(VIEW_ONCE, message.isViewOnce());
    contentValues.put(RECIPIENT_ID, message.getRecipient().getId().serialize());
    contentValues.put(DELIVERY_RECEIPT_COUNT, Stream.of(earlyDeliveryReceipts.values()).mapToLong(Long::longValue).sum());

    List<Attachment> quoteAttachments = new LinkedList<>();

    if (message.getOutgoingQuote() != null) {
      MentionUtil.UpdatedBodyAndMentions updated = MentionUtil.updateBodyAndMentionsWithPlaceholders(message.getOutgoingQuote().getText(), message.getOutgoingQuote().getMentions());

      contentValues.put(QUOTE_ID, message.getOutgoingQuote().getId());
      contentValues.put(QUOTE_AUTHOR, message.getOutgoingQuote().getAuthor().serialize());
      contentValues.put(QUOTE_BODY, updated.getBodyAsString());
      contentValues.put(QUOTE_MISSING, message.getOutgoingQuote().isOriginalMissing() ? 1 : 0);

      BodyRangeList mentionsList = MentionUtil.mentionsToBodyRangeList(updated.getMentions());
      if (mentionsList != null) {
        contentValues.put(QUOTE_MENTIONS, mentionsList.toByteArray());
      }

      quoteAttachments.addAll(message.getOutgoingQuote().getAttachments());
    }

    MentionUtil.UpdatedBodyAndMentions updatedBodyAndMentions = MentionUtil.updateBodyAndMentionsWithPlaceholders(message.getBody(), message.getMentions());
    long messageId = insertMediaMessage(threadId, updatedBodyAndMentions.getBodyAsString(), message.getAttachments(), quoteAttachments, message.getSharedContacts(), message.getLinkPreviews(), updatedBodyAndMentions.getMentions(), contentValues, insertListener);

    if (message.getRecipient().isGroup()) {
      OutgoingGroupUpdateMessage outgoingGroupUpdateMessage = (message instanceof OutgoingGroupUpdateMessage) ? (OutgoingGroupUpdateMessage) message : null;

      GroupReceiptDatabase receiptDatabase = DatabaseFactory.getGroupReceiptDatabase(context);
      Set<RecipientId>     members         = new HashSet<>();

      if (outgoingGroupUpdateMessage != null && outgoingGroupUpdateMessage.isV2Group()) {
        MessageGroupContext.GroupV2Properties groupV2Properties = outgoingGroupUpdateMessage.requireGroupV2Properties();
        members.addAll(Stream.of(groupV2Properties.getAllActivePendingAndRemovedMembers())
                             .distinct()
                             .map(uuid -> RecipientId.from(uuid, null))
                             .toList());
        members.remove(Recipient.self().getId());
      } else {
        members.addAll(Stream.of(DatabaseFactory.getGroupDatabase(context).getGroupMembers(message.getRecipient().requireGroupId(), GroupDatabase.MemberSet.FULL_MEMBERS_EXCLUDING_SELF)).map(Recipient::getId).toList());
      }

      receiptDatabase.insert(members, messageId, defaultReceiptStatus, message.getSentTimeMillis());

      for (RecipientId recipientId : earlyDeliveryReceipts.keySet()) receiptDatabase.update(recipientId, messageId, GroupReceiptDatabase.STATUS_DELIVERED, -1);
    }

    DatabaseFactory.getThreadDatabase(context).setLastSeen(threadId);
    DatabaseFactory.getThreadDatabase(context).setHasSent(threadId, true);
    ApplicationDependencies.getJobManager().add(new TrimThreadJob(threadId));

    return messageId;
  }

  private long insertMediaMessage(long threadId,
                                  @Nullable String body,
                                  @NonNull List<Attachment> attachments,
                                  @NonNull List<Attachment> quoteAttachments,
                                  @NonNull List<Contact> sharedContacts,
                                  @NonNull List<LinkPreview> linkPreviews,
                                  @NonNull List<Mention> mentions,
                                  @NonNull ContentValues contentValues,
                                  @Nullable SmsDatabase.InsertListener insertListener)
      throws MmsException
  {
    SQLiteDatabase     db              = databaseHelper.getWritableDatabase();
    AttachmentDatabase partsDatabase   = DatabaseFactory.getAttachmentDatabase(context);
    MentionDatabase    mentionDatabase = DatabaseFactory.getMentionDatabase(context);

    boolean mentionsSelf = Stream.of(mentions).filter(m -> Recipient.resolved(m.getRecipientId()).isSelf()).findFirst().isPresent();

    List<Attachment> allAttachments     = new LinkedList<>();
    List<Attachment> contactAttachments = Stream.of(sharedContacts).map(Contact::getAvatarAttachment).filter(a -> a != null).toList();
    List<Attachment> previewAttachments = Stream.of(linkPreviews).filter(lp -> lp.getThumbnail().isPresent()).map(lp -> lp.getThumbnail().get()).toList();

    allAttachments.addAll(attachments);
    allAttachments.addAll(contactAttachments);
    allAttachments.addAll(previewAttachments);

    contentValues.put(BODY, body);
    contentValues.put(PART_COUNT, allAttachments.size());
    contentValues.put(MENTIONS_SELF, mentionsSelf ? 1 : 0);

    db.beginTransaction();
    try {
      long messageId = db.insert(TABLE_NAME, null, contentValues);

      mentionDatabase.insert(threadId, messageId, mentions);

      Map<Attachment, AttachmentId> insertedAttachments = partsDatabase.insertAttachmentsForMessage(messageId, allAttachments, quoteAttachments);
      String                        serializedContacts  = getSerializedSharedContacts(insertedAttachments, sharedContacts);
      String                        serializedPreviews  = getSerializedLinkPreviews(insertedAttachments, linkPreviews);

      if (!TextUtils.isEmpty(serializedContacts)) {
        ContentValues contactValues = new ContentValues();
        contactValues.put(SHARED_CONTACTS, serializedContacts);

        SQLiteDatabase database = databaseHelper.getReadableDatabase();
        int rows = database.update(TABLE_NAME, contactValues, ID + " = ?", new String[]{ String.valueOf(messageId) });

        if (rows <= 0) {
          Log.w(TAG, "Failed to update message with shared contact data.");
        }
      }

      if (!TextUtils.isEmpty(serializedPreviews)) {
        ContentValues contactValues = new ContentValues();
        contactValues.put(LINK_PREVIEWS, serializedPreviews);

        SQLiteDatabase database = databaseHelper.getReadableDatabase();
        int rows = database.update(TABLE_NAME, contactValues, ID + " = ?", new String[]{ String.valueOf(messageId) });

        if (rows <= 0) {
          Log.w(TAG, "Failed to update message with link preview data.");
        }
      }

      db.setTransactionSuccessful();
      return messageId;
    } finally {
      db.endTransaction();

      if (insertListener != null) {
        insertListener.onComplete();
      }

      notifyConversationListeners(contentValues.getAsLong(THREAD_ID));
      DatabaseFactory.getThreadDatabase(context).update(contentValues.getAsLong(THREAD_ID), true);
    }
  }

  @Override
  public boolean deleteMessage(long messageId) {
    Log.d(TAG, "deleteMessage(" + messageId + ")");

    long               threadId           = getThreadIdForMessage(messageId);
    AttachmentDatabase attachmentDatabase = DatabaseFactory.getAttachmentDatabase(context);
    attachmentDatabase.deleteAttachmentsForMessage(messageId);

    GroupReceiptDatabase groupReceiptDatabase = DatabaseFactory.getGroupReceiptDatabase(context);
    groupReceiptDatabase.deleteRowsForMessage(messageId);

    MentionDatabase mentionDatabase = DatabaseFactory.getMentionDatabase(context);
    mentionDatabase.deleteMentionsForMessage(messageId);

    SQLiteDatabase database = databaseHelper.getWritableDatabase();
    database.delete(TABLE_NAME, ID_WHERE, new String[] {messageId+""});
    boolean threadDeleted = DatabaseFactory.getThreadDatabase(context).update(threadId, false);
    notifyConversationListeners(threadId);
    notifyStickerListeners();
    notifyStickerPackListeners();
    return threadDeleted;
  }

  @Override
  public void deleteThread(long threadId) {
    Log.d(TAG, "deleteThread(" + threadId + ")");
    Set<Long> singleThreadSet = new HashSet<>();
    singleThreadSet.add(threadId);
    deleteThreads(singleThreadSet);
  }

  private @Nullable String getSerializedSharedContacts(@NonNull Map<Attachment, AttachmentId> insertedAttachmentIds, @NonNull List<Contact> contacts) {
    if (contacts.isEmpty()) return null;

    JSONArray sharedContactJson = new JSONArray();

    for (Contact contact : contacts) {
      try {
        AttachmentId attachmentId = null;

        if (contact.getAvatarAttachment() != null) {
          attachmentId = insertedAttachmentIds.get(contact.getAvatarAttachment());
        }

        Avatar  updatedAvatar  = new Avatar(attachmentId,
                                            contact.getAvatarAttachment(),
                                            contact.getAvatar() != null && contact.getAvatar().isProfile());
        Contact updatedContact = new Contact(contact, updatedAvatar);

        sharedContactJson.put(new JSONObject(updatedContact.serialize()));
      } catch (JSONException | IOException e) {
        Log.w(TAG, "Failed to serialize shared contact. Skipping it.", e);
      }
    }
    return sharedContactJson.toString();
  }

  private @Nullable String getSerializedLinkPreviews(@NonNull Map<Attachment, AttachmentId> insertedAttachmentIds, @NonNull List<LinkPreview> previews) {
    if (previews.isEmpty()) return null;

    JSONArray linkPreviewJson = new JSONArray();

    for (LinkPreview preview : previews) {
      try {
        AttachmentId attachmentId = null;

        if (preview.getThumbnail().isPresent()) {
          attachmentId = insertedAttachmentIds.get(preview.getThumbnail().get());
        }

        LinkPreview updatedPreview = new LinkPreview(preview.getUrl(), preview.getTitle(), preview.getDescription(), preview.getDate(), attachmentId);
        linkPreviewJson.put(new JSONObject(updatedPreview.serialize()));
      } catch (JSONException | IOException e) {
        Log.w(TAG, "Failed to serialize shared contact. Skipping it.", e);
      }
    }
    return linkPreviewJson.toString();
  }

  private boolean isDuplicate(IncomingMediaMessage message, long threadId) {
    SQLiteDatabase database = databaseHelper.getReadableDatabase();
    Cursor         cursor   = database.query(TABLE_NAME, null, DATE_SENT + " = ? AND " + RECIPIENT_ID + " = ? AND " + THREAD_ID + " = ?",
                                             new String[]{String.valueOf(message.getSentTimeMillis()), message.getFrom().serialize(), String.valueOf(threadId)},
                                             null, null, null, "1");

    try {
      return cursor != null && cursor.moveToFirst();
    } finally {
      if (cursor != null) cursor.close();
    }
  }

  @Override
  public boolean isSent(long messageId) {
    SQLiteDatabase database = databaseHelper.getReadableDatabase();
    try (Cursor cursor = database.query(TABLE_NAME, new String[] {  MESSAGE_BOX }, ID + " = ?", new String[] { String.valueOf(messageId)}, null, null, null)) {
      if (cursor != null && cursor.moveToNext()) {
        long type = cursor.getLong(cursor.getColumnIndexOrThrow(MESSAGE_BOX));
        return Types.isSentType(type);
      }
    }
    return false;
  }

  @Override
  public List<MessageRecord> getProfileChangeDetailsRecords(long threadId, long afterTimestamp) {
    throw new UnsupportedOperationException();
  }

  @Override
  void deleteThreads(@NonNull Set<Long> threadIds) {
    Log.d(TAG, "deleteThreads(count: " + threadIds.size() + ")");

    SQLiteDatabase db = databaseHelper.getWritableDatabase();
    String where      = "";
    Cursor cursor     = null;

    for (long threadId : threadIds) {
      where += THREAD_ID + " = '" + threadId + "' OR ";
    }

    where = where.substring(0, where.length() - 4);

    try {
      cursor = db.query(TABLE_NAME, new String[] {ID}, where, null, null, null, null);

      while (cursor != null && cursor.moveToNext()) {
        deleteMessage(cursor.getLong(0));
      }

    } finally {
      if (cursor != null)
        cursor.close();
    }
  }

  @Override
  void deleteMessagesInThreadBeforeDate(long threadId, long date) {
    SQLiteDatabase db    = databaseHelper.getWritableDatabase();
    String         where = THREAD_ID + " = ? AND " + DATE_RECEIVED + " < " + date;

    db.delete(TABLE_NAME, where, SqlUtil.buildArgs(threadId));
  }

  @Override
  void deleteAbandonedMessages() {
    SQLiteDatabase db    = databaseHelper.getWritableDatabase();
    String         where = THREAD_ID + " NOT IN (SELECT _id FROM " + ThreadDatabase.TABLE_NAME + ")";

    db.delete(TABLE_NAME, where, null);
  }

  @Override
  public List<MessageRecord> getMessagesInThreadAfterInclusive(long threadId, long timestamp, long limit) {
    String   where = TABLE_NAME + "." + MmsSmsColumns.THREAD_ID + " = ? AND " +
                     TABLE_NAME + "." + getDateReceivedColumnName() + " >= ?";
    String[] args  = SqlUtil.buildArgs(threadId, timestamp);

    try (Reader reader = readerFor(rawQuery(where, args, false, limit))) {
      List<MessageRecord> results = new ArrayList<>(reader.cursor.getCount());

      while (reader.getNext() != null) {
        results.add(reader.getCurrent());
      }

      return results;
    }
  }

  @Override
  public void deleteAllThreads() {
    Log.d(TAG, "deleteAllThreads()");
    DatabaseFactory.getAttachmentDatabase(context).deleteAllAttachments();
    DatabaseFactory.getGroupReceiptDatabase(context).deleteAllRows();
    DatabaseFactory.getMentionDatabase(context).deleteAllMentions();

    SQLiteDatabase database = databaseHelper.getWritableDatabase();
    database.delete(TABLE_NAME, null, null);
  }

  @Override
  public @Nullable ViewOnceExpirationInfo getNearestExpiringViewOnceMessage() {
    SQLiteDatabase       db                = databaseHelper.getReadableDatabase();
    ViewOnceExpirationInfo info              = null;
    long                 nearestExpiration = Long.MAX_VALUE;

    String   query = "SELECT " +
                         TABLE_NAME + "." + ID + ", " +
                         VIEW_ONCE + ", " +
                         DATE_RECEIVED + " " +
                     "FROM " + TABLE_NAME + " INNER JOIN " + AttachmentDatabase.TABLE_NAME + " " +
                         "ON " + TABLE_NAME + "." + ID + " = " + AttachmentDatabase.TABLE_NAME + "." + AttachmentDatabase.MMS_ID + " " +
                     "WHERE " +
                         VIEW_ONCE + " > 0 AND " +
                         "(" + AttachmentDatabase.DATA + " NOT NULL OR " + AttachmentDatabase.TRANSFER_STATE + " != ?)";
    String[] args = new String[] { String.valueOf(AttachmentDatabase.TRANSFER_PROGRESS_DONE) };

    try (Cursor cursor = db.rawQuery(query, args)) {
      while (cursor != null && cursor.moveToNext()) {
        long id              = cursor.getLong(cursor.getColumnIndexOrThrow(ID));
        long dateReceived    = cursor.getLong(cursor.getColumnIndexOrThrow(DATE_RECEIVED));
        long expiresAt       = dateReceived + ViewOnceUtil.MAX_LIFESPAN;

        if (info == null || expiresAt < nearestExpiration) {
          info              = new ViewOnceExpirationInfo(id, dateReceived);
          nearestExpiration = expiresAt;
        }
      }
    }

    return info;
  }

  private static @NonNull List<Mention> parseQuoteMentions(@NonNull Context context, Cursor cursor) {
    byte[] raw = cursor.getBlob(cursor.getColumnIndexOrThrow(QUOTE_MENTIONS));

    return MentionUtil.bodyRangeListToMentions(context, raw);
  }

  @Override
  public SQLiteDatabase beginTransaction() {
    databaseHelper.getWritableDatabase().beginTransaction();
    return databaseHelper.getWritableDatabase();
  }

  @Override
  public void setTransactionSuccessful() {
    databaseHelper.getWritableDatabase().setTransactionSuccessful();
  }

  @Override
  public void endTransaction() {
    databaseHelper.getWritableDatabase().endTransaction();
  }

  public static Reader readerFor(Cursor cursor) {
    return new Reader(cursor);
  }

  public static OutgoingMessageReader readerFor(OutgoingMediaMessage message, long threadId) {
    return new OutgoingMessageReader(message, threadId);
  }

  public static class Status {
    public static final int DOWNLOAD_INITIALIZED     = 1;
    public static final int DOWNLOAD_NO_CONNECTIVITY = 2;
    public static final int DOWNLOAD_CONNECTING      = 3;
    public static final int DOWNLOAD_SOFT_FAILURE    = 4;
    public static final int DOWNLOAD_HARD_FAILURE    = 5;
    public static final int DOWNLOAD_APN_UNAVAILABLE = 6;
  }

  public static class OutgoingMessageReader {

    private final Context              context;
    private final OutgoingMediaMessage message;
    private final long                 id;
    private final long                 threadId;

    public OutgoingMessageReader(OutgoingMediaMessage message, long threadId) {
      this.context  = ApplicationDependencies.getApplication();
      this.message  = message;
      this.id       = new SecureRandom().nextLong();
      this.threadId = threadId;
    }

    public MessageRecord getCurrent() {
      SlideDeck slideDeck = new SlideDeck(context, message.getAttachments());

      CharSequence  quoteText     = message.getOutgoingQuote() != null ? message.getOutgoingQuote().getText() : null;
      List<Mention> quoteMentions = message.getOutgoingQuote() != null ? message.getOutgoingQuote().getMentions() : Collections.emptyList();

      if (quoteText != null && !quoteMentions.isEmpty()) {
        MentionUtil.UpdatedBodyAndMentions updated = MentionUtil.updateBodyAndMentionsWithDisplayNames(context, quoteText, quoteMentions);

        quoteText     = updated.getBody();
        quoteMentions = updated.getMentions();
      }

      return new MediaMmsMessageRecord(id,
                                       message.getRecipient(),
                                       message.getRecipient(),
                                       1,
                                       System.currentTimeMillis(),
                                       System.currentTimeMillis(),
                                       -1,
                                       0,
                                       threadId, message.getBody(),
                                       slideDeck,
                                       slideDeck.getSlides().size(),
                                       message.isSecure() ? MmsSmsColumns.Types.getOutgoingEncryptedMessageType() : MmsSmsColumns.Types.getOutgoingSmsMessageType(),
                                       new LinkedList<>(),
                                       new LinkedList<>(),
                                       message.getSubscriptionId(),
                                       message.getExpiresIn(),
                                       System.currentTimeMillis(),
                                       message.isViewOnce(),
                                       0,
                                       message.getOutgoingQuote() != null ?
                                           new Quote(message.getOutgoingQuote().getId(),
                                                     message.getOutgoingQuote().getAuthor(),
                                                     quoteText,
                                                     message.getOutgoingQuote().isOriginalMissing(),
                                                     new SlideDeck(context, message.getOutgoingQuote().getAttachments()),
                                                     quoteMentions) :
                                           null,
                                       message.getSharedContacts(),
                                       message.getLinkPreviews(),
                                       false,
                                       Collections.emptyList(),
                                       false,
                                       false,
                                       0,
                                       0);
    }
  }

  public static class Reader implements MessageDatabase.Reader {

    private final Cursor  cursor;
    private final Context context;

    public Reader(Cursor cursor) {
      this.cursor  = cursor;
      this.context = ApplicationDependencies.getApplication();
    }

    @Override
    public MessageRecord getNext() {
      if (cursor == null || !cursor.moveToNext())
        return null;

      return getCurrent();
    }

    @Override
    public MessageRecord getCurrent() {
      long mmsType = cursor.getLong(cursor.getColumnIndexOrThrow(MmsDatabase.MESSAGE_TYPE));

      if (mmsType == PduHeaders.MESSAGE_TYPE_NOTIFICATION_IND) {
        return getNotificationMmsMessageRecord(cursor);
      } else {
        return getMediaMmsMessageRecord(cursor);
      }
    }

    private NotificationMmsMessageRecord getNotificationMmsMessageRecord(Cursor cursor) {
      long      id                   = cursor.getLong(cursor.getColumnIndexOrThrow(MmsDatabase.ID));
      long      dateSent             = cursor.getLong(cursor.getColumnIndexOrThrow(MmsDatabase.NORMALIZED_DATE_SENT));
      long      dateReceived         = cursor.getLong(cursor.getColumnIndexOrThrow(MmsDatabase.NORMALIZED_DATE_RECEIVED));
      long      threadId             = cursor.getLong(cursor.getColumnIndexOrThrow(MmsDatabase.THREAD_ID));
      long      mailbox              = cursor.getLong(cursor.getColumnIndexOrThrow(MmsDatabase.MESSAGE_BOX));
      long      recipientId          = cursor.getLong(cursor.getColumnIndexOrThrow(MmsDatabase.RECIPIENT_ID));
      int       addressDeviceId      = cursor.getInt(cursor.getColumnIndexOrThrow(MmsDatabase.ADDRESS_DEVICE_ID));
      Recipient recipient            = Recipient.live(RecipientId.from(recipientId)).get();

      String    contentLocation      = cursor.getString(cursor.getColumnIndexOrThrow(MmsDatabase.CONTENT_LOCATION));
      String    transactionId        = cursor.getString(cursor.getColumnIndexOrThrow(MmsDatabase.TRANSACTION_ID));
      long      messageSize          = cursor.getLong(cursor.getColumnIndexOrThrow(MmsDatabase.MESSAGE_SIZE));
      long      expiry               = cursor.getLong(cursor.getColumnIndexOrThrow(MmsDatabase.EXPIRY));
      int       status               = cursor.getInt(cursor.getColumnIndexOrThrow(MmsDatabase.STATUS));
      int       deliveryReceiptCount = cursor.getInt(cursor.getColumnIndexOrThrow(MmsDatabase.DELIVERY_RECEIPT_COUNT));
      int       readReceiptCount     = cursor.getInt(cursor.getColumnIndexOrThrow(MmsDatabase.READ_RECEIPT_COUNT));
      int       subscriptionId       = cursor.getInt(cursor.getColumnIndexOrThrow(MmsDatabase.SUBSCRIPTION_ID));
      int       viewedReceiptCount   = cursor.getInt(cursor.getColumnIndexOrThrow(MmsSmsColumns.VIEWED_RECEIPT_COUNT));

      if (!TextSecurePreferences.isReadReceiptsEnabled(context)) {
        readReceiptCount = 0;
      }

      byte[]contentLocationBytes = null;
      byte[]transactionIdBytes   = null;

      if (!TextUtils.isEmpty(contentLocation))
        contentLocationBytes = org.thoughtcrime.securesms.util.Util.toIsoBytes(contentLocation);

      if (!TextUtils.isEmpty(transactionId))
        transactionIdBytes = org.thoughtcrime.securesms.util.Util.toIsoBytes(transactionId);

      SlideDeck slideDeck = new SlideDeck(context, new MmsNotificationAttachment(status, messageSize));


      return new NotificationMmsMessageRecord(id, recipient, recipient,
                                              addressDeviceId, dateSent, dateReceived, deliveryReceiptCount, threadId,
                                              contentLocationBytes, messageSize, expiry, status,
                                              transactionIdBytes, mailbox, subscriptionId, slideDeck,
                                              readReceiptCount, viewedReceiptCount);
    }

    private MediaMmsMessageRecord getMediaMmsMessageRecord(Cursor cursor) {
      long                 id                   = cursor.getLong(cursor.getColumnIndexOrThrow(MmsDatabase.ID));
      long                 dateSent             = cursor.getLong(cursor.getColumnIndexOrThrow(MmsDatabase.NORMALIZED_DATE_SENT));
      long                 dateReceived         = cursor.getLong(cursor.getColumnIndexOrThrow(MmsDatabase.NORMALIZED_DATE_RECEIVED));
      long                 dateServer           = cursor.getLong(cursor.getColumnIndexOrThrow(MmsDatabase.DATE_SERVER));
      long                 box                  = cursor.getLong(cursor.getColumnIndexOrThrow(MmsDatabase.MESSAGE_BOX));
      long                 threadId             = cursor.getLong(cursor.getColumnIndexOrThrow(MmsDatabase.THREAD_ID));
      long                 recipientId          = cursor.getLong(cursor.getColumnIndexOrThrow(MmsDatabase.RECIPIENT_ID));
      int                  addressDeviceId      = cursor.getInt(cursor.getColumnIndexOrThrow(MmsDatabase.ADDRESS_DEVICE_ID));
      int                  deliveryReceiptCount = cursor.getInt(cursor.getColumnIndexOrThrow(MmsDatabase.DELIVERY_RECEIPT_COUNT));
      int                  readReceiptCount     = cursor.getInt(cursor.getColumnIndexOrThrow(MmsDatabase.READ_RECEIPT_COUNT));
      String               body                 = cursor.getString(cursor.getColumnIndexOrThrow(MmsDatabase.BODY));
      int                  partCount            = cursor.getInt(cursor.getColumnIndexOrThrow(MmsDatabase.PART_COUNT));
      String               mismatchDocument     = cursor.getString(cursor.getColumnIndexOrThrow(MmsDatabase.MISMATCHED_IDENTITIES));
      String               networkDocument      = cursor.getString(cursor.getColumnIndexOrThrow(MmsDatabase.NETWORK_FAILURE));
      int                  subscriptionId       = cursor.getInt(cursor.getColumnIndexOrThrow(MmsDatabase.SUBSCRIPTION_ID));
      long                 expiresIn            = cursor.getLong(cursor.getColumnIndexOrThrow(MmsDatabase.EXPIRES_IN));
      long                 expireStarted        = cursor.getLong(cursor.getColumnIndexOrThrow(MmsDatabase.EXPIRE_STARTED));
      boolean              unidentified         = cursor.getInt(cursor.getColumnIndexOrThrow(MmsDatabase.UNIDENTIFIED)) == 1;
      boolean              isViewOnce           = cursor.getLong(cursor.getColumnIndexOrThrow(MmsDatabase.VIEW_ONCE))   == 1;
      boolean              remoteDelete         = cursor.getLong(cursor.getColumnIndexOrThrow(MmsDatabase.REMOTE_DELETED))   == 1;
      List<ReactionRecord> reactions            = parseReactions(cursor);
      boolean              mentionsSelf         = CursorUtil.requireBoolean(cursor, MENTIONS_SELF);
      long                 notifiedTimestamp    = CursorUtil.requireLong(cursor, NOTIFIED_TIMESTAMP);
      int                  viewedReceiptCount   = cursor.getInt(cursor.getColumnIndexOrThrow(MmsSmsColumns.VIEWED_RECEIPT_COUNT));

      if (!TextSecurePreferences.isReadReceiptsEnabled(context)) {
        readReceiptCount   = 0;
        viewedReceiptCount = 0;
      }

      Recipient                 recipient          = Recipient.live(RecipientId.from(recipientId)).get();
      List<IdentityKeyMismatch> mismatches         = getMismatchedIdentities(mismatchDocument);
      List<NetworkFailure>      networkFailures    = getFailures(networkDocument);
      List<DatabaseAttachment>  attachments        = DatabaseFactory.getAttachmentDatabase(context).getAttachment(cursor);
      List<Contact>             contacts           = getSharedContacts(cursor, attachments);
      Set<Attachment>           contactAttachments = Stream.of(contacts).map(Contact::getAvatarAttachment).withoutNulls().collect(Collectors.toSet());
      List<LinkPreview>         previews           = getLinkPreviews(cursor, attachments);
      Set<Attachment>           previewAttachments = Stream.of(previews).filter(lp -> lp.getThumbnail().isPresent()).map(lp -> lp.getThumbnail().get()).collect(Collectors.toSet());
      SlideDeck                 slideDeck          = getSlideDeck(Stream.of(attachments).filterNot(contactAttachments::contains).filterNot(previewAttachments::contains).toList());
      Quote                     quote              = getQuote(cursor);

      return new MediaMmsMessageRecord(id, recipient, recipient,
                                       addressDeviceId, dateSent, dateReceived, dateServer, deliveryReceiptCount,
                                       threadId, body, slideDeck, partCount, box, mismatches,
                                       networkFailures, subscriptionId, expiresIn, expireStarted,
                                       isViewOnce, readReceiptCount, quote, contacts, previews, unidentified, reactions,
                                       remoteDelete, mentionsSelf, notifiedTimestamp, viewedReceiptCount);
    }

    private List<IdentityKeyMismatch> getMismatchedIdentities(String document) {
      if (!TextUtils.isEmpty(document)) {
        try {
          return JsonUtils.fromJson(document, IdentityKeyMismatchList.class).getList();
        } catch (IOException e) {
          Log.w(TAG, e);
        }
      }

      return new LinkedList<>();
    }

    private List<NetworkFailure> getFailures(String document) {
      if (!TextUtils.isEmpty(document)) {
        try {
          return JsonUtils.fromJson(document, NetworkFailureList.class).getList();
        } catch (IOException ioe) {
          Log.w(TAG, ioe);
        }
      }

      return new LinkedList<>();
    }

    private SlideDeck getSlideDeck(@NonNull List<DatabaseAttachment> attachments) {
      List<DatabaseAttachment> messageAttachments = Stream.of(attachments)
                                                          .filterNot(Attachment::isQuote)
                                                          .sorted(new DatabaseAttachment.DisplayOrderComparator())
                                                          .toList();
      return new SlideDeck(context, messageAttachments);
    }

    private @Nullable Quote getQuote(@NonNull Cursor cursor) {
      long                       quoteId          = cursor.getLong(cursor.getColumnIndexOrThrow(MmsDatabase.QUOTE_ID));
      long                       quoteAuthor      = cursor.getLong(cursor.getColumnIndexOrThrow(MmsDatabase.QUOTE_AUTHOR));
      CharSequence               quoteText        = cursor.getString(cursor.getColumnIndexOrThrow(MmsDatabase.QUOTE_BODY));
      boolean                    quoteMissing     = cursor.getInt(cursor.getColumnIndexOrThrow(MmsDatabase.QUOTE_MISSING)) == 1;
      List<Mention>              quoteMentions    = parseQuoteMentions(context, cursor);
      List<DatabaseAttachment>   attachments      = DatabaseFactory.getAttachmentDatabase(context).getAttachment(cursor);
      List<? extends Attachment> quoteAttachments = Stream.of(attachments).filter(Attachment::isQuote).toList();
      SlideDeck                  quoteDeck        = new SlideDeck(context, quoteAttachments);

      if (quoteId > 0 && quoteAuthor > 0) {
        if (quoteText != null && !quoteMentions.isEmpty()) {
          MentionUtil.UpdatedBodyAndMentions updated = MentionUtil.updateBodyAndMentionsWithDisplayNames(context, quoteText, quoteMentions);

          quoteText     = updated.getBody();
          quoteMentions = updated.getMentions();
        }

        return new Quote(quoteId, RecipientId.from(quoteAuthor), quoteText, quoteMissing, quoteDeck, quoteMentions);
      } else {
        return null;
      }
    }

    @Override
    public void close() {
      if (cursor != null) {
        cursor.close();
      }
    }
  }

  private long generatePduCompatTimestamp() {
    final long time = System.currentTimeMillis();
    return time - (time % 1000);
  }
}<|MERGE_RESOLUTION|>--- conflicted
+++ resolved
@@ -386,9 +386,6 @@
   }
 
   @Override
-<<<<<<< HEAD
-  public @NonNull Pair<Long, Long> insertReceivedCall(@NonNull RecipientId address, long expiresIn, boolean isVideoOffer) {
-=======
   public @NonNull List<MarkedMessageInfo> getViewedIncomingMessages(long threadId) {
     SQLiteDatabase db      = databaseHelper.getReadableDatabase();
     String[]       columns = new String[]{ID, RECIPIENT_ID, DATE_SENT, MESSAGE_BOX, THREAD_ID};
@@ -451,9 +448,7 @@
     }
   }
 
-  @Override
-  public @NonNull Pair<Long, Long> insertReceivedCall(@NonNull RecipientId address, boolean isVideoOffer) {
->>>>>>> 2729eb9f
+  public @NonNull Pair<Long, Long> insertReceivedCall(@NonNull RecipientId address, long expiresIn, boolean isVideoOffer) {
     throw new UnsupportedOperationException();
   }
 
