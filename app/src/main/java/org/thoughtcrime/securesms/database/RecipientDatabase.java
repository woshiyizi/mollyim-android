--- conflicted
+++ resolved
@@ -2327,67 +2327,6 @@
     return results;
   }
 
-<<<<<<< HEAD
-=======
-  /**
-   * We no longer automatically generate a chat color. This method is used only
-   * in the case of a legacy migration and otherwise should not be called.
-   */
-  @Deprecated
-  public void updateSystemContactColors() {
-    SQLiteDatabase                  db      = databaseHelper.getSignalReadableDatabase();
-    Map<RecipientId, ChatColors> updates = new HashMap<>();
-
-    db.beginTransaction();
-    try (Cursor cursor = db.query(TABLE_NAME, new String[] {ID, "color", CHAT_COLORS, CUSTOM_CHAT_COLORS_ID, SYSTEM_JOINED_NAME}, SYSTEM_JOINED_NAME + " IS NOT NULL AND " + SYSTEM_JOINED_NAME + " != \"\"", null, null, null, null)) {
-      while (cursor != null && cursor.moveToNext()) {
-        long   id                   = CursorUtil.requireLong(cursor, ID);
-        String serializedColor      = CursorUtil.requireString(cursor, "color");
-        long   customChatColorsId   = CursorUtil.requireLong(cursor, CUSTOM_CHAT_COLORS_ID);
-        byte[] serializedChatColors = CursorUtil.requireBlob(cursor, CHAT_COLORS);
-
-        ChatColors chatColors;
-        if (serializedChatColors != null) {
-          try {
-            chatColors = ChatColors.forChatColor(ChatColors.Id.forLongValue(customChatColorsId), ChatColor.parseFrom(serializedChatColors));
-          } catch (InvalidProtocolBufferException e) {
-            chatColors = null;
-          }
-        } else {
-          chatColors = null;
-        }
-
-        if (chatColors != null) {
-          return;
-        }
-
-        if (serializedColor != null) {
-          try {
-            chatColors = ChatColorsMapper.getChatColors(MaterialColor.fromSerialized(serializedColor));
-          } catch (MaterialColor.UnknownColorException e) {
-            return;
-          }
-        } else {
-          return;
-        }
-
-        ContentValues contentValues = new ContentValues(1);
-        contentValues.put(CHAT_COLORS, chatColors.serialize().toByteArray());
-        contentValues.put(CUSTOM_CHAT_COLORS_ID, chatColors.getId().getLongValue());
-
-        db.update(TABLE_NAME, contentValues, ID + " = ?", new String[] { String.valueOf(id) });
-
-        updates.put(RecipientId.from(id), chatColors);
-      }
-    } finally {
-      db.setTransactionSuccessful();
-      db.endTransaction();
-
-      Stream.of(updates.entrySet()).forEach(entry -> Recipient.live(entry.getKey()).refresh());
-    }
-  }
-
->>>>>>> 520fe481
   public @Nullable Cursor getSignalContacts(boolean includeSelf) {
     ContactSearchSelection searchSelection = new ContactSearchSelection.Builder().withRegistered(true)
                                                                                  .withGroups(false)
