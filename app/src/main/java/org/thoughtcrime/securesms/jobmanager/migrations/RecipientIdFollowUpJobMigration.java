--- conflicted
+++ resolved
@@ -15,44 +15,7 @@
   }
 
   @Override
-<<<<<<< HEAD
-  protected @NonNull JobData migrate(@NonNull JobData jobData) {
+  public @NonNull JobData migrate(@NonNull JobData jobData) {
     return jobData;
-=======
-  public @NonNull JobData migrate(@NonNull JobData jobData) {
-    switch(jobData.getFactoryKey()) {
-      case "RequestGroupInfoJob": return migrateRequestGroupInfoJob(jobData);
-      case "SendDeliveryReceiptJob": return migrateSendDeliveryReceiptJob(jobData);
-      default:
-        return jobData;
-    }
-  }
-
-  private static @NonNull JobData migrateRequestGroupInfoJob(@NonNull JobData jobData) {
-    JsonJobData data = JsonJobData.deserialize(jobData.getData());
-
-    if (!data.hasString("source") || !data.hasString("group_id")) {
-      return failingJobData();
-    } else {
-      return jobData;
-    }
-  }
-
-  private static @NonNull JobData migrateSendDeliveryReceiptJob(@NonNull JobData jobData) {
-    JsonJobData data = JsonJobData.deserialize(jobData.getData());
-
-    if (!data.hasString("recipient") ||
-        !data.hasLong("message_id")  ||
-        !data.hasLong("timestamp"))
-    {
-      return failingJobData();
-    } else {
-      return jobData;
-    }
-  }
-
-  private static JobData failingJobData() {
-    return JobData.FAILING_JOB_DATA;
->>>>>>> 1222c307
   }
 }