/*
 * Copyright (C) 2015 Open Whisper Systems
 *
 * This program is free software: you can redistribute it and/or modify
 * it under the terms of the GNU General Public License as published by
 * the Free Software Foundation, either version 3 of the License, or
 * (at your option) any later version.
 *
 * This program is distributed in the hope that it will be useful,
 * but WITHOUT ANY WARRANTY; without even the implied warranty of
 * MERCHANTABILITY or FITNESS FOR A PARTICULAR PURPOSE.  See the
 * GNU General Public License for more details.
 *
 * You should have received a copy of the GNU General Public License
 * along with this program.  If not, see <http://www.gnu.org/licenses/>.
 */
package org.thoughtcrime.securesms.conversationlist;

import android.Manifest;
import android.annotation.SuppressLint;
import android.content.Context;
import android.content.Intent;
import android.content.res.Configuration;
import android.content.res.Resources;
import android.content.res.TypedArray;
import android.graphics.Canvas;
import android.graphics.Color;
import android.graphics.drawable.ColorDrawable;
import android.graphics.drawable.Drawable;
import android.net.Uri;
import android.os.AsyncTask;
import android.os.Build;
import android.os.Bundle;
import android.text.TextUtils;
import android.view.LayoutInflater;
import android.view.Menu;
import android.view.MenuInflater;
import android.view.MenuItem;
import android.view.View;
import android.view.ViewGroup;
import android.view.inputmethod.InputMethodManager;
import android.widget.FrameLayout;
import android.widget.Toast;

import androidx.activity.OnBackPressedCallback;
import androidx.annotation.ColorInt;
import androidx.annotation.DrawableRes;
import androidx.annotation.IdRes;
import androidx.annotation.NonNull;
import androidx.annotation.Nullable;
import androidx.annotation.PluralsRes;
import androidx.annotation.WorkerThread;
import androidx.appcompat.app.AppCompatActivity;
import androidx.appcompat.content.res.AppCompatResources;
import androidx.appcompat.view.ActionMode;
import androidx.appcompat.widget.Toolbar;
import androidx.appcompat.widget.TooltipCompat;
import androidx.coordinatorlayout.widget.CoordinatorLayout;
import androidx.core.content.ContextCompat;
import androidx.core.view.ViewCompat;
import androidx.fragment.app.DialogFragment;
import androidx.fragment.app.FragmentActivity;
import androidx.lifecycle.ViewModelProvider;
import androidx.navigation.fragment.NavHostFragment;
import androidx.recyclerview.widget.ItemTouchHelper;
import androidx.recyclerview.widget.LinearLayoutManager;
import androidx.recyclerview.widget.RecyclerView;

import com.airbnb.lottie.SimpleColorFilter;
import com.annimon.stream.Stream;
import com.google.android.material.animation.ArgbEvaluatorCompat;
import com.google.android.material.appbar.AppBarLayout;
import com.google.android.material.appbar.CollapsingToolbarLayout;
import com.google.android.material.dialog.MaterialAlertDialogBuilder;
import com.google.android.material.snackbar.Snackbar;

import org.greenrobot.eventbus.EventBus;
import org.greenrobot.eventbus.Subscribe;
import org.greenrobot.eventbus.ThreadMode;
import org.signal.core.util.DimensionUnit;
import org.signal.core.util.Stopwatch;
import org.signal.core.util.concurrent.LifecycleDisposable;
import org.signal.core.util.concurrent.SignalExecutors;
import org.signal.core.util.concurrent.SimpleTask;
import org.signal.core.util.logging.Log;
import org.thoughtcrime.securesms.MainActivity;
import org.thoughtcrime.securesms.MainFragment;
import org.thoughtcrime.securesms.MainNavigator;
import org.thoughtcrime.securesms.MuteDialog;
import org.thoughtcrime.securesms.NewConversationActivity;
import org.thoughtcrime.securesms.R;
import org.thoughtcrime.securesms.components.Material3SearchToolbar;
import org.thoughtcrime.securesms.components.SignalProgressDialog;
import org.thoughtcrime.securesms.components.menu.ActionItem;
import org.thoughtcrime.securesms.components.menu.SignalBottomActionBar;
import org.thoughtcrime.securesms.components.menu.SignalContextMenu;
import org.thoughtcrime.securesms.components.registration.PulsingFloatingActionButton;
import org.thoughtcrime.securesms.components.reminder.CdsPermanentErrorReminder;
import org.thoughtcrime.securesms.components.reminder.CdsTemporaryErrorReminder;
import org.thoughtcrime.securesms.components.reminder.DozeReminder;
import org.thoughtcrime.securesms.components.reminder.ExpiredBuildReminder;
import org.thoughtcrime.securesms.components.reminder.OutdatedBuildReminder;
import org.thoughtcrime.securesms.components.reminder.PushRegistrationReminder;
import org.thoughtcrime.securesms.components.reminder.Reminder;
import org.thoughtcrime.securesms.components.reminder.ReminderView;
import org.thoughtcrime.securesms.components.reminder.ServiceOutageReminder;
import org.thoughtcrime.securesms.components.reminder.UnauthorizedReminder;
import org.thoughtcrime.securesms.components.reminder.UsernameOutOfSyncReminder;
import org.thoughtcrime.securesms.components.settings.app.notifications.manual.NotificationProfileSelectionFragment;
import org.thoughtcrime.securesms.components.spoiler.SpoilerAnnotation;
import org.thoughtcrime.securesms.components.voice.VoiceNoteMediaControllerOwner;
import org.thoughtcrime.securesms.components.voice.VoiceNotePlayerView;
import org.thoughtcrime.securesms.contacts.paged.ContactSearchAdapter;
import org.thoughtcrime.securesms.contacts.paged.ContactSearchConfiguration;
import org.thoughtcrime.securesms.contacts.paged.ContactSearchData;
import org.thoughtcrime.securesms.contacts.paged.ContactSearchKey;
import org.thoughtcrime.securesms.contacts.paged.ContactSearchMediator;
import org.thoughtcrime.securesms.contacts.paged.ContactSearchState;
import org.thoughtcrime.securesms.contacts.sync.CdsPermanentErrorBottomSheet;
import org.thoughtcrime.securesms.contacts.sync.CdsTemporaryErrorBottomSheet;
import org.thoughtcrime.securesms.conversation.ConversationFragment;
import org.thoughtcrime.securesms.conversationlist.chatfilter.ConversationFilterRequest;
import org.thoughtcrime.securesms.conversationlist.chatfilter.ConversationFilterSource;
import org.thoughtcrime.securesms.conversationlist.chatfilter.ConversationListFilterPullView;
import org.thoughtcrime.securesms.conversationlist.chatfilter.FilterLerp;
import org.thoughtcrime.securesms.conversationlist.model.Conversation;
import org.thoughtcrime.securesms.conversationlist.model.ConversationFilter;
import org.thoughtcrime.securesms.database.MessageTable.MarkedMessageInfo;
import org.thoughtcrime.securesms.database.SignalDatabase;
import org.thoughtcrime.securesms.database.ThreadTable;
import org.thoughtcrime.securesms.database.model.ThreadRecord;
import org.thoughtcrime.securesms.dependencies.ApplicationDependencies;
import org.thoughtcrime.securesms.events.ReminderUpdateEvent;
import org.thoughtcrime.securesms.groups.SelectionLimits;
import org.thoughtcrime.securesms.jobs.ServiceOutageDetectionJob;
import org.thoughtcrime.securesms.keyvalue.SignalStore;
import org.thoughtcrime.securesms.lock.v2.CreateSvrPinActivity;
import org.thoughtcrime.securesms.main.Material3OnScrollHelperBinder;
import org.thoughtcrime.securesms.main.SearchBinder;
import org.thoughtcrime.securesms.mediasend.v2.MediaSelectionActivity;
import org.thoughtcrime.securesms.megaphone.Megaphone;
import org.thoughtcrime.securesms.megaphone.MegaphoneActionController;
import org.thoughtcrime.securesms.megaphone.MegaphoneViewBuilder;
import org.thoughtcrime.securesms.megaphone.Megaphones;
import org.thoughtcrime.securesms.mms.GlideApp;
import org.thoughtcrime.securesms.notifications.MarkReadReceiver;
import org.thoughtcrime.securesms.notifications.profiles.NotificationProfile;
import org.thoughtcrime.securesms.permissions.Permissions;
import org.thoughtcrime.securesms.profiles.manage.ManageProfileActivity;
import org.thoughtcrime.securesms.ratelimit.RecaptchaProofBottomSheetFragment;
import org.thoughtcrime.securesms.recipients.Recipient;
import org.thoughtcrime.securesms.recipients.RecipientId;
import org.thoughtcrime.securesms.registration.RegistrationNavigationActivity;
import org.thoughtcrime.securesms.search.MessageResult;
import org.thoughtcrime.securesms.service.KeyCachingService;
import org.thoughtcrime.securesms.sms.MessageSender;
import org.thoughtcrime.securesms.storage.StorageSyncHelper;
import org.thoughtcrime.securesms.stories.tabs.ConversationListTab;
import org.thoughtcrime.securesms.stories.tabs.ConversationListTabsViewModel;
import org.thoughtcrime.securesms.util.AppForegroundObserver;
import org.thoughtcrime.securesms.util.AppStartup;
import org.thoughtcrime.securesms.util.CachedInflater;
import org.thoughtcrime.securesms.util.ConversationUtil;
import org.thoughtcrime.securesms.util.PlayStoreUtil;
import org.thoughtcrime.securesms.util.ServiceUtil;
import org.thoughtcrime.securesms.util.SignalLocalMetrics;
import org.thoughtcrime.securesms.util.SnapToTopDataObserver;
import org.thoughtcrime.securesms.util.TextSecurePreferences;
import org.thoughtcrime.securesms.util.ViewUtil;
import org.thoughtcrime.securesms.util.WindowUtil;
import org.thoughtcrime.securesms.util.adapter.mapping.PagingMappingAdapter;
import org.thoughtcrime.securesms.util.task.SnackbarAsyncTask;
import org.thoughtcrime.securesms.util.views.SimpleProgressDialog;
import org.thoughtcrime.securesms.util.views.Stub;
import org.thoughtcrime.securesms.wallpaper.ChatWallpaper;
import org.whispersystems.signalservice.api.websocket.WebSocketConnectionState;

import java.lang.ref.WeakReference;
import java.util.ArrayList;
import java.util.Collection;
import java.util.Collections;
import java.util.HashSet;
import java.util.LinkedHashSet;
import java.util.List;
import java.util.Objects;
import java.util.Optional;
import java.util.Set;
import java.util.stream.Collectors;

import kotlin.Unit;

import static android.app.Activity.RESULT_CANCELED;
import static android.app.Activity.RESULT_OK;


public class ConversationListFragment extends MainFragment implements ActionMode.Callback,
                                                                      ConversationListAdapter.OnConversationClickListener,
                                                                      MegaphoneActionController, ClearFilterViewHolder.OnClearFilterClickListener
{
  public static final short MESSAGE_REQUESTS_REQUEST_CODE_CREATE_NAME = 32562;
  public static final short SMS_ROLE_REQUEST_CODE                     = 32563;

  private static final int LIST_SMOOTH_SCROLL_TO_TOP_THRESHOLD = 25;

  private static final String TAG = Log.tag(ConversationListFragment.class);

  private static final int MAXIMUM_PINNED_CONVERSATIONS = 4;
  private static final int MAX_CHATS_ABOVE_FOLD = 7;
  private static final int MAX_CONTACTS_ABOVE_FOLD = 5;
  private static final int MAX_GROUP_MEMBERSHIPS_ABOVE_FOLD = 5;

  private ActionMode                             actionMode;
  private View                                   coordinator;
  private RecyclerView                           list;
  private Stub<ReminderView>                     reminderView;
  private PulsingFloatingActionButton            fab;
  private PulsingFloatingActionButton            cameraFab;
  private ConversationListFilterPullView         pullView;
  private AppBarLayout                           pullViewAppBarLayout;
  private ConversationListViewModel              viewModel;
  private RecyclerView.Adapter                   activeAdapter;
  private ConversationListAdapter                defaultAdapter;
  private PagingMappingAdapter<ContactSearchKey> searchAdapter;
  private Stub<ViewGroup>                        megaphoneContainer;
  private SnapToTopDataObserver                  snapToTopDataObserver;
  private Drawable                               archiveDrawable;
  private AppForegroundObserver.Listener         appForegroundObserver;
  private VoiceNoteMediaControllerOwner          mediaControllerOwner;
  private Stub<FrameLayout>                      voiceNotePlayerViewStub;
  private VoiceNotePlayerView                    voiceNotePlayerView;
  private SignalBottomActionBar                  bottomActionBar;
  private SignalContextMenu                      activeContextMenu;
  private LifecycleDisposable                    lifecycleDisposable;

  protected ConversationListArchiveItemDecoration archiveDecoration;
  protected ConversationListItemAnimator          itemAnimator;
  private   Stopwatch                             startupStopwatch;
  private   ConversationListTabsViewModel         conversationListTabsViewModel;
  private   ContactSearchMediator                 contactSearchMediator;

  public static ConversationListFragment newInstance() {
    return new ConversationListFragment();
  }

  @Override
  public void onAttach(@NonNull Context context) {
    super.onAttach(context);

    if (context instanceof VoiceNoteMediaControllerOwner) {
      mediaControllerOwner = (VoiceNoteMediaControllerOwner) context;
    } else {
      throw new ClassCastException("Expected context to be a Listener");
    }
  }

  @Override
  public void onCreate(Bundle icicle) {
    super.onCreate(icicle);
    setHasOptionsMenu(true);
    startupStopwatch = new Stopwatch("startup");
  }

  @Override
  public View onCreateView(@NonNull LayoutInflater inflater, ViewGroup container, Bundle bundle) {
    return inflater.inflate(R.layout.conversation_list_fragment, container, false);
  }

  @Override
  public void onViewCreated(@NonNull View view, @Nullable Bundle savedInstanceState) {
    lifecycleDisposable = new LifecycleDisposable();
    lifecycleDisposable.bindTo(getViewLifecycleOwner());

    coordinator             = view.findViewById(R.id.coordinator);
    list                    = view.findViewById(R.id.list);
    bottomActionBar         = view.findViewById(R.id.conversation_list_bottom_action_bar);
    reminderView            = new Stub<>(view.findViewById(R.id.reminder));
    megaphoneContainer      = new Stub<>(view.findViewById(R.id.megaphone_container));
    voiceNotePlayerViewStub = new Stub<>(view.findViewById(R.id.voice_note_player));
    fab                     = view.findViewById(R.id.fab);
    cameraFab               = view.findViewById(R.id.camera_fab);
    pullView                = view.findViewById(R.id.pull_view);
    pullViewAppBarLayout    = view.findViewById(R.id.recycler_coordinator_app_bar);

    fab.setVisibility(View.VISIBLE);
    cameraFab.setVisibility(View.VISIBLE);

    contactSearchMediator = new ContactSearchMediator(this,
                                                      Collections.emptySet(),
                                                      SelectionLimits.NO_LIMITS,
                                                      new ContactSearchAdapter.DisplayOptions(
                                                          false,
                                                          ContactSearchAdapter.DisplaySmsTag.DEFAULT,
                                                          ContactSearchAdapter.DisplaySecondaryInformation.NEVER,
                                                          false,
                                                          false
                                                      ),
                                                      this::mapSearchStateToConfiguration,
                                                      new ContactSearchMediator.SimpleCallbacks(),
                                                      false,
                                                      (context,
                                                       fixedContacts,
                                                       displayOptions,
                                                       callbacks,
                                                       longClickCallbacks,
                                                       storyContextMenuCallbacks,
                                                       callButtonClickCallbacks
                                                      ) -> {
                                                        //noinspection CodeBlock2Expr
                                                        return new ConversationListSearchAdapter(
                                                            context,
                                                            fixedContacts,
                                                            displayOptions,
                                                            new ContactSearchClickCallbacks(callbacks),
                                                            longClickCallbacks,
                                                            storyContextMenuCallbacks,
                                                            callButtonClickCallbacks,
                                                            getViewLifecycleOwner(),
                                                            GlideApp.with(this)
                                                        );
                                                      },
                                                      new ConversationListSearchAdapter.ChatFilterRepository()
    );

    searchAdapter = contactSearchMediator.getAdapter();

    CollapsingToolbarLayout collapsingToolbarLayout = view.findViewById(R.id.collapsing_toolbar);
    int                     openHeight              = (int) DimensionUnit.DP.toPixels(FilterLerp.FILTER_OPEN_HEIGHT);

    pullView.setOnFilterStateChanged((state, source) -> {
      switch (state) {
        case CLOSING:
          viewModel.setFiltered(false, source);
          break;
        case OPENING:
          ViewUtil.setMinimumHeight(collapsingToolbarLayout, openHeight);
          viewModel.setFiltered(true, source);
          break;
        case OPEN_APEX:
          if (source == ConversationFilterSource.DRAG) {
            SignalStore.uiHints().incrementNeverDisplayPullToFilterTip();
          }
          break;
        case CLOSE_APEX:
          ViewUtil.setMinimumHeight(collapsingToolbarLayout, 0);
          break;
      }
    });

    pullView.setOnCloseClicked(this::onClearFilterClick);

    ConversationFilterBehavior conversationFilterBehavior = Objects.requireNonNull((ConversationFilterBehavior) ((CoordinatorLayout.LayoutParams) pullViewAppBarLayout.getLayoutParams()).getBehavior());
    conversationFilterBehavior.setCallback(new ConversationFilterBehavior.Callback() {
      @Override
      public void onStopNestedScroll() {
        pullView.onUserDragFinished();
      }

      @Override
      public boolean canStartNestedScroll() {
        return !isSearchOpen() || pullView.isCloseable();
      }
    });

    pullViewAppBarLayout.addOnOffsetChangedListener((layout, verticalOffset) -> {
      float progress = 1 - ((float) verticalOffset) / (-layout.getHeight());
      pullView.onUserDrag(progress);
    });

    fab.show();
    cameraFab.show();

    archiveDecoration = new ConversationListArchiveItemDecoration(new ColorDrawable(getResources().getColor(R.color.conversation_list_archive_background_end)));
    itemAnimator      = new ConversationListItemAnimator();

    list.setLayoutManager(new LinearLayoutManager(requireActivity()));
    list.setItemAnimator(itemAnimator);
    list.addItemDecoration(archiveDecoration);
    CachedInflater.from(list.getContext()).clear();
    CachedInflater.from(list.getContext()).cacheUntilLimit(R.layout.conversation_list_item_view, list, 10);

    snapToTopDataObserver = new SnapToTopDataObserver(list);

    new ItemTouchHelper(new ArchiveListenerCallback(getResources().getColor(R.color.conversation_list_archive_background_start),
                                                    getResources().getColor(R.color.conversation_list_archive_background_end))).attachToRecyclerView(list);

    fab.setOnClickListener(v -> startActivity(new Intent(getActivity(), NewConversationActivity.class)));
    cameraFab.setOnClickListener(v -> {
      Permissions.with(this)
                 .request(Manifest.permission.CAMERA)
                 .ifNecessary()
                 .withRationaleDialog(getString(R.string.ConversationActivity_to_capture_photos_and_video_allow_signal_access_to_the_camera), R.drawable.symbol_camera_24)
                 .withPermanentDenialDialog(getString(R.string.ConversationActivity_signal_needs_the_camera_permission_to_take_photos_or_video))
                 .onAllGranted(() -> startActivity(MediaSelectionActivity.camera(requireContext())))
                 .onAnyDenied(() -> Toast.makeText(requireContext(), R.string.ConversationActivity_signal_needs_camera_permissions_to_take_photos_or_video, Toast.LENGTH_LONG).show())
                 .execute();
    });

    initializeViewModel();
    initializeListAdapters();
    initializeTypingObserver();
    initializeVoiceNotePlayer();

    TooltipCompat.setTooltipText(requireCallback().getSearchAction(), getText(R.string.SearchToolbar_search_for_conversations_contacts_and_messages));

    requireActivity().getOnBackPressedDispatcher().addCallback(getViewLifecycleOwner(), new OnBackPressedCallback(true) {
      @Override
      public void handleOnBackPressed() {
        if (!closeSearchIfOpen()) {
          if (!NavHostFragment.findNavController(ConversationListFragment.this).popBackStack()) {
            requireActivity().finish();
          }
        }
      }
    });

    conversationListTabsViewModel = new ViewModelProvider(requireActivity()).get(ConversationListTabsViewModel.class);

    lifecycleDisposable.bindTo(getViewLifecycleOwner());
    lifecycleDisposable.add(conversationListTabsViewModel.getTabClickEvents().filter(tab -> tab == ConversationListTab.CHATS)
                                                         .subscribe(unused -> {
                                                           LinearLayoutManager layoutManager            = (LinearLayoutManager) list.getLayoutManager();
                                                           int                 firstVisibleItemPosition = layoutManager.findFirstVisibleItemPosition();
                                                           if (firstVisibleItemPosition <= LIST_SMOOTH_SCROLL_TO_TOP_THRESHOLD) {
                                                             list.smoothScrollToPosition(0);
                                                           } else {
                                                             list.scrollToPosition(0);
                                                           }
                                                         }));

    requireCallback().bindScrollHelper(list);
  }

  @Override
  public void onDestroyView() {
    coordinator             = null;
    list                    = null;
    bottomActionBar         = null;
    reminderView            = null;
    megaphoneContainer      = null;
    voiceNotePlayerViewStub = null;
    fab                     = null;
    cameraFab               = null;
    snapToTopDataObserver   = null;
    itemAnimator            = null;

    activeAdapter  = null;
    defaultAdapter = null;
    searchAdapter  = null;

    super.onDestroyView();
  }

  @Override
  public void onResume() {
    super.onResume();

    initializeSearchListener();
    updateReminders();
    EventBus.getDefault().register(this);
    itemAnimator.disable();
    SpoilerAnnotation.resetRevealedSpoilers();

    if ((!requireCallback().getSearchToolbar().resolved() || !(requireCallback().getSearchToolbar().get().getVisibility() == View.VISIBLE)) && list.getAdapter() != defaultAdapter) {
      setAdapter(defaultAdapter);
    }

    if (activeAdapter != null) {
      activeAdapter.notifyItemRangeChanged(0, activeAdapter.getItemCount());
    }

    if (SignalStore.rateLimit().needsRecaptcha()) {
      Log.i(TAG, "Recaptcha required.");
      RecaptchaProofBottomSheetFragment.show(getChildFragmentManager());
    }
  }

  @Override
  public void onStart() {
    super.onStart();
    ApplicationDependencies.getAppForegroundObserver().addListener(appForegroundObserver);
    itemAnimator.disable();
  }

  @Override
  public void onPause() {
    super.onPause();

    requireCallback().getSearchAction().setOnClickListener(null);
    fab.stopPulse();
    cameraFab.stopPulse();
    EventBus.getDefault().unregister(this);
  }

  @Override
  public void onStop() {
    super.onStop();
    ApplicationDependencies.getAppForegroundObserver().removeListener(appForegroundObserver);
  }

  @Override
  public void onCreateOptionsMenu(@NonNull Menu menu, @NonNull MenuInflater inflater) {
    menu.clear();
    inflater.inflate(R.menu.text_secure_normal, menu);
  }

  @Override
  public void onPrepareOptionsMenu(Menu menu) {
    menu.findItem(R.id.menu_clear_passphrase).setVisible(TextSecurePreferences.isPassphraseLockEnabled(requireContext()));

    ConversationFilterRequest request             = viewModel.getConversationFilterRequest();
    boolean                   isChatFilterEnabled = request != null && request.getFilter() == ConversationFilter.UNREAD;

    menu.findItem(R.id.menu_filter_unread_chats).setVisible(!isChatFilterEnabled);
    menu.findItem(R.id.menu_clear_unread_filter).setVisible(isChatFilterEnabled);
  }

  @Override
  public boolean onOptionsItemSelected(@NonNull MenuItem item) {
    super.onOptionsItemSelected(item);

    int itemId = item.getItemId();

    if (itemId == R.id.menu_new_group) {
      handleCreateGroup();
      return true;
    } else if (itemId == R.id.menu_settings) {
      handleDisplaySettings();
      return true;
    } else if (itemId == R.id.menu_clear_passphrase) {
      handleClearPassphrase();
      return true;
    } else if (itemId == R.id.menu_mark_all_read) {
      handleMarkAllRead();
      return true;
    } else if (itemId == R.id.menu_invite) {
      handleInvite();
      return true;
    } else if (itemId == R.id.menu_notification_profile) {
      handleNotificationProfile();
      return true;
    } else if (itemId == R.id.menu_filter_unread_chats) {
      handleFilterUnreadChats();
      return true;
    } else if (itemId == R.id.menu_clear_unread_filter) {
      onClearFilterClick();
      return true;
    } else {
      return false;
    }
  }

  @Override
  public void onConfigurationChanged(@NonNull Configuration newConfig) {
    super.onConfigurationChanged(newConfig);
    onMegaphoneChanged(viewModel.getMegaphone());
  }

  private ContactSearchConfiguration mapSearchStateToConfiguration(@NonNull ContactSearchState state) {
    if (TextUtils.isEmpty(state.getQuery())) {
      return ContactSearchConfiguration.build(b -> Unit.INSTANCE);
    } else {
      return ContactSearchConfiguration.build(builder -> {
        ConversationFilterRequest conversationFilterRequest = state.getConversationFilterRequest();
        boolean                   unreadOnly                = conversationFilterRequest != null && conversationFilterRequest.getFilter() == ConversationFilter.UNREAD;

        builder.setQuery(state.getQuery());
        builder.addSection(new ContactSearchConfiguration.Section.Chats(
            unreadOnly,
            true,
              new ContactSearchConfiguration.ExpandConfig(
                  state.getExpandedSections().contains(ContactSearchConfiguration.SectionKey.CHATS),
                  (a) -> MAX_CHATS_ABOVE_FOLD
              )
        ));

        if (!unreadOnly) {
          builder.addSection(new ContactSearchConfiguration.Section.GroupsWithMembers(
              true,
              new ContactSearchConfiguration.ExpandConfig(
                  state.getExpandedSections().contains(ContactSearchConfiguration.SectionKey.GROUPS_WITH_MEMBERS),
                  (a) -> MAX_GROUP_MEMBERSHIPS_ABOVE_FOLD
              )
          ));

          builder.addSection(new ContactSearchConfiguration.Section.ContactsWithoutThreads(
              true,
              new ContactSearchConfiguration.ExpandConfig(
                  state.getExpandedSections().contains(ContactSearchConfiguration.SectionKey.CONTACTS_WITHOUT_THREADS),
                  (a) -> MAX_CONTACTS_ABOVE_FOLD
              )
          ));

          builder.addSection(new ContactSearchConfiguration.Section.Messages(
              true,
              null
          ));

          builder.withEmptyState(emptyStateBuilder -> {
            emptyStateBuilder.addSection(ContactSearchConfiguration.Section.Empty.INSTANCE);
            return Unit.INSTANCE;
          });
        } else {
          builder.arbitrary(
              conversationFilterRequest.getSource() == ConversationFilterSource.DRAG
                ? ConversationListSearchAdapter.ChatFilterOptions.WITHOUT_TIP.getCode()
                : ConversationListSearchAdapter.ChatFilterOptions.WITH_TIP.getCode()
          );
        }

        return Unit.INSTANCE;
      });
    }
  }

  private boolean isSearchOpen() {
    return isSearchVisible() || activeAdapter == searchAdapter;
  }

  private boolean isSearchVisible() {
    return (requireCallback().getSearchToolbar().resolved() && requireCallback().getSearchToolbar().get().getVisibility() == View.VISIBLE);
  }

  private boolean closeSearchIfOpen() {
    if (isSearchOpen()) {
      setAdapter(defaultAdapter);
      requireCallback().getSearchToolbar().get().collapse();
      requireCallback().onSearchClosed();
      return true;
    }

    return false;
  }

  @Override
  public void onRequestPermissionsResult(int requestCode, @NonNull String[] permissions, @NonNull int[] grantResults) {
    Permissions.onRequestPermissionsResult(this, requestCode, permissions, grantResults);
  }

  @Override
  public void onActivityResult(int requestCode, int resultCode, @Nullable Intent data) {
<<<<<<< HEAD
    if (resultCode == RESULT_OK && requestCode == CreateKbsPinActivity.REQUEST_NEW_PIN) {
=======
    if (requestCode == SmsExportMegaphoneActivity.REQUEST_CODE) {
      ApplicationDependencies.getMegaphoneRepository().markSeen(Megaphones.Event.SMS_EXPORT);
      if (resultCode == RESULT_CANCELED) {
        Snackbar.make(fab, R.string.ConversationActivity__you_will_be_reminded_again_soon, Snackbar.LENGTH_LONG).show();
      } else {
        SmsExportDialogs.showSmsRemovalDialog(requireContext(), fab);
      }
    }

    if (resultCode == RESULT_OK && requestCode == CreateSvrPinActivity.REQUEST_NEW_PIN) {
>>>>>>> c82ed473
      Snackbar.make(fab, R.string.ConfirmKbsPinFragment__pin_created, Snackbar.LENGTH_LONG).show();
      viewModel.onMegaphoneCompleted(Megaphones.Event.PINS_FOR_ALL);
    }
  }

  private void onConversationClicked(@NonNull ThreadRecord threadRecord) {
    hideKeyboard();
    getNavigator().goToConversation(threadRecord.getRecipient().getId(),
                                    threadRecord.getThreadId(),
                                    threadRecord.getDistributionType(),
                                    -1);
  }

  @Override
  public void onShowArchiveClick() {
    if (viewModel.currentSelectedConversations().isEmpty()) {
      NavHostFragment.findNavController(this)
                     .navigate(ConversationListFragmentDirections.actionConversationListFragmentToConversationListArchiveFragment());
    }
  }

  private void onContactClicked(@NonNull Recipient contact) {
    SimpleTask.run(getViewLifecycleOwner().getLifecycle(), () -> {
      return SignalDatabase.threads().getThreadIdIfExistsFor(contact.getId());
    }, threadId -> {
      hideKeyboard();
      getNavigator().goToConversation(contact.getId(),
                                      threadId,
                                      ThreadTable.DistributionTypes.DEFAULT,
                                      -1);
    });
  }

  private void onMessageClicked(@NonNull MessageResult message) {
    SimpleTask.run(getViewLifecycleOwner().getLifecycle(), () -> {
      int startingPosition = SignalDatabase.messages().getMessagePositionInConversation(message.getThreadId(), message.getReceivedTimestampMs());
      return Math.max(0, startingPosition);
    }, startingPosition -> {
      hideKeyboard();
      getNavigator().goToConversation(message.getConversationRecipient().getId(),
                                      message.getThreadId(),
                                      ThreadTable.DistributionTypes.DEFAULT,
                                      startingPosition);
    });
  }

  @Override
  public void onMegaphoneNavigationRequested(@NonNull Intent intent) {
    startActivity(intent);
  }

  @Override
  public void onMegaphoneNavigationRequested(@NonNull Intent intent, int requestCode) {
    startActivityForResult(intent, requestCode);
  }

  @Override
  public void onMegaphoneToastRequested(@NonNull String string) {
    Snackbar.make(fab, string, Snackbar.LENGTH_LONG).show();
  }

  @Override
  public @NonNull FragmentActivity getMegaphoneActivity() {
    return requireActivity();
  }

  @Override
  public void onMegaphoneSnooze(@NonNull Megaphones.Event event) {
    viewModel.onMegaphoneSnoozed(event);
  }

  @Override
  public void onMegaphoneCompleted(@NonNull Megaphones.Event event) {
    viewModel.onMegaphoneCompleted(event);
  }

  @Override
  public void onMegaphoneDialogFragmentRequested(@NonNull DialogFragment dialogFragment) {
    dialogFragment.show(getChildFragmentManager(), "megaphone_dialog");
  }

  private void initializeReminderView() {
    reminderView.get().setOnDismissListener(this::updateReminders);
    reminderView.get().setOnActionClickListener(this::onReminderAction);
  }

  private void onReminderAction(@IdRes int reminderActionId) {
    if (reminderActionId == R.id.reminder_action_update_now) {
      PlayStoreUtil.openPlayStoreOrOurApkDownloadPage(requireContext());
    } else if (reminderActionId == R.id.reminder_action_cds_temporary_error_learn_more) {
      CdsTemporaryErrorBottomSheet.show(getChildFragmentManager());
    } else if (reminderActionId == R.id.reminder_action_cds_permanent_error_learn_more) {
      CdsPermanentErrorBottomSheet.show(getChildFragmentManager());
    } else if (reminderActionId == R.id.reminder_action_fix_username) {
      startActivity(ManageProfileActivity.getIntentForUsernameEdit(requireContext()));
    } else if (reminderActionId == R.id.reminder_action_re_register) {
      startActivity(RegistrationNavigationActivity.newIntentForReRegistration(requireContext()));
    }
  }

  private void hideKeyboard() {
    InputMethodManager imm = ServiceUtil.getInputMethodManager(requireContext());
    imm.hideSoftInputFromWindow(requireView().getWindowToken(), 0);
  }

  private void initializeSearchListener() {
    lifecycleDisposable.add(
        viewModel.getFilterRequestState().subscribe(request -> {
          updateSearchToolbarHint(request);
          contactSearchMediator.onConversationFilterRequestChanged(request);
        })
    );

    requireCallback().getSearchAction().setOnClickListener(v -> {
      fadeOutButtonsAndMegaphone(250);
      requireCallback().onSearchOpened();

      requireCallback().getSearchToolbar().get().setListener(new Material3SearchToolbar.Listener() {
        @Override
        public void onSearchTextChange(String text) {
          String trimmed = text.trim();

          contactSearchMediator.onFilterChanged(trimmed);

          if (trimmed.length() > 0) {
            if (activeAdapter != searchAdapter && list != null) {
              setAdapter(searchAdapter);
            }
          } else {
            if (activeAdapter != defaultAdapter) {
              if (list != null) {
                setAdapter(defaultAdapter);
              }
            }
          }
        }

        @Override
        public void onSearchClosed() {
          if (list != null) {
            setAdapter(defaultAdapter);
          }
          requireCallback().onSearchClosed();
          fadeInButtonsAndMegaphone(250);
        }
      });
      updateSearchToolbarHint(Objects.requireNonNull(viewModel.getConversationFilterRequest()));
    });
  }

  private void updateSearchToolbarHint(@NonNull ConversationFilterRequest conversationFilterRequest) {
    Stub<Material3SearchToolbar> searchToolbar = requireCallback().getSearchToolbar();
    if (!searchToolbar.resolved()) {
      return;
    }
    searchToolbar.get().setSearchInputHint(
        conversationFilterRequest.getFilter() == ConversationFilter.OFF ? R.string.SearchToolbar_search : R.string.SearchToolbar_search_unread_chats
    );
  }

  private void initializeVoiceNotePlayer() {
    mediaControllerOwner.getVoiceNoteMediaController().getVoiceNotePlayerViewState().observe(getViewLifecycleOwner(), state -> {
      if (state.isPresent()) {
        requireVoiceNotePlayerView().setState(state.get());
        requireVoiceNotePlayerView().show();
      } else if (voiceNotePlayerViewStub.resolved()) {
        requireVoiceNotePlayerView().hide();
      }
    });
  }

  private @NonNull VoiceNotePlayerView requireVoiceNotePlayerView() {
    if (voiceNotePlayerView == null) {
      voiceNotePlayerView = voiceNotePlayerViewStub.get().findViewById(R.id.voice_note_player_view);
      voiceNotePlayerView.setListener(new VoiceNotePlayerViewListener());
    }

    return voiceNotePlayerView;
  }


  private void initializeListAdapters() {
    defaultAdapter          = new ConversationListAdapter(getViewLifecycleOwner(), GlideApp.with(this), this, this);

    setAdapter(defaultAdapter);

    defaultAdapter.registerAdapterDataObserver(new RecyclerView.AdapterDataObserver() {
      @Override
      public void onItemRangeInserted(int positionStart, int itemCount) {
        startupStopwatch.split("data-set");
        SignalLocalMetrics.ColdStart.onConversationListDataLoaded();
        defaultAdapter.unregisterAdapterDataObserver(this);
        if (requireActivity() instanceof MainActivity) {
          ((MainActivity) requireActivity()).onFirstRender();
        }
        list.addOnLayoutChangeListener(new View.OnLayoutChangeListener() {
          @Override
          public void onLayoutChange(View v, int left, int top, int right, int bottom, int oldLeft, int oldTop, int oldRight, int oldBottom) {
            list.removeOnLayoutChangeListener(this);
            list.post(ConversationListFragment.this::onFirstRender);
          }
        });
      }
    });
  }

  @SuppressWarnings("rawtypes")
  private void setAdapter(@NonNull RecyclerView.Adapter adapter) {
    RecyclerView.Adapter oldAdapter = activeAdapter;

    activeAdapter = adapter;

    if (oldAdapter == activeAdapter) {
      return;
    }

    if (adapter instanceof ConversationListAdapter) {
      ((ConversationListAdapter) adapter).setPagingController(viewModel.getController());
    }

    list.setAdapter(adapter);

    if (adapter == defaultAdapter) {
      defaultAdapter.registerAdapterDataObserver(snapToTopDataObserver);
    } else {
      defaultAdapter.unregisterAdapterDataObserver(snapToTopDataObserver);
    }
  }

  private void initializeTypingObserver() {
    ApplicationDependencies.getTypingStatusRepository().getTypingThreads().observe(getViewLifecycleOwner(), threadIds -> {
      if (threadIds == null) {
        threadIds = Collections.emptySet();
      }

      defaultAdapter.setTypingThreads(threadIds);
    });
  }

  protected boolean isArchived() {
    return false;
  }

  private void initializeViewModel() {
    viewModel = new ViewModelProvider(this, new ConversationListViewModel.Factory(isArchived())).get(ConversationListViewModel.class);

    lifecycleDisposable.add(viewModel.getMegaphoneState().subscribe(this::onMegaphoneChanged));
    lifecycleDisposable.add(viewModel.getConversationsState().subscribe(this::onConversationListChanged));
    lifecycleDisposable.add(viewModel.getHasNoConversations().subscribe(this::updateEmptyState));
    lifecycleDisposable.add(viewModel.getNotificationProfiles().subscribe(profiles -> requireCallback().updateNotificationProfileStatus(profiles)));
    lifecycleDisposable.add(viewModel.getWebSocketState().subscribe(pipeState -> requireCallback().updateProxyStatus(pipeState)));

    appForegroundObserver = new AppForegroundObserver.Listener() {
      @Override
      public void onForeground() {
        viewModel.onVisible();
      }

      @Override
      public void onBackground() {}
    };

    lifecycleDisposable.add(
        viewModel.getSelectedState().subscribe(conversations -> {
          defaultAdapter.setSelectedConversations(conversations);
          updateMultiSelectState();
        })
    );
  }

  private void onFirstRender() {
    AppStartup.getInstance().onCriticalRenderEventEnd();
    startupStopwatch.split("first-render");
    startupStopwatch.stop(TAG);
    mediaControllerOwner.getVoiceNoteMediaController().finishPostpone();

    if (getParentFragment() != null) {
      requireCallback().getSearchToolbar().get();
    }

    if (getContext() != null) {
      ConversationFragment.prepare(getContext());
    }
  }

  private void onConversationListChanged(@NonNull List<Conversation> conversations) {
    LinearLayoutManager layoutManager    = (LinearLayoutManager) list.getLayoutManager();
    int                 firstVisibleItem = layoutManager != null ? layoutManager.findFirstCompletelyVisibleItemPosition() : -1;

    defaultAdapter.submitList(conversations, () -> {
      if (list == null) {
        return;
      }

      if (firstVisibleItem == 0) {
        list.scrollToPosition(0);
      }
      onPostSubmitList(conversations.size());
    });
  }

  private void onMegaphoneChanged(@NonNull Megaphone megaphone) {
    if (megaphone == Megaphone.NONE || isArchived() || getResources().getConfiguration().orientation == Configuration.ORIENTATION_LANDSCAPE) {
      if (megaphoneContainer.resolved()) {
        megaphoneContainer.get().setVisibility(View.GONE);
        megaphoneContainer.get().removeAllViews();
      }
      return;
    }

    View view = MegaphoneViewBuilder.build(requireContext(), megaphone, this);

    megaphoneContainer.get().removeAllViews();

    if (view != null) {
      megaphoneContainer.get().addView(view);
      if (isSearchOpen() || actionMode != null) {
        megaphoneContainer.get().setVisibility(View.GONE);
      } else {
        megaphoneContainer.get().setVisibility(View.VISIBLE);
      }
    } else {
      megaphoneContainer.get().setVisibility(View.GONE);

      if (megaphone.getOnVisibleListener() != null) {
        megaphone.getOnVisibleListener().onEvent(megaphone, this);
      }
    }

    viewModel.onMegaphoneVisible(megaphone);
  }

  private void updateReminders() {
    Context context = requireContext();

    SimpleTask.run(getViewLifecycleOwner().getLifecycle(), () -> {
      if (ExpiredBuildReminder.isEligible()) {
        return Optional.of(new ExpiredBuildReminder(context));
      } else if (UnauthorizedReminder.isEligible(context)) {
        return Optional.of(new UnauthorizedReminder());
      } else if (ServiceOutageReminder.isEligible(context)) {
        ApplicationDependencies.getJobManager().add(new ServiceOutageDetectionJob());
        return Optional.of(new ServiceOutageReminder());
      } else if (OutdatedBuildReminder.isEligible()) {
        return Optional.of(new OutdatedBuildReminder(context));
      } else if (PushRegistrationReminder.isEligible()) {
        return Optional.of((new PushRegistrationReminder(context)));
      } else if (DozeReminder.isEligible(context)) {
        return Optional.of(new DozeReminder(context));
      } else if (CdsTemporaryErrorReminder.isEligible()) {
        return Optional.of(new CdsTemporaryErrorReminder());
      } else if (CdsPermanentErrorReminder.isEligible()) {
        return Optional.of(new CdsPermanentErrorReminder());
      } else if (UsernameOutOfSyncReminder.isEligible()) {
        return Optional.of(new UsernameOutOfSyncReminder());
      } else {
        return Optional.<Reminder>empty();
      }
    }, reminder -> {
      if (reminder.isPresent() && getActivity() != null && !isRemoving()) {
        if (!reminderView.resolved()) {
          initializeReminderView();
        }
        reminderView.get().showReminder(reminder.get());
      } else if (reminderView.resolved() && !reminder.isPresent()) {
        reminderView.get().hide();
      }
    });
  }

  private void handleCreateGroup() {
    getNavigator().goToGroupCreation();
  }

  private void handleDisplaySettings() {
    getNavigator().goToAppSettings();
  }

  private void handleClearPassphrase() {
    Intent intent = new Intent(requireActivity(), KeyCachingService.class);
    intent.setAction(KeyCachingService.CLEAR_KEY_ACTION);
    requireActivity().startService(intent);
  }

  private void handleMarkAllRead() {
    Context context = requireContext();

    SignalExecutors.BOUNDED.execute(() -> {
      List<MarkedMessageInfo> messageIds = SignalDatabase.threads().setAllThreadsRead();

      ApplicationDependencies.getMessageNotifier().updateNotification(context);
      MarkReadReceiver.process(context, messageIds);
    });
  }

  private void handleMarkAsRead(@NonNull Collection<Long> ids) {
    Context   context   = requireContext();
    Stopwatch stopwatch = new Stopwatch("mark-read");

    SimpleTask.run(getViewLifecycleOwner().getLifecycle(), () -> {
      stopwatch.split("task-start");

      List<MarkedMessageInfo> messageIds = SignalDatabase.threads().setRead(ids, false);
      stopwatch.split("db");

      ApplicationDependencies.getMessageNotifier().updateNotification(context);
      stopwatch.split("notification");

      MarkReadReceiver.process(context, messageIds);
      stopwatch.split("process");

      return null;
    }, none -> {
      endActionModeIfActive();
      stopwatch.stop(TAG);

    });
  }

  private void handleMarkAsUnread(@NonNull Collection<Long> ids) {
    Context context = requireContext();

    SimpleTask.run(getViewLifecycleOwner().getLifecycle(), () -> {
      SignalDatabase.threads().setForcedUnread(ids);
      StorageSyncHelper.scheduleSyncForDataChange();
      return null;
    }, none -> {
      endActionModeIfActive();
    });
  }

  private void handleInvite() {
    getNavigator().goToInvite();
  }

  private void handleNotificationProfile() {
    NotificationProfileSelectionFragment.show(getParentFragmentManager());
  }

  private void handleFilterUnreadChats() {
    pullView.toggle();
    pullViewAppBarLayout.setExpanded(false, true);
  }

  @SuppressLint("StaticFieldLeak")
  private void handleArchive(@NonNull Collection<Long> ids, boolean showProgress) {
    Set<Long> selectedConversations = new HashSet<>(ids);
    int       count                 = selectedConversations.size();
    String    snackBarTitle         = getResources().getQuantityString(getArchivedSnackbarTitleRes(), count, count);

    new SnackbarAsyncTask<Void>(getViewLifecycleOwner().getLifecycle(),
                                coordinator,
                                snackBarTitle,
                                getString(R.string.ConversationListFragment_undo),
                                getResources().getColor(R.color.amber_500),
                                Snackbar.LENGTH_LONG,
                                showProgress)
    {

      @Override
      protected void onPostExecute(Void result) {
        super.onPostExecute(result);
        endActionModeIfActive();
      }

      @Override
      protected void executeAction(@Nullable Void parameter) {
        archiveThreads(selectedConversations);
      }

      @Override
      protected void reverseAction(@Nullable Void parameter) {
        reverseArchiveThreads(selectedConversations);
      }
    }.executeOnExecutor(SignalExecutors.BOUNDED);
  }

  @SuppressLint("StaticFieldLeak")
  private void handleDelete(@NonNull Collection<Long> ids) {
    int                        conversationsCount = ids.size();
    MaterialAlertDialogBuilder alert              = new MaterialAlertDialogBuilder(requireActivity());
    Context                    context            = requireContext();

    alert.setTitle(context.getResources().getQuantityString(R.plurals.ConversationListFragment_delete_selected_conversations,
                                                            conversationsCount, conversationsCount));
    alert.setMessage(context.getResources().getQuantityString(R.plurals.ConversationListFragment_this_will_permanently_delete_all_n_selected_conversations,
                                                              conversationsCount, conversationsCount));
    alert.setCancelable(true);

    alert.setPositiveButton(R.string.delete, (dialog, which) -> {
      final Set<Long> selectedConversations = new HashSet<>(ids);

      if (!selectedConversations.isEmpty()) {
        new AsyncTask<Void, Void, Void>() {
          private SignalProgressDialog dialog;

          @Override
          protected void onPreExecute() {
            dialog = SignalProgressDialog.show(requireActivity(),
                                               context.getString(R.string.ConversationListFragment_deleting),
                                               context.getString(R.string.ConversationListFragment_deleting_selected_conversations),
                                               true,
                                               false);
          }

          @Override
          protected Void doInBackground(Void... params) {
            SignalDatabase.threads().deleteConversations(selectedConversations);
            ApplicationDependencies.getMessageNotifier().updateNotification(requireActivity());
            return null;
          }

          @Override
          protected void onPostExecute(Void result) {
            dialog.dismiss();
            endActionModeIfActive();
          }
        }.executeOnExecutor(SignalExecutors.BOUNDED);
      }
    });

    alert.setNegativeButton(android.R.string.cancel, null);
    alert.show();
  }

  private void handlePin(@NonNull Collection<Conversation> conversations) {
    final Set<Long> toPin = new LinkedHashSet<>(Stream.of(conversations)
                                                      .filterNot(conversation -> conversation.getThreadRecord().isPinned())
                                                      .map(conversation -> conversation.getThreadRecord().getThreadId())
                                                      .toList());

    if (toPin.size() + viewModel.getPinnedCount() > MAXIMUM_PINNED_CONVERSATIONS) {
      Snackbar.make(fab,
                    getString(R.string.conversation_list__you_can_only_pin_up_to_d_chats, MAXIMUM_PINNED_CONVERSATIONS),
                    Snackbar.LENGTH_LONG)
              .show();
      endActionModeIfActive();
      return;
    }

    SimpleTask.run(SignalExecutors.BOUNDED, () -> {
      ThreadTable db = SignalDatabase.threads();

      db.pinConversations(toPin);
      ConversationUtil.refreshRecipientShortcuts();

      return null;
    }, unused -> {
      endActionModeIfActive();
    });
  }

  private void handleUnpin(@NonNull Collection<Long> ids) {
    SimpleTask.run(SignalExecutors.BOUNDED, () -> {
      ThreadTable db = SignalDatabase.threads();

      db.unpinConversations(ids);
      ConversationUtil.refreshRecipientShortcuts();

      return null;
    }, unused -> {
      endActionModeIfActive();
    });
  }

  private void handleMute(@NonNull Collection<Conversation> conversations) {
    MuteDialog.show(requireContext(), until -> {
      updateMute(conversations, until);
    });
  }

  private void handleUnmute(@NonNull Collection<Conversation> conversations) {
    updateMute(conversations, 0);
  }

  private void updateMute(@NonNull Collection<Conversation> conversations, long until) {
    SimpleProgressDialog.DismissibleDialog dialog = SimpleProgressDialog.showDelayed(requireContext(), 250, 250);

    SimpleTask.run(SignalExecutors.BOUNDED, () -> {
      List<RecipientId> recipientIds = conversations.stream()
                                                    .map(conversation -> conversation.getThreadRecord().getRecipient().live().get())
                                                    .filter(r -> r.getMuteUntil() != until)
                                                    .map(Recipient::getId)
                                                    .collect(Collectors.toList());
      SignalDatabase.recipients().setMuted(recipientIds, until);
      return null;
    }, unused -> {
      endActionModeIfActive();
      dialog.dismiss();
    });
  }

  private void handleCreateConversation(long threadId, Recipient recipient, int distributionType) {
    SimpleTask.run(getLifecycle(), () -> {
      ChatWallpaper wallpaper = recipient.resolve().getWallpaper();
      if (wallpaper != null && !wallpaper.prefetch(requireContext(), 250)) {
        Log.w(TAG, "Failed to prefetch wallpaper.");
      }
      return null;
    }, (nothing) -> {
      getNavigator().goToConversation(recipient.getId(), threadId, distributionType, -1);
    });
  }

  private void fadeOutButtonsAndMegaphone(int fadeDuration) {
    if (fab != null) {
      ViewUtil.fadeOut(fab, fadeDuration);
    }
    if (cameraFab != null) {
      ViewUtil.fadeOut(cameraFab, fadeDuration);
    }
    if (megaphoneContainer != null && megaphoneContainer.resolved()) {
      ViewUtil.fadeOut(megaphoneContainer.get(), fadeDuration);
    }
  }

  private void fadeInButtonsAndMegaphone(int fadeDuration) {
    if (fab != null) {
      ViewUtil.fadeIn(fab, fadeDuration);
    }
    if (cameraFab != null) {
      ViewUtil.fadeIn(cameraFab, fadeDuration);
    }
    if (megaphoneContainer != null && megaphoneContainer.resolved()) {
      ViewUtil.fadeIn(megaphoneContainer.get(), fadeDuration);
    }
  }

  private void startActionMode() {
    actionMode = ((AppCompatActivity) getActivity()).startSupportActionMode(ConversationListFragment.this);
    ViewUtil.animateIn(bottomActionBar, bottomActionBar.getEnterAnimation());
    ViewUtil.fadeOut(fab, 250);
    ViewUtil.fadeOut(cameraFab, 250);
    if (megaphoneContainer.resolved()) {
      ViewUtil.fadeOut(megaphoneContainer.get(), 250);
    }
    requireCallback().onMultiSelectStarted();
  }

  private void endActionModeIfActive() {
    if (actionMode != null) {
      endActionMode();
    }
  }

  private void endActionMode() {
    actionMode.finish();
    actionMode = null;
    ViewUtil.animateOut(bottomActionBar, bottomActionBar.getExitAnimation());
    ViewUtil.fadeIn(fab, 250);
    ViewUtil.fadeIn(cameraFab, 250);
    if (megaphoneContainer.resolved()) {
      ViewUtil.fadeIn(megaphoneContainer.get(), 250);
    }
    requireCallback().onMultiSelectFinished();
  }

  void updateEmptyState(boolean isConversationEmpty) {
    if (isConversationEmpty) {
      Log.i(TAG, "Received an empty data set.");
      fab.startPulse(3 * 1000);
      cameraFab.startPulse(3 * 1000);
    } else {
      fab.stopPulse();
      cameraFab.stopPulse();
    }
  }

  protected void onPostSubmitList(int conversationCount) {
  }

  @Override
  public void onConversationClick(@NonNull Conversation conversation) {
    if (actionMode == null) {
      handleCreateConversation(conversation.getThreadRecord().getThreadId(), conversation.getThreadRecord().getRecipient(), conversation.getThreadRecord().getDistributionType());
    } else {
      viewModel.toggleConversationSelected(conversation);

      if (viewModel.currentSelectedConversations().isEmpty()) {
        endActionModeIfActive();
      } else {
        updateMultiSelectState();
      }
    }
  }

  @Override
  public boolean onConversationLongClick(@NonNull Conversation conversation, @NonNull View view) {
    if (actionMode != null) {
      onConversationClick(conversation);
      return true;
    }

    if (activeContextMenu != null) {
      Log.w(TAG, "Already showing a context menu.");
      return true;
    }

    view.setSelected(true);

    Collection<Long> id = Collections.singleton(conversation.getThreadRecord().getThreadId());

    List<ActionItem> items = new ArrayList<>();

    if (!conversation.getThreadRecord().isArchived()) {
      if (conversation.getThreadRecord().isRead()) {
        items.add(new ActionItem(R.drawable.symbol_chat_badge_24, getResources().getQuantityString(R.plurals.ConversationListFragment_unread_plural, 1), () -> handleMarkAsUnread(id)));
      } else {
        items.add(new ActionItem(R.drawable.symbol_chat_24, getResources().getQuantityString(R.plurals.ConversationListFragment_read_plural, 1), () -> handleMarkAsRead(id)));
      }

      if (conversation.getThreadRecord().isPinned()) {
        items.add(new ActionItem(R.drawable.symbol_pin_slash_24, getResources().getString(R.string.ConversationListFragment_unpin), () -> handleUnpin(id)));
      } else {
        items.add(new ActionItem(R.drawable.symbol_pin_24, getResources().getString(R.string.ConversationListFragment_pin), () -> handlePin(Collections.singleton(conversation))));
      }

      if (conversation.getThreadRecord().getRecipient().live().get().isMuted()) {
        items.add(new ActionItem(R.drawable.symbol_bell_24, getResources().getString(R.string.ConversationListFragment_unmute), () -> handleUnmute(Collections.singleton(conversation))));
      } else {
        items.add(new ActionItem(R.drawable.symbol_bell_slash_24, getResources().getString(R.string.ConversationListFragment_mute), () -> handleMute(Collections.singleton(conversation))));
      }
    }

    items.add(new ActionItem(R.drawable.symbol_check_circle_24, getString(R.string.ConversationListFragment_select), () -> {
      viewModel.startSelection(conversation);
      startActionMode();
    }));

    if (conversation.getThreadRecord().isArchived()) {
      items.add(new ActionItem(R.drawable.symbol_archive_android_up_24, getResources().getString(R.string.ConversationListFragment_unarchive), () -> handleArchive(id, false)));
    } else {
      items.add(new ActionItem(R.drawable.symbol_archive_android_24, getResources().getString(R.string.ConversationListFragment_archive), () -> handleArchive(id, false)));
    }

    items.add(new ActionItem(R.drawable.symbol_trash_24, getResources().getString(R.string.ConversationListFragment_delete), () -> handleDelete(id)));

    activeContextMenu = new SignalContextMenu.Builder(view, list)
        .offsetX(ViewUtil.dpToPx(12))
        .offsetY(ViewUtil.dpToPx(12))
        .onDismiss(() -> {
          activeContextMenu = null;
          view.setSelected(false);
          list.suppressLayout(false);
        })
        .show(items);

    list.suppressLayout(true);

    return true;
  }

  @Override
  public boolean onCreateActionMode(ActionMode mode, Menu menu) {
    mode.setTitle(requireContext().getResources().getQuantityString(R.plurals.ConversationListFragment_s_selected, 1, 1));
    return true;
  }

  @Override
  public boolean onPrepareActionMode(ActionMode mode, Menu menu) {
    updateMultiSelectState();
    return false;
  }

  @Override
  public boolean onActionItemClicked(ActionMode mode, MenuItem item) {
    return true;
  }

  @Override
  public void onDestroyActionMode(ActionMode mode) {
    viewModel.endSelection();

    TypedArray color = getActivity().getTheme().obtainStyledAttributes(new int[] { android.R.attr.statusBarColor });
    WindowUtil.setStatusBarColor(getActivity().getWindow(), color.getColor(0, Color.BLACK));
    color.recycle();

    if (Build.VERSION.SDK_INT >= 23) {
      TypedArray lightStatusBarAttr = getActivity().getTheme().obtainStyledAttributes(new int[] { android.R.attr.windowLightStatusBar });
      int        current            = getActivity().getWindow().getDecorView().getSystemUiVisibility();
      int statusBarMode = lightStatusBarAttr.getBoolean(0, false) ? current | View.SYSTEM_UI_FLAG_LIGHT_STATUS_BAR
                                                                  : current & ~View.SYSTEM_UI_FLAG_LIGHT_STATUS_BAR;

      getActivity().getWindow().getDecorView().setSystemUiVisibility(statusBarMode);

      lightStatusBarAttr.recycle();
    }

    endActionModeIfActive();
  }

  @Subscribe(threadMode = ThreadMode.MAIN)
  public void onEvent(ReminderUpdateEvent event) {
    updateReminders();
  }

  @Subscribe(threadMode = ThreadMode.MAIN, sticky = true)
  public void onEvent(MessageSender.MessageSentEvent event) {
    EventBus.getDefault().removeStickyEvent(event);
    closeSearchIfOpen();
  }

  private void updateMultiSelectState() {
    int     count       = viewModel.currentSelectedConversations().size();
    boolean hasUnread   = Stream.of(viewModel.currentSelectedConversations()).anyMatch(conversation -> !conversation.getThreadRecord().isRead());
    boolean hasUnpinned = Stream.of(viewModel.currentSelectedConversations()).anyMatch(conversation -> !conversation.getThreadRecord().isPinned());
    boolean hasUnmuted  = Stream.of(viewModel.currentSelectedConversations()).anyMatch(conversation -> !conversation.getThreadRecord().getRecipient().live().get().isMuted());
    boolean canPin      = viewModel.getPinnedCount() < MAXIMUM_PINNED_CONVERSATIONS;

    if (actionMode != null) {
      actionMode.setTitle(requireContext().getResources().getQuantityString(R.plurals.ConversationListFragment_s_selected, count, count));
    }

    List<ActionItem> items = new ArrayList<>();

    Set<Long> selectionIds = viewModel.currentSelectedConversations()
                                      .stream()
                                      .map(conversation -> conversation.getThreadRecord().getThreadId())
                                      .collect(Collectors.toSet());

    if (hasUnread) {
      items.add(new ActionItem(R.drawable.symbol_chat_24, getResources().getQuantityString(R.plurals.ConversationListFragment_read_plural, count), () -> handleMarkAsRead(selectionIds)));
    } else {
      items.add(new ActionItem(R.drawable.symbol_chat_badge_24, getResources().getQuantityString(R.plurals.ConversationListFragment_unread_plural, count), () -> handleMarkAsUnread(selectionIds)));
    }

    if (!isArchived() && hasUnpinned && canPin) {
      items.add(new ActionItem(R.drawable.symbol_pin_24, getResources().getString(R.string.ConversationListFragment_pin), () -> handlePin(viewModel.currentSelectedConversations())));
    } else if (!isArchived() && !hasUnpinned) {
      items.add(new ActionItem(R.drawable.symbol_pin_slash_24, getResources().getString(R.string.ConversationListFragment_unpin), () -> handleUnpin(selectionIds)));
    }

    if (isArchived()) {
      items.add(new ActionItem(R.drawable.symbol_archive_android_up_24, getResources().getString(R.string.ConversationListFragment_unarchive), () -> handleArchive(selectionIds, true)));
    } else {
      items.add(new ActionItem(R.drawable.symbol_archive_android_24, getResources().getString(R.string.ConversationListFragment_archive), () -> handleArchive(selectionIds, true)));
    }

    items.add(new ActionItem(R.drawable.symbol_trash_24, getResources().getString(R.string.ConversationListFragment_delete), () -> handleDelete(selectionIds)));

    if (hasUnmuted) {
      items.add(new ActionItem(R.drawable.symbol_bell_slash_24, getResources().getString(R.string.ConversationListFragment_mute), () -> handleMute(viewModel.currentSelectedConversations())));
    } else {
      items.add(new ActionItem(R.drawable.symbol_bell_24, getResources().getString(R.string.ConversationListFragment_unmute), () -> handleUnmute(viewModel.currentSelectedConversations())));
    }

    items.add(new ActionItem(R.drawable.symbol_check_circle_24, getString(R.string.ConversationListFragment_select_all), viewModel::onSelectAllClick));

    bottomActionBar.setItems(items);
  }

  protected Callback requireCallback() {
    return ((Callback) getParentFragment().getParentFragment());
  }

  protected Toolbar getToolbar(@NonNull View rootView) {
    return requireCallback().getToolbar();
  }

  protected @PluralsRes int getArchivedSnackbarTitleRes() {
    return R.plurals.ConversationListFragment_conversations_archived;
  }

  protected @DrawableRes int getArchiveIconRes() {
    return R.drawable.symbol_archive_android_24;
  }

  @WorkerThread
  protected void archiveThreads(Set<Long> threadIds) {
    SignalDatabase.threads().setArchived(threadIds, true);
  }

  @WorkerThread
  protected void reverseArchiveThreads(Set<Long> threadIds) {
    SignalDatabase.threads().setArchived(threadIds, false);
  }

  @SuppressLint("StaticFieldLeak")
  protected void onItemSwiped(long threadId, int unreadCount, int unreadSelfMentionsCount) {
    archiveDecoration.onArchiveStarted();
    itemAnimator.enable();

    new SnackbarAsyncTask<Long>(getViewLifecycleOwner().getLifecycle(),
                                coordinator,
                                getResources().getQuantityString(R.plurals.ConversationListFragment_conversations_archived, 1, 1),
                                getString(R.string.ConversationListFragment_undo),
                                getResources().getColor(R.color.amber_500),
                                Snackbar.LENGTH_LONG,
                                false)
    {
      private final ThreadTable threadTable = SignalDatabase.threads();

      private List<Long> pinnedThreadIds;

      @Override
      protected void executeAction(@Nullable Long parameter) {
        Context context = requireActivity();

        pinnedThreadIds = threadTable.getPinnedThreadIds();
        threadTable.archiveConversation(threadId);

        if (unreadCount > 0) {
          List<MarkedMessageInfo> messageIds = threadTable.setRead(threadId, false);
          ApplicationDependencies.getMessageNotifier().updateNotification(context);
          MarkReadReceiver.process(context, messageIds);
        }

        ConversationUtil.refreshRecipientShortcuts();
      }

      @Override
      protected void reverseAction(@Nullable Long parameter) {
        Context context = requireActivity();

        threadTable.unarchiveConversation(threadId);
        threadTable.restorePins(pinnedThreadIds);

        if (unreadCount > 0) {
          threadTable.incrementUnread(threadId, unreadCount, unreadSelfMentionsCount);
          ApplicationDependencies.getMessageNotifier().updateNotification(context);
        }

        ConversationUtil.refreshRecipientShortcuts();
      }
    }.executeOnExecutor(SignalExecutors.BOUNDED, threadId);
  }

  @Override
  public void onClearFilterClick() {
    pullView.toggle();
    pullViewAppBarLayout.setExpanded(false, true);
  }

  private class ArchiveListenerCallback extends ItemTouchHelper.SimpleCallback {

    private static final long SWIPE_ANIMATION_DURATION = 175;

    private static final float MIN_ICON_SCALE = 0.85f;
    private static final float MAX_ICON_SCALE = 1f;

    private final int archiveColorStart;
    private final int archiveColorEnd;

    private final float ESCAPE_VELOCITY    = ViewUtil.dpToPx(1000);
    private final float VELOCITY_THRESHOLD = ViewUtil.dpToPx(1000);

    private WeakReference<RecyclerView.ViewHolder> lastTouched;

    ArchiveListenerCallback(@ColorInt int archiveColorStart, @ColorInt int archiveColorEnd) {
      super(0, ItemTouchHelper.END);
      this.archiveColorStart = archiveColorStart;
      this.archiveColorEnd   = archiveColorEnd;
    }

    @Override
    public boolean onMove(@NonNull RecyclerView recyclerView,
                          @NonNull RecyclerView.ViewHolder viewHolder,
                          @NonNull RecyclerView.ViewHolder target)
    {
      return false;
    }

    @Override
    public float getSwipeEscapeVelocity(float defaultValue) {
      return Math.min(ESCAPE_VELOCITY, VELOCITY_THRESHOLD);
    }

    @Override
    public float getSwipeVelocityThreshold(float defaultValue) {
      return VELOCITY_THRESHOLD;
    }

    @Override
    public int getSwipeDirs(@NonNull RecyclerView recyclerView, @NonNull RecyclerView.ViewHolder viewHolder) {
      if (viewHolder.itemView instanceof ConversationListItemAction ||
          viewHolder instanceof ConversationListAdapter.HeaderViewHolder ||
          viewHolder instanceof ClearFilterViewHolder ||
          actionMode != null ||
          viewHolder.itemView.isSelected() ||
          activeAdapter == searchAdapter)
      {
        return 0;
      }

      lastTouched = new WeakReference<>(viewHolder);

      return super.getSwipeDirs(recyclerView, viewHolder);
    }

    @Override
    public void onSwiped(@NonNull RecyclerView.ViewHolder viewHolder, int direction) {
      if (lastTouched != null) {
        Log.w(TAG, "Falling back to slower onSwiped() event.");
        onTrueSwipe(viewHolder);
        lastTouched = null;
      }
    }

    @Override
    public long getAnimationDuration(@NonNull RecyclerView recyclerView, int animationType, float animateDx, float animateDy) {
      if (animationType == ItemTouchHelper.ANIMATION_TYPE_SWIPE_SUCCESS && lastTouched != null && lastTouched.get() != null) {
        onTrueSwipe(lastTouched.get());
        lastTouched = null;
      } else if (animationType == ItemTouchHelper.ANIMATION_TYPE_SWIPE_CANCEL) {
        lastTouched = null;
      }

      return SWIPE_ANIMATION_DURATION;
    }

    private void onTrueSwipe(RecyclerView.ViewHolder viewHolder) {
      ThreadRecord thread = ((ConversationListItem) viewHolder.itemView).getThread();

      onItemSwiped(thread.getThreadId(), thread.getUnreadCount(), thread.getUnreadSelfMentionsCount());
    }

    @Override
    public void onChildDraw(@NonNull Canvas canvas, @NonNull RecyclerView recyclerView,
                            @NonNull RecyclerView.ViewHolder viewHolder,
                            float dX, float dY, int actionState,
                            boolean isCurrentlyActive)
    {
      float absoluteDx = Math.abs(dX);

      if (actionState == ItemTouchHelper.ACTION_STATE_SWIPE) {
        Resources resources       = getResources();
        View      itemView        = viewHolder.itemView;
        float     percentDx       = absoluteDx / viewHolder.itemView.getWidth();
        int       color           = ArgbEvaluatorCompat.getInstance().evaluate(Math.min(1f, percentDx * (1 / 0.25f)), archiveColorStart, archiveColorEnd);
        float     scaleStartPoint = DimensionUnit.DP.toPixels(48f);
        float     scaleEndPoint   = DimensionUnit.DP.toPixels(96f);

        float scale;
        if (absoluteDx < scaleStartPoint) {
          scale = MIN_ICON_SCALE;
        } else if (absoluteDx > scaleEndPoint) {
          scale = MAX_ICON_SCALE;
        } else {
          scale = Math.min(MAX_ICON_SCALE, MIN_ICON_SCALE + ((absoluteDx - scaleStartPoint) / (scaleEndPoint - scaleStartPoint)) * (MAX_ICON_SCALE - MIN_ICON_SCALE));
        }

        if (absoluteDx > 0) {
          if (archiveDrawable == null) {
            archiveDrawable = Objects.requireNonNull(AppCompatResources.getDrawable(requireContext(), getArchiveIconRes()));
            archiveDrawable.setColorFilter(new SimpleColorFilter(ContextCompat.getColor(requireContext(), R.color.signal_colorOnPrimary)));
            archiveDrawable.setBounds(0, 0, archiveDrawable.getIntrinsicWidth(), archiveDrawable.getIntrinsicHeight());
          }

          canvas.save();
          canvas.clipRect(itemView.getLeft(), itemView.getTop(), itemView.getRight(), itemView.getBottom());

          canvas.drawColor(color);

          float gutter = resources.getDimension(R.dimen.dsl_settings_gutter);
          float extra  = resources.getDimension(R.dimen.conversation_list_fragment_archive_padding);

          if (ViewUtil.isLtr(requireContext())) {
            canvas.translate(itemView.getLeft() + gutter + extra,
                             itemView.getTop() + (itemView.getBottom() - itemView.getTop() - archiveDrawable.getIntrinsicHeight()) / 2f);
          } else {
            canvas.translate(itemView.getRight() - gutter - extra,
                             itemView.getTop() + (itemView.getBottom() - itemView.getTop() - archiveDrawable.getIntrinsicHeight()) / 2f);
          }

          canvas.scale(scale, scale, archiveDrawable.getIntrinsicWidth() / 2f, archiveDrawable.getIntrinsicHeight() / 2f);

          archiveDrawable.draw(canvas);
          canvas.restore();

          ViewCompat.setElevation(viewHolder.itemView, DimensionUnit.DP.toPixels(4f));
        } else if (absoluteDx == 0) {
          ViewCompat.setElevation(viewHolder.itemView, DimensionUnit.DP.toPixels(0f));
        }

        viewHolder.itemView.setTranslationX(dX);
      } else {
        super.onChildDraw(canvas, recyclerView, viewHolder, dX, dY, actionState, isCurrentlyActive);
      }
    }

    @Override
    public void clearView(@NonNull RecyclerView recyclerView, @NonNull RecyclerView.ViewHolder viewHolder) {
      super.clearView(recyclerView, viewHolder);

      if (itemAnimator == null) {
        return;
      }

      ViewCompat.setElevation(viewHolder.itemView, 0);
      lastTouched = null;

      View view = getView();
      if (view != null) {
        itemAnimator.postDisable(view.getHandler());
      } else {
        itemAnimator.disable();
      }
    }
  }

  private final class VoiceNotePlayerViewListener implements VoiceNotePlayerView.Listener {

    @Override
    public void onCloseRequested(@NonNull Uri uri) {
      if (voiceNotePlayerViewStub.resolved()) {
        mediaControllerOwner.getVoiceNoteMediaController().stopPlaybackAndReset(uri);
      }
    }

    @Override
    public void onSpeedChangeRequested(@NonNull Uri uri, float speed) {
      mediaControllerOwner.getVoiceNoteMediaController().setPlaybackSpeed(uri, speed);
    }

    @Override
    public void onPlay(@NonNull Uri uri, long messageId, double position) {
      mediaControllerOwner.getVoiceNoteMediaController().startSinglePlayback(uri, messageId, position);
    }

    @Override
    public void onPause(@NonNull Uri uri) {
      mediaControllerOwner.getVoiceNoteMediaController().pausePlayback(uri);
    }

    @Override
    public void onNavigateToMessage(long threadId, @NonNull RecipientId threadRecipientId, @NonNull RecipientId senderId, long messageSentAt, long messagePositionInThread) {
      MainNavigator.get(requireActivity()).goToConversation(threadRecipientId, threadId, ThreadTable.DistributionTypes.DEFAULT, (int) messagePositionInThread);
    }
  }

  private class ContactSearchClickCallbacks implements ConversationListSearchAdapter.ConversationListSearchClickCallbacks {

    private final ContactSearchAdapter.ClickCallbacks delegate;

    private ContactSearchClickCallbacks(@NonNull ContactSearchAdapter.ClickCallbacks delegate) {
      this.delegate = delegate;
    }

    @Override
    public void onThreadClicked(@NonNull View view, @NonNull ContactSearchData.Thread thread, boolean isSelected) {
      onConversationClicked(thread.getThreadRecord());
    }

    @Override
    public void onMessageClicked(@NonNull View view, @NonNull ContactSearchData.Message thread, boolean isSelected) {
      ConversationListFragment.this.onMessageClicked(thread.getMessageResult());
    }

    @Override
    public void onGroupWithMembersClicked(@NonNull View view, @NonNull ContactSearchData.GroupWithMembers groupWithMembers, boolean isSelected) {
      onContactClicked(Recipient.resolved(groupWithMembers.getGroupRecord().getRecipientId()));
    }

    @Override
    public void onClearFilterClicked() {
      onClearFilterClick();
    }

    @Override
    public void onStoryClicked(@NonNull View view, @NonNull ContactSearchData.Story story, boolean isSelected) {
      throw new UnsupportedOperationException();
    }

    @Override
    public void onKnownRecipientClicked(@NonNull View view, @NonNull ContactSearchData.KnownRecipient knownRecipient, boolean isSelected) {
      onContactClicked(knownRecipient.getRecipient());
    }

    @Override
    public void onExpandClicked(@NonNull ContactSearchData.Expand expand) {
      delegate.onExpandClicked(expand);
    }

    @Override
    public void onUnknownRecipientClicked(@NonNull View view, @NonNull ContactSearchData.UnknownRecipient unknownRecipient, boolean isSelected) {
      throw new UnsupportedOperationException();
    }
  }

  public interface Callback extends Material3OnScrollHelperBinder, SearchBinder {
    @NonNull Toolbar getToolbar();

    @NonNull View getUnreadPaymentsDot();

    @NonNull Stub<Toolbar> getBasicToolbar();

    void updateNotificationProfileStatus(@NonNull List<NotificationProfile> notificationProfiles);

    void updateProxyStatus(@NonNull WebSocketConnectionState state);

    void onMultiSelectStarted();

    void onMultiSelectFinished();
  }
}

<|MERGE_RESOLUTION|>--- conflicted
+++ resolved
@@ -638,20 +638,7 @@
 
   @Override
   public void onActivityResult(int requestCode, int resultCode, @Nullable Intent data) {
-<<<<<<< HEAD
-    if (resultCode == RESULT_OK && requestCode == CreateKbsPinActivity.REQUEST_NEW_PIN) {
-=======
-    if (requestCode == SmsExportMegaphoneActivity.REQUEST_CODE) {
-      ApplicationDependencies.getMegaphoneRepository().markSeen(Megaphones.Event.SMS_EXPORT);
-      if (resultCode == RESULT_CANCELED) {
-        Snackbar.make(fab, R.string.ConversationActivity__you_will_be_reminded_again_soon, Snackbar.LENGTH_LONG).show();
-      } else {
-        SmsExportDialogs.showSmsRemovalDialog(requireContext(), fab);
-      }
-    }
-
     if (resultCode == RESULT_OK && requestCode == CreateSvrPinActivity.REQUEST_NEW_PIN) {
->>>>>>> c82ed473
       Snackbar.make(fab, R.string.ConfirmKbsPinFragment__pin_created, Snackbar.LENGTH_LONG).show();
       viewModel.onMegaphoneCompleted(Megaphones.Event.PINS_FOR_ALL);
     }
