--- conflicted
+++ resolved
@@ -264,13 +264,6 @@
     updateReminders();
     EventBus.getDefault().register(this);
 
-<<<<<<< HEAD
-=======
-    if (Util.isDefaultSmsProvider(requireContext())) {
-      InsightsLauncher.showInsightsModal(requireContext(), requireFragmentManager());
-    }
-
->>>>>>> 2029ea37
     SimpleTask.run(getViewLifecycleOwner().getLifecycle(), Recipient::self, this::initializeProfileIcon);
 
     if ((!searchToolbar.resolved() || !searchToolbar.get().isVisible()) && list.getAdapter() != defaultAdapter) {
@@ -318,12 +311,7 @@
 
   @Override
   public void onPrepareOptionsMenu(Menu menu) {
-<<<<<<< HEAD
     menu.findItem(R.id.menu_clear_passphrase).setVisible(TextSecurePreferences.isPassphraseLockEnabled(requireContext()));
-=======
-    menu.findItem(R.id.menu_insights).setVisible(Util.isDefaultSmsProvider(requireContext()));
-    menu.findItem(R.id.menu_clear_passphrase).setVisible(!TextSecurePreferences.isPasswordDisabled(requireContext()));
->>>>>>> 2029ea37
   }
 
   @Override
@@ -939,14 +927,7 @@
   }
 
   private void onProxyStatusClicked() {
-<<<<<<< HEAD
-    Intent intent = new Intent(requireContext(), ApplicationPreferencesActivity.class);
-    intent.putExtra(ApplicationPreferencesActivity.LAUNCH_TO_NETWORK_FRAGMENT, true);
-
-    startActivity(intent);
-=======
     startActivity(AppSettingsActivity.proxy(requireContext()));
->>>>>>> 2029ea37
   }
 
   protected void onPostSubmitList(int conversationCount) {
