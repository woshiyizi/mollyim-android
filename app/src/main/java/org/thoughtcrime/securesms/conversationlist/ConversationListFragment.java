/*
 * Copyright (C) 2015 Open Whisper Systems
 *
 * This program is free software: you can redistribute it and/or modify
 * it under the terms of the GNU General Public License as published by
 * the Free Software Foundation, either version 3 of the License, or
 * (at your option) any later version.
 *
 * This program is distributed in the hope that it will be useful,
 * but WITHOUT ANY WARRANTY; without even the implied warranty of
 * MERCHANTABILITY or FITNESS FOR A PARTICULAR PURPOSE.  See the
 * GNU General Public License for more details.
 *
 * You should have received a copy of the GNU General Public License
 * along with this program.  If not, see <http://www.gnu.org/licenses/>.
 */
package org.thoughtcrime.securesms.conversationlist;

import android.Manifest;
import android.annotation.SuppressLint;
import android.content.Context;
import android.content.Intent;
import android.content.res.Configuration;
import android.content.res.Resources;
import android.content.res.TypedArray;
import android.graphics.Canvas;
import android.graphics.Color;
import android.graphics.drawable.ColorDrawable;
import android.graphics.drawable.Drawable;
import android.net.Uri;
import android.os.AsyncTask;
import android.os.Build;
import android.os.Bundle;
import android.text.TextUtils;
import android.view.LayoutInflater;
import android.view.Menu;
import android.view.MenuInflater;
import android.view.MenuItem;
import android.view.View;
import android.view.ViewGroup;
import android.view.inputmethod.InputMethodManager;
import android.widget.FrameLayout;
import android.widget.Toast;

import androidx.activity.OnBackPressedCallback;
import androidx.annotation.ColorInt;
import androidx.annotation.DrawableRes;
import androidx.annotation.IdRes;
import androidx.annotation.NonNull;
import androidx.annotation.Nullable;
import androidx.annotation.PluralsRes;
import androidx.annotation.WorkerThread;
import androidx.appcompat.app.AppCompatActivity;
import androidx.appcompat.content.res.AppCompatResources;
import androidx.appcompat.view.ActionMode;
import androidx.appcompat.widget.Toolbar;
import androidx.appcompat.widget.TooltipCompat;
import androidx.coordinatorlayout.widget.CoordinatorLayout;
import androidx.core.content.ContextCompat;
import androidx.core.view.ViewCompat;
import androidx.fragment.app.DialogFragment;
import androidx.fragment.app.FragmentActivity;
import androidx.lifecycle.ViewModelProvider;
import androidx.navigation.fragment.NavHostFragment;
import androidx.recyclerview.widget.ItemTouchHelper;
import androidx.recyclerview.widget.LinearLayoutManager;
import androidx.recyclerview.widget.RecyclerView;

import com.airbnb.lottie.SimpleColorFilter;
import com.annimon.stream.Stream;
import com.google.android.material.animation.ArgbEvaluatorCompat;
import com.google.android.material.appbar.AppBarLayout;
import com.google.android.material.appbar.CollapsingToolbarLayout;
import com.google.android.material.dialog.MaterialAlertDialogBuilder;
import com.google.android.material.snackbar.Snackbar;

import org.greenrobot.eventbus.EventBus;
import org.greenrobot.eventbus.Subscribe;
import org.greenrobot.eventbus.ThreadMode;
import org.signal.core.util.DimensionUnit;
import org.signal.core.util.Stopwatch;
import org.signal.core.util.concurrent.LifecycleDisposable;
import org.signal.core.util.concurrent.SignalExecutors;
import org.signal.core.util.concurrent.SimpleTask;
import org.signal.core.util.logging.Log;
import org.thoughtcrime.securesms.MainActivity;
import org.thoughtcrime.securesms.MainFragment;
import org.thoughtcrime.securesms.MainNavigator;
import org.thoughtcrime.securesms.MuteDialog;
import org.thoughtcrime.securesms.NewConversationActivity;
import org.thoughtcrime.securesms.R;
import org.thoughtcrime.securesms.components.Material3SearchToolbar;
import org.thoughtcrime.securesms.components.SignalProgressDialog;
import org.thoughtcrime.securesms.components.menu.ActionItem;
import org.thoughtcrime.securesms.components.menu.SignalBottomActionBar;
import org.thoughtcrime.securesms.components.menu.SignalContextMenu;
import org.thoughtcrime.securesms.components.registration.PulsingFloatingActionButton;
import org.thoughtcrime.securesms.components.reminder.CdsPermanentErrorReminder;
import org.thoughtcrime.securesms.components.reminder.CdsTemporaryErrorReminder;
import org.thoughtcrime.securesms.components.reminder.DozeReminder;
import org.thoughtcrime.securesms.components.reminder.ExpiredBuildReminder;
import org.thoughtcrime.securesms.components.reminder.OutdatedBuildReminder;
import org.thoughtcrime.securesms.components.reminder.PushRegistrationReminder;
import org.thoughtcrime.securesms.components.reminder.Reminder;
import org.thoughtcrime.securesms.components.reminder.ReminderView;
import org.thoughtcrime.securesms.components.reminder.ServiceOutageReminder;
import org.thoughtcrime.securesms.components.reminder.UnauthorizedReminder;
import org.thoughtcrime.securesms.components.reminder.UsernameOutOfSyncReminder;
import org.thoughtcrime.securesms.components.settings.app.notifications.manual.NotificationProfileSelectionFragment;
import org.thoughtcrime.securesms.components.spoiler.SpoilerAnnotation;
import org.thoughtcrime.securesms.components.voice.VoiceNoteMediaControllerOwner;
import org.thoughtcrime.securesms.components.voice.VoiceNotePlayerView;
import org.thoughtcrime.securesms.contacts.paged.ContactSearchAdapter;
import org.thoughtcrime.securesms.contacts.paged.ContactSearchConfiguration;
import org.thoughtcrime.securesms.contacts.paged.ContactSearchData;
import org.thoughtcrime.securesms.contacts.paged.ContactSearchKey;
import org.thoughtcrime.securesms.contacts.paged.ContactSearchMediator;
import org.thoughtcrime.securesms.contacts.paged.ContactSearchState;
import org.thoughtcrime.securesms.contacts.sync.CdsPermanentErrorBottomSheet;
import org.thoughtcrime.securesms.contacts.sync.CdsTemporaryErrorBottomSheet;
import org.thoughtcrime.securesms.conversationlist.chatfilter.ConversationFilterRequest;
import org.thoughtcrime.securesms.conversationlist.chatfilter.ConversationFilterSource;
import org.thoughtcrime.securesms.conversationlist.chatfilter.ConversationListFilterPullView;
import org.thoughtcrime.securesms.conversationlist.chatfilter.FilterLerp;
import org.thoughtcrime.securesms.conversationlist.model.Conversation;
import org.thoughtcrime.securesms.conversationlist.model.ConversationFilter;
import org.thoughtcrime.securesms.database.MessageTable.MarkedMessageInfo;
import org.thoughtcrime.securesms.database.SignalDatabase;
import org.thoughtcrime.securesms.database.ThreadTable;
import org.thoughtcrime.securesms.database.model.ThreadRecord;
import org.thoughtcrime.securesms.dependencies.ApplicationDependencies;
import org.thoughtcrime.securesms.events.ReminderUpdateEvent;
import org.thoughtcrime.securesms.groups.SelectionLimits;
import org.thoughtcrime.securesms.jobs.ServiceOutageDetectionJob;
import org.thoughtcrime.securesms.keyvalue.SignalStore;
import org.thoughtcrime.securesms.lock.v2.CreateSvrPinActivity;
import org.thoughtcrime.securesms.main.Material3OnScrollHelperBinder;
import org.thoughtcrime.securesms.main.SearchBinder;
import org.thoughtcrime.securesms.mediasend.v2.MediaSelectionActivity;
import org.thoughtcrime.securesms.megaphone.Megaphone;
import org.thoughtcrime.securesms.megaphone.MegaphoneActionController;
import org.thoughtcrime.securesms.megaphone.MegaphoneViewBuilder;
import org.thoughtcrime.securesms.megaphone.Megaphones;
import org.thoughtcrime.securesms.mms.GlideApp;
import org.thoughtcrime.securesms.notifications.MarkReadReceiver;
import org.thoughtcrime.securesms.notifications.profiles.NotificationProfile;
import org.thoughtcrime.securesms.permissions.Permissions;
import org.thoughtcrime.securesms.profiles.manage.ManageProfileActivity;
import org.thoughtcrime.securesms.ratelimit.RecaptchaProofBottomSheetFragment;
import org.thoughtcrime.securesms.recipients.Recipient;
import org.thoughtcrime.securesms.recipients.RecipientId;
import org.thoughtcrime.securesms.registration.RegistrationNavigationActivity;
import org.thoughtcrime.securesms.search.MessageResult;
import org.thoughtcrime.securesms.service.KeyCachingService;
import org.thoughtcrime.securesms.sms.MessageSender;
import org.thoughtcrime.securesms.storage.StorageSyncHelper;
import org.thoughtcrime.securesms.stories.tabs.ConversationListTab;
import org.thoughtcrime.securesms.stories.tabs.ConversationListTabsViewModel;
import org.thoughtcrime.securesms.util.AppForegroundObserver;
import org.thoughtcrime.securesms.util.AppStartup;
import org.thoughtcrime.securesms.util.CachedInflater;
import org.thoughtcrime.securesms.util.ConversationUtil;
import org.thoughtcrime.securesms.util.FeatureFlags;
import org.thoughtcrime.securesms.util.PlayStoreUtil;
import org.thoughtcrime.securesms.util.ServiceUtil;
import org.thoughtcrime.securesms.util.SignalLocalMetrics;
import org.thoughtcrime.securesms.util.SnapToTopDataObserver;
import org.thoughtcrime.securesms.util.TextSecurePreferences;
import org.thoughtcrime.securesms.util.ViewUtil;
import org.thoughtcrime.securesms.util.WindowUtil;
import org.thoughtcrime.securesms.util.adapter.mapping.PagingMappingAdapter;
import org.thoughtcrime.securesms.util.task.SnackbarAsyncTask;
import org.thoughtcrime.securesms.util.views.SimpleProgressDialog;
import org.thoughtcrime.securesms.util.views.Stub;
import org.thoughtcrime.securesms.wallpaper.ChatWallpaper;
import org.whispersystems.signalservice.api.websocket.WebSocketConnectionState;

import java.lang.ref.WeakReference;
import java.util.ArrayList;
import java.util.Collection;
import java.util.Collections;
import java.util.HashSet;
import java.util.LinkedHashSet;
import java.util.List;
import java.util.Objects;
import java.util.Optional;
import java.util.Set;
import java.util.stream.Collectors;

import kotlin.Unit;

import static android.app.Activity.RESULT_CANCELED;
import static android.app.Activity.RESULT_OK;


public class ConversationListFragment extends MainFragment implements ActionMode.Callback,
                                                                      ConversationListAdapter.OnConversationClickListener,
                                                                      MegaphoneActionController, ClearFilterViewHolder.OnClearFilterClickListener
{
  public static final short MESSAGE_REQUESTS_REQUEST_CODE_CREATE_NAME = 32562;
  public static final short SMS_ROLE_REQUEST_CODE                     = 32563;

  private static final int LIST_SMOOTH_SCROLL_TO_TOP_THRESHOLD = 25;

  private static final String TAG = Log.tag(ConversationListFragment.class);

  private static final int MAXIMUM_PINNED_CONVERSATIONS = 4;
  private static final int MAX_CHATS_ABOVE_FOLD = 7;
  private static final int MAX_CONTACTS_ABOVE_FOLD = 5;
  private static final int MAX_GROUP_MEMBERSHIPS_ABOVE_FOLD = 5;

  private ActionMode                             actionMode;
  private View                                   coordinator;
  private RecyclerView                           list;
  private Stub<ReminderView>                     reminderView;
  private PulsingFloatingActionButton            fab;
  private PulsingFloatingActionButton            cameraFab;
  private ConversationListFilterPullView         pullView;
  private AppBarLayout                           pullViewAppBarLayout;
  private ConversationListViewModel              viewModel;
  private RecyclerView.Adapter                   activeAdapter;
  private ConversationListAdapter                defaultAdapter;
  private PagingMappingAdapter<ContactSearchKey> searchAdapter;
  private Stub<ViewGroup>                        megaphoneContainer;
  private SnapToTopDataObserver                  snapToTopDataObserver;
  private Drawable                               archiveDrawable;
  private AppForegroundObserver.Listener         appForegroundObserver;
  private VoiceNoteMediaControllerOwner          mediaControllerOwner;
  private Stub<FrameLayout>                      voiceNotePlayerViewStub;
  private VoiceNotePlayerView                    voiceNotePlayerView;
  private SignalBottomActionBar                  bottomActionBar;
  private SignalContextMenu                      activeContextMenu;
  private LifecycleDisposable                    lifecycleDisposable;

  protected ConversationListArchiveItemDecoration archiveDecoration;
  protected ConversationListItemAnimator          itemAnimator;
  private   Stopwatch                             startupStopwatch;
  private   ConversationListTabsViewModel         conversationListTabsViewModel;
  private   ContactSearchMediator                 contactSearchMediator;

  public static ConversationListFragment newInstance() {
    return new ConversationListFragment();
  }

  @Override
  public void onAttach(@NonNull Context context) {
    super.onAttach(context);

    if (context instanceof VoiceNoteMediaControllerOwner) {
      mediaControllerOwner = (VoiceNoteMediaControllerOwner) context;
    } else {
      throw new ClassCastException("Expected context to be a Listener");
    }
  }

  @Override
  public void onCreate(Bundle icicle) {
    super.onCreate(icicle);
    setHasOptionsMenu(true);
    startupStopwatch = new Stopwatch("startup");
  }

  @Override
  public View onCreateView(@NonNull LayoutInflater inflater, ViewGroup container, Bundle bundle) {
    return inflater.inflate(R.layout.conversation_list_fragment, container, false);
  }

  @Override
  public void onViewCreated(@NonNull View view, @Nullable Bundle savedInstanceState) {
    lifecycleDisposable = new LifecycleDisposable();
    lifecycleDisposable.bindTo(getViewLifecycleOwner());

    coordinator             = view.findViewById(R.id.coordinator);
    list                    = view.findViewById(R.id.list);
    bottomActionBar         = view.findViewById(R.id.conversation_list_bottom_action_bar);
    reminderView            = new Stub<>(view.findViewById(R.id.reminder));
    megaphoneContainer      = new Stub<>(view.findViewById(R.id.megaphone_container));
    voiceNotePlayerViewStub = new Stub<>(view.findViewById(R.id.voice_note_player));
    fab                     = view.findViewById(R.id.fab);
    cameraFab               = view.findViewById(R.id.camera_fab);
    pullView                = view.findViewById(R.id.pull_view);
    pullViewAppBarLayout    = view.findViewById(R.id.recycler_coordinator_app_bar);

    fab.setVisibility(View.VISIBLE);
    cameraFab.setVisibility(View.VISIBLE);

    contactSearchMediator = new ContactSearchMediator(this,
                                                      Collections.emptySet(),
                                                      SelectionLimits.NO_LIMITS,
                                                      new ContactSearchAdapter.DisplayOptions(
                                                          false,
                                                          ContactSearchAdapter.DisplaySmsTag.DEFAULT,
                                                          ContactSearchAdapter.DisplaySecondaryInformation.NEVER,
                                                          false,
                                                          false
                                                      ),
                                                      this::mapSearchStateToConfiguration,
                                                      new ContactSearchMediator.SimpleCallbacks(),
                                                      false,
                                                      (context,
                                                       fixedContacts,
                                                       displayOptions,
                                                       callbacks,
                                                       longClickCallbacks,
                                                       storyContextMenuCallbacks,
                                                       callButtonClickCallbacks
                                                      ) -> {
                                                        //noinspection CodeBlock2Expr
                                                        return new ConversationListSearchAdapter(
                                                            context,
                                                            fixedContacts,
                                                            displayOptions,
                                                            new ContactSearchClickCallbacks(callbacks),
                                                            longClickCallbacks,
                                                            storyContextMenuCallbacks,
                                                            callButtonClickCallbacks,
                                                            getViewLifecycleOwner(),
                                                            GlideApp.with(this)
                                                        );
                                                      },
                                                      new ConversationListSearchAdapter.ChatFilterRepository()
    );

    searchAdapter = contactSearchMediator.getAdapter();

    CollapsingToolbarLayout collapsingToolbarLayout = view.findViewById(R.id.collapsing_toolbar);
    int                     openHeight              = (int) DimensionUnit.DP.toPixels(FilterLerp.FILTER_OPEN_HEIGHT);

    pullView.setOnFilterStateChanged((state, source) -> {
      switch (state) {
        case CLOSING:
          viewModel.setFiltered(false, source);
          break;
        case OPENING:
          ViewUtil.setMinimumHeight(collapsingToolbarLayout, openHeight);
          viewModel.setFiltered(true, source);
          break;
        case OPEN_APEX:
          if (source == ConversationFilterSource.DRAG) {
            SignalStore.uiHints().incrementNeverDisplayPullToFilterTip();
          }
          break;
        case CLOSE_APEX:
          ViewUtil.setMinimumHeight(collapsingToolbarLayout, 0);
          break;
      }
    });

    pullView.setOnCloseClicked(this::onClearFilterClick);

    ConversationFilterBehavior conversationFilterBehavior = Objects.requireNonNull((ConversationFilterBehavior) ((CoordinatorLayout.LayoutParams) pullViewAppBarLayout.getLayoutParams()).getBehavior());
    conversationFilterBehavior.setCallback(new ConversationFilterBehavior.Callback() {
      @Override
      public void onStopNestedScroll() {
        pullView.onUserDragFinished();
      }

      @Override
      public boolean canStartNestedScroll() {
        return !isSearchOpen() || pullView.isCloseable();
      }
    });

    pullViewAppBarLayout.addOnOffsetChangedListener((layout, verticalOffset) -> {
      float progress = 1 - ((float) verticalOffset) / (-layout.getHeight());
      pullView.onUserDrag(progress);
    });

    fab.show();
    cameraFab.show();

    archiveDecoration = new ConversationListArchiveItemDecoration(new ColorDrawable(getResources().getColor(R.color.conversation_list_archive_background_end)));
    itemAnimator      = new ConversationListItemAnimator();

    list.setLayoutManager(new LinearLayoutManager(requireActivity()));
    list.setItemAnimator(itemAnimator);
    list.addItemDecoration(archiveDecoration);
    CachedInflater.from(list.getContext()).clear();
    CachedInflater.from(list.getContext()).cacheUntilLimit(R.layout.conversation_list_item_view, list, 10);

    snapToTopDataObserver = new SnapToTopDataObserver(list);

    new ItemTouchHelper(new ArchiveListenerCallback(getResources().getColor(R.color.conversation_list_archive_background_start),
                                                    getResources().getColor(R.color.conversation_list_archive_background_end))).attachToRecyclerView(list);

    fab.setOnClickListener(v -> startActivity(new Intent(getActivity(), NewConversationActivity.class)));
    cameraFab.setOnClickListener(v -> {
      Permissions.with(this)
                 .request(Manifest.permission.CAMERA)
                 .ifNecessary()
                 .withRationaleDialog(getString(R.string.ConversationActivity_to_capture_photos_and_video_allow_signal_access_to_the_camera), R.drawable.symbol_camera_24)
                 .withPermanentDenialDialog(getString(R.string.ConversationActivity_signal_needs_the_camera_permission_to_take_photos_or_video))
                 .onAllGranted(() -> startActivity(MediaSelectionActivity.camera(requireContext())))
                 .onAnyDenied(() -> Toast.makeText(requireContext(), R.string.ConversationActivity_signal_needs_camera_permissions_to_take_photos_or_video, Toast.LENGTH_LONG).show())
                 .execute();
    });

    initializeViewModel();
    initializeListAdapters();
    initializeTypingObserver();
    initializeVoiceNotePlayer();

    TooltipCompat.setTooltipText(requireCallback().getSearchAction(), getText(R.string.SearchToolbar_search_for_conversations_contacts_and_messages));

    requireActivity().getOnBackPressedDispatcher().addCallback(getViewLifecycleOwner(), new OnBackPressedCallback(true) {
      @Override
      public void handleOnBackPressed() {
        if (!closeSearchIfOpen()) {
          if (!NavHostFragment.findNavController(ConversationListFragment.this).popBackStack()) {
            requireActivity().finish();
          }
        }
      }
    });

    conversationListTabsViewModel = new ViewModelProvider(requireActivity()).get(ConversationListTabsViewModel.class);

    lifecycleDisposable.bindTo(getViewLifecycleOwner());
    lifecycleDisposable.add(conversationListTabsViewModel.getTabClickEvents().filter(tab -> tab == ConversationListTab.CHATS)
                                                         .subscribe(unused -> {
                                                           LinearLayoutManager layoutManager            = (LinearLayoutManager) list.getLayoutManager();
                                                           int                 firstVisibleItemPosition = layoutManager.findFirstVisibleItemPosition();
                                                           if (firstVisibleItemPosition <= LIST_SMOOTH_SCROLL_TO_TOP_THRESHOLD) {
                                                             list.smoothScrollToPosition(0);
                                                           } else {
                                                             list.scrollToPosition(0);
                                                           }
                                                         }));

    requireCallback().bindScrollHelper(list);
  }

  @Override
  public void onDestroyView() {
    coordinator             = null;
    list                    = null;
    bottomActionBar         = null;
    reminderView            = null;
    megaphoneContainer      = null;
    voiceNotePlayerViewStub = null;
    fab                     = null;
    cameraFab               = null;
    snapToTopDataObserver   = null;
    itemAnimator            = null;

    activeAdapter  = null;
    defaultAdapter = null;
    searchAdapter  = null;

    super.onDestroyView();
  }

  @Override
  public void onResume() {
    super.onResume();

    initializeSearchListener();
    updateReminders();
    EventBus.getDefault().register(this);
    itemAnimator.disable();
    SpoilerAnnotation.resetRevealedSpoilers();

    if ((!requireCallback().getSearchToolbar().resolved() || !(requireCallback().getSearchToolbar().get().getVisibility() == View.VISIBLE)) && list.getAdapter() != defaultAdapter) {
      setAdapter(defaultAdapter);
    }

    if (activeAdapter != null) {
      activeAdapter.notifyItemRangeChanged(0, activeAdapter.getItemCount());
    }

    if (SignalStore.rateLimit().needsRecaptcha()) {
      Log.i(TAG, "Recaptcha required.");
      RecaptchaProofBottomSheetFragment.show(getChildFragmentManager());
    }
  }

  @Override
  public void onStart() {
    super.onStart();
    ApplicationDependencies.getAppForegroundObserver().addListener(appForegroundObserver);
    itemAnimator.disable();
  }

  @Override
  public void onPause() {
    super.onPause();

    requireCallback().getSearchAction().setOnClickListener(null);
    fab.stopPulse();
    cameraFab.stopPulse();
    EventBus.getDefault().unregister(this);
  }

  @Override
  public void onStop() {
    super.onStop();
    ApplicationDependencies.getAppForegroundObserver().removeListener(appForegroundObserver);
  }

  @Override
  public void onCreateOptionsMenu(@NonNull Menu menu, @NonNull MenuInflater inflater) {
    menu.clear();
    inflater.inflate(R.menu.text_secure_normal, menu);
  }

  @Override
  public void onPrepareOptionsMenu(Menu menu) {
<<<<<<< HEAD
    menu.findItem(R.id.menu_clear_passphrase).setVisible(TextSecurePreferences.isPassphraseLockEnabled(requireContext()));
=======
    menu.findItem(R.id.menu_clear_passphrase).setVisible(!TextSecurePreferences.isPasswordDisabled(requireContext()));
>>>>>>> 9e95f188

    ConversationFilterRequest request             = viewModel.getConversationFilterRequest();
    boolean                   isChatFilterEnabled = request != null && request.getFilter() == ConversationFilter.UNREAD;

    menu.findItem(R.id.menu_filter_unread_chats).setVisible(!isChatFilterEnabled);
    menu.findItem(R.id.menu_clear_unread_filter).setVisible(isChatFilterEnabled);
  }

  @Override
  public boolean onOptionsItemSelected(@NonNull MenuItem item) {
    super.onOptionsItemSelected(item);

    int itemId = item.getItemId();

    if (itemId == R.id.menu_new_group) {
      handleCreateGroup();
      return true;
    } else if (itemId == R.id.menu_settings) {
      handleDisplaySettings();
      return true;
    } else if (itemId == R.id.menu_clear_passphrase) {
      handleClearPassphrase();
      return true;
    } else if (itemId == R.id.menu_mark_all_read) {
      handleMarkAllRead();
      return true;
    } else if (itemId == R.id.menu_invite) {
      handleInvite();
      return true;
    } else if (itemId == R.id.menu_notification_profile) {
      handleNotificationProfile();
      return true;
    } else if (itemId == R.id.menu_filter_unread_chats) {
      handleFilterUnreadChats();
      return true;
    } else if (itemId == R.id.menu_clear_unread_filter) {
      onClearFilterClick();
      return true;
    } else {
      return false;
    }
  }

  @Override
  public void onConfigurationChanged(@NonNull Configuration newConfig) {
    super.onConfigurationChanged(newConfig);
    onMegaphoneChanged(viewModel.getMegaphone());
  }

  private ContactSearchConfiguration mapSearchStateToConfiguration(@NonNull ContactSearchState state) {
    if (TextUtils.isEmpty(state.getQuery())) {
      return ContactSearchConfiguration.build(b -> Unit.INSTANCE);
    } else {
      return ContactSearchConfiguration.build(builder -> {
        ConversationFilterRequest conversationFilterRequest = state.getConversationFilterRequest();
        boolean                   unreadOnly                = conversationFilterRequest != null && conversationFilterRequest.getFilter() == ConversationFilter.UNREAD;

        builder.setQuery(state.getQuery());
        builder.addSection(new ContactSearchConfiguration.Section.Chats(
            unreadOnly,
            true,
              new ContactSearchConfiguration.ExpandConfig(
                  state.getExpandedSections().contains(ContactSearchConfiguration.SectionKey.CHATS),
                  (a) -> MAX_CHATS_ABOVE_FOLD
              )
        ));

        if (!unreadOnly) {
          builder.addSection(new ContactSearchConfiguration.Section.GroupsWithMembers(
              true,
              new ContactSearchConfiguration.ExpandConfig(
                  state.getExpandedSections().contains(ContactSearchConfiguration.SectionKey.GROUPS_WITH_MEMBERS),
                  (a) -> MAX_GROUP_MEMBERSHIPS_ABOVE_FOLD
              )
          ));

          builder.addSection(new ContactSearchConfiguration.Section.ContactsWithoutThreads(
              true,
              new ContactSearchConfiguration.ExpandConfig(
                  state.getExpandedSections().contains(ContactSearchConfiguration.SectionKey.CONTACTS_WITHOUT_THREADS),
                  (a) -> MAX_CONTACTS_ABOVE_FOLD
              )
          ));

          builder.addSection(new ContactSearchConfiguration.Section.Messages(
              true,
              null
          ));

          builder.withEmptyState(emptyStateBuilder -> {
            emptyStateBuilder.addSection(ContactSearchConfiguration.Section.Empty.INSTANCE);
            return Unit.INSTANCE;
          });
        } else {
          builder.arbitrary(
              conversationFilterRequest.getSource() == ConversationFilterSource.DRAG
                ? ConversationListSearchAdapter.ChatFilterOptions.WITHOUT_TIP.getCode()
                : ConversationListSearchAdapter.ChatFilterOptions.WITH_TIP.getCode()
          );
        }

        return Unit.INSTANCE;
      });
    }
  }

  private boolean isSearchOpen() {
    return isSearchVisible() || activeAdapter == searchAdapter;
  }

  private boolean isSearchVisible() {
    return (requireCallback().getSearchToolbar().resolved() && requireCallback().getSearchToolbar().get().getVisibility() == View.VISIBLE);
  }

  private boolean closeSearchIfOpen() {
    if (isSearchOpen()) {
      setAdapter(defaultAdapter);
      requireCallback().getSearchToolbar().get().collapse();
      requireCallback().onSearchClosed();
      return true;
    }

    return false;
  }

  @Override
  public void onRequestPermissionsResult(int requestCode, @NonNull String[] permissions, @NonNull int[] grantResults) {
    Permissions.onRequestPermissionsResult(this, requestCode, permissions, grantResults);
  }

  @Override
  public void onActivityResult(int requestCode, int resultCode, @Nullable Intent data) {
    if (resultCode == RESULT_OK && requestCode == CreateSvrPinActivity.REQUEST_NEW_PIN) {
      Snackbar.make(fab, R.string.ConfirmKbsPinFragment__pin_created, Snackbar.LENGTH_LONG).show();
      viewModel.onMegaphoneCompleted(Megaphones.Event.PINS_FOR_ALL);
    }
  }

  private void onConversationClicked(@NonNull ThreadRecord threadRecord) {
    hideKeyboard();
    getNavigator().goToConversation(threadRecord.getRecipient().getId(),
                                    threadRecord.getThreadId(),
                                    threadRecord.getDistributionType(),
                                    -1);
  }

  @Override
  public void onShowArchiveClick() {
    if (viewModel.currentSelectedConversations().isEmpty()) {
      NavHostFragment.findNavController(this)
                     .navigate(ConversationListFragmentDirections.actionConversationListFragmentToConversationListArchiveFragment());
    }
  }

  private void onContactClicked(@NonNull Recipient contact) {
    SimpleTask.run(getViewLifecycleOwner().getLifecycle(), () -> {
      return SignalDatabase.threads().getThreadIdIfExistsFor(contact.getId());
    }, threadId -> {
      hideKeyboard();
      getNavigator().goToConversation(contact.getId(),
                                      threadId,
                                      ThreadTable.DistributionTypes.DEFAULT,
                                      -1);
    });
  }

  private void onMessageClicked(@NonNull MessageResult message) {
    SimpleTask.run(getViewLifecycleOwner().getLifecycle(), () -> {
      int startingPosition = SignalDatabase.messages().getMessagePositionInConversation(message.getThreadId(), message.getReceivedTimestampMs());
      return Math.max(0, startingPosition);
    }, startingPosition -> {
      hideKeyboard();
      getNavigator().goToConversation(message.getConversationRecipient().getId(),
                                      message.getThreadId(),
                                      ThreadTable.DistributionTypes.DEFAULT,
                                      startingPosition);
    });
  }

  @Override
  public void onMegaphoneNavigationRequested(@NonNull Intent intent) {
    startActivity(intent);
  }

  @Override
  public void onMegaphoneNavigationRequested(@NonNull Intent intent, int requestCode) {
    startActivityForResult(intent, requestCode);
  }

  @Override
  public void onMegaphoneToastRequested(@NonNull String string) {
    Snackbar.make(fab, string, Snackbar.LENGTH_LONG).show();
  }

  @Override
  public @NonNull FragmentActivity getMegaphoneActivity() {
    return requireActivity();
  }

  @Override
  public void onMegaphoneSnooze(@NonNull Megaphones.Event event) {
    viewModel.onMegaphoneSnoozed(event);
  }

  @Override
  public void onMegaphoneCompleted(@NonNull Megaphones.Event event) {
    viewModel.onMegaphoneCompleted(event);
  }

  @Override
  public void onMegaphoneDialogFragmentRequested(@NonNull DialogFragment dialogFragment) {
    dialogFragment.show(getChildFragmentManager(), "megaphone_dialog");
  }

  private void initializeReminderView() {
    reminderView.get().setOnDismissListener(this::updateReminders);
    reminderView.get().setOnActionClickListener(this::onReminderAction);
  }

  private void onReminderAction(@IdRes int reminderActionId) {
    if (reminderActionId == R.id.reminder_action_update_now) {
      PlayStoreUtil.openPlayStoreOrOurApkDownloadPage(requireContext());
    } else if (reminderActionId == R.id.reminder_action_cds_temporary_error_learn_more) {
      CdsTemporaryErrorBottomSheet.show(getChildFragmentManager());
    } else if (reminderActionId == R.id.reminder_action_cds_permanent_error_learn_more) {
      CdsPermanentErrorBottomSheet.show(getChildFragmentManager());
    } else if (reminderActionId == R.id.reminder_action_fix_username) {
      startActivity(ManageProfileActivity.getIntentForUsernameEdit(requireContext()));
    } else if (reminderActionId == R.id.reminder_action_re_register) {
      startActivity(RegistrationNavigationActivity.newIntentForReRegistration(requireContext()));
    }
  }

  private void hideKeyboard() {
    InputMethodManager imm = ServiceUtil.getInputMethodManager(requireContext());
    imm.hideSoftInputFromWindow(requireView().getWindowToken(), 0);
  }

  private void initializeSearchListener() {
    lifecycleDisposable.add(
        viewModel.getFilterRequestState().subscribe(request -> {
          updateSearchToolbarHint(request);
          contactSearchMediator.onConversationFilterRequestChanged(request);
        })
    );

    requireCallback().getSearchAction().setOnClickListener(v -> {
      fadeOutButtonsAndMegaphone(250);
      requireCallback().onSearchOpened();

      requireCallback().getSearchToolbar().get().setListener(new Material3SearchToolbar.Listener() {
        @Override
        public void onSearchTextChange(String text) {
          String trimmed = text.trim();

          contactSearchMediator.onFilterChanged(trimmed);

          if (trimmed.length() > 0) {
            if (activeAdapter != searchAdapter && list != null) {
              setAdapter(searchAdapter);
            }
          } else {
            if (activeAdapter != defaultAdapter) {
              if (list != null) {
                setAdapter(defaultAdapter);
              }
            }
          }
        }

        @Override
        public void onSearchClosed() {
          if (list != null) {
            setAdapter(defaultAdapter);
          }
          requireCallback().onSearchClosed();
          fadeInButtonsAndMegaphone(250);
        }
      });
      updateSearchToolbarHint(Objects.requireNonNull(viewModel.getConversationFilterRequest()));
    });
  }

  private void updateSearchToolbarHint(@NonNull ConversationFilterRequest conversationFilterRequest) {
    Stub<Material3SearchToolbar> searchToolbar = requireCallback().getSearchToolbar();
    if (!searchToolbar.resolved()) {
      return;
    }
    searchToolbar.get().setSearchInputHint(
        conversationFilterRequest.getFilter() == ConversationFilter.OFF ? R.string.SearchToolbar_search : R.string.SearchToolbar_search_unread_chats
    );
  }

  private void initializeVoiceNotePlayer() {
    mediaControllerOwner.getVoiceNoteMediaController().getVoiceNotePlayerViewState().observe(getViewLifecycleOwner(), state -> {
      if (state.isPresent()) {
        requireVoiceNotePlayerView().setState(state.get());
        requireVoiceNotePlayerView().show();
      } else if (voiceNotePlayerViewStub.resolved()) {
        requireVoiceNotePlayerView().hide();
      }
    });
  }

  private @NonNull VoiceNotePlayerView requireVoiceNotePlayerView() {
    if (voiceNotePlayerView == null) {
      voiceNotePlayerView = voiceNotePlayerViewStub.get().findViewById(R.id.voice_note_player_view);
      voiceNotePlayerView.setListener(new VoiceNotePlayerViewListener());
    }

    return voiceNotePlayerView;
  }


  private void initializeListAdapters() {
    defaultAdapter          = new ConversationListAdapter(getViewLifecycleOwner(), GlideApp.with(this), this, this);

    setAdapter(defaultAdapter);

    defaultAdapter.registerAdapterDataObserver(new RecyclerView.AdapterDataObserver() {
      @Override
      public void onItemRangeInserted(int positionStart, int itemCount) {
        startupStopwatch.split("data-set");
        SignalLocalMetrics.ColdStart.onConversationListDataLoaded();
        defaultAdapter.unregisterAdapterDataObserver(this);
        if (requireActivity() instanceof MainActivity) {
          ((MainActivity) requireActivity()).onFirstRender();
        }
        list.addOnLayoutChangeListener(new View.OnLayoutChangeListener() {
          @Override
          public void onLayoutChange(View v, int left, int top, int right, int bottom, int oldLeft, int oldTop, int oldRight, int oldBottom) {
            list.removeOnLayoutChangeListener(this);
            list.post(ConversationListFragment.this::onFirstRender);
          }
        });
      }
    });
  }

  @SuppressWarnings("rawtypes")
  private void setAdapter(@NonNull RecyclerView.Adapter adapter) {
    RecyclerView.Adapter oldAdapter = activeAdapter;

    activeAdapter = adapter;

    if (oldAdapter == activeAdapter) {
      return;
    }

    if (adapter instanceof ConversationListAdapter) {
      ((ConversationListAdapter) adapter).setPagingController(viewModel.getController());
    }

    list.setAdapter(adapter);

    if (adapter == defaultAdapter) {
      defaultAdapter.registerAdapterDataObserver(snapToTopDataObserver);
    } else {
      defaultAdapter.unregisterAdapterDataObserver(snapToTopDataObserver);
    }
  }

  private void initializeTypingObserver() {
    ApplicationDependencies.getTypingStatusRepository().getTypingThreads().observe(getViewLifecycleOwner(), threadIds -> {
      if (threadIds == null) {
        threadIds = Collections.emptySet();
      }

      defaultAdapter.setTypingThreads(threadIds);
    });
  }

  protected boolean isArchived() {
    return false;
  }

  private void initializeViewModel() {
    viewModel = new ViewModelProvider(this, new ConversationListViewModel.Factory(isArchived())).get(ConversationListViewModel.class);

    lifecycleDisposable.add(viewModel.getMegaphoneState().subscribe(this::onMegaphoneChanged));
    lifecycleDisposable.add(viewModel.getConversationsState().subscribe(this::onConversationListChanged));
    lifecycleDisposable.add(viewModel.getHasNoConversations().subscribe(this::updateEmptyState));
    lifecycleDisposable.add(viewModel.getNotificationProfiles().subscribe(profiles -> requireCallback().updateNotificationProfileStatus(profiles)));
    lifecycleDisposable.add(viewModel.getWebSocketState().subscribe(pipeState -> requireCallback().updateProxyStatus(pipeState)));

    appForegroundObserver = new AppForegroundObserver.Listener() {
      @Override
      public void onForeground() {
        viewModel.onVisible();
      }

      @Override
      public void onBackground() {}
    };

    lifecycleDisposable.add(
        viewModel.getSelectedState().subscribe(conversations -> {
          defaultAdapter.setSelectedConversations(conversations);
          updateMultiSelectState();
        })
    );
  }

  private void onFirstRender() {
    AppStartup.getInstance().onCriticalRenderEventEnd();
    startupStopwatch.split("first-render");
    startupStopwatch.stop(TAG);
    mediaControllerOwner.getVoiceNoteMediaController().finishPostpone();

    if (getParentFragment() != null) {
      requireCallback().getSearchToolbar().get();
    }

    Context context = getContext();
    if (context != null) {
      FrameLayout parent = new FrameLayout(context);
      parent.setLayoutParams(new FrameLayout.LayoutParams(FrameLayout.LayoutParams.MATCH_PARENT, FrameLayout.LayoutParams.WRAP_CONTENT));

      if (SignalStore.internalValues().useConversationItemV2()) {
        CachedInflater.from(context).cacheUntilLimit(R.layout.v2_conversation_item_text_only_incoming, parent, 25);
        CachedInflater.from(context).cacheUntilLimit(R.layout.v2_conversation_item_text_only_outgoing, parent, 25);
      } else {
        CachedInflater.from(context).cacheUntilLimit(R.layout.conversation_item_received_text_only, parent, 25);
        CachedInflater.from(context).cacheUntilLimit(R.layout.conversation_item_sent_text_only, parent, 25);
      }
      CachedInflater.from(context).cacheUntilLimit(R.layout.conversation_item_received_multimedia, parent, 10);
      CachedInflater.from(context).cacheUntilLimit(R.layout.conversation_item_sent_multimedia, parent, 10);
      CachedInflater.from(context).cacheUntilLimit(R.layout.conversation_item_update, parent, 5);
      CachedInflater.from(context).cacheUntilLimit(R.layout.cursor_adapter_header_footer_view, parent, 2);
    }
  }

  private void onConversationListChanged(@NonNull List<Conversation> conversations) {
    LinearLayoutManager layoutManager    = (LinearLayoutManager) list.getLayoutManager();
    int                 firstVisibleItem = layoutManager != null ? layoutManager.findFirstCompletelyVisibleItemPosition() : -1;

    defaultAdapter.submitList(conversations, () -> {
      if (list == null) {
        return;
      }

      if (firstVisibleItem == 0) {
        list.scrollToPosition(0);
      }
      onPostSubmitList(conversations.size());
    });
  }

  private void onMegaphoneChanged(@NonNull Megaphone megaphone) {
    if (megaphone == Megaphone.NONE || isArchived() || getResources().getConfiguration().orientation == Configuration.ORIENTATION_LANDSCAPE) {
      if (megaphoneContainer.resolved()) {
        megaphoneContainer.get().setVisibility(View.GONE);
        megaphoneContainer.get().removeAllViews();
      }
      return;
    }

    View view = MegaphoneViewBuilder.build(requireContext(), megaphone, this);

    megaphoneContainer.get().removeAllViews();

    if (view != null) {
      megaphoneContainer.get().addView(view);
      if (isSearchOpen() || actionMode != null) {
        megaphoneContainer.get().setVisibility(View.GONE);
      } else {
        megaphoneContainer.get().setVisibility(View.VISIBLE);
      }
    } else {
      megaphoneContainer.get().setVisibility(View.GONE);

      if (megaphone.getOnVisibleListener() != null) {
        megaphone.getOnVisibleListener().onEvent(megaphone, this);
      }
    }

    viewModel.onMegaphoneVisible(megaphone);
  }

  private void updateReminders() {
    Context context = requireContext();

    SimpleTask.run(getViewLifecycleOwner().getLifecycle(), () -> {
      if (ExpiredBuildReminder.isEligible()) {
        return Optional.of(new ExpiredBuildReminder(context));
      } else if (UnauthorizedReminder.isEligible(context)) {
        return Optional.of(new UnauthorizedReminder());
      } else if (ServiceOutageReminder.isEligible(context)) {
        ApplicationDependencies.getJobManager().add(new ServiceOutageDetectionJob());
        return Optional.of(new ServiceOutageReminder());
      } else if (OutdatedBuildReminder.isEligible()) {
        return Optional.of(new OutdatedBuildReminder(context));
      } else if (PushRegistrationReminder.isEligible()) {
        return Optional.of((new PushRegistrationReminder(context)));
      } else if (DozeReminder.isEligible(context)) {
        return Optional.of(new DozeReminder(context));
      } else if (CdsTemporaryErrorReminder.isEligible()) {
        return Optional.of(new CdsTemporaryErrorReminder());
      } else if (CdsPermanentErrorReminder.isEligible()) {
        return Optional.of(new CdsPermanentErrorReminder());
      } else if (UsernameOutOfSyncReminder.isEligible()) {
        return Optional.of(new UsernameOutOfSyncReminder());
      } else {
        return Optional.<Reminder>empty();
      }
    }, reminder -> {
      if (reminder.isPresent() && getActivity() != null && !isRemoving()) {
        if (!reminderView.resolved()) {
          initializeReminderView();
        }
        reminderView.get().showReminder(reminder.get());
      } else if (reminderView.resolved() && !reminder.isPresent()) {
        reminderView.get().hide();
      }
    });
  }

  private void handleCreateGroup() {
    getNavigator().goToGroupCreation();
  }

  private void handleDisplaySettings() {
    getNavigator().goToAppSettings();
  }

  private void handleClearPassphrase() {
    Intent intent = new Intent(requireActivity(), KeyCachingService.class);
    intent.setAction(KeyCachingService.CLEAR_KEY_ACTION);
    requireActivity().startService(intent);
  }

  private void handleMarkAllRead() {
    Context context = requireContext();

    SignalExecutors.BOUNDED.execute(() -> {
      List<MarkedMessageInfo> messageIds = SignalDatabase.threads().setAllThreadsRead();

      ApplicationDependencies.getMessageNotifier().updateNotification(context);
      MarkReadReceiver.process(context, messageIds);
    });
  }

  private void handleMarkAsRead(@NonNull Collection<Long> ids) {
    Context   context   = requireContext();
    Stopwatch stopwatch = new Stopwatch("mark-read");

    SimpleTask.run(getViewLifecycleOwner().getLifecycle(), () -> {
      stopwatch.split("task-start");

      List<MarkedMessageInfo> messageIds = SignalDatabase.threads().setRead(ids, false);
      stopwatch.split("db");

      ApplicationDependencies.getMessageNotifier().updateNotification(context);
      stopwatch.split("notification");

      MarkReadReceiver.process(context, messageIds);
      stopwatch.split("process");

      return null;
    }, none -> {
      endActionModeIfActive();
      stopwatch.stop(TAG);

    });
  }

  private void handleMarkAsUnread(@NonNull Collection<Long> ids) {
    Context context = requireContext();

    SimpleTask.run(getViewLifecycleOwner().getLifecycle(), () -> {
      SignalDatabase.threads().setForcedUnread(ids);
      StorageSyncHelper.scheduleSyncForDataChange();
      return null;
    }, none -> {
      endActionModeIfActive();
    });
  }

  private void handleInvite() {
    getNavigator().goToInvite();
  }

  private void handleNotificationProfile() {
    NotificationProfileSelectionFragment.show(getParentFragmentManager());
  }

  private void handleFilterUnreadChats() {
    pullView.toggle();
    pullViewAppBarLayout.setExpanded(false, true);
  }

  @SuppressLint("StaticFieldLeak")
  private void handleArchive(@NonNull Collection<Long> ids, boolean showProgress) {
    Set<Long> selectedConversations = new HashSet<>(ids);
    int       count                 = selectedConversations.size();
    String    snackBarTitle         = getResources().getQuantityString(getArchivedSnackbarTitleRes(), count, count);

    new SnackbarAsyncTask<Void>(getViewLifecycleOwner().getLifecycle(),
                                coordinator,
                                snackBarTitle,
                                getString(R.string.ConversationListFragment_undo),
                                getResources().getColor(R.color.amber_500),
                                Snackbar.LENGTH_LONG,
                                showProgress)
    {

      @Override
      protected void onPostExecute(Void result) {
        super.onPostExecute(result);
        endActionModeIfActive();
      }

      @Override
      protected void executeAction(@Nullable Void parameter) {
        archiveThreads(selectedConversations);
      }

      @Override
      protected void reverseAction(@Nullable Void parameter) {
        reverseArchiveThreads(selectedConversations);
      }
    }.executeOnExecutor(SignalExecutors.BOUNDED);
  }

  @SuppressLint("StaticFieldLeak")
  private void handleDelete(@NonNull Collection<Long> ids) {
    int                        conversationsCount = ids.size();
    MaterialAlertDialogBuilder alert              = new MaterialAlertDialogBuilder(requireActivity());
    Context                    context            = requireContext();

    alert.setTitle(context.getResources().getQuantityString(R.plurals.ConversationListFragment_delete_selected_conversations,
                                                            conversationsCount, conversationsCount));
    alert.setMessage(context.getResources().getQuantityString(R.plurals.ConversationListFragment_this_will_permanently_delete_all_n_selected_conversations,
                                                              conversationsCount, conversationsCount));
    alert.setCancelable(true);

    alert.setPositiveButton(R.string.delete, (dialog, which) -> {
      final Set<Long> selectedConversations = new HashSet<>(ids);

      if (!selectedConversations.isEmpty()) {
        new AsyncTask<Void, Void, Void>() {
          private SignalProgressDialog dialog;

          @Override
          protected void onPreExecute() {
            dialog = SignalProgressDialog.show(requireActivity(),
                                               context.getString(R.string.ConversationListFragment_deleting),
                                               context.getString(R.string.ConversationListFragment_deleting_selected_conversations),
                                               true,
                                               false);
          }

          @Override
          protected Void doInBackground(Void... params) {
            SignalDatabase.threads().deleteConversations(selectedConversations);
            ApplicationDependencies.getMessageNotifier().updateNotification(requireActivity());
            return null;
          }

          @Override
          protected void onPostExecute(Void result) {
            dialog.dismiss();
            endActionModeIfActive();
          }
        }.executeOnExecutor(SignalExecutors.BOUNDED);
      }
    });

    alert.setNegativeButton(android.R.string.cancel, null);
    alert.show();
  }

  private void handlePin(@NonNull Collection<Conversation> conversations) {
    final Set<Long> toPin = new LinkedHashSet<>(Stream.of(conversations)
                                                      .filterNot(conversation -> conversation.getThreadRecord().isPinned())
                                                      .map(conversation -> conversation.getThreadRecord().getThreadId())
                                                      .toList());

    if (toPin.size() + viewModel.getPinnedCount() > MAXIMUM_PINNED_CONVERSATIONS) {
      Snackbar.make(fab,
                    getString(R.string.conversation_list__you_can_only_pin_up_to_d_chats, MAXIMUM_PINNED_CONVERSATIONS),
                    Snackbar.LENGTH_LONG)
              .show();
      endActionModeIfActive();
      return;
    }

    SimpleTask.run(SignalExecutors.BOUNDED, () -> {
      ThreadTable db = SignalDatabase.threads();

      db.pinConversations(toPin);
      ConversationUtil.refreshRecipientShortcuts();

      return null;
    }, unused -> {
      endActionModeIfActive();
    });
  }

  private void handleUnpin(@NonNull Collection<Long> ids) {
    SimpleTask.run(SignalExecutors.BOUNDED, () -> {
      ThreadTable db = SignalDatabase.threads();

      db.unpinConversations(ids);
      ConversationUtil.refreshRecipientShortcuts();

      return null;
    }, unused -> {
      endActionModeIfActive();
    });
  }

  private void handleMute(@NonNull Collection<Conversation> conversations) {
    MuteDialog.show(requireContext(), until -> {
      updateMute(conversations, until);
    });
  }

  private void handleUnmute(@NonNull Collection<Conversation> conversations) {
    updateMute(conversations, 0);
  }

  private void updateMute(@NonNull Collection<Conversation> conversations, long until) {
    SimpleProgressDialog.DismissibleDialog dialog = SimpleProgressDialog.showDelayed(requireContext(), 250, 250);

    SimpleTask.run(SignalExecutors.BOUNDED, () -> {
      List<RecipientId> recipientIds = conversations.stream()
                                                    .map(conversation -> conversation.getThreadRecord().getRecipient().live().get())
                                                    .filter(r -> r.getMuteUntil() != until)
                                                    .map(Recipient::getId)
                                                    .collect(Collectors.toList());
      SignalDatabase.recipients().setMuted(recipientIds, until);
      return null;
    }, unused -> {
      endActionModeIfActive();
      dialog.dismiss();
    });
  }

  private void handleCreateConversation(long threadId, Recipient recipient, int distributionType) {
    SimpleTask.run(getLifecycle(), () -> {
      ChatWallpaper wallpaper = recipient.resolve().getWallpaper();
      if (wallpaper != null && !wallpaper.prefetch(requireContext(), 250)) {
        Log.w(TAG, "Failed to prefetch wallpaper.");
      }
      return null;
    }, (nothing) -> {
      getNavigator().goToConversation(recipient.getId(), threadId, distributionType, -1);
    });
  }

  private void fadeOutButtonsAndMegaphone(int fadeDuration) {
    if (fab != null) {
      ViewUtil.fadeOut(fab, fadeDuration);
    }
    if (cameraFab != null) {
      ViewUtil.fadeOut(cameraFab, fadeDuration);
    }
    if (megaphoneContainer != null && megaphoneContainer.resolved()) {
      ViewUtil.fadeOut(megaphoneContainer.get(), fadeDuration);
    }
  }

  private void fadeInButtonsAndMegaphone(int fadeDuration) {
    if (fab != null) {
      ViewUtil.fadeIn(fab, fadeDuration);
    }
    if (cameraFab != null) {
      ViewUtil.fadeIn(cameraFab, fadeDuration);
    }
    if (megaphoneContainer != null && megaphoneContainer.resolved()) {
      ViewUtil.fadeIn(megaphoneContainer.get(), fadeDuration);
    }
  }

  private void startActionMode() {
    actionMode = ((AppCompatActivity) getActivity()).startSupportActionMode(ConversationListFragment.this);
    ViewUtil.animateIn(bottomActionBar, bottomActionBar.getEnterAnimation());
    ViewUtil.fadeOut(fab, 250);
    ViewUtil.fadeOut(cameraFab, 250);
    if (megaphoneContainer.resolved()) {
      ViewUtil.fadeOut(megaphoneContainer.get(), 250);
    }
    requireCallback().onMultiSelectStarted();
  }

  private void endActionModeIfActive() {
    if (actionMode != null) {
      endActionMode();
    }
  }

  private void endActionMode() {
    actionMode.finish();
    actionMode = null;
    ViewUtil.animateOut(bottomActionBar, bottomActionBar.getExitAnimation());
    ViewUtil.fadeIn(fab, 250);
    ViewUtil.fadeIn(cameraFab, 250);
    if (megaphoneContainer.resolved()) {
      ViewUtil.fadeIn(megaphoneContainer.get(), 250);
    }
    requireCallback().onMultiSelectFinished();
  }

  void updateEmptyState(boolean isConversationEmpty) {
    if (isConversationEmpty) {
      Log.i(TAG, "Received an empty data set.");
      fab.startPulse(3 * 1000);
      cameraFab.startPulse(3 * 1000);
    } else {
      fab.stopPulse();
      cameraFab.stopPulse();
    }
  }

  protected void onPostSubmitList(int conversationCount) {
  }

  @Override
  public void onConversationClick(@NonNull Conversation conversation) {
    if (actionMode == null) {
      handleCreateConversation(conversation.getThreadRecord().getThreadId(), conversation.getThreadRecord().getRecipient(), conversation.getThreadRecord().getDistributionType());
    } else {
      viewModel.toggleConversationSelected(conversation);

      if (viewModel.currentSelectedConversations().isEmpty()) {
        endActionModeIfActive();
      } else {
        updateMultiSelectState();
      }
    }
  }

  @Override
  public boolean onConversationLongClick(@NonNull Conversation conversation, @NonNull View view) {
    if (actionMode != null) {
      onConversationClick(conversation);
      return true;
    }

    if (activeContextMenu != null) {
      Log.w(TAG, "Already showing a context menu.");
      return true;
    }

    view.setSelected(true);

    Collection<Long> id = Collections.singleton(conversation.getThreadRecord().getThreadId());

    List<ActionItem> items = new ArrayList<>();

    if (!conversation.getThreadRecord().isArchived()) {
      if (conversation.getThreadRecord().isRead()) {
        items.add(new ActionItem(R.drawable.symbol_chat_badge_24, getResources().getQuantityString(R.plurals.ConversationListFragment_unread_plural, 1), () -> handleMarkAsUnread(id)));
      } else {
        items.add(new ActionItem(R.drawable.symbol_chat_24, getResources().getQuantityString(R.plurals.ConversationListFragment_read_plural, 1), () -> handleMarkAsRead(id)));
      }

      if (conversation.getThreadRecord().isPinned()) {
        items.add(new ActionItem(R.drawable.symbol_pin_slash_24, getResources().getString(R.string.ConversationListFragment_unpin), () -> handleUnpin(id)));
      } else {
        items.add(new ActionItem(R.drawable.symbol_pin_24, getResources().getString(R.string.ConversationListFragment_pin), () -> handlePin(Collections.singleton(conversation))));
      }

      if (conversation.getThreadRecord().getRecipient().live().get().isMuted()) {
        items.add(new ActionItem(R.drawable.symbol_bell_24, getResources().getString(R.string.ConversationListFragment_unmute), () -> handleUnmute(Collections.singleton(conversation))));
      } else {
        items.add(new ActionItem(R.drawable.symbol_bell_slash_24, getResources().getString(R.string.ConversationListFragment_mute), () -> handleMute(Collections.singleton(conversation))));
      }
    }

    items.add(new ActionItem(R.drawable.symbol_check_circle_24, getString(R.string.ConversationListFragment_select), () -> {
      viewModel.startSelection(conversation);
      startActionMode();
    }));

    if (conversation.getThreadRecord().isArchived()) {
      items.add(new ActionItem(R.drawable.symbol_archive_android_up_24, getResources().getString(R.string.ConversationListFragment_unarchive), () -> handleArchive(id, false)));
    } else {
      items.add(new ActionItem(R.drawable.symbol_archive_android_24, getResources().getString(R.string.ConversationListFragment_archive), () -> handleArchive(id, false)));
    }

    items.add(new ActionItem(R.drawable.symbol_trash_24, getResources().getString(R.string.ConversationListFragment_delete), () -> handleDelete(id)));

    activeContextMenu = new SignalContextMenu.Builder(view, list)
        .offsetX(ViewUtil.dpToPx(12))
        .offsetY(ViewUtil.dpToPx(12))
        .onDismiss(() -> {
          activeContextMenu = null;
          view.setSelected(false);
          list.suppressLayout(false);
        })
        .show(items);

    list.suppressLayout(true);

    return true;
  }

  @Override
  public boolean onCreateActionMode(ActionMode mode, Menu menu) {
    mode.setTitle(requireContext().getResources().getQuantityString(R.plurals.ConversationListFragment_s_selected, 1, 1));
    return true;
  }

  @Override
  public boolean onPrepareActionMode(ActionMode mode, Menu menu) {
    updateMultiSelectState();
    return false;
  }

  @Override
  public boolean onActionItemClicked(ActionMode mode, MenuItem item) {
    return true;
  }

  @Override
  public void onDestroyActionMode(ActionMode mode) {
    viewModel.endSelection();

    TypedArray color = getActivity().getTheme().obtainStyledAttributes(new int[] { android.R.attr.statusBarColor });
    WindowUtil.setStatusBarColor(getActivity().getWindow(), color.getColor(0, Color.BLACK));
    color.recycle();

    if (Build.VERSION.SDK_INT >= 23) {
      TypedArray lightStatusBarAttr = getActivity().getTheme().obtainStyledAttributes(new int[] { android.R.attr.windowLightStatusBar });
      int        current            = getActivity().getWindow().getDecorView().getSystemUiVisibility();
      int statusBarMode = lightStatusBarAttr.getBoolean(0, false) ? current | View.SYSTEM_UI_FLAG_LIGHT_STATUS_BAR
                                                                  : current & ~View.SYSTEM_UI_FLAG_LIGHT_STATUS_BAR;

      getActivity().getWindow().getDecorView().setSystemUiVisibility(statusBarMode);

      lightStatusBarAttr.recycle();
    }

    endActionModeIfActive();
  }

  @Subscribe(threadMode = ThreadMode.MAIN)
  public void onEvent(ReminderUpdateEvent event) {
    updateReminders();
  }

  @Subscribe(threadMode = ThreadMode.MAIN, sticky = true)
  public void onEvent(MessageSender.MessageSentEvent event) {
    EventBus.getDefault().removeStickyEvent(event);
    closeSearchIfOpen();
  }

  private void updateMultiSelectState() {
    int     count       = viewModel.currentSelectedConversations().size();
    boolean hasUnread   = Stream.of(viewModel.currentSelectedConversations()).anyMatch(conversation -> !conversation.getThreadRecord().isRead());
    boolean hasUnpinned = Stream.of(viewModel.currentSelectedConversations()).anyMatch(conversation -> !conversation.getThreadRecord().isPinned());
    boolean hasUnmuted  = Stream.of(viewModel.currentSelectedConversations()).anyMatch(conversation -> !conversation.getThreadRecord().getRecipient().live().get().isMuted());
    boolean canPin      = viewModel.getPinnedCount() < MAXIMUM_PINNED_CONVERSATIONS;

    if (actionMode != null) {
      actionMode.setTitle(requireContext().getResources().getQuantityString(R.plurals.ConversationListFragment_s_selected, count, count));
    }

    List<ActionItem> items = new ArrayList<>();

    Set<Long> selectionIds = viewModel.currentSelectedConversations()
                                      .stream()
                                      .map(conversation -> conversation.getThreadRecord().getThreadId())
                                      .collect(Collectors.toSet());

    if (hasUnread) {
      items.add(new ActionItem(R.drawable.symbol_chat_24, getResources().getQuantityString(R.plurals.ConversationListFragment_read_plural, count), () -> handleMarkAsRead(selectionIds)));
    } else {
      items.add(new ActionItem(R.drawable.symbol_chat_badge_24, getResources().getQuantityString(R.plurals.ConversationListFragment_unread_plural, count), () -> handleMarkAsUnread(selectionIds)));
    }

    if (!isArchived() && hasUnpinned && canPin) {
      items.add(new ActionItem(R.drawable.symbol_pin_24, getResources().getString(R.string.ConversationListFragment_pin), () -> handlePin(viewModel.currentSelectedConversations())));
    } else if (!isArchived() && !hasUnpinned) {
      items.add(new ActionItem(R.drawable.symbol_pin_slash_24, getResources().getString(R.string.ConversationListFragment_unpin), () -> handleUnpin(selectionIds)));
    }

    if (isArchived()) {
      items.add(new ActionItem(R.drawable.symbol_archive_android_up_24, getResources().getString(R.string.ConversationListFragment_unarchive), () -> handleArchive(selectionIds, true)));
    } else {
      items.add(new ActionItem(R.drawable.symbol_archive_android_24, getResources().getString(R.string.ConversationListFragment_archive), () -> handleArchive(selectionIds, true)));
    }

    items.add(new ActionItem(R.drawable.symbol_trash_24, getResources().getString(R.string.ConversationListFragment_delete), () -> handleDelete(selectionIds)));

    if (hasUnmuted) {
      items.add(new ActionItem(R.drawable.symbol_bell_slash_24, getResources().getString(R.string.ConversationListFragment_mute), () -> handleMute(viewModel.currentSelectedConversations())));
    } else {
      items.add(new ActionItem(R.drawable.symbol_bell_24, getResources().getString(R.string.ConversationListFragment_unmute), () -> handleUnmute(viewModel.currentSelectedConversations())));
    }

    items.add(new ActionItem(R.drawable.symbol_check_circle_24, getString(R.string.ConversationListFragment_select_all), viewModel::onSelectAllClick));

    bottomActionBar.setItems(items);
  }

  protected Callback requireCallback() {
    return ((Callback) getParentFragment().getParentFragment());
  }

  protected Toolbar getToolbar(@NonNull View rootView) {
    return requireCallback().getToolbar();
  }

  protected @PluralsRes int getArchivedSnackbarTitleRes() {
    return R.plurals.ConversationListFragment_conversations_archived;
  }

  protected @DrawableRes int getArchiveIconRes() {
    return R.drawable.symbol_archive_android_24;
  }

  @WorkerThread
  protected void archiveThreads(Set<Long> threadIds) {
    SignalDatabase.threads().setArchived(threadIds, true);
  }

  @WorkerThread
  protected void reverseArchiveThreads(Set<Long> threadIds) {
    SignalDatabase.threads().setArchived(threadIds, false);
  }

  @SuppressLint("StaticFieldLeak")
  protected void onItemSwiped(long threadId, int unreadCount, int unreadSelfMentionsCount) {
    archiveDecoration.onArchiveStarted();
    itemAnimator.enable();

    new SnackbarAsyncTask<Long>(getViewLifecycleOwner().getLifecycle(),
                                coordinator,
                                getResources().getQuantityString(R.plurals.ConversationListFragment_conversations_archived, 1, 1),
                                getString(R.string.ConversationListFragment_undo),
                                getResources().getColor(R.color.amber_500),
                                Snackbar.LENGTH_LONG,
                                false)
    {
      private final ThreadTable threadTable = SignalDatabase.threads();

      private List<Long> pinnedThreadIds;

      @Override
      protected void executeAction(@Nullable Long parameter) {
        Context context = requireActivity();

        pinnedThreadIds = threadTable.getPinnedThreadIds();
        threadTable.archiveConversation(threadId);

        if (unreadCount > 0) {
          List<MarkedMessageInfo> messageIds = threadTable.setRead(threadId, false);
          ApplicationDependencies.getMessageNotifier().updateNotification(context);
          MarkReadReceiver.process(context, messageIds);
        }

        ConversationUtil.refreshRecipientShortcuts();
      }

      @Override
      protected void reverseAction(@Nullable Long parameter) {
        Context context = requireActivity();

        threadTable.unarchiveConversation(threadId);
        threadTable.restorePins(pinnedThreadIds);

        if (unreadCount > 0) {
          threadTable.incrementUnread(threadId, unreadCount, unreadSelfMentionsCount);
          ApplicationDependencies.getMessageNotifier().updateNotification(context);
        }

        ConversationUtil.refreshRecipientShortcuts();
      }
    }.executeOnExecutor(SignalExecutors.BOUNDED, threadId);
  }

  @Override
  public void onClearFilterClick() {
    pullView.toggle();
    pullViewAppBarLayout.setExpanded(false, true);
  }

  private class ArchiveListenerCallback extends ItemTouchHelper.SimpleCallback {

    private static final long SWIPE_ANIMATION_DURATION = 175;

    private static final float MIN_ICON_SCALE = 0.85f;
    private static final float MAX_ICON_SCALE = 1f;

    private final int archiveColorStart;
    private final int archiveColorEnd;

    private final float ESCAPE_VELOCITY    = ViewUtil.dpToPx(1000);
    private final float VELOCITY_THRESHOLD = ViewUtil.dpToPx(1000);

    private WeakReference<RecyclerView.ViewHolder> lastTouched;

    ArchiveListenerCallback(@ColorInt int archiveColorStart, @ColorInt int archiveColorEnd) {
      super(0, ItemTouchHelper.END);
      this.archiveColorStart = archiveColorStart;
      this.archiveColorEnd   = archiveColorEnd;
    }

    @Override
    public boolean onMove(@NonNull RecyclerView recyclerView,
                          @NonNull RecyclerView.ViewHolder viewHolder,
                          @NonNull RecyclerView.ViewHolder target)
    {
      return false;
    }

    @Override
    public float getSwipeEscapeVelocity(float defaultValue) {
      return Math.min(ESCAPE_VELOCITY, VELOCITY_THRESHOLD);
    }

    @Override
    public float getSwipeVelocityThreshold(float defaultValue) {
      return VELOCITY_THRESHOLD;
    }

    @Override
    public int getSwipeDirs(@NonNull RecyclerView recyclerView, @NonNull RecyclerView.ViewHolder viewHolder) {
      if (viewHolder.itemView instanceof ConversationListItemAction ||
          viewHolder instanceof ConversationListAdapter.HeaderViewHolder ||
          viewHolder instanceof ClearFilterViewHolder ||
          actionMode != null ||
          viewHolder.itemView.isSelected() ||
          activeAdapter == searchAdapter)
      {
        return 0;
      }

      lastTouched = new WeakReference<>(viewHolder);

      return super.getSwipeDirs(recyclerView, viewHolder);
    }

    @Override
    public void onSwiped(@NonNull RecyclerView.ViewHolder viewHolder, int direction) {
      if (lastTouched != null) {
        Log.w(TAG, "Falling back to slower onSwiped() event.");
        onTrueSwipe(viewHolder);
        lastTouched = null;
      }
    }

    @Override
    public long getAnimationDuration(@NonNull RecyclerView recyclerView, int animationType, float animateDx, float animateDy) {
      if (animationType == ItemTouchHelper.ANIMATION_TYPE_SWIPE_SUCCESS && lastTouched != null && lastTouched.get() != null) {
        onTrueSwipe(lastTouched.get());
        lastTouched = null;
      } else if (animationType == ItemTouchHelper.ANIMATION_TYPE_SWIPE_CANCEL) {
        lastTouched = null;
      }

      return SWIPE_ANIMATION_DURATION;
    }

    private void onTrueSwipe(RecyclerView.ViewHolder viewHolder) {
      ThreadRecord thread = ((ConversationListItem) viewHolder.itemView).getThread();

      onItemSwiped(thread.getThreadId(), thread.getUnreadCount(), thread.getUnreadSelfMentionsCount());
    }

    @Override
    public void onChildDraw(@NonNull Canvas canvas, @NonNull RecyclerView recyclerView,
                            @NonNull RecyclerView.ViewHolder viewHolder,
                            float dX, float dY, int actionState,
                            boolean isCurrentlyActive)
    {
      float absoluteDx = Math.abs(dX);

      if (actionState == ItemTouchHelper.ACTION_STATE_SWIPE) {
        Resources resources       = getResources();
        View      itemView        = viewHolder.itemView;
        float     percentDx       = absoluteDx / viewHolder.itemView.getWidth();
        int       color           = ArgbEvaluatorCompat.getInstance().evaluate(Math.min(1f, percentDx * (1 / 0.25f)), archiveColorStart, archiveColorEnd);
        float     scaleStartPoint = DimensionUnit.DP.toPixels(48f);
        float     scaleEndPoint   = DimensionUnit.DP.toPixels(96f);

        float scale;
        if (absoluteDx < scaleStartPoint) {
          scale = MIN_ICON_SCALE;
        } else if (absoluteDx > scaleEndPoint) {
          scale = MAX_ICON_SCALE;
        } else {
          scale = Math.min(MAX_ICON_SCALE, MIN_ICON_SCALE + ((absoluteDx - scaleStartPoint) / (scaleEndPoint - scaleStartPoint)) * (MAX_ICON_SCALE - MIN_ICON_SCALE));
        }

        if (absoluteDx > 0) {
          if (archiveDrawable == null) {
            archiveDrawable = Objects.requireNonNull(AppCompatResources.getDrawable(requireContext(), getArchiveIconRes()));
            archiveDrawable.setColorFilter(new SimpleColorFilter(ContextCompat.getColor(requireContext(), R.color.signal_colorOnPrimary)));
            archiveDrawable.setBounds(0, 0, archiveDrawable.getIntrinsicWidth(), archiveDrawable.getIntrinsicHeight());
          }

          canvas.save();
          canvas.clipRect(itemView.getLeft(), itemView.getTop(), itemView.getRight(), itemView.getBottom());

          canvas.drawColor(color);

          float gutter = resources.getDimension(R.dimen.dsl_settings_gutter);
          float extra  = resources.getDimension(R.dimen.conversation_list_fragment_archive_padding);

          if (ViewUtil.isLtr(requireContext())) {
            canvas.translate(itemView.getLeft() + gutter + extra,
                             itemView.getTop() + (itemView.getBottom() - itemView.getTop() - archiveDrawable.getIntrinsicHeight()) / 2f);
          } else {
            canvas.translate(itemView.getRight() - gutter - extra,
                             itemView.getTop() + (itemView.getBottom() - itemView.getTop() - archiveDrawable.getIntrinsicHeight()) / 2f);
          }

          canvas.scale(scale, scale, archiveDrawable.getIntrinsicWidth() / 2f, archiveDrawable.getIntrinsicHeight() / 2f);

          archiveDrawable.draw(canvas);
          canvas.restore();

          ViewCompat.setElevation(viewHolder.itemView, DimensionUnit.DP.toPixels(4f));
        } else if (absoluteDx == 0) {
          ViewCompat.setElevation(viewHolder.itemView, DimensionUnit.DP.toPixels(0f));
        }

        viewHolder.itemView.setTranslationX(dX);
      } else {
        super.onChildDraw(canvas, recyclerView, viewHolder, dX, dY, actionState, isCurrentlyActive);
      }
    }

    @Override
    public void clearView(@NonNull RecyclerView recyclerView, @NonNull RecyclerView.ViewHolder viewHolder) {
      super.clearView(recyclerView, viewHolder);

      if (itemAnimator == null) {
        return;
      }

      ViewCompat.setElevation(viewHolder.itemView, 0);
      lastTouched = null;

      View view = getView();
      if (view != null) {
        itemAnimator.postDisable(view.getHandler());
      } else {
        itemAnimator.disable();
      }
    }
  }

  private final class VoiceNotePlayerViewListener implements VoiceNotePlayerView.Listener {

    @Override
    public void onCloseRequested(@NonNull Uri uri) {
      if (voiceNotePlayerViewStub.resolved()) {
        mediaControllerOwner.getVoiceNoteMediaController().stopPlaybackAndReset(uri);
      }
    }

    @Override
    public void onSpeedChangeRequested(@NonNull Uri uri, float speed) {
      mediaControllerOwner.getVoiceNoteMediaController().setPlaybackSpeed(uri, speed);
    }

    @Override
    public void onPlay(@NonNull Uri uri, long messageId, double position) {
      mediaControllerOwner.getVoiceNoteMediaController().startSinglePlayback(uri, messageId, position);
    }

    @Override
    public void onPause(@NonNull Uri uri) {
      mediaControllerOwner.getVoiceNoteMediaController().pausePlayback(uri);
    }

    @Override
    public void onNavigateToMessage(long threadId, @NonNull RecipientId threadRecipientId, @NonNull RecipientId senderId, long messageSentAt, long messagePositionInThread) {
      MainNavigator.get(requireActivity()).goToConversation(threadRecipientId, threadId, ThreadTable.DistributionTypes.DEFAULT, (int) messagePositionInThread);
    }
  }

  private class ContactSearchClickCallbacks implements ConversationListSearchAdapter.ConversationListSearchClickCallbacks {

    private final ContactSearchAdapter.ClickCallbacks delegate;

    private ContactSearchClickCallbacks(@NonNull ContactSearchAdapter.ClickCallbacks delegate) {
      this.delegate = delegate;
    }

    @Override
    public void onThreadClicked(@NonNull View view, @NonNull ContactSearchData.Thread thread, boolean isSelected) {
      onConversationClicked(thread.getThreadRecord());
    }

    @Override
    public void onMessageClicked(@NonNull View view, @NonNull ContactSearchData.Message thread, boolean isSelected) {
      ConversationListFragment.this.onMessageClicked(thread.getMessageResult());
    }

    @Override
    public void onGroupWithMembersClicked(@NonNull View view, @NonNull ContactSearchData.GroupWithMembers groupWithMembers, boolean isSelected) {
      onContactClicked(Recipient.resolved(groupWithMembers.getGroupRecord().getRecipientId()));
    }

    @Override
    public void onClearFilterClicked() {
      onClearFilterClick();
    }

    @Override
    public void onStoryClicked(@NonNull View view, @NonNull ContactSearchData.Story story, boolean isSelected) {
      throw new UnsupportedOperationException();
    }

    @Override
    public void onKnownRecipientClicked(@NonNull View view, @NonNull ContactSearchData.KnownRecipient knownRecipient, boolean isSelected) {
      onContactClicked(knownRecipient.getRecipient());
    }

    @Override
    public void onExpandClicked(@NonNull ContactSearchData.Expand expand) {
      delegate.onExpandClicked(expand);
    }

    @Override
    public void onUnknownRecipientClicked(@NonNull View view, @NonNull ContactSearchData.UnknownRecipient unknownRecipient, boolean isSelected) {
      throw new UnsupportedOperationException();
    }
  }

  public interface Callback extends Material3OnScrollHelperBinder, SearchBinder {
    @NonNull Toolbar getToolbar();

    @NonNull View getUnreadPaymentsDot();

    @NonNull Stub<Toolbar> getBasicToolbar();

    void updateNotificationProfileStatus(@NonNull List<NotificationProfile> notificationProfiles);

    void updateProxyStatus(@NonNull WebSocketConnectionState state);

    void onMultiSelectStarted();

    void onMultiSelectFinished();
  }
}

<|MERGE_RESOLUTION|>--- conflicted
+++ resolved
@@ -505,11 +505,7 @@
 
   @Override
   public void onPrepareOptionsMenu(Menu menu) {
-<<<<<<< HEAD
     menu.findItem(R.id.menu_clear_passphrase).setVisible(TextSecurePreferences.isPassphraseLockEnabled(requireContext()));
-=======
-    menu.findItem(R.id.menu_clear_passphrase).setVisible(!TextSecurePreferences.isPasswordDisabled(requireContext()));
->>>>>>> 9e95f188
 
     ConversationFilterRequest request             = viewModel.getConversationFilterRequest();
     boolean                   isChatFilterEnabled = request != null && request.getFilter() == ConversationFilter.UNREAD;
