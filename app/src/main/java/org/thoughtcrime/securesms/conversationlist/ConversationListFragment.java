/*
 * Copyright (C) 2015 Open Whisper Systems
 *
 * This program is free software: you can redistribute it and/or modify
 * it under the terms of the GNU General Public License as published by
 * the Free Software Foundation, either version 3 of the License, or
 * (at your option) any later version.
 *
 * This program is distributed in the hope that it will be useful,
 * but WITHOUT ANY WARRANTY; without even the implied warranty of
 * MERCHANTABILITY or FITNESS FOR A PARTICULAR PURPOSE.  See the
 * GNU General Public License for more details.
 *
 * You should have received a copy of the GNU General Public License
 * along with this program.  If not, see <http://www.gnu.org/licenses/>.
 */
package org.thoughtcrime.securesms.conversationlist;

import android.Manifest;
import android.annotation.SuppressLint;
import android.app.Activity;
import android.app.ProgressDialog;
import android.content.Context;
import android.content.Intent;
import android.content.res.Resources;
import android.content.res.TypedArray;
import android.graphics.Canvas;
import android.graphics.Color;
import android.graphics.drawable.Drawable;
import android.net.Uri;
import android.os.AsyncTask;
import android.os.Build;
import android.os.Bundle;
import android.view.LayoutInflater;
import android.view.Menu;
import android.view.MenuInflater;
import android.view.MenuItem;
import android.view.View;
import android.view.ViewGroup;
import android.view.inputmethod.InputMethodManager;
import android.widget.FrameLayout;
import android.widget.ImageView;
import android.widget.TextView;
import android.widget.Toast;

import androidx.annotation.DrawableRes;
import androidx.annotation.IdRes;
import androidx.annotation.MenuRes;
import androidx.annotation.NonNull;
import androidx.annotation.Nullable;
import androidx.annotation.PluralsRes;
import androidx.annotation.WorkerThread;
import androidx.appcompat.app.AlertDialog;
import androidx.appcompat.app.AppCompatActivity;
import androidx.appcompat.view.ActionMode;
import androidx.appcompat.widget.Toolbar;
import androidx.appcompat.widget.TooltipCompat;
import androidx.constraintlayout.widget.ConstraintLayout;
import androidx.constraintlayout.widget.ConstraintSet;
import androidx.core.content.res.ResourcesCompat;
import androidx.fragment.app.DialogFragment;
import androidx.lifecycle.ViewModelProviders;
import androidx.recyclerview.widget.ItemTouchHelper;
import androidx.recyclerview.widget.LinearLayoutManager;
import androidx.recyclerview.widget.RecyclerView;
import androidx.transition.TransitionManager;

import com.annimon.stream.Stream;
import com.google.android.material.snackbar.Snackbar;

import org.greenrobot.eventbus.EventBus;
import org.greenrobot.eventbus.Subscribe;
import org.greenrobot.eventbus.ThreadMode;
import org.signal.core.util.concurrent.SignalExecutors;
import org.signal.core.util.logging.Log;
import org.thoughtcrime.securesms.MainFragment;
import org.thoughtcrime.securesms.MainNavigator;
import org.thoughtcrime.securesms.NewConversationActivity;
import org.thoughtcrime.securesms.R;
import org.thoughtcrime.securesms.components.SearchToolbar;
import org.thoughtcrime.securesms.components.UnreadPaymentsView;
import org.thoughtcrime.securesms.components.recyclerview.DeleteItemAnimator;
import org.thoughtcrime.securesms.components.registration.PulsingFloatingActionButton;
import org.thoughtcrime.securesms.components.reminder.DozeReminder;
import org.thoughtcrime.securesms.components.reminder.ExpiredBuildReminder;
import org.thoughtcrime.securesms.components.reminder.OutdatedBuildReminder;
import org.thoughtcrime.securesms.components.reminder.PushRegistrationReminder;
import org.thoughtcrime.securesms.components.reminder.Reminder;
import org.thoughtcrime.securesms.components.reminder.ReminderView;
import org.thoughtcrime.securesms.components.reminder.ServiceOutageReminder;
import org.thoughtcrime.securesms.components.reminder.UnauthorizedReminder;
import org.thoughtcrime.securesms.components.settings.app.AppSettingsActivity;
import org.thoughtcrime.securesms.components.voice.VoiceNoteMediaControllerOwner;
import org.thoughtcrime.securesms.components.voice.VoiceNotePlayerView;
import org.thoughtcrime.securesms.conversation.ConversationFragment;
import org.thoughtcrime.securesms.conversationlist.model.Conversation;
import org.thoughtcrime.securesms.conversationlist.model.UnreadPayments;
import org.thoughtcrime.securesms.database.DatabaseFactory;
import org.thoughtcrime.securesms.database.MessageDatabase.MarkedMessageInfo;
import org.thoughtcrime.securesms.database.ThreadDatabase;
import org.thoughtcrime.securesms.database.model.ThreadRecord;
import org.thoughtcrime.securesms.dependencies.ApplicationDependencies;
import org.thoughtcrime.securesms.events.ReminderUpdateEvent;
import org.thoughtcrime.securesms.jobs.ServiceOutageDetectionJob;
import org.thoughtcrime.securesms.keyvalue.SignalStore;
import org.thoughtcrime.securesms.lock.v2.CreateKbsPinActivity;
import org.thoughtcrime.securesms.mediasend.MediaSendActivity;
import org.thoughtcrime.securesms.megaphone.Megaphone;
import org.thoughtcrime.securesms.megaphone.MegaphoneActionController;
import org.thoughtcrime.securesms.megaphone.MegaphoneViewBuilder;
import org.thoughtcrime.securesms.megaphone.Megaphones;
import org.thoughtcrime.securesms.mms.GlideApp;
import org.thoughtcrime.securesms.notifications.MarkReadReceiver;
import org.thoughtcrime.securesms.payments.preferences.PaymentsActivity;
import org.thoughtcrime.securesms.payments.preferences.details.PaymentDetailsFragmentArgs;
import org.thoughtcrime.securesms.payments.preferences.details.PaymentDetailsParcelable;
import org.thoughtcrime.securesms.permissions.Permissions;
import org.thoughtcrime.securesms.ratelimit.RecaptchaProofBottomSheetFragment;
import org.thoughtcrime.securesms.recipients.Recipient;
import org.thoughtcrime.securesms.recipients.RecipientId;
import org.thoughtcrime.securesms.search.MessageResult;
import org.thoughtcrime.securesms.search.SearchResult;
import org.thoughtcrime.securesms.service.KeyCachingService;
import org.thoughtcrime.securesms.sms.MessageSender;
import org.thoughtcrime.securesms.storage.StorageSyncHelper;
import org.thoughtcrime.securesms.util.AppForegroundObserver;
import org.thoughtcrime.securesms.util.AppStartup;
import org.thoughtcrime.securesms.util.AvatarUtil;
import org.thoughtcrime.securesms.util.PlayStoreUtil;
import org.thoughtcrime.securesms.util.ServiceUtil;
import org.thoughtcrime.securesms.util.SnapToTopDataObserver;
import org.thoughtcrime.securesms.util.StickyHeaderDecoration;
import org.thoughtcrime.securesms.util.Stopwatch;
import org.thoughtcrime.securesms.util.TextSecurePreferences;
import org.thoughtcrime.securesms.util.Util;
import org.thoughtcrime.securesms.util.ViewUtil;
import org.thoughtcrime.securesms.util.WindowUtil;
import org.thoughtcrime.securesms.util.concurrent.SimpleTask;
import org.thoughtcrime.securesms.util.task.SnackbarAsyncTask;
import org.thoughtcrime.securesms.util.views.Stub;
import org.whispersystems.libsignal.util.guava.Optional;
import org.whispersystems.signalservice.api.websocket.WebSocketConnectionState;

import java.util.Collections;
import java.util.HashSet;
import java.util.LinkedHashSet;
import java.util.List;
import java.util.Locale;
import java.util.Objects;
import java.util.Set;
import java.util.UUID;

import static android.app.Activity.RESULT_OK;


public class ConversationListFragment extends MainFragment implements ActionMode.Callback,
                                                                      ConversationListAdapter.OnConversationClickListener,
                                                                      ConversationListSearchAdapter.EventListener,
                                                                      MainNavigator.BackHandler,
                                                                      MegaphoneActionController
{
  public static final short MESSAGE_REQUESTS_REQUEST_CODE_CREATE_NAME = 32562;
  public static final short SMS_ROLE_REQUEST_CODE                     = 32563;

  private static final String TAG = Log.tag(ConversationListFragment.class);

  private static final int MAXIMUM_PINNED_CONVERSATIONS = 4;

  private ActionMode                        actionMode;
  private ConstraintLayout                  constraintLayout;
  private RecyclerView                      list;
  private Stub<ReminderView>                reminderView;
  private Stub<UnreadPaymentsView>          paymentNotificationView;
  private Stub<ViewGroup>                   emptyState;
  private TextView                          searchEmptyState;
  private PulsingFloatingActionButton       fab;
  private PulsingFloatingActionButton       cameraFab;
  private Stub<SearchToolbar>               searchToolbar;
  private ImageView                         proxyStatus;
  private ImageView                         searchAction;
  private View                              toolbarShadow;
  private View                              unreadPaymentsDot;
  private ConversationListViewModel         viewModel;
  private RecyclerView.Adapter              activeAdapter;
  private ConversationListAdapter           defaultAdapter;
  private ConversationListSearchAdapter     searchAdapter;
  private StickyHeaderDecoration            searchAdapterDecoration;
  private Stub<ViewGroup>                   megaphoneContainer;
  private SnapToTopDataObserver             snapToTopDataObserver;
  private Drawable                          archiveDrawable;
  private AppForegroundObserver.Listener    appForegroundObserver;
  private VoiceNoteMediaControllerOwner     mediaControllerOwner;
  private Stub<FrameLayout>                 voiceNotePlayerViewStub;
  private VoiceNotePlayerView               voiceNotePlayerView;


  private Stopwatch startupStopwatch;

  public static ConversationListFragment newInstance() {
    return new ConversationListFragment();
  }

  @Override
  public void onAttach(@NonNull Context context) {
    super.onAttach(context);

    if (context instanceof VoiceNoteMediaControllerOwner) {
      mediaControllerOwner = (VoiceNoteMediaControllerOwner) context;
    } else {
      throw new ClassCastException("Expected context to be a Listener");
    }
  }

  @Override
  public void onCreate(Bundle icicle) {
    super.onCreate(icicle);
    setHasOptionsMenu(true);
    startupStopwatch = new Stopwatch("startup");
  }

  @Override
  public View onCreateView(@NonNull LayoutInflater inflater, ViewGroup container, Bundle bundle) {
    return inflater.inflate(R.layout.conversation_list_fragment, container, false);
  }

  @Override
  public void onViewCreated(@NonNull View view, @Nullable Bundle savedInstanceState) {
    constraintLayout        = view.findViewById(R.id.constraint_layout);
    list                    = view.findViewById(R.id.list);
    fab                     = view.findViewById(R.id.fab);
    cameraFab               = view.findViewById(R.id.camera_fab);
    searchEmptyState        = view.findViewById(R.id.search_no_results);
    searchAction            = view.findViewById(R.id.search_action);
    toolbarShadow           = view.findViewById(R.id.conversation_list_toolbar_shadow);
    proxyStatus             = view.findViewById(R.id.conversation_list_proxy_status);
    unreadPaymentsDot       = view.findViewById(R.id.unread_payments_indicator);
    reminderView            = new Stub<>(view.findViewById(R.id.reminder));
    emptyState              = new Stub<>(view.findViewById(R.id.empty_state));
    searchToolbar           = new Stub<>(view.findViewById(R.id.search_toolbar));
    megaphoneContainer      = new Stub<>(view.findViewById(R.id.megaphone_container));
    paymentNotificationView = new Stub<>(view.findViewById(R.id.payments_notification));
    voiceNotePlayerViewStub = new Stub<>(view.findViewById(R.id.voice_note_player));

    Toolbar toolbar = getToolbar(view);
    toolbar.setVisibility(View.VISIBLE);
    ((AppCompatActivity) requireActivity()).setSupportActionBar(toolbar);

    proxyStatus.setOnClickListener(v -> onProxyStatusClicked());

    fab.show();
    cameraFab.show();

    list.setLayoutManager(new LinearLayoutManager(requireActivity()));
    list.setItemAnimator(new DeleteItemAnimator());
    list.addOnScrollListener(new ScrollListener());

    snapToTopDataObserver = new SnapToTopDataObserver(list);

    new ItemTouchHelper(new ArchiveListenerCallback()).attachToRecyclerView(list);

    fab.setOnClickListener(v -> startActivity(new Intent(getActivity(), NewConversationActivity.class)));
    cameraFab.setOnClickListener(v -> {
      Permissions.with(requireActivity())
                 .request(Manifest.permission.CAMERA)
                 .ifNecessary()
                 .withRationaleDialog(getString(R.string.ConversationActivity_to_capture_photos_and_video_allow_signal_access_to_the_camera), R.drawable.ic_camera_24)
                 .withPermanentDenialDialog(getString(R.string.ConversationActivity_signal_needs_the_camera_permission_to_take_photos_or_video))
                 .onAllGranted(() -> startActivity(MediaSendActivity.buildCameraFirstIntent(requireActivity())))
                 .onAnyDenied(() -> Toast.makeText(requireContext(), R.string.ConversationActivity_signal_needs_camera_permissions_to_take_photos_or_video, Toast.LENGTH_LONG).show())
                 .execute();
    });

    initializeViewModel();
    initializeListAdapters();
    initializeTypingObserver();
    initializeSearchListener();
    initializeVoiceNotePlayer();

    TooltipCompat.setTooltipText(searchAction, getText(R.string.SearchToolbar_search_for_conversations_contacts_and_messages));
  }

  @Override
  public void onResume() {
    super.onResume();

    updateReminders();
    EventBus.getDefault().register(this);

    SimpleTask.run(getViewLifecycleOwner().getLifecycle(), Recipient::self, this::initializeProfileIcon);

    if ((!searchToolbar.resolved() || !searchToolbar.get().isVisible()) && list.getAdapter() != defaultAdapter) {
      list.removeItemDecoration(searchAdapterDecoration);
      setAdapter(defaultAdapter);
    }

    if (activeAdapter != null) {
      activeAdapter.notifyDataSetChanged();
    }

    if (SignalStore.rateLimit().needsRecaptcha()) {
      Log.i(TAG, "Recaptcha required.");
      RecaptchaProofBottomSheetFragment.show(getChildFragmentManager());
    }
  }

  @Override
  public void onStart() {
    super.onStart();
    ConversationFragment.prepare(requireContext());
    ApplicationDependencies.getAppForegroundObserver().addListener(appForegroundObserver);
  }

  @Override
  public void onPause() {
    super.onPause();

    fab.stopPulse();
    cameraFab.stopPulse();
    EventBus.getDefault().unregister(this);
  }

  @Override
  public void onStop() {
    super.onStop();
    ApplicationDependencies.getAppForegroundObserver().removeListener(appForegroundObserver);
  }

  @Override
  public void onCreateOptionsMenu(@NonNull Menu menu, @NonNull MenuInflater inflater) {
    menu.clear();
    inflater.inflate(R.menu.text_secure_normal, menu);
  }

  @Override
  public void onPrepareOptionsMenu(Menu menu) {
    menu.findItem(R.id.menu_clear_passphrase).setVisible(TextSecurePreferences.isPassphraseLockEnabled(requireContext()));
  }

  @Override
  public boolean onOptionsItemSelected(@NonNull MenuItem item) {
    super.onOptionsItemSelected(item);

    switch (item.getItemId()) {
      case R.id.menu_new_group:         handleCreateGroup();     return true;
      case R.id.menu_settings:          handleDisplaySettings(); return true;
      case R.id.menu_clear_passphrase:  handleClearPassphrase(); return true;
      case R.id.menu_mark_all_read:     handleMarkAllRead();     return true;
      case R.id.menu_invite:            handleInvite();          return true;
    }

    return false;
  }

  @Override
  public boolean onBackPressed() {
    return closeSearchIfOpen();
  }

  private boolean closeSearchIfOpen() {
    if ((searchToolbar.resolved() && searchToolbar.get().isVisible()) || activeAdapter == searchAdapter) {
      list.removeItemDecoration(searchAdapterDecoration);
      setAdapter(defaultAdapter);
      searchToolbar.get().collapse();
      return true;
    }

    return false;
  }

  @Override
  public void onActivityResult(int requestCode, int resultCode, @Nullable Intent data) {
    if (resultCode != RESULT_OK) {
      return;
    }

    if (requestCode == CreateKbsPinActivity.REQUEST_NEW_PIN) {
      Snackbar.make(fab, R.string.ConfirmKbsPinFragment__pin_created, Snackbar.LENGTH_LONG).setTextColor(Color.WHITE).show();
      viewModel.onMegaphoneCompleted(Megaphones.Event.PINS_FOR_ALL);
    }
  }

  @Override
  public void onConversationClicked(@NonNull ThreadRecord threadRecord) {
    hideKeyboard();
    getNavigator().goToConversation(threadRecord.getRecipient().getId(),
                                    threadRecord.getThreadId(),
                                    threadRecord.getDistributionType(),
                                    -1);
  }

  @Override
  public void onShowArchiveClick() {
    getNavigator().goToArchiveList();
  }

  @Override
  public void onContactClicked(@NonNull Recipient contact) {
    SimpleTask.run(getViewLifecycleOwner().getLifecycle(), () -> {
      return DatabaseFactory.getThreadDatabase(getContext()).getThreadIdIfExistsFor(contact.getId());
    }, threadId -> {
      hideKeyboard();
      getNavigator().goToConversation(contact.getId(),
                                      threadId,
                                      ThreadDatabase.DistributionTypes.DEFAULT,
                                      -1);
    });
  }

  @Override
  public void onMessageClicked(@NonNull MessageResult message) {
    SimpleTask.run(getViewLifecycleOwner().getLifecycle(), () -> {
      int startingPosition = DatabaseFactory.getMmsSmsDatabase(getContext()).getMessagePositionInConversation(message.getThreadId(), message.getReceivedTimestampMs());
      return Math.max(0, startingPosition);
    }, startingPosition -> {
      hideKeyboard();
      getNavigator().goToConversation(message.getConversationRecipient().getId(),
                                      message.getThreadId(),
                                      ThreadDatabase.DistributionTypes.DEFAULT,
                                      startingPosition);
    });
  }

  @Override
  public void onMegaphoneNavigationRequested(@NonNull Intent intent) {
    startActivity(intent);
  }

  @Override
  public void onMegaphoneNavigationRequested(@NonNull Intent intent, int requestCode) {
    startActivityForResult(intent, requestCode);
  }

  @Override
  public void onMegaphoneToastRequested(@NonNull String string) {
    Snackbar.make(fab, string, Snackbar.LENGTH_LONG)
            .setTextColor(Color.WHITE)
            .show();
  }

  @Override
  public @NonNull Activity getMegaphoneActivity() {
    return requireActivity();
  }

  @Override
  public void onMegaphoneSnooze(@NonNull Megaphones.Event event) {
    viewModel.onMegaphoneSnoozed(event);
  }

  @Override
  public void onMegaphoneCompleted(@NonNull Megaphones.Event event) {
    viewModel.onMegaphoneCompleted(event);
  }

  @Override
  public void onMegaphoneDialogFragmentRequested(@NonNull DialogFragment dialogFragment) {
    dialogFragment.show(getChildFragmentManager(), "megaphone_dialog");
  }

  private void initializeReminderView() {
    reminderView.get().setOnDismissListener(this::updateReminders);
    reminderView.get().setOnActionClickListener(this::onReminderAction);
  }

  private void onReminderAction(@IdRes int reminderActionId) {
    if (reminderActionId == R.id.reminder_action_update_now) {
      PlayStoreUtil.openPlayStoreOrOurApkDownloadPage(requireContext());
    }
  }

  private void hideKeyboard() {
    InputMethodManager imm = ServiceUtil.getInputMethodManager(requireContext());
    imm.hideSoftInputFromWindow(requireView().getWindowToken(), 0);
  }

  private void initializeProfileIcon(@NonNull Recipient recipient) {
    ImageView icon = requireView().findViewById(R.id.toolbar_icon);

    AvatarUtil.loadIconIntoImageView(recipient, icon);
    icon.setOnClickListener(v -> getNavigator().goToAppSettings());
  }

  private void initializeSearchListener() {
    searchAction.setOnClickListener(v -> {
      searchToolbar.get().display(searchAction.getX() + (searchAction.getWidth() / 2.0f),
                                  searchAction.getY() + (searchAction.getHeight() / 2.0f));

      searchToolbar.get().setListener(new SearchToolbar.SearchListener() {
        @Override
        public void onSearchTextChange(String text) {
          String trimmed = text.trim();

          viewModel.onSearchQueryUpdated(trimmed);

          if (trimmed.length() > 0) {
            if (activeAdapter != searchAdapter) {
              setAdapter(searchAdapter);
              list.removeItemDecoration(searchAdapterDecoration);
              list.addItemDecoration(searchAdapterDecoration);
            }
          } else {
            if (activeAdapter != defaultAdapter) {
              list.removeItemDecoration(searchAdapterDecoration);
              setAdapter(defaultAdapter);
            }
          }
        }

        @Override
        public void onSearchClosed() {
          list.removeItemDecoration(searchAdapterDecoration);
          setAdapter(defaultAdapter);
        }
      });
    });
  }

  private void initializeVoiceNotePlayer() {
    mediaControllerOwner.getVoiceNoteMediaController().getVoiceNotePlayerViewState().observe(getViewLifecycleOwner(), state -> {
      if (state.isPresent()) {
        requireVoiceNotePlayerView().setState(state.get());
        requireVoiceNotePlayerView().show();
      } else if (voiceNotePlayerViewStub.resolved()) {
        requireVoiceNotePlayerView().hide();
      }
    });
  }

  private @NonNull VoiceNotePlayerView requireVoiceNotePlayerView() {
    if (voiceNotePlayerView == null) {
      voiceNotePlayerView = voiceNotePlayerViewStub.get().findViewById(R.id.voice_note_player_view);
      voiceNotePlayerView.setListener(new VoiceNotePlayerViewListener());
    }

    return voiceNotePlayerView;
  }


  private void initializeListAdapters() {
    defaultAdapter          = new ConversationListAdapter(GlideApp.with(this), this);
    searchAdapter           = new ConversationListSearchAdapter(GlideApp.with(this), this, Locale.getDefault());
    searchAdapterDecoration = new StickyHeaderDecoration(searchAdapter, false, false, 0);

    setAdapter(defaultAdapter);

    defaultAdapter.registerAdapterDataObserver(new RecyclerView.AdapterDataObserver() {
      @Override
      public void onItemRangeInserted(int positionStart, int itemCount) {
        startupStopwatch.split("data-set");
        defaultAdapter.unregisterAdapterDataObserver(this);
        list.post(() -> {
          AppStartup.getInstance().onCriticalRenderEventEnd();
          startupStopwatch.split("first-render");
          startupStopwatch.stop(TAG);
        });
      }
    });
  }

  @SuppressWarnings("rawtypes")
  private void setAdapter(@NonNull RecyclerView.Adapter adapter) {
    RecyclerView.Adapter oldAdapter = activeAdapter;

    activeAdapter = adapter;

    if (oldAdapter == activeAdapter) {
      return;
    }

    if (adapter instanceof ConversationListAdapter) {
      ((ConversationListAdapter) adapter).setPagingController(viewModel.getPagingController());
    }

    list.setAdapter(adapter);

    if (adapter == defaultAdapter) {
      defaultAdapter.registerAdapterDataObserver(snapToTopDataObserver);
    } else {
      defaultAdapter.unregisterAdapterDataObserver(snapToTopDataObserver);
    }
  }

  private void initializeTypingObserver() {
    ApplicationDependencies.getTypingStatusRepository().getTypingThreads().observe(getViewLifecycleOwner(), threadIds -> {
      if (threadIds == null) {
        threadIds = Collections.emptySet();
      }

      defaultAdapter.setTypingThreads(threadIds);
    });
  }

  protected boolean isArchived() {
    return false;
  }

  private void initializeViewModel() {
    viewModel = ViewModelProviders.of(this, new ConversationListViewModel.Factory(isArchived())).get(ConversationListViewModel.class);

    viewModel.getSearchResult().observe(getViewLifecycleOwner(), this::onSearchResultChanged);
    viewModel.getMegaphone().observe(getViewLifecycleOwner(), this::onMegaphoneChanged);
    viewModel.getConversationList().observe(getViewLifecycleOwner(), this::onSubmitList);
    viewModel.hasNoConversations().observe(getViewLifecycleOwner(), this::updateEmptyState);
    viewModel.getPipeState().observe(getViewLifecycleOwner(), this::updateProxyStatus);

    appForegroundObserver = new AppForegroundObserver.Listener() {
      @Override
      public void onForeground() {
        viewModel.onVisible();
      }

      @Override
      public void onBackground() { }
    };

    viewModel.getUnreadPaymentsLiveData().observe(getViewLifecycleOwner(), this::onUnreadPaymentsChanged);
  }

  private void onUnreadPaymentsChanged(@NonNull Optional<UnreadPayments> unreadPayments) {
    if (unreadPayments.isPresent()) {
      paymentNotificationView.get().setListener(new PaymentNotificationListener(unreadPayments.get()));
      paymentNotificationView.get().setUnreadPayments(unreadPayments.get());
      animatePaymentUnreadStatusIn();
    } else {
      animatePaymentUnreadStatusOut();
    }
  }

  private void animatePaymentUnreadStatusIn() {
    animatePaymentUnreadStatus(ConstraintSet.VISIBLE);
    unreadPaymentsDot.animate().alpha(1);
  }

  private void animatePaymentUnreadStatusOut() {
    if (paymentNotificationView.resolved()) {
      animatePaymentUnreadStatus(ConstraintSet.GONE);
    }

    unreadPaymentsDot.animate().alpha(0);
  }

  private void animatePaymentUnreadStatus(int constraintSetVisibility) {
    paymentNotificationView.get();

    TransitionManager.beginDelayedTransition(constraintLayout);

    ConstraintSet currentLayout = new ConstraintSet();
    currentLayout.clone(constraintLayout);

    currentLayout.setVisibility(R.id.payments_notification, constraintSetVisibility);
    currentLayout.applyTo(constraintLayout);
  }

  private void onSearchResultChanged(@Nullable SearchResult result) {
    result = result != null ? result : SearchResult.EMPTY;
    searchAdapter.updateResults(result);

    if (result.isEmpty() && activeAdapter == searchAdapter) {
      searchEmptyState.setText(getString(R.string.SearchFragment_no_results, result.getQuery()));
      searchEmptyState.setVisibility(View.VISIBLE);
    } else {
      searchEmptyState.setVisibility(View.GONE);
    }
  }

  private void onMegaphoneChanged(@Nullable Megaphone megaphone) {
    if (megaphone == null) {
      if (megaphoneContainer.resolved()) {
        megaphoneContainer.get().setVisibility(View.GONE);
        megaphoneContainer.get().removeAllViews();
      }
      return;
    }

    View view = MegaphoneViewBuilder.build(requireContext(), megaphone, this);

    megaphoneContainer.get().removeAllViews();

    if (view != null) {
      megaphoneContainer.get().addView(view);
      megaphoneContainer.get().setVisibility(View.VISIBLE);
    } else {
      megaphoneContainer.get().setVisibility(View.GONE);

      if (megaphone.getOnVisibleListener() != null) {
        megaphone.getOnVisibleListener().onEvent(megaphone, this);
      }
    }

    viewModel.onMegaphoneVisible(megaphone);
  }

  private void updateReminders() {
    Context context = requireContext();

    SimpleTask.run(getViewLifecycleOwner().getLifecycle(), () -> {
      if (UnauthorizedReminder.isEligible(context)) {
        return Optional.of(new UnauthorizedReminder(context));
      } else if (ExpiredBuildReminder.isEligible()) {
        return Optional.of(new ExpiredBuildReminder(context));
      } else if (ServiceOutageReminder.isEligible(context)) {
        ApplicationDependencies.getJobManager().add(new ServiceOutageDetectionJob());
        return Optional.of(new ServiceOutageReminder(context));
      } else if (OutdatedBuildReminder.isEligible()) {
        return Optional.of(new OutdatedBuildReminder(context));
      } else if (PushRegistrationReminder.isEligible(context)) {
        return Optional.of((new PushRegistrationReminder(context)));
      } else if (DozeReminder.isEligible(context)) {
        return Optional.of(new DozeReminder(context));
      } else {
        return Optional.<Reminder>absent();
      }
    }, reminder -> {
      if (reminder.isPresent() && getActivity() != null && !isRemoving()) {
        if (!reminderView.resolved()) {
          initializeReminderView();
        }
        reminderView.get().showReminder(reminder.get());
      } else if (reminderView.resolved() && !reminder.isPresent()) {
        reminderView.get().hide();
      }
    });
  }

  private void handleCreateGroup() {
    getNavigator().goToGroupCreation();
  }

  private void handleDisplaySettings() {
    getNavigator().goToAppSettings();
  }

  private void handleClearPassphrase() {
    Intent intent = new Intent(requireActivity(), KeyCachingService.class);
    intent.setAction(KeyCachingService.CLEAR_KEY_ACTION);
    requireActivity().startService(intent);
  }

  private void handleMarkAllRead() {
    Context context = requireContext();

    SignalExecutors.BOUNDED.execute(() -> {
      List<MarkedMessageInfo> messageIds = DatabaseFactory.getThreadDatabase(context).setAllThreadsRead();

      ApplicationDependencies.getMessageNotifier().updateNotification(context);
      MarkReadReceiver.process(context, messageIds);
    });
  }

  private void handleMarkSelectedAsRead() {
    Context   context               = requireContext();
    Set<Long> selectedConversations = new HashSet<>(defaultAdapter.getBatchSelectionIds());

    SimpleTask.run(getViewLifecycleOwner().getLifecycle(), () -> {
      List<MarkedMessageInfo> messageIds = DatabaseFactory.getThreadDatabase(context).setRead(selectedConversations, false);

      ApplicationDependencies.getMessageNotifier().updateNotification(context);
      MarkReadReceiver.process(context, messageIds);

      return null;
    }, none -> {
      if (actionMode != null) {
        actionMode.finish();
        actionMode = null;
      }
    });
  }

  private void handleMarkSelectedAsUnread() {
    Context   context               = requireContext();
    Set<Long> selectedConversations = new HashSet<>(defaultAdapter.getBatchSelectionIds());

    SimpleTask.run(getViewLifecycleOwner().getLifecycle(), () -> {
      DatabaseFactory.getThreadDatabase(context).setForcedUnread(selectedConversations);
      StorageSyncHelper.scheduleSyncForDataChange();
      return null;
    }, none -> {
      if (actionMode != null) {
        actionMode.finish();
        actionMode = null;
      }
    });
  }

  private void handleInvite() {
    getNavigator().goToInvite();
  }

  @SuppressLint("StaticFieldLeak")
  private void handleArchiveAllSelected() {
    Set<Long> selectedConversations = new HashSet<>(defaultAdapter.getBatchSelectionIds());
    int       count                 = selectedConversations.size();
    String    snackBarTitle         = getResources().getQuantityString(getArchivedSnackbarTitleRes(), count, count);

    new SnackbarAsyncTask<Void>(getViewLifecycleOwner().getLifecycle(),
                                requireView(),
                                snackBarTitle,
                                getString(R.string.ConversationListFragment_undo),
                                getResources().getColor(R.color.amber_500),
                                Snackbar.LENGTH_LONG, true)
    {

      @Override
      protected void onPostExecute(Void result) {
        super.onPostExecute(result);

        if (actionMode != null) {
          actionMode.finish();
          actionMode = null;
        }
      }

      @Override
      protected void executeAction(@Nullable Void parameter) {
        archiveThreads(selectedConversations);
      }

      @Override
      protected void reverseAction(@Nullable Void parameter) {
        reverseArchiveThreads(selectedConversations);
      }
    }.executeOnExecutor(AsyncTask.THREAD_POOL_EXECUTOR);
  }

  @SuppressLint("StaticFieldLeak")
  private void handleDeleteAllSelected() {
    int                 conversationsCount = defaultAdapter.getBatchSelectionIds().size();
    AlertDialog.Builder alert              = new AlertDialog.Builder(getActivity());
    alert.setIcon(R.drawable.ic_warning);
    alert.setTitle(getActivity().getResources().getQuantityString(R.plurals.ConversationListFragment_delete_selected_conversations,
                                                                  conversationsCount, conversationsCount));
    alert.setMessage(getActivity().getResources().getQuantityString(R.plurals.ConversationListFragment_this_will_permanently_delete_all_n_selected_conversations,
                                                                    conversationsCount, conversationsCount));
    alert.setCancelable(true);

    alert.setPositiveButton(R.string.delete, (dialog, which) -> {
      final Set<Long> selectedConversations = defaultAdapter.getBatchSelectionIds();

      if (!selectedConversations.isEmpty()) {
        new AsyncTask<Void, Void, Void>() {
          private ProgressDialog dialog;

          @Override
          protected void onPreExecute() {
            dialog = ProgressDialog.show(getActivity(),
                                         getActivity().getString(R.string.ConversationListFragment_deleting),
                                         getActivity().getString(R.string.ConversationListFragment_deleting_selected_conversations),
                                         true, false);
          }

          @Override
          protected Void doInBackground(Void... params) {
            DatabaseFactory.getThreadDatabase(getActivity()).deleteConversations(selectedConversations);
            ApplicationDependencies.getMessageNotifier().updateNotification(getActivity());
            return null;
          }

          @Override
          protected void onPostExecute(Void result) {
            dialog.dismiss();
            if (actionMode != null) {
              actionMode.finish();
              actionMode = null;
            }
          }
        }.executeOnExecutor(AsyncTask.THREAD_POOL_EXECUTOR);
      }
    });

    alert.setNegativeButton(android.R.string.cancel, null);
    alert.show();
  }

  private void handlePinAllSelected() {
    final Set<Long> toPin = new LinkedHashSet<>(Stream.of(defaultAdapter.getBatchSelection())
                                                      .filterNot(conversation -> conversation.getThreadRecord().isPinned())
                                                      .map(conversation -> conversation.getThreadRecord().getThreadId())
                                                      .toList());

    if (toPin.size() + viewModel.getPinnedCount() > MAXIMUM_PINNED_CONVERSATIONS) {
      Snackbar.make(fab,
                    getString(R.string.conversation_list__you_can_only_pin_up_to_d_chats, MAXIMUM_PINNED_CONVERSATIONS),
                    Snackbar.LENGTH_LONG)
              .setTextColor(Color.WHITE)
              .show();
      actionMode.finish();
      return;
    }

    SimpleTask.run(SignalExecutors.BOUNDED, () -> {
      ThreadDatabase db = DatabaseFactory.getThreadDatabase(ApplicationDependencies.getApplication());

      db.pinConversations(toPin);

      return null;
    }, unused -> {
      if (actionMode != null) {
        actionMode.finish();
      }
    });
  }

  private void handleUnpinAllSelected() {
    final Set<Long> toPin = new HashSet<>(defaultAdapter.getBatchSelectionIds());

    SimpleTask.run(SignalExecutors.BOUNDED, () -> {
      ThreadDatabase db = DatabaseFactory.getThreadDatabase(ApplicationDependencies.getApplication());

      db.unpinConversations(toPin);

      return null;
    }, unused -> {
      if (actionMode != null) {
        actionMode.finish();
      }
    });
  }

  private void handleSelectAllThreads() {
    defaultAdapter.selectAllThreads();
    actionMode.setTitle(String.valueOf(defaultAdapter.getBatchSelectionIds().size()));
  }

  private void handleCreateConversation(long threadId, Recipient recipient, int distributionType) {
    getNavigator().goToConversation(recipient.getId(), threadId, distributionType, -1);
  }

  private void onSubmitList(@NonNull List<Conversation> conversationList) {
    defaultAdapter.submitList(conversationList);
    onPostSubmitList(conversationList.size());
  }

  void updateEmptyState(boolean isConversationEmpty) {
    if (isConversationEmpty) {
      Log.i(TAG, "Received an empty data set.");
      list.setVisibility(View.INVISIBLE);
      emptyState.get().setVisibility(View.VISIBLE);
      fab.startPulse(3 * 1000);
      cameraFab.startPulse(3 * 1000);
    } else {
      list.setVisibility(View.VISIBLE);
      fab.stopPulse();
      cameraFab.stopPulse();

      if (emptyState.resolved()) {
        emptyState.get().setVisibility(View.GONE);
      }
    }
  }

<<<<<<< HEAD
  private void updateProxyStatus(@NonNull PipeConnectivityListener.State state) {
    if (ApplicationDependencies.getNetworkManager().isProxyEnabled()) {
=======
  private void updateProxyStatus(@NonNull WebSocketConnectionState state) {
    if (SignalStore.proxy().isProxyEnabled()) {
>>>>>>> e374f3af
      proxyStatus.setVisibility(View.VISIBLE);

      switch (state) {
        case CONNECTING:
        case DISCONNECTING:
        case DISCONNECTED:
          proxyStatus.setImageResource(R.drawable.ic_proxy_connecting_24);
          break;
        case CONNECTED:
          proxyStatus.setImageResource(R.drawable.ic_proxy_connected_24);
          break;
        case AUTHENTICATION_FAILED:
        case FAILED:
          proxyStatus.setImageResource(R.drawable.ic_proxy_failed_24);
          break;
      }
    } else {
      proxyStatus.setVisibility(View.GONE);
    }
  }

  private void onProxyStatusClicked() {
    startActivity(AppSettingsActivity.proxy(requireContext()));
  }

  protected void onPostSubmitList(int conversationCount) {
    if (conversationCount >= 6 && (SignalStore.onboarding().shouldShowInviteFriends() || SignalStore.onboarding().shouldShowNewGroup())) {
      SignalStore.onboarding().clearAll();
      ApplicationDependencies.getMegaphoneRepository().markFinished(Megaphones.Event.ONBOARDING);
    }
  }

  @Override
  public void onConversationClick(Conversation conversation) {
    if (actionMode == null) {
      handleCreateConversation(conversation.getThreadRecord().getThreadId(), conversation.getThreadRecord().getRecipient(), conversation.getThreadRecord().getDistributionType());
    } else {
      defaultAdapter.toggleConversationInBatchSet(conversation);

      if (defaultAdapter.getBatchSelectionIds().size() == 0) {
        actionMode.finish();
      } else {
        actionMode.setTitle(String.valueOf(defaultAdapter.getBatchSelectionIds().size()));
        setCorrectMenuVisibility(actionMode.getMenu());
      }
    }
  }

  @Override
  public boolean onConversationLongClick(Conversation conversation) {
    if (actionMode != null) {
      onConversationClick(conversation);
      return true;
    }

    defaultAdapter.initializeBatchMode(true);
    defaultAdapter.toggleConversationInBatchSet(conversation);

    actionMode = ((AppCompatActivity) getActivity()).startSupportActionMode(ConversationListFragment.this);

    return true;
  }

  @Override
  public boolean onCreateActionMode(ActionMode mode, Menu menu) {
    MenuInflater inflater = getActivity().getMenuInflater();

    inflater.inflate(R.menu.conversation_list_batch_pin, menu);
    inflater.inflate(getActionModeMenuRes(), menu);
    inflater.inflate(R.menu.conversation_list_batch, menu);

    mode.setTitle("1");

    WindowUtil.setStatusBarColor(requireActivity().getWindow(), getResources().getColor(R.color.action_mode_status_bar));

    return true;
  }

  @Override
  public boolean onPrepareActionMode(ActionMode mode, Menu menu) {
    setCorrectMenuVisibility(menu);
    return false;
  }

  @Override
  public boolean onActionItemClicked(ActionMode mode, MenuItem item) {
    switch (item.getItemId()) {
      case R.id.menu_select_all:       handleSelectAllThreads();     return true;
      case R.id.menu_delete_selected:  handleDeleteAllSelected();    return true;
      case R.id.menu_pin_selected:     handlePinAllSelected();       return true;
      case R.id.menu_unpin_selected:   handleUnpinAllSelected();     return true;
      case R.id.menu_archive_selected: handleArchiveAllSelected();   return true;
      case R.id.menu_mark_as_read:     handleMarkSelectedAsRead();   return true;
      case R.id.menu_mark_as_unread:   handleMarkSelectedAsUnread(); return true;
    }

    return false;
  }

  @Override
  public void onDestroyActionMode(ActionMode mode) {
    defaultAdapter.initializeBatchMode(false);

    if (Build.VERSION.SDK_INT >= Build.VERSION_CODES.LOLLIPOP) {
      TypedArray color = getActivity().getTheme().obtainStyledAttributes(new int[] {android.R.attr.statusBarColor});
      WindowUtil.setStatusBarColor(getActivity().getWindow(), color.getColor(0, Color.BLACK));
      color.recycle();
    }

    if (Build.VERSION.SDK_INT >= 23) {
      TypedArray lightStatusBarAttr = getActivity().getTheme().obtainStyledAttributes(new int[] {android.R.attr.windowLightStatusBar});
      int        current            = getActivity().getWindow().getDecorView().getSystemUiVisibility();
      int        statusBarMode      = lightStatusBarAttr.getBoolean(0, false) ? current | View.SYSTEM_UI_FLAG_LIGHT_STATUS_BAR
                                                                              : current & ~View.SYSTEM_UI_FLAG_LIGHT_STATUS_BAR;

      getActivity().getWindow().getDecorView().setSystemUiVisibility(statusBarMode);

      lightStatusBarAttr.recycle();
    }

    actionMode = null;
  }

  @Subscribe(threadMode = ThreadMode.MAIN)
  public void onEvent(ReminderUpdateEvent event) {
    updateReminders();
  }

  @Subscribe(threadMode = ThreadMode.MAIN, sticky = true)
  public void onEvent(MessageSender.MessageSentEvent event) {
    EventBus.getDefault().removeStickyEvent(event);
    closeSearchIfOpen();
  }

  private void setCorrectMenuVisibility(@NonNull Menu menu) {
    boolean hasUnread   = Stream.of(defaultAdapter.getBatchSelection()).anyMatch(conversation -> !conversation.getThreadRecord().isRead());
    boolean hasUnpinned = Stream.of(defaultAdapter.getBatchSelection()).anyMatch(conversation -> !conversation.getThreadRecord().isPinned());
    boolean canPin      = viewModel.getPinnedCount() < MAXIMUM_PINNED_CONVERSATIONS;

    if (hasUnread) {
      menu.findItem(R.id.menu_mark_as_unread).setVisible(false);
      menu.findItem(R.id.menu_mark_as_read).setVisible(true);
    } else {
      menu.findItem(R.id.menu_mark_as_unread).setVisible(true);
      menu.findItem(R.id.menu_mark_as_read).setVisible(false);
    }

    if (!isArchived() && hasUnpinned && canPin) {
      menu.findItem(R.id.menu_pin_selected).setVisible(true);
      menu.findItem(R.id.menu_unpin_selected).setVisible(false);
    } else if (!isArchived() && !hasUnpinned) {
      menu.findItem(R.id.menu_pin_selected).setVisible(false);
      menu.findItem(R.id.menu_unpin_selected).setVisible(true);
    } else {
      menu.findItem(R.id.menu_pin_selected).setVisible(false);
      menu.findItem(R.id.menu_unpin_selected).setVisible(false);
    }
  }

  protected Toolbar getToolbar(@NonNull View rootView) {
    return rootView.findViewById(R.id.toolbar);
  }

  protected @PluralsRes int getArchivedSnackbarTitleRes() {
    return R.plurals.ConversationListFragment_conversations_archived;
  }

  protected @MenuRes int getActionModeMenuRes() {
    return R.menu.conversation_list_batch_archive;
  }

  protected @DrawableRes int getArchiveIconRes() {
    return R.drawable.ic_archive_white_36dp;
  }

  @WorkerThread
  protected void archiveThreads(Set<Long> threadIds) {
    DatabaseFactory.getThreadDatabase(getActivity()).setArchived(threadIds, true);
  }

  @WorkerThread
  protected void reverseArchiveThreads(Set<Long> threadIds) {
    DatabaseFactory.getThreadDatabase(getActivity()).setArchived(threadIds, false);
  }

  @SuppressLint("StaticFieldLeak")
  protected void onItemSwiped(long threadId, int unreadCount) {
    new SnackbarAsyncTask<Long>(getViewLifecycleOwner().getLifecycle(),
                                requireView(),
                                getResources().getQuantityString(R.plurals.ConversationListFragment_conversations_archived, 1, 1),
                                getString(R.string.ConversationListFragment_undo),
                                getResources().getColor(R.color.amber_500),
                                Snackbar.LENGTH_LONG,
                                false)
    {
      private final ThreadDatabase threadDatabase= DatabaseFactory.getThreadDatabase(getActivity());

      private List<Long> pinnedThreadIds;

      @Override
      protected void executeAction(@Nullable Long parameter) {
        Context context = requireActivity();

        pinnedThreadIds = threadDatabase.getPinnedThreadIds();
        threadDatabase.archiveConversation(threadId);

        if (unreadCount > 0) {
          List<MarkedMessageInfo> messageIds = threadDatabase.setRead(threadId, false);
          ApplicationDependencies.getMessageNotifier().updateNotification(context);
          MarkReadReceiver.process(context, messageIds);
        }
      }

      @Override
      protected void reverseAction(@Nullable Long parameter) {
        Context context = requireActivity();

        threadDatabase.unarchiveConversation(threadId);
        threadDatabase.restorePins(pinnedThreadIds);

        if (unreadCount > 0) {
          threadDatabase.incrementUnread(threadId, unreadCount);
          ApplicationDependencies.getMessageNotifier().updateNotification(context);
        }
      }
    }.executeOnExecutor(AsyncTask.THREAD_POOL_EXECUTOR, threadId);
  }

  private class PaymentNotificationListener implements UnreadPaymentsView.Listener {

    private final UnreadPayments unreadPayments;

    private PaymentNotificationListener(@NonNull UnreadPayments unreadPayments) {
      this.unreadPayments = unreadPayments;
    }

    @Override
    public void onOpenPaymentsNotificationClicked() {
      UUID paymentId = unreadPayments.getPaymentUuid();

      if (paymentId == null) {
        goToPaymentsHome();
      } else {
        goToSinglePayment(paymentId);
      }
    }

    @Override
    public void onClosePaymentsNotificationClicked() {
      viewModel.onUnreadPaymentsClosed();
    }

    private void goToPaymentsHome() {
      startActivity(new Intent(requireContext(), PaymentsActivity.class));
    }

    private void goToSinglePayment(@NonNull UUID paymentId) {
      Intent intent = new Intent(requireContext(), PaymentsActivity.class);

      intent.putExtra(PaymentsActivity.EXTRA_PAYMENTS_STARTING_ACTION, R.id.action_directly_to_paymentDetails);
      intent.putExtra(PaymentsActivity.EXTRA_STARTING_ARGUMENTS, new PaymentDetailsFragmentArgs.Builder(PaymentDetailsParcelable.forUuid(paymentId)).build().toBundle());

      startActivity(intent);
    }
  }

  private class ArchiveListenerCallback extends ItemTouchHelper.SimpleCallback {

    ArchiveListenerCallback() {
      super(0, ItemTouchHelper.RIGHT);
    }

    @Override
    public boolean onMove(@NonNull RecyclerView recyclerView,
                          @NonNull RecyclerView.ViewHolder viewHolder,
                          @NonNull RecyclerView.ViewHolder target)
    {
      return false;
    }

    @Override
    public int getSwipeDirs(@NonNull RecyclerView recyclerView, @NonNull RecyclerView.ViewHolder viewHolder) {
      if (viewHolder.itemView instanceof ConversationListItemAction      ||
          viewHolder instanceof ConversationListAdapter.HeaderViewHolder ||
          actionMode != null                                             ||
          activeAdapter == searchAdapter)
      {
        return 0;
      }

      return super.getSwipeDirs(recyclerView, viewHolder);
    }

    @SuppressLint("StaticFieldLeak")
    @Override
    public void onSwiped(@NonNull RecyclerView.ViewHolder viewHolder, int direction) {
      if (viewHolder.itemView instanceof ConversationListItemInboxZero) return;
      final long threadId    = ((ConversationListItem)viewHolder.itemView).getThreadId();
      final int  unreadCount = ((ConversationListItem)viewHolder.itemView).getUnreadCount();

      onItemSwiped(threadId, unreadCount);
    }

    @Override
    public void onChildDraw(@NonNull Canvas canvas, @NonNull RecyclerView recyclerView,
                            @NonNull RecyclerView.ViewHolder viewHolder,
                            float dX, float dY, int actionState,
                            boolean isCurrentlyActive)
    {
      if (viewHolder.itemView instanceof ConversationListItemInboxZero) return;
      if (actionState == ItemTouchHelper.ACTION_STATE_SWIPE) {
        View  itemView = viewHolder.itemView;
        float alpha    = 1.0f - Math.abs(dX) / (float) viewHolder.itemView.getWidth();

        if (dX > 0) {
          Resources resources = getResources();

          if (archiveDrawable == null) {
            archiveDrawable = ResourcesCompat.getDrawable(resources, getArchiveIconRes(), requireActivity().getTheme());
            Objects.requireNonNull(archiveDrawable).setBounds(0, 0, archiveDrawable.getIntrinsicWidth(), archiveDrawable.getIntrinsicHeight());
          }

          canvas.save();
          canvas.clipRect(itemView.getLeft(), itemView.getTop(), dX, itemView.getBottom());

          canvas.drawColor(alpha > 0 ? resources.getColor(R.color.green_500) : Color.WHITE);

          canvas.translate(itemView.getLeft() + resources.getDimension(R.dimen.conversation_list_fragment_archive_padding),
                           itemView.getTop() + (itemView.getBottom() - itemView.getTop() - archiveDrawable.getIntrinsicHeight()) / 2f);

          archiveDrawable.draw(canvas);
          canvas.restore();
        }

        viewHolder.itemView.setAlpha(alpha);
        viewHolder.itemView.setTranslationX(dX);
      } else {
        super.onChildDraw(canvas, recyclerView, viewHolder, dX, dY, actionState, isCurrentlyActive);
      }
    }
  }

  private class ScrollListener extends RecyclerView.OnScrollListener {
    @Override
    public void onScrolled(@NonNull RecyclerView recyclerView, int dx, int dy) {
      if (recyclerView.canScrollVertically(-1)) {
        if (toolbarShadow.getVisibility() != View.VISIBLE) {
          ViewUtil.fadeIn(toolbarShadow, 250);
        }
      } else {
        if (toolbarShadow.getVisibility() != View.GONE) {
          ViewUtil.fadeOut(toolbarShadow, 250);
        }
      }
    }
  }

  private final class VoiceNotePlayerViewListener implements VoiceNotePlayerView.Listener {

    @Override
    public void onCloseRequested(@NonNull Uri uri) {
      if (voiceNotePlayerViewStub.resolved()) {
        mediaControllerOwner.getVoiceNoteMediaController().stopPlaybackAndReset(uri);
      }
    }

    @Override
    public void onSpeedChangeRequested(@NonNull Uri uri, float speed) {
      mediaControllerOwner.getVoiceNoteMediaController().setPlaybackSpeed(uri, speed);
    }

    @Override
    public void onPlay(@NonNull Uri uri, long messageId, double position) {
      mediaControllerOwner.getVoiceNoteMediaController().startSinglePlayback(uri, messageId, position);
    }

    @Override
    public void onPause(@NonNull Uri uri) {
      mediaControllerOwner.getVoiceNoteMediaController().pausePlayback(uri);
    }

    @Override
    public void onNavigateToMessage(long threadId, @NonNull RecipientId threadRecipientId, @NonNull RecipientId senderId, long messageSentAt, long messagePositionInThread) {
      MainNavigator.get(requireActivity()).goToConversation(threadRecipientId, threadId, ThreadDatabase.DistributionTypes.DEFAULT, (int) messagePositionInThread);
    }
  }
}<|MERGE_RESOLUTION|>--- conflicted
+++ resolved
@@ -948,13 +948,8 @@
     }
   }
 
-<<<<<<< HEAD
-  private void updateProxyStatus(@NonNull PipeConnectivityListener.State state) {
+  private void updateProxyStatus(@NonNull WebSocketConnectionState state) {
     if (ApplicationDependencies.getNetworkManager().isProxyEnabled()) {
-=======
-  private void updateProxyStatus(@NonNull WebSocketConnectionState state) {
-    if (SignalStore.proxy().isProxyEnabled()) {
->>>>>>> e374f3af
       proxyStatus.setVisibility(View.VISIBLE);
 
       switch (state) {
