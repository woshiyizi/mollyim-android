/*
 * Copyright (C) 2015 Open Whisper Systems
 *
 * This program is free software: you can redistribute it and/or modify
 * it under the terms of the GNU General Public License as published by
 * the Free Software Foundation, either version 3 of the License, or
 * (at your option) any later version.
 *
 * This program is distributed in the hope that it will be useful,
 * but WITHOUT ANY WARRANTY; without even the implied warranty of
 * MERCHANTABILITY or FITNESS FOR A PARTICULAR PURPOSE.  See the
 * GNU General Public License for more details.
 *
 * You should have received a copy of the GNU General Public License
 * along with this program.  If not, see <http://www.gnu.org/licenses/>.
 */
package org.thoughtcrime.securesms.conversationlist;

import android.Manifest;
import android.annotation.SuppressLint;
import android.app.Activity;
import android.app.ProgressDialog;
import android.content.Context;
import android.content.Intent;
import android.content.res.Resources;
import android.content.res.TypedArray;
import android.graphics.Canvas;
import android.graphics.Color;
import android.graphics.drawable.ColorDrawable;
import android.graphics.drawable.Drawable;
import android.net.Uri;
import android.os.AsyncTask;
import android.os.Build;
import android.os.Bundle;
import android.view.LayoutInflater;
import android.view.Menu;
import android.view.MenuInflater;
import android.view.MenuItem;
import android.view.View;
import android.view.ViewGroup;
import android.view.inputmethod.InputMethodManager;
import android.widget.FrameLayout;
import android.widget.ImageView;
import android.widget.TextView;
import android.widget.Toast;

import androidx.annotation.ColorInt;
import androidx.annotation.DrawableRes;
import androidx.annotation.IdRes;
import androidx.annotation.NonNull;
import androidx.annotation.Nullable;
import androidx.annotation.PluralsRes;
import androidx.annotation.WorkerThread;
import androidx.appcompat.app.AppCompatActivity;
import androidx.appcompat.content.res.AppCompatResources;
import androidx.appcompat.view.ActionMode;
import androidx.appcompat.widget.ActionMenuView;
import androidx.appcompat.widget.Toolbar;
import androidx.appcompat.widget.TooltipCompat;
import androidx.constraintlayout.widget.ConstraintLayout;
import androidx.core.content.ContextCompat;
import androidx.core.view.ViewCompat;
import androidx.fragment.app.DialogFragment;
import androidx.fragment.app.Fragment;
import androidx.lifecycle.ViewModelProvider;
import androidx.recyclerview.widget.ItemTouchHelper;
import androidx.recyclerview.widget.LinearLayoutManager;
import androidx.recyclerview.widget.RecyclerView;

import com.airbnb.lottie.SimpleColorFilter;
import com.annimon.stream.Stream;
import com.google.android.material.animation.ArgbEvaluatorCompat;
import com.google.android.material.dialog.MaterialAlertDialogBuilder;
import com.google.android.material.snackbar.Snackbar;

import org.greenrobot.eventbus.EventBus;
import org.greenrobot.eventbus.Subscribe;
import org.greenrobot.eventbus.ThreadMode;
import org.signal.core.util.DimensionUnit;
import org.signal.core.util.concurrent.SignalExecutors;
import org.signal.core.util.logging.Log;
import org.thoughtcrime.securesms.MainFragment;
import org.thoughtcrime.securesms.MainNavigator;
import org.thoughtcrime.securesms.MuteDialog;
import org.thoughtcrime.securesms.NewConversationActivity;
import org.thoughtcrime.securesms.R;
import org.thoughtcrime.securesms.badges.BadgeImageView;
import org.thoughtcrime.securesms.badges.models.Badge;
import org.thoughtcrime.securesms.components.SearchToolbar;
import org.thoughtcrime.securesms.components.TooltipPopup;
import org.thoughtcrime.securesms.components.UnreadPaymentsView;
import org.thoughtcrime.securesms.components.menu.ActionItem;
import org.thoughtcrime.securesms.components.menu.SignalBottomActionBar;
import org.thoughtcrime.securesms.components.menu.SignalContextMenu;
import org.thoughtcrime.securesms.components.registration.PulsingFloatingActionButton;
import org.thoughtcrime.securesms.components.reminder.DozeReminder;
import org.thoughtcrime.securesms.components.reminder.ExpiredBuildReminder;
import org.thoughtcrime.securesms.components.reminder.OutdatedBuildReminder;
import org.thoughtcrime.securesms.components.reminder.PushRegistrationReminder;
import org.thoughtcrime.securesms.components.reminder.Reminder;
import org.thoughtcrime.securesms.components.reminder.ReminderView;
import org.thoughtcrime.securesms.components.reminder.ServiceOutageReminder;
import org.thoughtcrime.securesms.components.reminder.UnauthorizedReminder;
import org.thoughtcrime.securesms.components.settings.app.AppSettingsActivity;
import org.thoughtcrime.securesms.components.settings.app.notifications.manual.NotificationProfileSelectionFragment;
import org.thoughtcrime.securesms.components.voice.VoiceNoteMediaControllerOwner;
import org.thoughtcrime.securesms.components.voice.VoiceNotePlayerView;
import org.thoughtcrime.securesms.conversation.ConversationFragment;
import org.thoughtcrime.securesms.conversationlist.model.Conversation;
import org.thoughtcrime.securesms.conversationlist.model.UnreadPayments;
import org.thoughtcrime.securesms.database.MessageDatabase.MarkedMessageInfo;
import org.thoughtcrime.securesms.database.SignalDatabase;
import org.thoughtcrime.securesms.database.ThreadDatabase;
import org.thoughtcrime.securesms.database.model.ThreadRecord;
import org.thoughtcrime.securesms.dependencies.ApplicationDependencies;
import org.thoughtcrime.securesms.events.ReminderUpdateEvent;
import org.thoughtcrime.securesms.jobs.ServiceOutageDetectionJob;
import org.thoughtcrime.securesms.keyvalue.SignalStore;
import org.thoughtcrime.securesms.lock.v2.CreateKbsPinActivity;
import org.thoughtcrime.securesms.mediasend.v2.MediaSelectionActivity;
import org.thoughtcrime.securesms.megaphone.Megaphone;
import org.thoughtcrime.securesms.megaphone.MegaphoneActionController;
import org.thoughtcrime.securesms.megaphone.MegaphoneViewBuilder;
import org.thoughtcrime.securesms.megaphone.Megaphones;
import org.thoughtcrime.securesms.mms.GlideApp;
import org.thoughtcrime.securesms.notifications.MarkReadReceiver;
import org.thoughtcrime.securesms.notifications.profiles.NotificationProfile;
import org.thoughtcrime.securesms.notifications.profiles.NotificationProfiles;
import org.thoughtcrime.securesms.payments.preferences.PaymentsActivity;
import org.thoughtcrime.securesms.payments.preferences.details.PaymentDetailsFragmentArgs;
import org.thoughtcrime.securesms.payments.preferences.details.PaymentDetailsParcelable;
import org.thoughtcrime.securesms.permissions.Permissions;
import org.thoughtcrime.securesms.ratelimit.RecaptchaProofBottomSheetFragment;
import org.thoughtcrime.securesms.recipients.Recipient;
import org.thoughtcrime.securesms.recipients.RecipientId;
import org.thoughtcrime.securesms.search.MessageResult;
import org.thoughtcrime.securesms.search.SearchResult;
import org.thoughtcrime.securesms.service.KeyCachingService;
import org.thoughtcrime.securesms.sms.MessageSender;
import org.thoughtcrime.securesms.storage.StorageSyncHelper;
import org.thoughtcrime.securesms.util.AppForegroundObserver;
import org.thoughtcrime.securesms.util.AppStartup;
import org.thoughtcrime.securesms.util.AvatarUtil;
import org.thoughtcrime.securesms.util.BottomSheetUtil;
import org.thoughtcrime.securesms.util.PlayStoreUtil;
import org.thoughtcrime.securesms.util.ServiceUtil;
import org.thoughtcrime.securesms.util.SignalLocalMetrics;
import org.thoughtcrime.securesms.util.SnapToTopDataObserver;
import org.thoughtcrime.securesms.util.StickyHeaderDecoration;
import org.thoughtcrime.securesms.util.Stopwatch;
import org.thoughtcrime.securesms.util.TextSecurePreferences;
import org.thoughtcrime.securesms.util.TopToastPopup;
import org.thoughtcrime.securesms.util.Util;
import org.thoughtcrime.securesms.util.ViewUtil;
import org.thoughtcrime.securesms.util.WindowUtil;
import org.thoughtcrime.securesms.util.concurrent.SimpleTask;
import org.thoughtcrime.securesms.util.task.SnackbarAsyncTask;
import org.thoughtcrime.securesms.util.views.SimpleProgressDialog;
import org.thoughtcrime.securesms.util.views.Stub;
import org.whispersystems.libsignal.util.guava.Optional;
import org.whispersystems.signalservice.api.websocket.WebSocketConnectionState;

import java.lang.ref.WeakReference;
import java.util.ArrayList;
import java.util.Collection;
import java.util.Collections;
import java.util.HashSet;
import java.util.LinkedHashSet;
import java.util.List;
import java.util.Locale;
import java.util.Objects;
import java.util.Set;
import java.util.UUID;
import java.util.stream.Collectors;

import static android.app.Activity.RESULT_OK;
import static org.thoughtcrime.securesms.components.TooltipPopup.POSITION_BELOW;


public class ConversationListFragment extends MainFragment implements ActionMode.Callback,
                                                                      ConversationListAdapter.OnConversationClickListener,
                                                                      ConversationListSearchAdapter.EventListener,
                                                                      MainNavigator.BackHandler,
                                                                      MegaphoneActionController
{
  public static final short MESSAGE_REQUESTS_REQUEST_CODE_CREATE_NAME = 32562;
  public static final short SMS_ROLE_REQUEST_CODE                     = 32563;

  private static final String TAG = Log.tag(ConversationListFragment.class);

  private static final int MAXIMUM_PINNED_CONVERSATIONS = 4;

  private ActionMode                     actionMode;
  private ConstraintLayout               constraintLayout;
  private RecyclerView                   list;
  private Stub<ReminderView>             reminderView;
  private Stub<UnreadPaymentsView>       paymentNotificationView;
  private Stub<ViewGroup>                emptyState;
  private TextView                       searchEmptyState;
  private PulsingFloatingActionButton    fab;
  private PulsingFloatingActionButton    cameraFab;
  private Stub<SearchToolbar>            searchToolbar;
  private ImageView                      notificationProfileStatus;
  private ImageView                      proxyStatus;
  private ImageView                      searchAction;
  private View                           toolbarShadow;
  private View                           unreadPaymentsDot;
  private ConversationListViewModel      viewModel;
  private RecyclerView.Adapter           activeAdapter;
  private ConversationListAdapter        defaultAdapter;
  private ConversationListSearchAdapter  searchAdapter;
  private StickyHeaderDecoration         searchAdapterDecoration;
  private Stub<ViewGroup>                megaphoneContainer;
  private SnapToTopDataObserver          snapToTopDataObserver;
  private Drawable                       archiveDrawable;
  private AppForegroundObserver.Listener appForegroundObserver;
  private VoiceNoteMediaControllerOwner  mediaControllerOwner;
  private Stub<FrameLayout>              voiceNotePlayerViewStub;
  private VoiceNotePlayerView            voiceNotePlayerView;
  private SignalBottomActionBar          bottomActionBar;
  private TopToastPopup                  previousTopToastPopup;

  protected ConversationListArchiveItemDecoration archiveDecoration;
  protected ConversationListItemAnimator          itemAnimator;
  private   Stopwatch                             startupStopwatch;

  public static ConversationListFragment newInstance() {
    return new ConversationListFragment();
  }

  @Override
  public void onAttach(@NonNull Context context) {
    super.onAttach(context);

    if (context instanceof VoiceNoteMediaControllerOwner) {
      mediaControllerOwner = (VoiceNoteMediaControllerOwner) context;
    } else {
      throw new ClassCastException("Expected context to be a Listener");
    }
  }

  @Override
  public void onCreate(Bundle icicle) {
    super.onCreate(icicle);
    setHasOptionsMenu(true);
    startupStopwatch = new Stopwatch("startup");
  }

  @Override
  public View onCreateView(@NonNull LayoutInflater inflater, ViewGroup container, Bundle bundle) {
    return inflater.inflate(R.layout.conversation_list_fragment, container, false);
  }

  @Override
  public void onViewCreated(@NonNull View view, @Nullable Bundle savedInstanceState) {
    constraintLayout          = view.findViewById(R.id.constraint_layout);
    list                      = view.findViewById(R.id.list);
    fab                       = view.findViewById(R.id.fab);
    cameraFab                 = view.findViewById(R.id.camera_fab);
    searchEmptyState          = view.findViewById(R.id.search_no_results);
    searchAction              = view.findViewById(R.id.search_action);
    toolbarShadow             = view.findViewById(R.id.conversation_list_toolbar_shadow);
    notificationProfileStatus = view.findViewById(R.id.conversation_list_notification_profile_status);
    proxyStatus               = view.findViewById(R.id.conversation_list_proxy_status);
    unreadPaymentsDot         = view.findViewById(R.id.unread_payments_indicator);
    bottomActionBar           = view.findViewById(R.id.conversation_list_bottom_action_bar);
    reminderView              = new Stub<>(view.findViewById(R.id.reminder));
    emptyState                = new Stub<>(view.findViewById(R.id.empty_state));
    searchToolbar             = new Stub<>(view.findViewById(R.id.search_toolbar));
    megaphoneContainer        = new Stub<>(view.findViewById(R.id.megaphone_container));
    paymentNotificationView   = new Stub<>(view.findViewById(R.id.payments_notification));
    voiceNotePlayerViewStub   = new Stub<>(view.findViewById(R.id.voice_note_player));

    Toolbar toolbar = getToolbar(view);
    toolbar.setVisibility(View.VISIBLE);
    ((AppCompatActivity) requireActivity()).setSupportActionBar(toolbar);

    notificationProfileStatus.setOnClickListener(v -> handleNotificationProfile());
    proxyStatus.setOnClickListener(v -> onProxyStatusClicked());

    fab.show();
    cameraFab.show();

    archiveDecoration = new ConversationListArchiveItemDecoration(new ColorDrawable(getResources().getColor(R.color.conversation_list_archive_background_end)));
    itemAnimator      = new ConversationListItemAnimator();

    list.setLayoutManager(new LinearLayoutManager(requireActivity()));
    list.setItemAnimator(itemAnimator);
    list.addOnScrollListener(new ScrollListener());
    list.addItemDecoration(archiveDecoration);

    snapToTopDataObserver = new SnapToTopDataObserver(list);

    new ItemTouchHelper(new ArchiveListenerCallback(getResources().getColor(R.color.conversation_list_archive_background_start),
                                                    getResources().getColor(R.color.conversation_list_archive_background_end))).attachToRecyclerView(list);

    fab.setOnClickListener(v -> startActivity(new Intent(getActivity(), NewConversationActivity.class)));
    cameraFab.setOnClickListener(v -> {
      Permissions.with(requireActivity())
                 .request(Manifest.permission.CAMERA)
                 .ifNecessary()
                 .withRationaleDialog(getString(R.string.ConversationActivity_to_capture_photos_and_video_allow_signal_access_to_the_camera), R.drawable.ic_camera_24)
                 .withPermanentDenialDialog(getString(R.string.ConversationActivity_signal_needs_the_camera_permission_to_take_photos_or_video))
                 .onAllGranted(() -> startActivity(MediaSelectionActivity.camera(requireContext())))
                 .onAnyDenied(() -> Toast.makeText(requireContext(), R.string.ConversationActivity_signal_needs_camera_permissions_to_take_photos_or_video, Toast.LENGTH_LONG).show())
                 .execute();
    });

    initializeViewModel();
    initializeListAdapters();
    initializeTypingObserver();
    initializeSearchListener();
    initializeVoiceNotePlayer();

    TooltipCompat.setTooltipText(searchAction, getText(R.string.SearchToolbar_search_for_conversations_contacts_and_messages));
  }

  @Override
  public void onDestroyView() {
    previousTopToastPopup = null;
    super.onDestroyView();
  }

  @Override
  public void onResume() {
    super.onResume();

    updateReminders();
    EventBus.getDefault().register(this);
    itemAnimator.disable();

    SimpleTask.run(getViewLifecycleOwner().getLifecycle(), Recipient::self, this::initializeProfileIcon);

    initializeSettingsTouchTarget();

    if ((!searchToolbar.resolved() || !searchToolbar.get().isVisible()) && list.getAdapter() != defaultAdapter) {
      list.removeItemDecoration(searchAdapterDecoration);
      setAdapter(defaultAdapter);
    }

    if (activeAdapter != null) {
      activeAdapter.notifyDataSetChanged();
    }

    if (SignalStore.rateLimit().needsRecaptcha()) {
      Log.i(TAG, "Recaptcha required.");
      RecaptchaProofBottomSheetFragment.show(getChildFragmentManager());
    }
  }

  @Override
  public void onStart() {
    super.onStart();
    ConversationFragment.prepare(requireContext());
    ApplicationDependencies.getAppForegroundObserver().addListener(appForegroundObserver);
    itemAnimator.disable();
  }

  @Override
  public void onPause() {
    super.onPause();

    fab.stopPulse();
    cameraFab.stopPulse();
    EventBus.getDefault().unregister(this);
  }

  @Override
  public void onStop() {
    super.onStop();
    ApplicationDependencies.getAppForegroundObserver().removeListener(appForegroundObserver);
  }

  @Override
  public void onCreateOptionsMenu(@NonNull Menu menu, @NonNull MenuInflater inflater) {
    menu.clear();
    inflater.inflate(R.menu.text_secure_normal, menu);
  }

  @Override
  public void onPrepareOptionsMenu(Menu menu) {
    menu.findItem(R.id.menu_clear_passphrase).setVisible(TextSecurePreferences.isPassphraseLockEnabled(requireContext()));
  }

  @Override
  public boolean onOptionsItemSelected(@NonNull MenuItem item) {
    super.onOptionsItemSelected(item);

    switch (item.getItemId()) {
<<<<<<< HEAD
      case R.id.menu_new_group:         handleCreateGroup();     return true;
      case R.id.menu_settings:          handleDisplaySettings(); return true;
      case R.id.menu_clear_passphrase:  handleClearPassphrase(); return true;
      case R.id.menu_mark_all_read:     handleMarkAllRead();     return true;
      case R.id.menu_invite:            handleInvite();          return true;
=======
      case R.id.menu_new_group:            handleCreateGroup();         return true;
      case R.id.menu_settings:             handleDisplaySettings();     return true;
      case R.id.menu_clear_passphrase:     handleClearPassphrase();     return true;
      case R.id.menu_mark_all_read:        handleMarkAllRead();         return true;
      case R.id.menu_invite:               handleInvite();              return true;
      case R.id.menu_insights:             handleInsights();            return true;
      case R.id.menu_notification_profile: handleNotificationProfile(); return true;
>>>>>>> a0235cbc
    }

    return false;
  }

  @Override
  public boolean onBackPressed() {
    return closeSearchIfOpen();
  }

  private boolean closeSearchIfOpen() {
    if ((searchToolbar.resolved() && searchToolbar.get().isVisible()) || activeAdapter == searchAdapter) {
      list.removeItemDecoration(searchAdapterDecoration);
      setAdapter(defaultAdapter);
      searchToolbar.get().collapse();
      return true;
    }

    return false;
  }

  @Override
  public void onActivityResult(int requestCode, int resultCode, @Nullable Intent data) {
    if (resultCode != RESULT_OK) {
      return;
    }

    if (requestCode == CreateKbsPinActivity.REQUEST_NEW_PIN) {
      Snackbar.make(fab, R.string.ConfirmKbsPinFragment__pin_created, Snackbar.LENGTH_LONG).setTextColor(Color.WHITE).show();
      viewModel.onMegaphoneCompleted(Megaphones.Event.PINS_FOR_ALL);
    }
  }

  @Override
  public void onConversationClicked(@NonNull ThreadRecord threadRecord) {
    hideKeyboard();
    getNavigator().goToConversation(threadRecord.getRecipient().getId(),
                                    threadRecord.getThreadId(),
                                    threadRecord.getDistributionType(),
                                    -1);
  }

  @Override
  public void onShowArchiveClick() {
    getNavigator().goToArchiveList();
  }

  @Override
  public void onContactClicked(@NonNull Recipient contact) {
    SimpleTask.run(getViewLifecycleOwner().getLifecycle(), () -> {
      return SignalDatabase.threads().getThreadIdIfExistsFor(contact.getId());
    }, threadId -> {
      hideKeyboard();
      getNavigator().goToConversation(contact.getId(),
                                      threadId,
                                      ThreadDatabase.DistributionTypes.DEFAULT,
                                      -1);
    });
  }

  @Override
  public void onMessageClicked(@NonNull MessageResult message) {
    SimpleTask.run(getViewLifecycleOwner().getLifecycle(), () -> {
      int startingPosition = SignalDatabase.mmsSms().getMessagePositionInConversation(message.getThreadId(), message.getReceivedTimestampMs());
      return Math.max(0, startingPosition);
    }, startingPosition -> {
      hideKeyboard();
      getNavigator().goToConversation(message.getConversationRecipient().getId(),
                                      message.getThreadId(),
                                      ThreadDatabase.DistributionTypes.DEFAULT,
                                      startingPosition);
    });
  }

  @Override
  public void onMegaphoneNavigationRequested(@NonNull Intent intent) {
    startActivity(intent);
  }

  @Override
  public void onMegaphoneNavigationRequested(@NonNull Intent intent, int requestCode) {
    startActivityForResult(intent, requestCode);
  }

  @Override
  public void onMegaphoneToastRequested(@NonNull String string) {
    Snackbar.make(fab, string, Snackbar.LENGTH_LONG)
            .setTextColor(Color.WHITE)
            .show();
  }

  @Override
  public @NonNull Activity getMegaphoneActivity() {
    return requireActivity();
  }

  @Override
  public void onMegaphoneSnooze(@NonNull Megaphones.Event event) {
    viewModel.onMegaphoneSnoozed(event);
  }

  @Override
  public void onMegaphoneCompleted(@NonNull Megaphones.Event event) {
    viewModel.onMegaphoneCompleted(event);
  }

  @Override
  public void onMegaphoneDialogFragmentRequested(@NonNull DialogFragment dialogFragment) {
    dialogFragment.show(getChildFragmentManager(), "megaphone_dialog");
  }

  private void initializeReminderView() {
    reminderView.get().setOnDismissListener(this::updateReminders);
    reminderView.get().setOnActionClickListener(this::onReminderAction);
  }

  private void onReminderAction(@IdRes int reminderActionId) {
    if (reminderActionId == R.id.reminder_action_update_now) {
      PlayStoreUtil.openPlayStoreOrOurApkDownloadPage(requireContext());
    }
  }

  private void hideKeyboard() {
    InputMethodManager imm = ServiceUtil.getInputMethodManager(requireContext());
    imm.hideSoftInputFromWindow(requireView().getWindowToken(), 0);
  }

  private void initializeProfileIcon(@NonNull Recipient recipient) {
    ImageView icon = requireView().findViewById(R.id.toolbar_icon);

    BadgeImageView imageView = requireView().findViewById(R.id.toolbar_badge);
    imageView.setBadgeFromRecipient(recipient);

    AvatarUtil.loadIconIntoImageView(recipient, icon, getResources().getDimensionPixelSize(R.dimen.toolbar_avatar_size));
  }

  private void initializeSettingsTouchTarget() {
    View touchArea = requireView().findViewById(R.id.toolbar_settings_touch_area);
    touchArea.setOnClickListener(v -> getNavigator().goToAppSettings());
  }

  private void initializeSearchListener() {
    searchAction.setOnClickListener(v -> {
      searchToolbar.get().display(searchAction.getX() + (searchAction.getWidth() / 2.0f),
                                  searchAction.getY() + (searchAction.getHeight() / 2.0f));

      searchToolbar.get().setListener(new SearchToolbar.SearchListener() {
        @Override
        public void onSearchTextChange(String text) {
          String trimmed = text.trim();

          viewModel.onSearchQueryUpdated(trimmed);

          if (trimmed.length() > 0) {
            if (activeAdapter != searchAdapter) {
              setAdapter(searchAdapter);
              list.removeItemDecoration(searchAdapterDecoration);
              list.addItemDecoration(searchAdapterDecoration);
            }
          } else {
            if (activeAdapter != defaultAdapter) {
              list.removeItemDecoration(searchAdapterDecoration);
              setAdapter(defaultAdapter);
            }
          }
        }

        @Override
        public void onSearchClosed() {
          list.removeItemDecoration(searchAdapterDecoration);
          setAdapter(defaultAdapter);
        }
      });
    });
  }

  private void initializeVoiceNotePlayer() {
    mediaControllerOwner.getVoiceNoteMediaController().getVoiceNotePlayerViewState().observe(getViewLifecycleOwner(), state -> {
      if (state.isPresent()) {
        requireVoiceNotePlayerView().setState(state.get());
        requireVoiceNotePlayerView().show();
      } else if (voiceNotePlayerViewStub.resolved()) {
        requireVoiceNotePlayerView().hide();
      }
    });
  }

  private @NonNull VoiceNotePlayerView requireVoiceNotePlayerView() {
    if (voiceNotePlayerView == null) {
      voiceNotePlayerView = voiceNotePlayerViewStub.get().findViewById(R.id.voice_note_player_view);
      voiceNotePlayerView.setListener(new VoiceNotePlayerViewListener());
    }

    return voiceNotePlayerView;
  }


  private void initializeListAdapters() {
    defaultAdapter          = new ConversationListAdapter(GlideApp.with(this), this);
    searchAdapter           = new ConversationListSearchAdapter(GlideApp.with(this), this, Locale.getDefault());
    searchAdapterDecoration = new StickyHeaderDecoration(searchAdapter, false, false, 0);

    setAdapter(defaultAdapter);

    defaultAdapter.registerAdapterDataObserver(new RecyclerView.AdapterDataObserver() {
      @Override
      public void onItemRangeInserted(int positionStart, int itemCount) {
        startupStopwatch.split("data-set");
        SignalLocalMetrics.ColdStart.onConversationListDataLoaded();
        defaultAdapter.unregisterAdapterDataObserver(this);
        list.post(() -> {
          AppStartup.getInstance().onCriticalRenderEventEnd();
          startupStopwatch.split("first-render");
          startupStopwatch.stop(TAG);
        });
      }
    });
  }

  @SuppressWarnings("rawtypes")
  private void setAdapter(@NonNull RecyclerView.Adapter adapter) {
    RecyclerView.Adapter oldAdapter = activeAdapter;

    activeAdapter = adapter;

    if (oldAdapter == activeAdapter) {
      return;
    }

    if (adapter instanceof ConversationListAdapter) {
      ((ConversationListAdapter) adapter).setPagingController(viewModel.getPagingController());
    }

    list.setAdapter(adapter);

    if (adapter == defaultAdapter) {
      defaultAdapter.registerAdapterDataObserver(snapToTopDataObserver);
    } else {
      defaultAdapter.unregisterAdapterDataObserver(snapToTopDataObserver);
    }
  }

  private void initializeTypingObserver() {
    ApplicationDependencies.getTypingStatusRepository().getTypingThreads().observe(getViewLifecycleOwner(), threadIds -> {
      if (threadIds == null) {
        threadIds = Collections.emptySet();
      }

      defaultAdapter.setTypingThreads(threadIds);
    });
  }

  protected boolean isArchived() {
    return false;
  }

  private void initializeViewModel() {
    viewModel = new ViewModelProvider(this, new ConversationListViewModel.Factory(isArchived())).get(ConversationListViewModel.class);

    viewModel.getSearchResult().observe(getViewLifecycleOwner(), this::onSearchResultChanged);
    viewModel.getMegaphone().observe(getViewLifecycleOwner(), this::onMegaphoneChanged);
    viewModel.getConversationList().observe(getViewLifecycleOwner(), this::onConversationListChanged);
    viewModel.hasNoConversations().observe(getViewLifecycleOwner(), this::updateEmptyState);
    viewModel.getNotificationProfiles().observe(getViewLifecycleOwner(), this::updateNotificationProfileStatus);
    viewModel.getPipeState().observe(getViewLifecycleOwner(), this::updateProxyStatus);

    appForegroundObserver = new AppForegroundObserver.Listener() {
      @Override
      public void onForeground() {
        viewModel.onVisible();
      }

      @Override
      public void onBackground() { }
    };

    viewModel.getUnreadPaymentsLiveData().observe(getViewLifecycleOwner(), this::onUnreadPaymentsChanged);

    viewModel.getSelectedConversations().observe(getViewLifecycleOwner(), conversations -> {
      defaultAdapter.setSelectedConversations(conversations);
      updateMultiSelectState();
    });
  }

  private void onConversationListChanged(@NonNull List<Conversation> conversations) {
    LinearLayoutManager layoutManager    = (LinearLayoutManager) list.getLayoutManager();
    int                 firstVisibleItem = layoutManager != null ? layoutManager.findFirstCompletelyVisibleItemPosition() : -1;

    defaultAdapter.submitList(conversations, () -> {
      if (firstVisibleItem == 0) {
        list.scrollToPosition(0);
      }
      onPostSubmitList(conversations.size());
    });
  }

  private void onUnreadPaymentsChanged(@NonNull Optional<UnreadPayments> unreadPayments) {
    if (unreadPayments.isPresent()) {
      paymentNotificationView.get().setListener(new PaymentNotificationListener(unreadPayments.get()));
      paymentNotificationView.get().setUnreadPayments(unreadPayments.get());
      animatePaymentUnreadStatusIn();
    } else {
      animatePaymentUnreadStatusOut();
    }
  }

  private void animatePaymentUnreadStatusIn() {
    paymentNotificationView.get().setVisibility(View.VISIBLE);
    unreadPaymentsDot.animate().alpha(1);
  }

  private void animatePaymentUnreadStatusOut() {
    if (paymentNotificationView.resolved()) {
      paymentNotificationView.get().setVisibility(View.GONE);
    }

    unreadPaymentsDot.animate().alpha(0);
  }

  private void onSearchResultChanged(@Nullable SearchResult result) {
    result = result != null ? result : SearchResult.EMPTY;
    searchAdapter.updateResults(result);

    if (result.isEmpty() && activeAdapter == searchAdapter) {
      searchEmptyState.setText(getString(R.string.SearchFragment_no_results, result.getQuery()));
      searchEmptyState.setVisibility(View.VISIBLE);
    } else {
      searchEmptyState.setVisibility(View.GONE);
    }
  }

  private void onMegaphoneChanged(@Nullable Megaphone megaphone) {
    if (megaphone == null) {
      if (megaphoneContainer.resolved()) {
        megaphoneContainer.get().setVisibility(View.GONE);
        megaphoneContainer.get().removeAllViews();
      }
      return;
    }

    View view = MegaphoneViewBuilder.build(requireContext(), megaphone, this);

    megaphoneContainer.get().removeAllViews();

    if (view != null) {
      megaphoneContainer.get().addView(view);
      megaphoneContainer.get().setVisibility(View.VISIBLE);
    } else {
      megaphoneContainer.get().setVisibility(View.GONE);

      if (megaphone.getOnVisibleListener() != null) {
        megaphone.getOnVisibleListener().onEvent(megaphone, this);
      }
    }

    viewModel.onMegaphoneVisible(megaphone);
  }

  private void updateReminders() {
    Context context = requireContext();

    SimpleTask.run(getViewLifecycleOwner().getLifecycle(), () -> {
      if (UnauthorizedReminder.isEligible(context)) {
        return Optional.of(new UnauthorizedReminder(context));
      } else if (ExpiredBuildReminder.isEligible()) {
        return Optional.of(new ExpiredBuildReminder(context));
      } else if (ServiceOutageReminder.isEligible(context)) {
        ApplicationDependencies.getJobManager().add(new ServiceOutageDetectionJob());
        return Optional.of(new ServiceOutageReminder(context));
      } else if (OutdatedBuildReminder.isEligible()) {
        return Optional.of(new OutdatedBuildReminder(context));
      } else if (PushRegistrationReminder.isEligible(context)) {
        return Optional.of((new PushRegistrationReminder(context)));
      } else if (DozeReminder.isEligible(context)) {
        return Optional.of(new DozeReminder(context));
      } else {
        return Optional.<Reminder>absent();
      }
    }, reminder -> {
      if (reminder.isPresent() && getActivity() != null && !isRemoving()) {
        if (!reminderView.resolved()) {
          initializeReminderView();
        }
        reminderView.get().showReminder(reminder.get());
      } else if (reminderView.resolved() && !reminder.isPresent()) {
        reminderView.get().hide();
      }
    });
  }

  private void handleCreateGroup() {
    getNavigator().goToGroupCreation();
  }

  private void handleDisplaySettings() {
    getNavigator().goToAppSettings();
  }

  private void handleClearPassphrase() {
    Intent intent = new Intent(requireActivity(), KeyCachingService.class);
    intent.setAction(KeyCachingService.CLEAR_KEY_ACTION);
    requireActivity().startService(intent);
  }

  private void handleMarkAllRead() {
    Context context = requireContext();

    SignalExecutors.BOUNDED.execute(() -> {
      List<MarkedMessageInfo> messageIds = SignalDatabase.threads().setAllThreadsRead();

      ApplicationDependencies.getMessageNotifier().updateNotification(context);
      MarkReadReceiver.process(context, messageIds);
    });
  }

  private void handleMarkAsRead(@NonNull Collection<Long> ids) {
    Context context = requireContext();

    SimpleTask.run(getViewLifecycleOwner().getLifecycle(), () -> {
      List<MarkedMessageInfo> messageIds = SignalDatabase.threads().setRead(ids, false);

      ApplicationDependencies.getMessageNotifier().updateNotification(context);
      MarkReadReceiver.process(context, messageIds);

      return null;
    }, none -> {
      endActionModeIfActive();
    });
  }

  private void handleMarkAsUnread(@NonNull Collection<Long> ids) {
    Context context = requireContext();

    SimpleTask.run(getViewLifecycleOwner().getLifecycle(), () -> {
      SignalDatabase.threads().setForcedUnread(ids);
      StorageSyncHelper.scheduleSyncForDataChange();
      return null;
    }, none -> {
      endActionModeIfActive();
    });
  }

  private void handleInvite() {
    getNavigator().goToInvite();
  }

<<<<<<< HEAD
=======
  private void handleInsights() {
    getNavigator().goToInsights();
  }

  private void handleNotificationProfile() {
    NotificationProfileSelectionFragment.show(getParentFragmentManager());
  }

>>>>>>> a0235cbc
  @SuppressLint("StaticFieldLeak")
  private void handleArchive(@NonNull Collection<Long> ids, boolean showProgress) {
    Set<Long> selectedConversations = new HashSet<>(ids);
    int       count                 = selectedConversations.size();
    String    snackBarTitle         = getResources().getQuantityString(getArchivedSnackbarTitleRes(), count, count);

    new SnackbarAsyncTask<Void>(getViewLifecycleOwner().getLifecycle(),
                                requireView(),
                                snackBarTitle,
                                getString(R.string.ConversationListFragment_undo),
                                getResources().getColor(R.color.amber_500),
                                Snackbar.LENGTH_LONG,
                                showProgress)
    {

      @Override
      protected void onPostExecute(Void result) {
        super.onPostExecute(result);
        endActionModeIfActive();
      }

      @Override
      protected void executeAction(@Nullable Void parameter) {
        archiveThreads(selectedConversations);
      }

      @Override
      protected void reverseAction(@Nullable Void parameter) {
        reverseArchiveThreads(selectedConversations);
      }
    }.executeOnExecutor(SignalExecutors.BOUNDED);
  }

  @SuppressLint("StaticFieldLeak")
  private void handleDelete(@NonNull Collection<Long> ids) {
    int                        conversationsCount = ids.size();
    MaterialAlertDialogBuilder alert              = new MaterialAlertDialogBuilder(requireActivity());
    Context                    context            = requireContext();

    alert.setTitle(context.getResources().getQuantityString(R.plurals.ConversationListFragment_delete_selected_conversations,
                                                            conversationsCount, conversationsCount));
    alert.setMessage(context.getResources().getQuantityString(R.plurals.ConversationListFragment_this_will_permanently_delete_all_n_selected_conversations,
                                                              conversationsCount, conversationsCount));
    alert.setCancelable(true);

    alert.setPositiveButton(R.string.delete, (dialog, which) -> {
      final Set<Long> selectedConversations = new HashSet<>(ids);

      if (!selectedConversations.isEmpty()) {
        new AsyncTask<Void, Void, Void>() {
          private ProgressDialog dialog;

          @Override
          protected void onPreExecute() {
            dialog = ProgressDialog.show(requireActivity(),
                                         context.getString(R.string.ConversationListFragment_deleting),
                                         context.getString(R.string.ConversationListFragment_deleting_selected_conversations),
                                         true, false);
          }

          @Override
          protected Void doInBackground(Void... params) {
            SignalDatabase.threads().deleteConversations(selectedConversations);
            ApplicationDependencies.getMessageNotifier().updateNotification(requireActivity());
            return null;
          }

          @Override
          protected void onPostExecute(Void result) {
            dialog.dismiss();
            endActionModeIfActive();
          }
        }.executeOnExecutor(SignalExecutors.BOUNDED);
      }
    });

    alert.setNegativeButton(android.R.string.cancel, null);
    alert.show();
  }

  private void handlePin(@NonNull Collection<Conversation> conversations) {
    final Set<Long> toPin = new LinkedHashSet<>(Stream.of(conversations)
                                                      .filterNot(conversation -> conversation.getThreadRecord().isPinned())
                                                      .map(conversation -> conversation.getThreadRecord().getThreadId())
                                                      .toList());

    if (toPin.size() + viewModel.getPinnedCount() > MAXIMUM_PINNED_CONVERSATIONS) {
      Snackbar.make(fab,
                    getString(R.string.conversation_list__you_can_only_pin_up_to_d_chats, MAXIMUM_PINNED_CONVERSATIONS),
                    Snackbar.LENGTH_LONG)
              .setTextColor(Color.WHITE)
              .show();
      endActionModeIfActive();
      return;
    }

    SimpleTask.run(SignalExecutors.BOUNDED, () -> {
      ThreadDatabase db = SignalDatabase.threads();

      db.pinConversations(toPin);

      return null;
    }, unused -> {
      endActionModeIfActive();
    });
  }

  private void handleUnpin(@NonNull Collection<Long> ids) {
    SimpleTask.run(SignalExecutors.BOUNDED, () -> {
      ThreadDatabase db = SignalDatabase.threads();

      db.unpinConversations(ids);

      return null;
    }, unused -> {
      endActionModeIfActive();
    });
  }

  private void handleMute(@NonNull Collection<Conversation> conversations) {
    MuteDialog.show(requireContext(), until -> {
      updateMute(conversations, until);
    });
  }

  private void handleUnmute(@NonNull Collection<Conversation> conversations) {
    updateMute(conversations, 0);
  }

  private void updateMute(@NonNull Collection<Conversation> conversations, long until) {
    SimpleProgressDialog.DismissibleDialog dialog = SimpleProgressDialog.showDelayed(requireContext(), 250, 250);

    SimpleTask.run(SignalExecutors.BOUNDED, () -> {
      List<RecipientId> recipientIds = conversations.stream()
                                                    .map(conversation -> conversation.getThreadRecord().getRecipient().live().get())
                                                    .filter(r -> r.getMuteUntil() != until)
                                                    .map(Recipient::getId)
                                                    .collect(Collectors.toList());
      SignalDatabase.recipients().setMuted(recipientIds, until);
      return null;
    }, unused -> {
      endActionModeIfActive();
      dialog.dismiss();
    });
  }

  private void handleCreateConversation(long threadId, Recipient recipient, int distributionType) {
    getNavigator().goToConversation(recipient.getId(), threadId, distributionType, -1);
  }

  private void startActionMode() {
    actionMode = ((AppCompatActivity) getActivity()).startSupportActionMode(ConversationListFragment.this);
    ViewUtil.animateIn(bottomActionBar, bottomActionBar.getEnterAnimation());
    ViewUtil.fadeOut(fab, 250);
    ViewUtil.fadeOut(cameraFab, 250);
    if (megaphoneContainer.resolved()) {
      ViewUtil.fadeOut(megaphoneContainer.get(), 250);
    }
  }

  private void endActionModeIfActive() {
    if (actionMode != null) {
      endActionMode();
    }
  }

  private void endActionMode() {
    actionMode.finish();
    actionMode = null;
    ViewUtil.animateOut(bottomActionBar, bottomActionBar.getExitAnimation());
    ViewUtil.fadeIn(fab, 250);
    ViewUtil.fadeIn(cameraFab, 250);
    if (megaphoneContainer.resolved()) {
      ViewUtil.fadeIn(megaphoneContainer.get(), 250);
    }
  }

  void updateEmptyState(boolean isConversationEmpty) {
    if (isConversationEmpty) {
      Log.i(TAG, "Received an empty data set.");
      list.setVisibility(View.INVISIBLE);
      emptyState.get().setVisibility(View.VISIBLE);
      fab.startPulse(3 * 1000);
      cameraFab.startPulse(3 * 1000);
    } else {
      list.setVisibility(View.VISIBLE);
      fab.stopPulse();
      cameraFab.stopPulse();

      if (emptyState.resolved()) {
        emptyState.get().setVisibility(View.GONE);
      }
    }
  }

  private void updateNotificationProfileStatus(@NonNull List<NotificationProfile> notificationProfiles) {
    NotificationProfile activeProfile = NotificationProfiles.getActiveProfile(notificationProfiles);

    if (activeProfile != null) {
      if (activeProfile.getId() != SignalStore.notificationProfileValues().getLastProfilePopup()) {
        requireView().postDelayed(() -> {
          SignalStore.notificationProfileValues().setLastProfilePopup(activeProfile.getId());
          SignalStore.notificationProfileValues().setLastProfilePopupTime(System.currentTimeMillis());

          if (previousTopToastPopup != null && previousTopToastPopup.isShowing()) {
            previousTopToastPopup.dismiss();
          }

          ViewGroup view = ((ViewGroup) requireView());
          Fragment fragment = getParentFragmentManager().findFragmentByTag(BottomSheetUtil.STANDARD_BOTTOM_SHEET_FRAGMENT_TAG);
          if (fragment != null && fragment.isAdded() && fragment.getView() != null) {
            view = ((ViewGroup) fragment.requireView());
          }

          try {
            previousTopToastPopup = TopToastPopup.show(view, R.drawable.ic_moon_16, getString(R.string.ConversationListFragment__s_on, activeProfile.getName()));
          } catch (Exception e) {
            Log.w(TAG, "Unable to show toast popup", e);
          }
        }, 500L);
      }

      notificationProfileStatus.setVisibility(View.VISIBLE);
    } else {
      notificationProfileStatus.setVisibility(View.GONE);
    }

    if (!SignalStore.notificationProfileValues().getHasSeenTooltip() && Util.hasItems(notificationProfiles)) {
      View target = findOverflowMenuButton(getToolbar(requireView()));
      if (target != null) {
        TooltipPopup.forTarget(target)
                    .setText(R.string.ConversationListFragment__turn_your_notification_profile_on_or_off_here)
                    .setBackgroundTint(ContextCompat.getColor(requireContext(), R.color.signal_button_primary))
                    .setTextColor(ContextCompat.getColor(requireContext(), R.color.signal_button_primary_text))
                    .setOnDismissListener(() -> SignalStore.notificationProfileValues().setHasSeenTooltip(true))
                    .show(POSITION_BELOW);
      } else {
        Log.w(TAG, "Unable to find overflow menu to show Notification Profile tooltip");
      }
    }
  }

  private @Nullable View findOverflowMenuButton(@NonNull Toolbar viewGroup) {
    for (int i = 0, count = viewGroup.getChildCount(); i < count; i++) {
      View v = viewGroup.getChildAt(i);
      if (v instanceof ActionMenuView) {
        return v;
      }
    }
    return null;
  }

  private void updateProxyStatus(@NonNull WebSocketConnectionState state) {
    if (ApplicationDependencies.getNetworkManager().isProxyEnabled()) {
      proxyStatus.setVisibility(View.VISIBLE);

      switch (state) {
        case CONNECTING:
        case DISCONNECTING:
        case DISCONNECTED:
          proxyStatus.setImageResource(R.drawable.ic_proxy_connecting_24);
          break;
        case CONNECTED:
          proxyStatus.setImageResource(R.drawable.ic_proxy_connected_24);
          break;
        case AUTHENTICATION_FAILED:
        case FAILED:
          proxyStatus.setImageResource(R.drawable.ic_proxy_failed_24);
          break;
      }
    } else {
      proxyStatus.setVisibility(View.GONE);
    }
  }

  private void onProxyStatusClicked() {
    startActivity(AppSettingsActivity.proxy(requireContext()));
  }

  protected void onPostSubmitList(int conversationCount) {
    if (conversationCount >= 6 && (SignalStore.onboarding().shouldShowInviteFriends() || SignalStore.onboarding().shouldShowNewGroup())) {
      SignalStore.onboarding().clearAll();
      ApplicationDependencies.getMegaphoneRepository().markFinished(Megaphones.Event.ONBOARDING);
    }
  }

  @Override
  public void onConversationClick(@NonNull Conversation conversation) {
    if (actionMode == null) {
      handleCreateConversation(conversation.getThreadRecord().getThreadId(), conversation.getThreadRecord().getRecipient(), conversation.getThreadRecord().getDistributionType());
    } else {
      viewModel.toggleConversationSelected(conversation);

      if (viewModel.currentSelectedConversations().isEmpty()) {
        endActionModeIfActive();
      } else {
        updateMultiSelectState();
      }
    }
  }

  @Override
  public boolean onConversationLongClick(@NonNull Conversation conversation, @NonNull View view) {
    if (actionMode != null) {
      onConversationClick(conversation);
      return true;
    }

    view.setSelected(true);

    Collection<Long> id = Collections.singleton(conversation.getThreadRecord().getThreadId());

    List<ActionItem> items = new ArrayList<>();

    if (!conversation.getThreadRecord().isArchived()) {
      if (conversation.getThreadRecord().isRead()) {
        items.add(new ActionItem(R.drawable.ic_unread_24, getResources().getQuantityString(R.plurals.ConversationListFragment_unread_plural, 1), () -> handleMarkAsUnread(id)));
      } else {
        items.add(new ActionItem(R.drawable.ic_read_24, getResources().getQuantityString(R.plurals.ConversationListFragment_read_plural, 1), () -> handleMarkAsRead(id)));
      }

      if (conversation.getThreadRecord().isPinned()) {
        items.add(new ActionItem(R.drawable.ic_unpin_24, getResources().getQuantityString(R.plurals.ConversationListFragment_unpin_plural, 1), () -> handleUnpin(id)));
      } else {
        items.add(new ActionItem(R.drawable.ic_pin_24, getResources().getQuantityString(R.plurals.ConversationListFragment_pin_plural, 1), () -> handlePin(Collections.singleton(conversation))));
      }

      if (conversation.getThreadRecord().getRecipient().live().get().isMuted()) {
        items.add(new ActionItem(R.drawable.ic_unmute_24, getResources().getQuantityString(R.plurals.ConversationListFragment_unmute_plural, 1), () -> handleUnmute(Collections.singleton(conversation))));
      } else {
        items.add(new ActionItem(R.drawable.ic_mute_24, getResources().getQuantityString(R.plurals.ConversationListFragment_mute_plural, 1), () -> handleMute(Collections.singleton(conversation))));
      }
    }

    items.add(new ActionItem(R.drawable.ic_select_24, getString(R.string.ConversationListFragment_select), () -> {
      viewModel.startSelection(conversation);
      startActionMode();
    }));

    if (conversation.getThreadRecord().isArchived()) {
      items.add(new ActionItem(R.drawable.ic_unarchive_24, getResources().getQuantityString(R.plurals.ConversationListFragment_unarchive_plural, 1), () -> handleArchive(id, false)));
    } else {
      items.add(new ActionItem(R.drawable.ic_archive_24, getResources().getQuantityString(R.plurals.ConversationListFragment_archive_plural, 1), () -> handleArchive(id, false)));
    }

    items.add(new ActionItem(R.drawable.ic_delete_24, getResources().getQuantityString(R.plurals.ConversationListFragment_delete_plural, 1), () -> handleDelete(id)));

    new SignalContextMenu.Builder(view, list)
        .offsetX(ViewUtil.dpToPx(12))
        .offsetY(ViewUtil.dpToPx(12))
        .onDismiss(() -> {
          view.setSelected(false);
          list.suppressLayout(false);
        })
        .show(items);

    list.suppressLayout(true);

    return true;
  }

  @Override
  public boolean onCreateActionMode(ActionMode mode, Menu menu) {
    mode.setTitle(requireContext().getResources().getQuantityString(R.plurals.ConversationListFragment_s_selected, 1, 1));
    return true;
  }

  @Override
  public boolean onPrepareActionMode(ActionMode mode, Menu menu) {
    updateMultiSelectState();
    return false;
  }

  @Override
  public boolean onActionItemClicked(ActionMode mode, MenuItem item) {
    return true;
  }

  @Override
  public void onDestroyActionMode(ActionMode mode) {
    viewModel.endSelection();

    if (Build.VERSION.SDK_INT >= 21) {
      TypedArray color = getActivity().getTheme().obtainStyledAttributes(new int[] {android.R.attr.statusBarColor});
      WindowUtil.setStatusBarColor(getActivity().getWindow(), color.getColor(0, Color.BLACK));
      color.recycle();
    }

    if (Build.VERSION.SDK_INT >= 23) {
      TypedArray lightStatusBarAttr = getActivity().getTheme().obtainStyledAttributes(new int[] {android.R.attr.windowLightStatusBar});
      int        current            = getActivity().getWindow().getDecorView().getSystemUiVisibility();
      int        statusBarMode      = lightStatusBarAttr.getBoolean(0, false) ? current | View.SYSTEM_UI_FLAG_LIGHT_STATUS_BAR
                                                                              : current & ~View.SYSTEM_UI_FLAG_LIGHT_STATUS_BAR;

      getActivity().getWindow().getDecorView().setSystemUiVisibility(statusBarMode);

      lightStatusBarAttr.recycle();
    }

    endActionModeIfActive();
  }

  @Subscribe(threadMode = ThreadMode.MAIN)
  public void onEvent(ReminderUpdateEvent event) {
    updateReminders();
  }

  @Subscribe(threadMode = ThreadMode.MAIN, sticky = true)
  public void onEvent(MessageSender.MessageSentEvent event) {
    EventBus.getDefault().removeStickyEvent(event);
    closeSearchIfOpen();
  }

  private void updateMultiSelectState() {
    int     count       = viewModel.currentSelectedConversations().size();
    boolean hasUnread   = Stream.of(viewModel.currentSelectedConversations()).anyMatch(conversation -> !conversation.getThreadRecord().isRead());
    boolean hasUnpinned = Stream.of(viewModel.currentSelectedConversations()).anyMatch(conversation -> !conversation.getThreadRecord().isPinned());
    boolean hasUnmuted  = Stream.of(viewModel.currentSelectedConversations()).anyMatch(conversation -> !conversation.getThreadRecord().getRecipient().live().get().isMuted());
    boolean canPin      = viewModel.getPinnedCount() < MAXIMUM_PINNED_CONVERSATIONS;

    if (actionMode != null) {
      actionMode.setTitle(requireContext().getResources().getQuantityString(R.plurals.ConversationListFragment_s_selected, count, count));
    }

    List<ActionItem> items = new ArrayList<>();

    Set<Long> selectionIds = viewModel.currentSelectedConversations()
                                      .stream()
                                      .map(conversation -> conversation.getThreadRecord().getThreadId())
                                      .collect(Collectors.toSet());

    if (hasUnread) {
      items.add(new ActionItem(R.drawable.ic_read_24, getResources().getQuantityString(R.plurals.ConversationListFragment_read_plural, count), () -> handleMarkAsRead(selectionIds)));
    } else {
      items.add(new ActionItem(R.drawable.ic_unread_24, getResources().getQuantityString(R.plurals.ConversationListFragment_unread_plural, count), () -> handleMarkAsUnread(selectionIds)));
    }

    if (!isArchived() && hasUnpinned && canPin) {
      items.add(new ActionItem(R.drawable.ic_pin_24, getResources().getQuantityString(R.plurals.ConversationListFragment_pin_plural, count), () -> handlePin(viewModel.currentSelectedConversations())));
    } else if (!isArchived() && !hasUnpinned) {
      items.add(new ActionItem(R.drawable.ic_unpin_24, getResources().getQuantityString(R.plurals.ConversationListFragment_unpin_plural, count), () -> handleUnpin(selectionIds)));
    }

    if (isArchived()) {
      items.add(new ActionItem(R.drawable.ic_unarchive_24, getResources().getQuantityString(R.plurals.ConversationListFragment_unarchive_plural, count), () -> handleArchive(selectionIds, true)));
    } else {
      items.add(new ActionItem(R.drawable.ic_archive_24, getResources().getQuantityString(R.plurals.ConversationListFragment_archive_plural, count), () -> handleArchive(selectionIds, true)));
    }

    items.add(new ActionItem(R.drawable.ic_delete_24, getResources().getQuantityString(R.plurals.ConversationListFragment_delete_plural, count), () -> handleDelete(selectionIds)));

    if (hasUnmuted) {
      items.add(new ActionItem(R.drawable.ic_mute_24, getResources().getQuantityString(R.plurals.ConversationListFragment_mute_plural, count), () -> handleMute(viewModel.currentSelectedConversations())));
    } else {
      items.add(new ActionItem(R.drawable.ic_unmute_24, getResources().getQuantityString(R.plurals.ConversationListFragment_unmute_plural, count), () -> handleUnmute(viewModel.currentSelectedConversations())));
    }

    items.add(new ActionItem(R.drawable.ic_select_24, getString(R.string.ConversationListFragment_select_all), viewModel::onSelectAllClick));

    bottomActionBar.setItems(items);
  }

  protected Toolbar getToolbar(@NonNull View rootView) {
    return rootView.findViewById(R.id.toolbar);
  }

  protected @PluralsRes int getArchivedSnackbarTitleRes() {
    return R.plurals.ConversationListFragment_conversations_archived;
  }

  protected @DrawableRes int getArchiveIconRes() {
    return R.drawable.ic_archive_24;
  }

  @WorkerThread
  protected void archiveThreads(Set<Long> threadIds) {
    SignalDatabase.threads().setArchived(threadIds, true);
  }

  @WorkerThread
  protected void reverseArchiveThreads(Set<Long> threadIds) {
    SignalDatabase.threads().setArchived(threadIds, false);
  }

  @SuppressLint("StaticFieldLeak")
  protected void onItemSwiped(long threadId, int unreadCount) {
    archiveDecoration.onArchiveStarted();
    itemAnimator.enable();

    new SnackbarAsyncTask<Long>(getViewLifecycleOwner().getLifecycle(),
                                requireView(),
                                getResources().getQuantityString(R.plurals.ConversationListFragment_conversations_archived, 1, 1),
                                getString(R.string.ConversationListFragment_undo),
                                getResources().getColor(R.color.amber_500),
                                Snackbar.LENGTH_LONG,
                                false)
    {
      private final ThreadDatabase threadDatabase = SignalDatabase.threads();

      private List<Long> pinnedThreadIds;

      @Override
      protected void executeAction(@Nullable Long parameter) {
        Context context = requireActivity();

        pinnedThreadIds = threadDatabase.getPinnedThreadIds();
        threadDatabase.archiveConversation(threadId);

        if (unreadCount > 0) {
          List<MarkedMessageInfo> messageIds = threadDatabase.setRead(threadId, false);
          ApplicationDependencies.getMessageNotifier().updateNotification(context);
          MarkReadReceiver.process(context, messageIds);
        }
      }

      @Override
      protected void reverseAction(@Nullable Long parameter) {
        Context context = requireActivity();

        threadDatabase.unarchiveConversation(threadId);
        threadDatabase.restorePins(pinnedThreadIds);

        if (unreadCount > 0) {
          threadDatabase.incrementUnread(threadId, unreadCount);
          ApplicationDependencies.getMessageNotifier().updateNotification(context);
        }
      }
    }.executeOnExecutor(SignalExecutors.BOUNDED, threadId);
  }

  private class PaymentNotificationListener implements UnreadPaymentsView.Listener {

    private final UnreadPayments unreadPayments;

    private PaymentNotificationListener(@NonNull UnreadPayments unreadPayments) {
      this.unreadPayments = unreadPayments;
    }

    @Override
    public void onOpenPaymentsNotificationClicked() {
      UUID paymentId = unreadPayments.getPaymentUuid();

      if (paymentId == null) {
        goToPaymentsHome();
      } else {
        goToSinglePayment(paymentId);
      }
    }

    @Override
    public void onClosePaymentsNotificationClicked() {
      viewModel.onUnreadPaymentsClosed();
    }

    private void goToPaymentsHome() {
      startActivity(new Intent(requireContext(), PaymentsActivity.class));
    }

    private void goToSinglePayment(@NonNull UUID paymentId) {
      Intent intent = new Intent(requireContext(), PaymentsActivity.class);

      intent.putExtra(PaymentsActivity.EXTRA_PAYMENTS_STARTING_ACTION, R.id.action_directly_to_paymentDetails);
      intent.putExtra(PaymentsActivity.EXTRA_STARTING_ARGUMENTS, new PaymentDetailsFragmentArgs.Builder(PaymentDetailsParcelable.forUuid(paymentId)).build().toBundle());

      startActivity(intent);
    }
  }

  private class ArchiveListenerCallback extends ItemTouchHelper.SimpleCallback {

    private static final long SWIPE_ANIMATION_DURATION = 175;

    private static final float MIN_ICON_SCALE = 0.85f;
    private static final float MAX_ICON_SCALE = 1f;

    private final int archiveColorStart;
    private final int archiveColorEnd;

    private WeakReference<RecyclerView.ViewHolder> lastTouched;

    ArchiveListenerCallback(@ColorInt int archiveColorStart, @ColorInt int archiveColorEnd) {
      super(0, ItemTouchHelper.END);
      this.archiveColorStart = archiveColorStart;
      this.archiveColorEnd   = archiveColorEnd;
    }

    @Override
    public boolean onMove(@NonNull RecyclerView recyclerView,
                          @NonNull RecyclerView.ViewHolder viewHolder,
                          @NonNull RecyclerView.ViewHolder target)
    {
      return false;
    }

    @Override
    public int getSwipeDirs(@NonNull RecyclerView recyclerView, @NonNull RecyclerView.ViewHolder viewHolder) {
      if (viewHolder.itemView instanceof ConversationListItemAction      ||
          viewHolder instanceof ConversationListAdapter.HeaderViewHolder ||
          actionMode != null                                             ||
          viewHolder.itemView.isSelected()                               ||
          activeAdapter == searchAdapter)
      {
        return 0;
      }

      lastTouched = new WeakReference<>(viewHolder);

      return super.getSwipeDirs(recyclerView, viewHolder);
    }

    @Override
    public void onSwiped(@NonNull RecyclerView.ViewHolder viewHolder, int direction) {
      if (lastTouched != null) {
        Log.w(TAG, "Falling back to slower onSwiped() event.");
        onTrueSwipe(viewHolder);
        lastTouched = null;
      }
    }

    @Override
    public long getAnimationDuration(@NonNull RecyclerView recyclerView, int animationType, float animateDx, float animateDy) {
      if (animationType == ItemTouchHelper.ANIMATION_TYPE_SWIPE_SUCCESS && lastTouched != null && lastTouched.get() != null) {
        onTrueSwipe(lastTouched.get());
        lastTouched = null;
      } else if (animationType == ItemTouchHelper.ANIMATION_TYPE_SWIPE_CANCEL) {
        lastTouched = null;
      }

      return SWIPE_ANIMATION_DURATION;
    }

    private void onTrueSwipe(RecyclerView.ViewHolder viewHolder) {
      final long threadId    = ((ConversationListItem)viewHolder.itemView).getThreadId();
      final int  unreadCount = ((ConversationListItem)viewHolder.itemView).getUnreadCount();

      onItemSwiped(threadId, unreadCount);
    }

    @Override
    public void onChildDraw(@NonNull Canvas canvas, @NonNull RecyclerView recyclerView,
                            @NonNull RecyclerView.ViewHolder viewHolder,
                            float dX, float dY, int actionState,
                            boolean isCurrentlyActive)
    {
      if (viewHolder.itemView instanceof ConversationListItemInboxZero) return;
      float absoluteDx = Math.abs(dX);

      if (actionState == ItemTouchHelper.ACTION_STATE_SWIPE) {
        Resources resources       = getResources();
        View      itemView        = viewHolder.itemView;
        float     percentDx       = absoluteDx / viewHolder.itemView.getWidth();
        int       color           = ArgbEvaluatorCompat.getInstance().evaluate(Math.min(1f, percentDx * (1 / 0.25f)), archiveColorStart, archiveColorEnd);
        float     scaleStartPoint = DimensionUnit.DP.toPixels(48f);
        float     scaleEndPoint   = DimensionUnit.DP.toPixels(96f);

        float scale;
        if (absoluteDx < scaleStartPoint) {
          scale = MIN_ICON_SCALE;
        } else if (absoluteDx > scaleEndPoint) {
          scale = MAX_ICON_SCALE;
        } else {
          scale = Math.min(MAX_ICON_SCALE, MIN_ICON_SCALE + ((absoluteDx - scaleStartPoint) / (scaleEndPoint - scaleStartPoint)) * (MAX_ICON_SCALE - MIN_ICON_SCALE));
        }

        if (absoluteDx > 0) {
          if (archiveDrawable == null) {
            archiveDrawable = Objects.requireNonNull(AppCompatResources.getDrawable(requireContext(), getArchiveIconRes()));
            archiveDrawable.setColorFilter(new SimpleColorFilter(Color.WHITE));
            archiveDrawable.setBounds(0, 0, archiveDrawable.getIntrinsicWidth(), archiveDrawable.getIntrinsicHeight());
          }

          canvas.save();
          canvas.clipRect(itemView.getLeft(), itemView.getTop(), itemView.getRight(), itemView.getBottom());

          canvas.drawColor(color);

          float gutter = resources.getDimension(R.dimen.dsl_settings_gutter);
          float extra  = resources.getDimension(R.dimen.conversation_list_fragment_archive_padding);

          if (ViewUtil.isLtr(requireContext())) {
            canvas.translate(itemView.getLeft() + gutter + extra,
                             itemView.getTop() + (itemView.getBottom() - itemView.getTop() - archiveDrawable.getIntrinsicHeight()) / 2f);
          } else {
            canvas.translate(itemView.getRight() - gutter - extra,
                             itemView.getTop() + (itemView.getBottom() - itemView.getTop() - archiveDrawable.getIntrinsicHeight()) / 2f);
          }

          canvas.scale(scale, scale, archiveDrawable.getIntrinsicWidth() / 2f, archiveDrawable.getIntrinsicHeight() / 2f);

          archiveDrawable.draw(canvas);
          canvas.restore();

          ViewCompat.setElevation(viewHolder.itemView, DimensionUnit.DP.toPixels(4f));
        } else if (absoluteDx == 0) {
          ViewCompat.setElevation(viewHolder.itemView, DimensionUnit.DP.toPixels(0f));
        }

        viewHolder.itemView.setTranslationX(dX);
      } else {
        super.onChildDraw(canvas, recyclerView, viewHolder, dX, dY, actionState, isCurrentlyActive);
      }
    }

    @Override
    public void clearView(@NonNull RecyclerView recyclerView, @NonNull RecyclerView.ViewHolder viewHolder) {
      super.clearView(recyclerView, viewHolder);
      ViewCompat.setElevation(viewHolder.itemView, 0);
      lastTouched = null;
      itemAnimator.postDisable(requireView().getHandler());
    }
  }

  private class ScrollListener extends RecyclerView.OnScrollListener {
    @Override
    public void onScrolled(@NonNull RecyclerView recyclerView, int dx, int dy) {
      if (recyclerView.canScrollVertically(-1)) {
        if (toolbarShadow.getVisibility() != View.VISIBLE) {
          ViewUtil.fadeIn(toolbarShadow, 250);
        }
      } else {
        if (toolbarShadow.getVisibility() != View.GONE) {
          ViewUtil.fadeOut(toolbarShadow, 250);
        }
      }
    }
  }

  private final class VoiceNotePlayerViewListener implements VoiceNotePlayerView.Listener {

    @Override
    public void onCloseRequested(@NonNull Uri uri) {
      if (voiceNotePlayerViewStub.resolved()) {
        mediaControllerOwner.getVoiceNoteMediaController().stopPlaybackAndReset(uri);
      }
    }

    @Override
    public void onSpeedChangeRequested(@NonNull Uri uri, float speed) {
      mediaControllerOwner.getVoiceNoteMediaController().setPlaybackSpeed(uri, speed);
    }

    @Override
    public void onPlay(@NonNull Uri uri, long messageId, double position) {
      mediaControllerOwner.getVoiceNoteMediaController().startSinglePlayback(uri, messageId, position);
    }

    @Override
    public void onPause(@NonNull Uri uri) {
      mediaControllerOwner.getVoiceNoteMediaController().pausePlayback(uri);
    }

    @Override
    public void onNavigateToMessage(long threadId, @NonNull RecipientId threadRecipientId, @NonNull RecipientId senderId, long messageSentAt, long messagePositionInThread) {
      MainNavigator.get(requireActivity()).goToConversation(threadRecipientId, threadId, ThreadDatabase.DistributionTypes.DEFAULT, (int) messagePositionInThread);
    }
  }
}<|MERGE_RESOLUTION|>--- conflicted
+++ resolved
@@ -387,21 +387,12 @@
     super.onOptionsItemSelected(item);
 
     switch (item.getItemId()) {
-<<<<<<< HEAD
-      case R.id.menu_new_group:         handleCreateGroup();     return true;
-      case R.id.menu_settings:          handleDisplaySettings(); return true;
-      case R.id.menu_clear_passphrase:  handleClearPassphrase(); return true;
-      case R.id.menu_mark_all_read:     handleMarkAllRead();     return true;
-      case R.id.menu_invite:            handleInvite();          return true;
-=======
       case R.id.menu_new_group:            handleCreateGroup();         return true;
       case R.id.menu_settings:             handleDisplaySettings();     return true;
       case R.id.menu_clear_passphrase:     handleClearPassphrase();     return true;
       case R.id.menu_mark_all_read:        handleMarkAllRead();         return true;
       case R.id.menu_invite:               handleInvite();              return true;
-      case R.id.menu_insights:             handleInsights();            return true;
       case R.id.menu_notification_profile: handleNotificationProfile(); return true;
->>>>>>> a0235cbc
     }
 
     return false;
@@ -848,17 +839,10 @@
     getNavigator().goToInvite();
   }
 
-<<<<<<< HEAD
-=======
-  private void handleInsights() {
-    getNavigator().goToInsights();
-  }
-
   private void handleNotificationProfile() {
     NotificationProfileSelectionFragment.show(getParentFragmentManager());
   }
 
->>>>>>> a0235cbc
   @SuppressLint("StaticFieldLeak")
   private void handleArchive(@NonNull Collection<Long> ids, boolean showProgress) {
     Set<Long> selectedConversations = new HashSet<>(ids);
