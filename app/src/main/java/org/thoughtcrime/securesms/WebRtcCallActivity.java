--- conflicted
+++ resolved
@@ -371,8 +371,6 @@
     }
   }
 
-<<<<<<< HEAD
-=======
   private void initializePendingParticipantFragmentListener() {
     if (!FeatureFlags.adHocCalling()) {
       return;
@@ -421,15 +419,6 @@
     );
   }
 
-  private void initializeScreenshotSecurity() {
-    if (TextSecurePreferences.isScreenSecurityEnabled(this)) {
-      getWindow().addFlags(WindowManager.LayoutParams.FLAG_SECURE);
-    } else {
-      getWindow().clearFlags(WindowManager.LayoutParams.FLAG_SECURE);
-    }
-  }
-
->>>>>>> 28b63e08
   private void initializeResources() {
     callScreen = findViewById(R.id.callScreen);
     callScreen.setControlsListener(new ControlsListener());
