--- conflicted
+++ resolved
@@ -18,11 +18,8 @@
 
 import android.content.BroadcastReceiver;
 import android.content.Context;
-<<<<<<< HEAD
 import android.content.Intent;
 import android.content.IntentFilter;
-=======
->>>>>>> e6e8786d
 import android.os.Build;
 
 import androidx.annotation.MainThread;
@@ -178,21 +175,12 @@
                             .addBlocking("mark-registration", () -> RegistrationUtil.maybeMarkRegistrationComplete(this))
                             .addBlocking("lifecycle-observer", () -> ProcessLifecycleOwner.get().getLifecycle().addObserver(this))
                             .addBlocking("message-retriever", this::initializeMessageRetrieval)
-<<<<<<< HEAD
-=======
-                            .addBlocking("dynamic-theme", () -> DynamicTheme.setDefaultDayNightMode(this))
-                            .addBlocking("vector-compat", () -> {
-                              if (Build.VERSION.SDK_INT < 21) {
-                                AppCompatDelegate.setCompatVectorFromResourcesEnabled(true);
-                              }
-                            })
                             .addBlocking("proxy-init", () -> {
                               if (SignalStore.proxy().isProxyEnabled()) {
                                 Log.w(TAG, "Proxy detected. Enabling Conscrypt.setUseEngineSocketByDefault()");
                                 Conscrypt.setUseEngineSocketByDefault(true);
                               }
                             })
->>>>>>> e6e8786d
                             .addNonBlocking(this::initializeRevealableMessageManager)
                             .addNonBlocking(this::initializeSignedPreKeyCheck)
                             .addNonBlocking(this::initializePeriodicTasks)
@@ -370,11 +358,7 @@
   }
 
   private void initializeAppDependencies() {
-<<<<<<< HEAD
-    ApplicationDependencies.init(new ApplicationDependencyProvider(this, new SignalServiceNetworkAccess(this)));
-=======
-    ApplicationDependencies.init(this, new ApplicationDependencyProvider(this));
->>>>>>> e6e8786d
+    ApplicationDependencies.init(new ApplicationDependencyProvider(this));
   }
 
   private void initializeFirstEverAppLaunch() {
