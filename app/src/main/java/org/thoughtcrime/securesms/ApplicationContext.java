/*
 * Copyright (C) 2013 Open Whisper Systems
 *
 * This program is free software: you can redistribute it and/or modify
 * it under the terms of the GNU General Public License as published by
 * the Free Software Foundation, either version 3 of the License, or
 * (at your option) any later version.
 *
 * This program is distributed in the hope that it will be useful,
 * but WITHOUT ANY WARRANTY; without even the implied warranty of
 * MERCHANTABILITY or FITNESS FOR A PARTICULAR PURPOSE.  See the
 * GNU General Public License for more details.
 *
 * You should have received a copy of the GNU General Public License
 * along with this program.  If not, see <http://www.gnu.org/licenses/>.
 */
package org.thoughtcrime.securesms;

import android.content.BroadcastReceiver;
import android.content.Context;
import android.content.Intent;
import android.content.IntentFilter;

import androidx.annotation.MainThread;
import androidx.annotation.NonNull;
import androidx.annotation.Nullable;
import androidx.annotation.VisibleForTesting;
import androidx.annotation.WorkerThread;
import androidx.core.content.ContextCompat;
import androidx.multidex.MultiDexApplication;

import com.bumptech.glide.Glide;
import com.google.android.gms.security.ProviderInstaller;

import org.conscrypt.ConscryptSignal;
import org.greenrobot.eventbus.EventBus;
import org.signal.aesgcmprovider.AesGcmProvider;
import org.signal.core.util.MemoryTracker;
import org.signal.core.util.ThreadUtil;
import org.signal.core.util.concurrent.SignalExecutors;
import org.signal.core.util.logging.AndroidLogger;
import org.signal.core.util.logging.Log;
import org.signal.core.util.logging.Scrubber;
import org.signal.core.util.tracing.Tracer;
import org.signal.glide.SignalGlideCodecs;
import org.signal.libsignal.protocol.logging.SignalProtocolLoggerProvider;
import org.signal.ringrtc.CallManager;
import org.thoughtcrime.securesms.apkupdate.ApkUpdateRefreshListener;
import org.thoughtcrime.securesms.avatar.AvatarPickerStorage;
import org.thoughtcrime.securesms.crypto.AttachmentSecretProvider;
import org.thoughtcrime.securesms.crypto.DatabaseSecretProvider;
import org.thoughtcrime.securesms.crypto.InvalidPassphraseException;
import org.thoughtcrime.securesms.crypto.MasterSecretUtil;
import org.thoughtcrime.securesms.crypto.UnrecoverableKeyException;
import org.thoughtcrime.securesms.database.LogDatabase;
import org.thoughtcrime.securesms.database.SignalDatabase;
import org.thoughtcrime.securesms.database.SqlCipherLibraryLoader;
import org.thoughtcrime.securesms.dependencies.AppDependencies;
import org.thoughtcrime.securesms.dependencies.ApplicationDependencyProvider;
import org.thoughtcrime.securesms.emoji.EmojiSource;
import org.thoughtcrime.securesms.emoji.JumboEmoji;
import org.thoughtcrime.securesms.gcm.FcmFetchManager;
import org.thoughtcrime.securesms.jobs.AccountConsistencyWorkerJob;
import org.thoughtcrime.securesms.jobs.CheckServiceReachabilityJob;
import org.thoughtcrime.securesms.jobs.DownloadLatestEmojiDataJob;
import org.thoughtcrime.securesms.jobs.EmojiSearchIndexDownloadJob;
import org.thoughtcrime.securesms.jobs.FcmRefreshJob;
import org.thoughtcrime.securesms.jobs.FontDownloaderJob;
import org.thoughtcrime.securesms.jobs.GroupRingCleanupJob;
import org.thoughtcrime.securesms.jobs.GroupV2UpdateSelfProfileKeyJob;
import org.thoughtcrime.securesms.jobs.InAppPaymentAuthCheckJob;
import org.thoughtcrime.securesms.jobs.InAppPaymentKeepAliveJob;
import org.thoughtcrime.securesms.jobs.LinkedDeviceInactiveCheckJob;
import org.thoughtcrime.securesms.jobs.MultiDeviceContactUpdateJob;
import org.thoughtcrime.securesms.jobs.PnpInitializeDevicesJob;
import org.thoughtcrime.securesms.jobs.PreKeysSyncJob;
import org.thoughtcrime.securesms.jobs.ProfileUploadJob;
import org.thoughtcrime.securesms.jobs.RefreshAttributesJob;
import org.thoughtcrime.securesms.jobs.RefreshSvrCredentialsJob;
import org.thoughtcrime.securesms.jobs.RefreshOwnProfileJob;
import org.thoughtcrime.securesms.jobs.RetrieveProfileJob;
import org.thoughtcrime.securesms.jobs.RetrieveRemoteAnnouncementsJob;
import org.thoughtcrime.securesms.jobs.StoryOnboardingDownloadJob;
import org.thoughtcrime.securesms.keyvalue.KeepMessagesDuration;
import org.thoughtcrime.securesms.keyvalue.SignalStore;
import org.thoughtcrime.securesms.logging.CustomSignalProtocolLogger;
import org.thoughtcrime.securesms.logging.PersistentLogger;
import org.thoughtcrime.securesms.messageprocessingalarm.RoutineMessageFetchReceiver;
import org.thoughtcrime.securesms.migrations.ApplicationMigrations;
import org.thoughtcrime.securesms.mms.SignalGlideComponents;
import org.thoughtcrime.securesms.mms.SignalGlideModule;
import org.thoughtcrime.securesms.net.NetworkManager;
import org.thoughtcrime.securesms.notifications.MessageNotifier;
import org.thoughtcrime.securesms.providers.BlobProvider;
import org.thoughtcrime.securesms.ratelimit.RateLimitUtil;
import org.thoughtcrime.securesms.recipients.Recipient;
import org.thoughtcrime.securesms.registration.RegistrationUtil;
import org.thoughtcrime.securesms.ringrtc.RingRtcLogger;
import org.thoughtcrime.securesms.service.AnalyzeDatabaseAlarmListener;
import org.thoughtcrime.securesms.service.DirectoryRefreshListener;
import org.thoughtcrime.securesms.service.KeyCachingService;
import org.thoughtcrime.securesms.service.LocalBackupListener;
import org.thoughtcrime.securesms.service.MessageBackupListener;
import org.thoughtcrime.securesms.service.RotateSenderCertificateListener;
import org.thoughtcrime.securesms.service.RotateSignedPreKeyListener;
import org.thoughtcrime.securesms.service.WipeMemoryService;
import org.thoughtcrime.securesms.service.webrtc.ActiveCallManager;
import org.thoughtcrime.securesms.service.webrtc.AndroidTelecomUtil;
import org.thoughtcrime.securesms.storage.StorageSyncHelper;
import org.thoughtcrime.securesms.util.AppForegroundObserver;
import org.thoughtcrime.securesms.util.AppStartup;
import org.thoughtcrime.securesms.util.DynamicTheme;
import org.thoughtcrime.securesms.util.FeatureFlags;
import org.thoughtcrime.securesms.util.FileUtils;
import org.thoughtcrime.securesms.util.PlayServicesUtil;
import org.thoughtcrime.securesms.util.SignalLocalMetrics;
import org.thoughtcrime.securesms.util.SignalUncaughtExceptionHandler;
import org.thoughtcrime.securesms.util.StorageUtil;
import org.thoughtcrime.securesms.util.TextSecurePreferences;
import org.thoughtcrime.securesms.util.Util;
import org.thoughtcrime.securesms.util.dynamiclanguage.DynamicLanguageContextWrapper;

import java.net.SocketException;
import java.net.SocketTimeoutException;
import java.security.Security;
import java.util.HashMap;
import java.util.Map;
import java.util.concurrent.TimeUnit;

import io.reactivex.rxjava3.exceptions.OnErrorNotImplementedException;
import io.reactivex.rxjava3.exceptions.UndeliverableException;
import io.reactivex.rxjava3.plugins.RxJavaPlugins;
import io.reactivex.rxjava3.schedulers.Schedulers;
import rxdogtag2.RxDogTag;

/**
 * Will be called once when the TextSecure process is created.
 *
 * We're using this as an insertion point to patch up the Android PRNG disaster,
 * to initialize the job manager, and to check for GCM registration freshness.
 *
 * @author Moxie Marlinspike
 */
public class ApplicationContext extends MultiDexApplication implements AppForegroundObserver.Listener {

  private static final String TAG = Log.tag(ApplicationContext.class);

  private static ApplicationContext instance;

  public ApplicationContext() {
    super();
    instance = this;
  }

  public static @NonNull ApplicationContext getInstance() {
    return instance;
  }

  private volatile boolean isAppInitialized;

  @Override
  public void onCreate() {
    initializeLogging(true);
    Log.i(TAG, "onCreate()");

    super.onCreate();

    SqlCipherLibraryLoader.load();
    EventBus.builder().logNoSubscriberMessages(false).installDefaultEventBus();
    DynamicTheme.setDefaultDayNightMode(this);
    ScreenLockController.enableAutoLock(TextSecurePreferences.isBiometricScreenLockEnabled(this));

    initializePassphraseLock();
    cleanCacheDir();
  }

  private void onCreateUnlock() {
    Tracer.getInstance().start("Application#onCreateUnlock()");
    AppStartup.getInstance().onApplicationCreate();
    SignalLocalMetrics.ColdStart.start();

    long startTime = System.currentTimeMillis();

    if (FeatureFlags.internalUser()) {
      Tracer.getInstance().setMaxBufferSize(35_000);
    }

    AppStartup.getInstance().addBlocking("sqlcipher-init", () -> {
                              SignalDatabase.init(this,
                                                  DatabaseSecretProvider.getOrCreateDatabaseSecret(this),
                                                  AttachmentSecretProvider.getInstance(this).getOrCreateAttachmentSecret());
                            })
                            .addBlocking("logging", () -> {
                              initializeLogging(false);
                              Log.i(TAG, "onCreateUnlock()");
                            })
                            .addBlocking("security-provider", this::initializeSecurityProvider)
                            .addBlocking("crash-handling", this::initializeCrashHandling)
                            .addBlocking("rx-init", this::initializeRx)
                            .addBlocking("app-dependencies", this::initializeAppDependencies)
                            .addBlocking("scrubber", () -> Scrubber.setIdentifierHmacKeyProvider(() -> SignalStore.svr().getOrCreateMasterKey().deriveLoggingKey()))
                            .addBlocking("network-settings", this::initializeNetworkSettings)
                            .addBlocking("first-launch", this::initializeFirstEverAppLaunch)
                            .addBlocking("gcm-check", this::initializeFcmCheck)
                            .addBlocking("app-migrations", this::initializeApplicationMigrations)
                            .addBlocking("lifecycle-observer", () -> AppDependencies.getAppForegroundObserver().addListener(this))
                            .addBlocking("message-retriever", this::initializeMessageRetrieval)
                            .addBlocking("blob-provider", this::initializeBlobProvider)
                            .addBlocking("feature-flags", FeatureFlags::init)
                            .addBlocking("ring-rtc", this::initializeRingRtc)
                            .addBlocking("glide", () -> SignalGlideModule.setRegisterGlideComponents(new SignalGlideComponents()))
                            .addNonBlocking(() -> RegistrationUtil.maybeMarkRegistrationComplete())
                            .addNonBlocking(() -> Glide.get(this))
                            .addNonBlocking(this::cleanAvatarStorage)
                            .addNonBlocking(this::initializeRevealableMessageManager)
                            .addNonBlocking(this::initializePendingRetryReceiptManager)
                            .addNonBlocking(this::initializeScheduledMessageManager)
                            .addNonBlocking(PreKeysSyncJob::enqueueIfNeeded)
                            .addNonBlocking(this::initializePeriodicTasks)
                            .addNonBlocking(this::initializeCircumvention)
                            .addNonBlocking(this::initializeCleanup)
                            .addNonBlocking(this::initializeGlideCodecs)
                            .addNonBlocking(StorageSyncHelper::scheduleRoutineSync)
                            .addNonBlocking(this::beginJobLoop)
                            .addNonBlocking(EmojiSource::refresh)
                            .addNonBlocking(() -> AppDependencies.getGiphyMp4Cache().onAppStart(this))
                            .addNonBlocking(this::ensureProfileUploaded)
                            .addNonBlocking(() -> AppDependencies.getExpireStoriesManager().scheduleIfNecessary())
                            .addPostRender(() -> AppDependencies.getDeletedCallEventManager().scheduleIfNecessary())
                            .addPostRender(() -> RateLimitUtil.retryAllRateLimitedMessages(this))
                            .addPostRender(this::initializeExpiringMessageManager)
                            .addPostRender(this::initializeTrimThreadsByDateManager)
                            .addPostRender(RefreshSvrCredentialsJob::enqueueIfNecessary)
                            .addPostRender(() -> DownloadLatestEmojiDataJob.scheduleIfNecessary(this))
                            .addPostRender(EmojiSearchIndexDownloadJob::scheduleIfNecessary)
                            .addPostRender(() -> SignalDatabase.messageLog().trimOldMessages(System.currentTimeMillis(), FeatureFlags.retryRespondMaxAge()))
                            .addPostRender(() -> JumboEmoji.updateCurrentVersion(this))
                            .addPostRender(RetrieveRemoteAnnouncementsJob::enqueue)
                            .addPostRender(() -> AndroidTelecomUtil.registerPhoneAccount())
                            .addPostRender(() -> AppDependencies.getJobManager().add(new FontDownloaderJob()))
                            .addPostRender(CheckServiceReachabilityJob::enqueueIfNecessary)
                            .addPostRender(GroupV2UpdateSelfProfileKeyJob::enqueueForGroupsIfNecessary)
                            .addPostRender(StoryOnboardingDownloadJob.Companion::enqueueIfNeeded)
                            .addPostRender(PnpInitializeDevicesJob::enqueueIfNecessary)
                            .addPostRender(() -> AppDependencies.getExoPlayerPool().getPoolStats().getMaxUnreserved())
                            .addPostRender(() -> AppDependencies.getRecipientCache().warmUp())
                            .addPostRender(AccountConsistencyWorkerJob::enqueueIfNecessary)
                            .addPostRender(GroupRingCleanupJob::enqueue)
                            .addPostRender(LinkedDeviceInactiveCheckJob::enqueueIfNecessary)
                            .addPostRender(() -> ActiveCallManager.clearNotifications(this))
                            .execute();

    Log.d(TAG, "onCreateUnlock() took " + (System.currentTimeMillis() - startTime) + " ms");
    SignalLocalMetrics.ColdStart.onApplicationCreateFinished();
    Tracer.getInstance().end("Application#onCreateUnlock()");
  }

  @Override
  public void onForeground() {
    Log.i(TAG, "App is now visible.");

<<<<<<< HEAD
    if (!KeyCachingService.isLocked()) {
      onStartUnlock();
    }
  }

  private void onStartUnlock() {
    long startTime = System.currentTimeMillis();

    ApplicationDependencies.getFrameRateTracker().start();
    ApplicationDependencies.getMegaphoneRepository().onAppForegrounded();
    ApplicationDependencies.getDeadlockDetector().start();
=======
    AppDependencies.getFrameRateTracker().start();
    AppDependencies.getMegaphoneRepository().onAppForegrounded();
    AppDependencies.getDeadlockDetector().start();
    InAppPaymentKeepAliveJob.enqueueAndTrackTimeIfNecessary();
    AppDependencies.getJobManager().add(new InAppPaymentAuthCheckJob());
>>>>>>> 26bd59c3
    FcmFetchManager.onForeground(this);

    SignalExecutors.BOUNDED.execute(() -> {
      FeatureFlags.refreshIfNecessary();
      RetrieveProfileJob.enqueueRoutineFetchIfNecessary();
      executePendingContactSync();
<<<<<<< HEAD
=======
      KeyCachingService.onAppForegrounded(this);
      AppDependencies.getShakeToReport().enable();
>>>>>>> 26bd59c3
      checkBuildExpiration();
      MemoryTracker.start();

      long lastForegroundTime = SignalStore.misc().getLastForegroundTime();
      long currentTime        = System.currentTimeMillis();
      long timeDiff           = currentTime - lastForegroundTime;

      if (timeDiff < 0) {
        Log.w(TAG, "Time travel! The system clock has moved backwards. (currentTime: " + currentTime + " ms, lastForegroundTime: " + lastForegroundTime + " ms, diff: " + timeDiff + " ms)");
      }

      SignalStore.misc().setLastForegroundTime(currentTime);
    });

    Log.d(TAG, "onStartUnlock() took " + (System.currentTimeMillis() - startTime) + " ms");
  }

  @Override
  public void onBackground() {
    Log.i(TAG, "App is no longer visible.");
<<<<<<< HEAD

    ScreenLockController.onAppBackgrounded(this);
    if (!KeyCachingService.isLocked()) {
      onStopUnlock();
    }
  }

  private void onStopUnlock() {
    ApplicationDependencies.getMessageNotifier().clearVisibleThread();
    ApplicationDependencies.getFrameRateTracker().stop();
    ApplicationDependencies.getDeadlockDetector().stop();
=======
    KeyCachingService.onAppBackgrounded(this);
    AppDependencies.getMessageNotifier().clearVisibleThread();
    AppDependencies.getFrameRateTracker().stop();
    AppDependencies.getShakeToReport().disable();
    AppDependencies.getDeadlockDetector().stop();
>>>>>>> 26bd59c3
    MemoryTracker.stop();
  }

  @MainThread
  public void onUnlock() {
    Log.i(TAG, "onUnlock()");

    if (!isAppInitialized) {
      onCreateUnlock();
      registerKeyEventReceiver();
      onStartUnlock();
      isAppInitialized = true;
    }
  }

  @MainThread
  public void onLock(boolean keyExpired) {
    Log.i(TAG, "onLock()");

    ActiveCallManager.stop();

    finalizeExpiringMessageManager();
    finalizeMessageRetrieval();
    unregisterKeyEventReceiver();

    MessageNotifier messageNotifier = ApplicationDependencies.getMessageNotifier();
    messageNotifier.cancelDelayedNotifications();
    boolean hadActiveNotifications = messageNotifier.clearNotifications(this);

    if (hadActiveNotifications && keyExpired && SignalStore.account().isPushAvailable() &&
        TextSecurePreferences.isPassphraseLockNotificationsEnabled(this) ) {
      Log.d(TAG, "Replacing active notifications with may-have-messages notification");
      FcmFetchManager.postMayHaveMessagesNotification(this);
    }

    ThreadUtil.runOnMainDelayed(() -> {
      ApplicationDependencies.getJobManager().shutdown(TimeUnit.SECONDS.toMillis(10));
      KeyCachingService.clearMasterSecret();
      WipeMemoryService.run(this, true);
    }, TimeUnit.SECONDS.toMillis(1));
  }

  public void checkBuildExpiration() {
    if (Util.getTimeUntilBuildExpiry() <= 0 && !SignalStore.misc().isClientDeprecated()) {
      Log.w(TAG, "Build expired!");
      SignalStore.misc().setClientDeprecated(true);
    }
  }

  private void initializeSecurityProvider() {
    int aesPosition = Security.insertProviderAt(new AesGcmProvider(), 1);
    Log.i(TAG, "Installed AesGcmProvider: " + aesPosition);

    if (aesPosition < 0) {
      Log.e(TAG, "Failed to install AesGcmProvider()");
      throw new ProviderInitializationException();
    }

    int conscryptPosition = Security.insertProviderAt(ConscryptSignal.newProvider(), 2);
    Log.i(TAG, "Installed Conscrypt provider: " + conscryptPosition);

    if (conscryptPosition < 0) {
      Log.w(TAG, "Did not install Conscrypt provider. May already be present.");
    }
  }

  @VisibleForTesting
  protected void initializeLogging(boolean locked) {
    if (locked) {
      Log.initialize(AndroidLogger.INSTANCE);
    } else {
      boolean enableLogging = TextSecurePreferences.isLogEnabled(this);
      boolean alwaysRedact  = !BuildConfig.DEBUG;
      Log.configure(FeatureFlags::internalUser, enableLogging, alwaysRedact, AndroidLogger.INSTANCE, new PersistentLogger(this));

      SignalProtocolLoggerProvider.setProvider(new CustomSignalProtocolLogger());

      SignalExecutors.UNBOUNDED.execute(() -> {
        Log.blockUntilAllWritesFinished();
        LogDatabase.getInstance(this).logs().trimToSize();
        LogDatabase.getInstance(this).crashes().trimToSize();
      });
    }
  }

  private void initializeCrashHandling() {
    final Thread.UncaughtExceptionHandler originalHandler = Thread.getDefaultUncaughtExceptionHandler();
    Thread.setDefaultUncaughtExceptionHandler(new SignalUncaughtExceptionHandler(originalHandler));
  }

  private void initializeRx() {
    RxDogTag.install();
    RxJavaPlugins.setInitIoSchedulerHandler(schedulerSupplier -> Schedulers.from(SignalExecutors.BOUNDED_IO, true, false));
    RxJavaPlugins.setInitComputationSchedulerHandler(schedulerSupplier -> Schedulers.from(SignalExecutors.BOUNDED, true, false));
    RxJavaPlugins.setErrorHandler(e -> {
      boolean wasWrapped = false;
      while ((e instanceof UndeliverableException || e instanceof AssertionError || e instanceof OnErrorNotImplementedException) && e.getCause() != null) {
        wasWrapped = true;
        e = e.getCause();
      }

      if (wasWrapped && (e instanceof SocketException || e instanceof SocketTimeoutException || e instanceof InterruptedException)) {
        return;
      }

      Thread.UncaughtExceptionHandler uncaughtExceptionHandler = Thread.currentThread().getUncaughtExceptionHandler();
      if (uncaughtExceptionHandler == null) {
        uncaughtExceptionHandler = Thread.getDefaultUncaughtExceptionHandler();
      }

      uncaughtExceptionHandler.uncaughtException(Thread.currentThread(), e);
    });
  }

  private void initializeApplicationMigrations() {
    ApplicationMigrations.onApplicationCreate(this, AppDependencies.getJobManager());
  }

  public void initializeMessageRetrieval() {
    AppDependencies.getIncomingMessageObserver();
  }

  public void finalizeMessageRetrieval() {
    ApplicationDependencies.closeConnections();
  }

  private void initializePassphraseLock() {
    if (MasterSecretUtil.isPassphraseInitialized(this)) {
      try {
        KeyCachingService.setMasterSecret(MasterSecretUtil.getMasterSecret(this,
                MasterSecretUtil.getUnencryptedPassphrase()));
        TextSecurePreferences.setPassphraseLockEnabled(this, false);
        onUnlock();
      } catch (InvalidPassphraseException | UnrecoverableKeyException e) {
        TextSecurePreferences.setPassphraseLockEnabled(this, true);
      }
    }
  }

  private void cleanCacheDir() {
    SignalExecutors.BOUNDED.execute(() -> {
      if (BuildConfig.USE_OSM) {
        FileUtils.deleteDirectoryContents(StorageUtil.getTileCacheDirectory(this));
      }
    });
  }

  @VisibleForTesting
  void initializeAppDependencies() {
    AppDependencies.init(this, new ApplicationDependencyProvider(this));
  }

  private void initializeFirstEverAppLaunch() {
    if (TextSecurePreferences.getFirstInstallVersion(this) == -1) {
      Log.i(TAG, "First ever app launch!");
      AppInitialization.onFirstEverAppLaunch(this);

      Log.i(TAG, "Generating new identity keys...");
      SignalStore.account().generateAciIdentityKeyIfNecessary();
      SignalStore.account().generatePniIdentityKeyIfNecessary();

      Log.i(TAG, "Setting first install version to " + Util.getSignalCanonicalVersionCode());
      TextSecurePreferences.setFirstInstallVersion(this, Util.getSignalCanonicalVersionCode());
    }
  }

  private void initializeNetworkSettings() {
    NetworkManager nm = ApplicationDependencies.getNetworkManager();

    nm.setProxyChoice(TextSecurePreferences.getProxyType(this));
    nm.setProxySocksHost(TextSecurePreferences.getProxySocksHost(this));
    nm.setProxySocksPort(TextSecurePreferences.getProxySocksPort(this));
    nm.applyProxyConfig();

    if (TextSecurePreferences.getFirstInstallVersion(this) != -1) {
      nm.setNetworkEnabled(TextSecurePreferences.hasSeenNetworkConfig(this));
    } else {
      Log.i(TAG, "Network will be disabled until registration begins");
      TextSecurePreferences.setHasSeenNetworkConfig(this, false);
    }
  }

  private void initializeFcmCheck() {
<<<<<<< HEAD
    if (!SignalStore.account().isRegistered()) {
      return;
    }

    PlayServicesUtil.PlayServicesStatus fcmStatus = PlayServicesUtil.getPlayServicesStatus(this);

    if (fcmStatus == PlayServicesUtil.PlayServicesStatus.DISABLED) {
      if (SignalStore.account().isFcmEnabled()) {
        Log.i(TAG, "Play Services are disabled. Disabling FCM.");
        SignalStore.account().setFcmEnabled(false);
        SignalStore.account().setFcmToken(null);
        SignalStore.account().setFcmTokenLastSetTime(-1);
        ApplicationDependencies.getJobManager().add(new RefreshAttributesJob());
      } else {
        SignalStore.account().setFcmTokenLastSetTime(-1);
      }
    } else if (fcmStatus == PlayServicesUtil.PlayServicesStatus.SUCCESS &&
               !SignalStore.account().isFcmEnabled() &&
               SignalStore.account().getFcmTokenLastSetTime() < 0) {
      Log.i(TAG, "Play Services are newly-available. Updating to use FCM.");
      SignalStore.account().setFcmEnabled(true);
      ApplicationDependencies.getJobManager().startChain(new FcmRefreshJob())
                                             .then(new RefreshAttributesJob())
                                             .enqueue();
    } else {
      long nextSetTime = SignalStore.account().getFcmTokenLastSetTime() + TimeUnit.HOURS.toMillis(6);
=======
    if (SignalStore.account().isRegistered()) {
      long lastSetTime = SignalStore.account().getFcmTokenLastSetTime();
      long nextSetTime = lastSetTime + TimeUnit.HOURS.toMillis(6);
      long now         = System.currentTimeMillis();
>>>>>>> 26bd59c3

      if (SignalStore.account().getFcmToken() == null || nextSetTime <= now || lastSetTime > now) {
        AppDependencies.getJobManager().add(new FcmRefreshJob());
      }
    }
  }

  private void initializeExpiringMessageManager() {
    AppDependencies.getExpiringMessageManager().checkSchedule();
  }

  private void finalizeExpiringMessageManager() {
    ApplicationDependencies.getExpiringMessageManager().quit();
  }

  private void initializeRevealableMessageManager() {
    AppDependencies.getViewOnceMessageManager().scheduleIfNecessary();
  }

  private void initializePendingRetryReceiptManager() {
    AppDependencies.getPendingRetryReceiptManager().scheduleIfNecessary();
  }

  private void initializeScheduledMessageManager() {
    AppDependencies.getScheduledMessageManager().scheduleIfNecessary();
  }

  private void initializeTrimThreadsByDateManager() {
    KeepMessagesDuration keepMessagesDuration = SignalStore.settings().getKeepMessagesDuration();
    if (keepMessagesDuration != KeepMessagesDuration.FOREVER) {
      AppDependencies.getTrimThreadsByDateManager().scheduleIfNecessary();
    }
  }

  private void initializePeriodicTasks() {
    RotateSignedPreKeyListener.schedule(this);
    DirectoryRefreshListener.schedule(this);
    LocalBackupListener.schedule(this);
    MessageBackupListener.schedule(this);
    RotateSenderCertificateListener.schedule(this);
    RoutineMessageFetchReceiver.startOrUpdateAlarm(this);
    AnalyzeDatabaseAlarmListener.schedule(this);

    if (TextSecurePreferences.isUpdateApkEnabled(this)) {
      ApkUpdateRefreshListener.scheduleIfAllowed(this);
    }
  }

  private void initializeRingRtc() {
    try {
      Map<String, String> fieldTrials = new HashMap<>();
      if (FeatureFlags.callingFieldTrialAnyAddressPortsKillSwitch()) {
        fieldTrials.put("RingRTC-AnyAddressPortsKillSwitch", "Enabled");
      }
      if (!SignalStore.internalValues().callingDisableLBRed()) {
        fieldTrials.put("RingRTC-Audio-LBRed-For-Opus", "Enabled,bitrate_pri:22000");
      }
      CallManager.initialize(this, new RingRtcLogger(), fieldTrials);
    } catch (UnsatisfiedLinkError e) {
      throw new AssertionError("Unable to load ringrtc library", e);
    }
  }

  @WorkerThread
  private void initializeCircumvention() {
    if (AppDependencies.getSignalServiceNetworkAccess().isCensored()) {
      try {
        ProviderInstaller.installIfNeeded(ApplicationContext.this);
      } catch (Throwable t) {
        Log.w(TAG, t);
      }
    }
  }

  private void ensureProfileUploaded() {
<<<<<<< HEAD
    if (SignalStore.account().isRegistered()) {
      if (SignalStore.registrationValues().needDownloadProfileOrAvatar()) {
        Log.w(TAG, "User has linked a device, but has not yet downloaded the profile. Downloading now.");
        ApplicationDependencies.getJobManager().add(new RefreshOwnProfileJob());
      } else if (!SignalStore.registrationValues().hasUploadedProfile() && !Recipient.self().getProfileName().isEmpty()) {
        Log.w(TAG, "User has a profile, but has not uploaded one. Uploading now.");
        ApplicationDependencies.getJobManager().add(new ProfileUploadJob());
      }
=======
    if (SignalStore.account().isRegistered() && !SignalStore.registrationValues().hasUploadedProfile() && !Recipient.self().getProfileName().isEmpty()) {
      Log.w(TAG, "User has a profile, but has not uploaded one. Uploading now.");
      AppDependencies.getJobManager().add(new ProfileUploadJob());
>>>>>>> 26bd59c3
    }
  }

  private void executePendingContactSync() {
    if (TextSecurePreferences.needsFullContactSync(this)) {
      AppDependencies.getJobManager().add(new MultiDeviceContactUpdateJob(true));
    }
  }

  @VisibleForTesting
  protected void beginJobLoop() {
    AppDependencies.getJobManager().beginJobLoop();
  }

  @WorkerThread
  private void initializeBlobProvider() {
    BlobProvider.getInstance().initialize(this);
  }

  @WorkerThread
  private void cleanAvatarStorage() {
    AvatarPickerStorage.cleanOrphans(this);
  }

  @WorkerThread
  private void initializeCleanup() {
    int deleted = SignalDatabase.attachments().deleteAbandonedPreuploadedAttachments();
    Log.i(TAG, "Deleted " + deleted + " abandoned attachments.");
  }

  private void initializeGlideCodecs() {
    SignalGlideCodecs.setLogProvider(new org.signal.glide.Log.Provider() {
      @Override
      public void v(@NonNull String tag, @NonNull String message) {
        Log.v(tag, message);
      }

      @Override
      public void d(@NonNull String tag, @NonNull String message) {
        Log.d(tag, message);
      }

      @Override
      public void i(@NonNull String tag, @NonNull String message) {
        Log.i(tag, message);
      }

      @Override
      public void w(@NonNull String tag, @NonNull String message) {
        Log.w(tag, message);
      }

      @Override
      public void e(@NonNull String tag, @NonNull String message, @Nullable Throwable throwable) {
        Log.e(tag, message, throwable);
      }
    });
  }

  private final BroadcastReceiver keyEventReceiver = new BroadcastReceiver() {
    @Override
    public void onReceive(Context context, Intent intent) {
      boolean keyExpired = intent.getBooleanExtra(KeyCachingService.EXTRA_KEY_EXPIRED, false);
      onLock(keyExpired);
    }
  };

  private void registerKeyEventReceiver() {
    IntentFilter filter = new IntentFilter();
    filter.addAction(KeyCachingService.CLEAR_KEY_EVENT);
    ContextCompat.registerReceiver(this, keyEventReceiver, filter, KeyCachingService.KEY_PERMISSION, null, ContextCompat.RECEIVER_NOT_EXPORTED);
  }

  private void unregisterKeyEventReceiver() {
    unregisterReceiver(keyEventReceiver);
  }

  @Override
  protected void attachBaseContext(Context base) {
    DynamicLanguageContextWrapper.updateContext(base);
    super.attachBaseContext(base);
  }

  private static class ProviderInitializationException extends RuntimeException {
  }
}<|MERGE_RESOLUTION|>--- conflicted
+++ resolved
@@ -68,8 +68,6 @@
 import org.thoughtcrime.securesms.jobs.FontDownloaderJob;
 import org.thoughtcrime.securesms.jobs.GroupRingCleanupJob;
 import org.thoughtcrime.securesms.jobs.GroupV2UpdateSelfProfileKeyJob;
-import org.thoughtcrime.securesms.jobs.InAppPaymentAuthCheckJob;
-import org.thoughtcrime.securesms.jobs.InAppPaymentKeepAliveJob;
 import org.thoughtcrime.securesms.jobs.LinkedDeviceInactiveCheckJob;
 import org.thoughtcrime.securesms.jobs.MultiDeviceContactUpdateJob;
 import org.thoughtcrime.securesms.jobs.PnpInitializeDevicesJob;
@@ -259,7 +257,6 @@
   public void onForeground() {
     Log.i(TAG, "App is now visible.");
 
-<<<<<<< HEAD
     if (!KeyCachingService.isLocked()) {
       onStartUnlock();
     }
@@ -268,27 +265,15 @@
   private void onStartUnlock() {
     long startTime = System.currentTimeMillis();
 
-    ApplicationDependencies.getFrameRateTracker().start();
-    ApplicationDependencies.getMegaphoneRepository().onAppForegrounded();
-    ApplicationDependencies.getDeadlockDetector().start();
-=======
     AppDependencies.getFrameRateTracker().start();
     AppDependencies.getMegaphoneRepository().onAppForegrounded();
     AppDependencies.getDeadlockDetector().start();
-    InAppPaymentKeepAliveJob.enqueueAndTrackTimeIfNecessary();
-    AppDependencies.getJobManager().add(new InAppPaymentAuthCheckJob());
->>>>>>> 26bd59c3
     FcmFetchManager.onForeground(this);
 
     SignalExecutors.BOUNDED.execute(() -> {
       FeatureFlags.refreshIfNecessary();
       RetrieveProfileJob.enqueueRoutineFetchIfNecessary();
       executePendingContactSync();
-<<<<<<< HEAD
-=======
-      KeyCachingService.onAppForegrounded(this);
-      AppDependencies.getShakeToReport().enable();
->>>>>>> 26bd59c3
       checkBuildExpiration();
       MemoryTracker.start();
 
@@ -309,7 +294,6 @@
   @Override
   public void onBackground() {
     Log.i(TAG, "App is no longer visible.");
-<<<<<<< HEAD
 
     ScreenLockController.onAppBackgrounded(this);
     if (!KeyCachingService.isLocked()) {
@@ -318,16 +302,9 @@
   }
 
   private void onStopUnlock() {
-    ApplicationDependencies.getMessageNotifier().clearVisibleThread();
-    ApplicationDependencies.getFrameRateTracker().stop();
-    ApplicationDependencies.getDeadlockDetector().stop();
-=======
-    KeyCachingService.onAppBackgrounded(this);
     AppDependencies.getMessageNotifier().clearVisibleThread();
     AppDependencies.getFrameRateTracker().stop();
-    AppDependencies.getShakeToReport().disable();
     AppDependencies.getDeadlockDetector().stop();
->>>>>>> 26bd59c3
     MemoryTracker.stop();
   }
 
@@ -353,7 +330,7 @@
     finalizeMessageRetrieval();
     unregisterKeyEventReceiver();
 
-    MessageNotifier messageNotifier = ApplicationDependencies.getMessageNotifier();
+    MessageNotifier messageNotifier = AppDependencies.getMessageNotifier();
     messageNotifier.cancelDelayedNotifications();
     boolean hadActiveNotifications = messageNotifier.clearNotifications(this);
 
@@ -364,7 +341,7 @@
     }
 
     ThreadUtil.runOnMainDelayed(() -> {
-      ApplicationDependencies.getJobManager().shutdown(TimeUnit.SECONDS.toMillis(10));
+      AppDependencies.getJobManager().shutdown(TimeUnit.SECONDS.toMillis(10));
       KeyCachingService.clearMasterSecret();
       WipeMemoryService.run(this, true);
     }, TimeUnit.SECONDS.toMillis(1));
@@ -451,7 +428,7 @@
   }
 
   public void finalizeMessageRetrieval() {
-    ApplicationDependencies.closeConnections();
+    AppDependencies.closeConnections();
   }
 
   private void initializePassphraseLock() {
@@ -495,7 +472,7 @@
   }
 
   private void initializeNetworkSettings() {
-    NetworkManager nm = ApplicationDependencies.getNetworkManager();
+    NetworkManager nm = AppDependencies.getNetworkManager();
 
     nm.setProxyChoice(TextSecurePreferences.getProxyType(this));
     nm.setProxySocksHost(TextSecurePreferences.getProxySocksHost(this));
@@ -511,7 +488,6 @@
   }
 
   private void initializeFcmCheck() {
-<<<<<<< HEAD
     if (!SignalStore.account().isRegistered()) {
       return;
     }
@@ -524,7 +500,7 @@
         SignalStore.account().setFcmEnabled(false);
         SignalStore.account().setFcmToken(null);
         SignalStore.account().setFcmTokenLastSetTime(-1);
-        ApplicationDependencies.getJobManager().add(new RefreshAttributesJob());
+        AppDependencies.getJobManager().add(new RefreshAttributesJob());
       } else {
         SignalStore.account().setFcmTokenLastSetTime(-1);
       }
@@ -533,17 +509,13 @@
                SignalStore.account().getFcmTokenLastSetTime() < 0) {
       Log.i(TAG, "Play Services are newly-available. Updating to use FCM.");
       SignalStore.account().setFcmEnabled(true);
-      ApplicationDependencies.getJobManager().startChain(new FcmRefreshJob())
+      AppDependencies.getJobManager().startChain(new FcmRefreshJob())
                                              .then(new RefreshAttributesJob())
                                              .enqueue();
     } else {
-      long nextSetTime = SignalStore.account().getFcmTokenLastSetTime() + TimeUnit.HOURS.toMillis(6);
-=======
-    if (SignalStore.account().isRegistered()) {
       long lastSetTime = SignalStore.account().getFcmTokenLastSetTime();
       long nextSetTime = lastSetTime + TimeUnit.HOURS.toMillis(6);
       long now         = System.currentTimeMillis();
->>>>>>> 26bd59c3
 
       if (SignalStore.account().getFcmToken() == null || nextSetTime <= now || lastSetTime > now) {
         AppDependencies.getJobManager().add(new FcmRefreshJob());
@@ -556,7 +528,7 @@
   }
 
   private void finalizeExpiringMessageManager() {
-    ApplicationDependencies.getExpiringMessageManager().quit();
+    AppDependencies.getExpiringMessageManager().quit();
   }
 
   private void initializeRevealableMessageManager() {
@@ -619,20 +591,14 @@
   }
 
   private void ensureProfileUploaded() {
-<<<<<<< HEAD
     if (SignalStore.account().isRegistered()) {
       if (SignalStore.registrationValues().needDownloadProfileOrAvatar()) {
         Log.w(TAG, "User has linked a device, but has not yet downloaded the profile. Downloading now.");
-        ApplicationDependencies.getJobManager().add(new RefreshOwnProfileJob());
+        AppDependencies.getJobManager().add(new RefreshOwnProfileJob());
       } else if (!SignalStore.registrationValues().hasUploadedProfile() && !Recipient.self().getProfileName().isEmpty()) {
         Log.w(TAG, "User has a profile, but has not uploaded one. Uploading now.");
-        ApplicationDependencies.getJobManager().add(new ProfileUploadJob());
-      }
-=======
-    if (SignalStore.account().isRegistered() && !SignalStore.registrationValues().hasUploadedProfile() && !Recipient.self().getProfileName().isEmpty()) {
-      Log.w(TAG, "User has a profile, but has not uploaded one. Uploading now.");
-      AppDependencies.getJobManager().add(new ProfileUploadJob());
->>>>>>> 26bd59c3
+        AppDependencies.getJobManager().add(new ProfileUploadJob());
+      }
     }
   }
 
