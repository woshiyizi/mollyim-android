--- conflicted
+++ resolved
@@ -39,15 +39,10 @@
 import org.signal.aesgcmprovider.AesGcmProvider;
 import org.signal.glide.SignalGlideCodecs;
 import org.signal.ringrtc.CallManager;
-<<<<<<< HEAD
-import org.thoughtcrime.securesms.components.TypingStatusRepository;
-import org.thoughtcrime.securesms.components.TypingStatusSender;
 import org.thoughtcrime.securesms.crypto.IdentityKeyUtil;
 import org.thoughtcrime.securesms.crypto.InvalidPassphraseException;
 import org.thoughtcrime.securesms.crypto.MasterSecretUtil;
 import org.thoughtcrime.securesms.crypto.UnrecoverableKeyException;
-=======
->>>>>>> 918497fb
 import org.thoughtcrime.securesms.database.DatabaseFactory;
 import org.thoughtcrime.securesms.database.helpers.SQLCipherOpenHelper;
 import org.thoughtcrime.securesms.dependencies.ApplicationDependencies;
@@ -113,19 +108,11 @@
 
   private static final String TAG = ApplicationContext.class.getSimpleName();
 
-<<<<<<< HEAD
   private static ApplicationContext instance;
 
-  private ExpiringMessageManager   expiringMessageManager;
-  private ViewOnceMessageManager   viewOnceMessageManager;
-  private TypingStatusRepository   typingStatusRepository;
-  private TypingStatusSender       typingStatusSender;
-  private LogManager               logManager;
-=======
   private ExpiringMessageManager expiringMessageManager;
   private ViewOnceMessageManager viewOnceMessageManager;
-  private PersistentLogger       persistentLogger;
->>>>>>> 918497fb
+  private LogManager             logManager;
 
   private volatile boolean isAppVisible;
   private volatile boolean isAppInitialized;
@@ -149,8 +136,6 @@
     Log.i(TAG, "onCreate()");
 
     initializeSecurityProvider();
-    initializeTypingStatusRepository();
-    initializeTypingStatusSender();
     initializeRingRtc();
     initializeBlobProvider();
     ProcessLifecycleOwner.get().getLifecycle().addObserver(this);
@@ -160,6 +145,8 @@
     }
 
     initializePassphraseLock();
+
+    DynamicTheme.setDefaultDayNightMode(this);
   }
 
   @MainThread
@@ -177,10 +164,6 @@
     initializeMessageRetrieval();
     initializeExpiringMessageManager();
     initializeRevealableMessageManager();
-<<<<<<< HEAD
-=======
-    initializeGcmCheck();
->>>>>>> 918497fb
     initializeSignedPreKeyCheck();
     initializePeriodicTasks();
     initializeCircumvention();
@@ -196,7 +179,6 @@
 
     ApplicationDependencies.getJobManager().beginJobLoop();
 
-<<<<<<< HEAD
     registerKeyEventReceiver();
     onStartUnlock();
 
@@ -219,11 +201,6 @@
       KeyCachingService.clearMasterSecret();
       WipeMemoryService.run(this, true);
     }, TimeUnit.SECONDS.toMillis(1));
-=======
-    DynamicTheme.setDefaultDayNightMode(this);
-
-    Log.d(TAG, "onCreate() took " + (System.currentTimeMillis() - startTime) + " ms");
->>>>>>> 918497fb
   }
 
   @Override
@@ -415,21 +392,10 @@
     this.viewOnceMessageManager = new ViewOnceMessageManager(this);
   }
 
-<<<<<<< HEAD
   private void finalizeRevealableMessageManager() {
     this.viewOnceMessageManager.quit();
   }
 
-  private void initializeTypingStatusRepository() {
-    this.typingStatusRepository = new TypingStatusRepository();
-  }
-
-  private void initializeTypingStatusSender() {
-    this.typingStatusSender = new TypingStatusSender(this);
-  }
-
-=======
->>>>>>> 918497fb
   private void initializePeriodicTasks() {
     RotateSignedPreKeyListener.schedule(this);
     DirectoryRefreshListener.schedule(this);
