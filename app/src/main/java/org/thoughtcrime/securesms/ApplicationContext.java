--- conflicted
+++ resolved
@@ -280,11 +280,7 @@
     FcmFetchManager.onForeground(this);
 
     SignalExecutors.BOUNDED.execute(() -> {
-<<<<<<< HEAD
-=======
       BackupRefreshJob.enqueueIfNecessary();
-      InAppPaymentAuthCheckJob.enqueueIfNeeded();
->>>>>>> f5a68aa7
       RemoteConfig.refreshIfNecessary();
       RetrieveProfileJob.enqueueRoutineFetchIfNecessary();
       executePendingContactSync();
@@ -370,8 +366,6 @@
     }
   }
 
-<<<<<<< HEAD
-=======
   public void checkFreeDiskSpace() {
     if (RemoteConfig.messageBackups()) {
       long availableBytes = BackupRepository.INSTANCE.getFreeStorageSpace().getBytes();
@@ -379,18 +373,6 @@
     }
   }
 
-  /**
-   * Note: this is purposefully "started" twice -- once during application create, and once during foreground.
-   * This is so we can capture ANR's that happen on boot before the foreground event.
-   */
-  private void startAnrDetector() {
-    AnrDetector.start(TimeUnit.SECONDS.toMillis(5), RemoteConfig::internalUser, (dumps) -> {
-      LogDatabase.getInstance(this).anrs().save(System.currentTimeMillis(), dumps);
-      return Unit.INSTANCE;
-    });
-  }
-
->>>>>>> f5a68aa7
   private void initializeSecurityProvider() {
     int aesPosition = Security.insertProviderAt(new AesGcmProvider(), 1);
     Log.i(TAG, "Installed AesGcmProvider: " + aesPosition);
