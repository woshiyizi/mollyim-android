/*
 * Copyright (C) 2013 Open Whisper Systems
 *
 * This program is free software: you can redistribute it and/or modify
 * it under the terms of the GNU General Public License as published by
 * the Free Software Foundation, either version 3 of the License, or
 * (at your option) any later version.
 *
 * This program is distributed in the hope that it will be useful,
 * but WITHOUT ANY WARRANTY; without even the implied warranty of
 * MERCHANTABILITY or FITNESS FOR A PARTICULAR PURPOSE.  See the
 * GNU General Public License for more details.
 *
 * You should have received a copy of the GNU General Public License
 * along with this program.  If not, see <http://www.gnu.org/licenses/>.
 */
package org.thoughtcrime.securesms;

import android.content.BroadcastReceiver;
import android.content.Context;
import android.content.Intent;
import android.content.IntentFilter;
import android.os.Build;

import androidx.annotation.MainThread;
import androidx.annotation.NonNull;
import androidx.annotation.Nullable;
import androidx.annotation.WorkerThread;
import androidx.appcompat.app.AppCompatDelegate;
import androidx.multidex.MultiDexApplication;

import com.google.android.gms.security.ProviderInstaller;

import org.conscrypt.Conscrypt;
import org.greenrobot.eventbus.EventBus;
import org.signal.aesgcmprovider.AesGcmProvider;
import org.signal.core.util.ThreadUtil;
import org.signal.core.util.concurrent.SignalExecutors;
import org.signal.core.util.logging.Log;
import org.signal.core.util.tracing.Tracer;
import org.signal.glide.SignalGlideCodecs;
import org.signal.ringrtc.CallManager;
import org.thoughtcrime.securesms.avatar.AvatarPickerStorage;
import org.thoughtcrime.securesms.crypto.IdentityKeyUtil;
import org.thoughtcrime.securesms.crypto.InvalidPassphraseException;
import org.thoughtcrime.securesms.crypto.MasterSecretUtil;
import org.thoughtcrime.securesms.crypto.UnrecoverableKeyException;
import org.thoughtcrime.securesms.database.DatabaseFactory;
import org.thoughtcrime.securesms.database.LogDatabase;
import org.thoughtcrime.securesms.database.SqlCipherLibraryLoader;
import org.thoughtcrime.securesms.database.helpers.SQLCipherOpenHelper;
import org.thoughtcrime.securesms.dependencies.ApplicationDependencies;
import org.thoughtcrime.securesms.dependencies.ApplicationDependencyProvider;
import org.thoughtcrime.securesms.emoji.EmojiSource;
import org.thoughtcrime.securesms.gcm.FcmJobService;
import org.thoughtcrime.securesms.jobs.CreateSignedPreKeyJob;
import org.thoughtcrime.securesms.jobs.DownloadLatestEmojiDataJob;
import org.thoughtcrime.securesms.jobs.EmojiSearchIndexDownloadJob;
import org.thoughtcrime.securesms.jobs.FcmRefreshJob;
import org.thoughtcrime.securesms.jobs.GroupV1MigrationJob;
import org.thoughtcrime.securesms.jobs.MultiDeviceContactUpdateJob;
import org.thoughtcrime.securesms.jobs.PushNotificationReceiveJob;
import org.thoughtcrime.securesms.jobs.RefreshAttributesJob;
import org.thoughtcrime.securesms.jobs.RefreshPreKeysJob;
import org.thoughtcrime.securesms.jobs.RetrieveProfileJob;
import org.thoughtcrime.securesms.keyvalue.SignalStore;
import org.thoughtcrime.securesms.logging.CustomSignalProtocolLogger;
import org.thoughtcrime.securesms.logging.PersistentLogger;
import org.thoughtcrime.securesms.messageprocessingalarm.MessageProcessReceiver;
import org.thoughtcrime.securesms.migrations.ApplicationMigrations;
import org.thoughtcrime.securesms.net.NetworkManager;
import org.thoughtcrime.securesms.notifications.NotificationChannels;
import org.thoughtcrime.securesms.providers.BlobProvider;
import org.thoughtcrime.securesms.push.SignalServiceNetworkAccess;
import org.thoughtcrime.securesms.ratelimit.RateLimitUtil;
import org.thoughtcrime.securesms.registration.RegistrationUtil;
import org.thoughtcrime.securesms.ringrtc.RingRtcLogger;
import org.thoughtcrime.securesms.service.DirectoryRefreshListener;
import org.thoughtcrime.securesms.service.KeyCachingService;
import org.thoughtcrime.securesms.service.LocalBackupListener;
import org.thoughtcrime.securesms.service.WipeMemoryService;
import org.thoughtcrime.securesms.service.RotateSenderCertificateListener;
import org.thoughtcrime.securesms.service.RotateSignedPreKeyListener;
import org.thoughtcrime.securesms.service.UpdateApkRefreshListener;
import org.thoughtcrime.securesms.service.webrtc.WebRtcCallService;
import org.thoughtcrime.securesms.storage.StorageSyncHelper;
import org.thoughtcrime.securesms.util.AppForegroundObserver;
import org.thoughtcrime.securesms.util.AppStartup;
import org.thoughtcrime.securesms.util.DynamicTheme;
import org.thoughtcrime.securesms.util.FeatureFlags;
import org.thoughtcrime.securesms.util.PlayServicesUtil;
import org.thoughtcrime.securesms.util.SignalLocalMetrics;
import org.thoughtcrime.securesms.util.SignalUncaughtExceptionHandler;
import org.thoughtcrime.securesms.util.TextSecurePreferences;
import org.thoughtcrime.securesms.util.Util;
import org.thoughtcrime.securesms.util.VersionTracker;
import org.thoughtcrime.securesms.util.dynamiclanguage.DynamicLanguageContextWrapper;
import org.webrtc.voiceengine.WebRtcAudioManager;
import org.webrtc.voiceengine.WebRtcAudioUtils;
import org.whispersystems.libsignal.logging.SignalProtocolLoggerProvider;

import java.security.Security;
import java.util.concurrent.TimeUnit;

import io.reactivex.rxjava3.plugins.RxJavaPlugins;
import io.reactivex.rxjava3.schedulers.Schedulers;

/**
 * Will be called once when the TextSecure process is created.
 *
 * We're using this as an insertion point to patch up the Android PRNG disaster,
 * to initialize the job manager, and to check for GCM registration freshness.
 *
 * @author Moxie Marlinspike
 */
public class ApplicationContext extends MultiDexApplication implements AppForegroundObserver.Listener {

  private static final String TAG = Log.tag(ApplicationContext.class);

  private static ApplicationContext instance;

  private volatile boolean isAppInitialized;

  public ApplicationContext() {
    super();
    instance = this;
  }

  public static @NonNull ApplicationContext getInstance(Context context) {
    return (ApplicationContext) context.getApplicationContext();
  }

  public static @NonNull ApplicationContext getInstance() {
    return instance;
  }

  @Override
  public void onCreate() {
    Log.i(TAG, "onCreate()");

    super.onCreate();

    initializeSecurityProvider();
    SqlCipherLibraryLoader.load(this);
    if (Build.VERSION.SDK_INT < 21) {
      AppCompatDelegate.setCompatVectorFromResourcesEnabled(true);
    }
    DynamicTheme.setDefaultDayNightMode(this);

    initializePassphraseLock();
  }

  private void onCreateUnlock() {
    Tracer.getInstance().start("Application#onCreate()");
    AppStartup.getInstance().onApplicationCreate();
    SignalLocalMetrics.ColdStart.start();

    long startTime = System.currentTimeMillis();

    if (FeatureFlags.internalUser()) {
      Tracer.getInstance().setMaxBufferSize(35_000);
    }

<<<<<<< HEAD
    AppStartup.getInstance().addBlocking("logging", () -> {
                                initializeLogging();
                                Log.i(TAG, "onCreateUnlock()");
=======
    super.onCreate();

    AppStartup.getInstance().addBlocking("security-provider", this::initializeSecurityProvider)
                            .addBlocking("sqlcipher-init", () -> SqlCipherLibraryLoader.load())
                            .addBlocking("logging", () -> {
                              initializeLogging();
                              Log.i(TAG, "onCreate()");
>>>>>>> 6e00920c
                            })
                            .addBlocking("crash-handling", this::initializeCrashHandling)
                            .addBlocking("rx-init", () -> {
                              RxJavaPlugins.setInitIoSchedulerHandler(schedulerSupplier -> Schedulers.from(SignalExecutors.BOUNDED_IO, true, false));
                              RxJavaPlugins.setInitComputationSchedulerHandler(schedulerSupplier -> Schedulers.from(SignalExecutors.BOUNDED, true, false));
                            })
                            .addBlocking("event-bus", () -> EventBus.builder().logNoSubscriberMessages(false).installDefaultEventBus())
                            .addBlocking("app-dependencies", this::initializeAppDependencies)
                            .addBlocking("notification-channels", () -> NotificationChannels.create(this))
                            .addBlocking("first-launch", this::initializeFirstEverAppLaunch)
                            .addBlocking("network-settings", this::initializeNetworkSettings)
                            .addBlocking("gcm-check", this::initializeGcmCheck)
                            .addBlocking("app-migrations", this::initializeApplicationMigrations)
                            .addBlocking("ring-rtc", this::initializeRingRtc)
                            .addBlocking("mark-registration", () -> RegistrationUtil.maybeMarkRegistrationComplete(this))
                            .addBlocking("lifecycle-observer", () -> ApplicationDependencies.getAppForegroundObserver().addListener(this))
                            .addBlocking("message-retriever", this::initializeMessageRetrieval)
                            .addBlocking("blob-provider", this::initializeBlobProvider)
                            .addBlocking("feature-flags", FeatureFlags::init)
                            .addNonBlocking(this::cleanAvatarStorage)
                            .addNonBlocking(this::initializeRevealableMessageManager)
                            .addNonBlocking(this::initializePendingRetryReceiptManager)
                            .addNonBlocking(this::initializeSignedPreKeyCheck)
                            .addNonBlocking(this::initializePeriodicTasks)
                            .addNonBlocking(this::initializeCircumvention)
                            .addNonBlocking(this::initializePendingMessages)
                            .addNonBlocking(this::initializeCleanup)
                            .addNonBlocking(this::initializeGlideCodecs)
                            .addNonBlocking(RefreshPreKeysJob::scheduleIfNecessary)
                            .addNonBlocking(StorageSyncHelper::scheduleRoutineSync)
                            .addNonBlocking(() -> ApplicationDependencies.getJobManager().beginJobLoop())
                            .addNonBlocking(EmojiSource::refresh)
                            .addNonBlocking(() -> ApplicationDependencies.getGiphyMp4Cache().onAppStart(this))
                            .addPostRender(() -> RateLimitUtil.retryAllRateLimitedMessages(this))
                            .addPostRender(this::initializeExpiringMessageManager)
                            .addPostRender(() -> SignalStore.settings().setDefaultSms(Util.isDefaultSmsProvider(this)))
                            .addPostRender(() -> DownloadLatestEmojiDataJob.scheduleIfNecessary(this))
                            .addPostRender(EmojiSearchIndexDownloadJob::scheduleIfNecessary)
                            .addPostRender(() -> DatabaseFactory.getMessageLogDatabase(this).trimOldMessages(System.currentTimeMillis(), FeatureFlags.retryRespondMaxAge()))
                            .execute();

    Log.d(TAG, "onCreate() took " + (System.currentTimeMillis() - startTime) + " ms");
    SignalLocalMetrics.ColdStart.onApplicationCreateFinished();
    Tracer.getInstance().end("Application#onCreate()");
  }

  @Override
  public void onForeground() {
    long startTime = System.currentTimeMillis();
    Log.i(TAG, "App is now visible.");

    if (!KeyCachingService.isLocked()) {
      onStartUnlock();
    }

    Log.d(TAG, "onStart() took " + (System.currentTimeMillis() - startTime) + " ms");
  }

  private void onStartUnlock() {
    ApplicationDependencies.getFrameRateTracker().begin();
    ApplicationDependencies.getMegaphoneRepository().onAppForegrounded();

    SignalExecutors.BOUNDED.execute(() -> {
      FeatureFlags.refreshIfNecessary();
      ApplicationDependencies.getRecipientCache().warmUp();
      RetrieveProfileJob.enqueueRoutineFetchIfNecessary(this);
      GroupV1MigrationJob.enqueueRoutineMigrationsIfNecessary(this);
      executePendingContactSync();
      ApplicationDependencies.getShakeToReport().enable();
      checkBuildExpiration();
    });
  }

  @Override
  public void onBackground() {
    Log.i(TAG, "App is no longer visible.");
    if (!KeyCachingService.isLocked()) {
      onStopUnlock();
    }
  }

  private void onStopUnlock() {
    ApplicationDependencies.getMessageNotifier().clearVisibleThread();
    ApplicationDependencies.getFrameRateTracker().end();
    ApplicationDependencies.getShakeToReport().disable();
  }

  @MainThread
  public void onUnlock() {
    Log.i(TAG, "onUnlock()");

    if (!isAppInitialized) {
      onCreateUnlock();
      registerKeyEventReceiver();
      onStartUnlock();
      isAppInitialized = true;
    }
  }

  @MainThread
  public void onLock() {
    Log.i(TAG, "onLock()");

    stopService(new Intent(this, WebRtcCallService.class));

    finalizeExpiringMessageManager();
    finalizeMessageRetrieval();
    unregisterKeyEventReceiver();

    ThreadUtil.runOnMainDelayed(() -> {
      ApplicationDependencies.getJobManager().shutdown(TimeUnit.SECONDS.toMillis(10));
      KeyCachingService.clearMasterSecret();
      WipeMemoryService.run(this, true);
    }, TimeUnit.SECONDS.toMillis(1));
  }

  public void checkBuildExpiration() {
    if (Util.getTimeUntilBuildExpiry() <= 0 && !SignalStore.misc().isClientDeprecated()) {
      Log.w(TAG, "Build expired!");
      SignalStore.misc().markClientDeprecated();
    }
  }

  private void initializeSecurityProvider() {
    try {
      Class.forName("org.signal.aesgcmprovider.AesGcmCipher");
    } catch (ClassNotFoundException e) {
      Log.e(TAG, "Failed to find AesGcmCipher class");
      throw new ProviderInitializationException();
    }

    int aesPosition = Security.insertProviderAt(new AesGcmProvider(), 1);
    Log.i(TAG, "Installed AesGcmProvider: " + aesPosition);

    if (aesPosition < 0) {
      Log.e(TAG, "Failed to install AesGcmProvider()");
      throw new ProviderInitializationException();
    }

    int conscryptPosition = Security.insertProviderAt(Conscrypt.newProvider(), 2);
    Log.i(TAG, "Installed Conscrypt provider: " + conscryptPosition);

    if (conscryptPosition < 0) {
      Log.w(TAG, "Did not install Conscrypt provider. May already be present.");
    }
  }

  private void initializeLogging() {
    PersistentLogger persistentLogger = new PersistentLogger(this);
    Log.setInternalCheck(FeatureFlags::internalUser);
    Log.setPersistentLogger(persistentLogger);
    Log.setLogging(TextSecurePreferences.isLogEnabled(this));

    SignalProtocolLoggerProvider.setProvider(new CustomSignalProtocolLogger());

    SignalExecutors.UNBOUNDED.execute(() -> LogDatabase.getInstance(this).trimToSize());
  }

  private void initializeCrashHandling() {
    final Thread.UncaughtExceptionHandler originalHandler = Thread.getDefaultUncaughtExceptionHandler();
    Thread.setDefaultUncaughtExceptionHandler(new SignalUncaughtExceptionHandler(originalHandler));
  }

  private void initializeApplicationMigrations() {
    ApplicationMigrations.onApplicationCreate(this, ApplicationDependencies.getJobManager());
  }

  public void initializeMessageRetrieval() {
    ApplicationDependencies.getIncomingMessageObserver();
  }

  public void finalizeMessageRetrieval() {
    ApplicationDependencies.getIncomingMessageObserver().quit();
  }

  private void initializePassphraseLock() {
    if (MasterSecretUtil.isPassphraseInitialized(this)) {
      try {
        KeyCachingService.setMasterSecret(MasterSecretUtil.getMasterSecret(this,
                MasterSecretUtil.getUnencryptedPassphrase()));
        TextSecurePreferences.setPassphraseLockEnabled(this, false);
        onUnlock();
      } catch (InvalidPassphraseException | UnrecoverableKeyException e) {
        TextSecurePreferences.setPassphraseLockEnabled(this, true);
      }
    }
  }

  private void initializeAppDependencies() {
    ApplicationDependencies.init(new ApplicationDependencyProvider(this));
  }

  private void initializeFirstEverAppLaunch() {
    if (TextSecurePreferences.getFirstInstallVersion(this) == -1) {
      if (!SQLCipherOpenHelper.databaseFileExists(this) || VersionTracker.getDaysSinceFirstInstalled(this) < 365) {
        Log.i(TAG, "First ever app launch!");
        AppInitialization.onFirstEverAppLaunch(this);
      }

      if (!IdentityKeyUtil.hasIdentityKey(this)) {
        Log.i(TAG, "Generating new identity keys...");
        IdentityKeyUtil.generateIdentityKeys(this);
      }

      Log.i(TAG, "Setting first install version to " + Util.getCanonicalVersionCode());
      TextSecurePreferences.setFirstInstallVersion(this, Util.getCanonicalVersionCode());
    }
  }

  private void initializeNetworkSettings() {
    NetworkManager nm = ApplicationDependencies.getNetworkManager();
    nm.setProxyChoice(TextSecurePreferences.getProxyType(this));
    nm.setProxySocksHost(TextSecurePreferences.getProxySocksHost(this));
    nm.setProxySocksPort(TextSecurePreferences.getProxySocksPort(this));
    nm.applyProxyConfig();
  }

  private void initializeGcmCheck() {
    if (!TextSecurePreferences.isPushRegistered(this)) {
      return;
    }

    PlayServicesUtil.PlayServicesStatus fcmStatus = PlayServicesUtil.getPlayServicesStatus(this);

    if (fcmStatus == PlayServicesUtil.PlayServicesStatus.DISABLED) {
      TextSecurePreferences.setFcmTokenLastSetTime(this, -1);
      if (!TextSecurePreferences.isFcmDisabled(this)) {
        Log.i(TAG, "Play Services are disabled. Disabling FCM.");
        TextSecurePreferences.setFcmDisabled(this, true);
        TextSecurePreferences.setFcmToken(this, null);
        ApplicationDependencies.getJobManager().add(new RefreshAttributesJob());
      }
    } else if (fcmStatus == PlayServicesUtil.PlayServicesStatus.SUCCESS &&
               TextSecurePreferences.isFcmDisabled(this) &&
               TextSecurePreferences.getFcmTokenLastSetTime(this) < 0) {
      Log.i(TAG, "Play Services are newly-available. Updating to use FCM.");
      TextSecurePreferences.setFcmDisabled(this, false);
      ApplicationDependencies.getJobManager().startChain(new FcmRefreshJob())
                                             .then(new RefreshAttributesJob())
                                             .enqueue();
    } else {
      long nextSetTime = TextSecurePreferences.getFcmTokenLastSetTime(this) + TimeUnit.HOURS.toMillis(6);

      if (TextSecurePreferences.getFcmToken(this) == null || nextSetTime <= System.currentTimeMillis()) {
        ApplicationDependencies.getJobManager().add(new FcmRefreshJob());
      }
    }
  }

  private void initializeSignedPreKeyCheck() {
    if (!TextSecurePreferences.isSignedPreKeyRegistered(this)) {
      ApplicationDependencies.getJobManager().add(new CreateSignedPreKeyJob(this));
    }
  }

  private void initializeExpiringMessageManager() {
    ApplicationDependencies.getExpiringMessageManager().checkSchedule();
  }

  private void finalizeExpiringMessageManager() {
    ApplicationDependencies.getExpiringMessageManager().quit();
  }

  private void initializeRevealableMessageManager() {
    ApplicationDependencies.getViewOnceMessageManager().scheduleIfNecessary();
  }

  private void initializePendingRetryReceiptManager() {
    ApplicationDependencies.getPendingRetryReceiptManager().scheduleIfNecessary();
  }

  private void initializePeriodicTasks() {
    RotateSignedPreKeyListener.schedule(this);
    DirectoryRefreshListener.schedule(this);
    LocalBackupListener.schedule(this);
    RotateSenderCertificateListener.schedule(this);
    MessageProcessReceiver.startOrUpdateAlarm(this);

    if (TextSecurePreferences.isUpdateApkEnabled(this)) {
      UpdateApkRefreshListener.schedule(this);
    }
  }

  private void initializeRingRtc() {
    try {
      if (RtcDeviceLists.hardwareAECBlocked()) {
        WebRtcAudioUtils.setWebRtcBasedAcousticEchoCanceler(true);
      }

      if (!RtcDeviceLists.openSLESAllowed()) {
        WebRtcAudioManager.setBlacklistDeviceForOpenSLESUsage(true);
      }

      CallManager.initialize(this, new RingRtcLogger());
    } catch (UnsatisfiedLinkError e) {
      throw new AssertionError("Unable to load ringrtc library", e);
    }
  }

  @WorkerThread
  private void initializeCircumvention() {
    if (new SignalServiceNetworkAccess(ApplicationContext.this).isCensored(ApplicationContext.this)) {
      try {
        ProviderInstaller.installIfNeeded(ApplicationContext.this);
      } catch (Throwable t) {
        Log.w(TAG, t);
      }
    }
  }

  private void executePendingContactSync() {
    if (TextSecurePreferences.needsFullContactSync(this)) {
      ApplicationDependencies.getJobManager().add(new MultiDeviceContactUpdateJob(true));
    }
  }

  private void initializePendingMessages() {
    if (TextSecurePreferences.getNeedsMessagePull(this)) {
      Log.i(TAG, "Scheduling a message fetch.");
      if (Build.VERSION.SDK_INT >= 26) {
        FcmJobService.schedule(this);
      } else {
        ApplicationDependencies.getJobManager().add(new PushNotificationReceiveJob());
      }
      TextSecurePreferences.setNeedsMessagePull(this, false);
    }
  }

  @WorkerThread
  private void initializeBlobProvider() {
    BlobProvider.getInstance().initialize(this);
  }

  @WorkerThread
  private void cleanAvatarStorage() {
    AvatarPickerStorage.cleanOrphans(this);
  }

  @WorkerThread
  private void initializeCleanup() {
    int deleted = DatabaseFactory.getAttachmentDatabase(this).deleteAbandonedPreuploadedAttachments();
    Log.i(TAG, "Deleted " + deleted + " abandoned attachments.");
  }

  private void initializeGlideCodecs() {
    SignalGlideCodecs.setLogProvider(new org.signal.glide.Log.Provider() {
      @Override
      public void v(@NonNull String tag, @NonNull String message) {
        Log.v(tag, message);
      }

      @Override
      public void d(@NonNull String tag, @NonNull String message) {
        Log.d(tag, message);
      }

      @Override
      public void i(@NonNull String tag, @NonNull String message) {
        Log.i(tag, message);
      }

      @Override
      public void w(@NonNull String tag, @NonNull String message) {
        Log.w(tag, message);
      }

      @Override
      public void e(@NonNull String tag, @NonNull String message, @Nullable Throwable throwable) {
        Log.e(tag, message, throwable);
      }
    });
  }

  private final BroadcastReceiver keyEventReceiver = new BroadcastReceiver() {
    @Override
    public void onReceive(Context context, Intent intent) {
      onLock();
    }
  };

  private void registerKeyEventReceiver() {
    IntentFilter filter = new IntentFilter();
    filter.addAction(KeyCachingService.CLEAR_KEY_EVENT);

    registerReceiver(keyEventReceiver, filter, KeyCachingService.KEY_PERMISSION, null);
  }

  private void unregisterKeyEventReceiver() {
    unregisterReceiver(keyEventReceiver);
  }

  @Override
  protected void attachBaseContext(Context base) {
    DynamicLanguageContextWrapper.updateContext(base);
    super.attachBaseContext(base);
  }

  private static class ProviderInitializationException extends RuntimeException {
  }
}<|MERGE_RESOLUTION|>--- conflicted
+++ resolved
@@ -141,7 +141,7 @@
     super.onCreate();
 
     initializeSecurityProvider();
-    SqlCipherLibraryLoader.load(this);
+    SqlCipherLibraryLoader.load();
     if (Build.VERSION.SDK_INT < 21) {
       AppCompatDelegate.setCompatVectorFromResourcesEnabled(true);
     }
@@ -161,19 +161,9 @@
       Tracer.getInstance().setMaxBufferSize(35_000);
     }
 
-<<<<<<< HEAD
     AppStartup.getInstance().addBlocking("logging", () -> {
                                 initializeLogging();
                                 Log.i(TAG, "onCreateUnlock()");
-=======
-    super.onCreate();
-
-    AppStartup.getInstance().addBlocking("security-provider", this::initializeSecurityProvider)
-                            .addBlocking("sqlcipher-init", () -> SqlCipherLibraryLoader.load())
-                            .addBlocking("logging", () -> {
-                              initializeLogging();
-                              Log.i(TAG, "onCreate()");
->>>>>>> 6e00920c
                             })
                             .addBlocking("crash-handling", this::initializeCrashHandling)
                             .addBlocking("rx-init", () -> {
