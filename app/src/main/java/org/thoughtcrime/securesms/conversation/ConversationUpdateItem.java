--- conflicted
+++ resolved
@@ -30,12 +30,8 @@
 import org.thoughtcrime.securesms.conversation.colors.Colorizer;
 import org.thoughtcrime.securesms.conversation.mutiselect.MultiselectPart;
 import org.thoughtcrime.securesms.conversation.ui.error.EnableCallNotificationSettingsDialog;
-<<<<<<< HEAD
 import org.thoughtcrime.securesms.database.DatabaseFactory;
-import org.thoughtcrime.securesms.database.IdentityDatabase.IdentityRecord;
-=======
 import org.thoughtcrime.securesms.database.model.IdentityRecord;
->>>>>>> 520fe481
 import org.thoughtcrime.securesms.database.model.GroupCallUpdateDetailsUtil;
 import org.thoughtcrime.securesms.database.model.InMemoryMessageRecord;
 import org.thoughtcrime.securesms.database.model.LiveUpdateMessage;
@@ -427,9 +423,6 @@
           eventListener.onBadDecryptLearnMoreClicked(conversationMessage.getMessageRecord().getRecipient().getId());
         }
       });
-<<<<<<< HEAD
-    // MOLLY: ensure presentTimer for call logs
-=======
     } else if (conversationMessage.getMessageRecord().isChangeNumber() && conversationMessage.getMessageRecord().getIndividualRecipient().isSystemContact()) {
       actionButton.setText(R.string.ConversationUpdateItem_update_contact);
       actionButton.setVisibility(VISIBLE);
@@ -438,7 +431,7 @@
           eventListener.onChangeNumberUpdateContact(conversationMessage.getMessageRecord().getIndividualRecipient());
         }
       });
->>>>>>> 520fe481
+    // MOLLY: ensure presentTimer for call logs
     } else {
       actionButton.setVisibility(GONE);
       actionButton.setOnClickListener(null);
