package org.thoughtcrime.securesms.conversation;

import android.content.Context;
import android.os.Build;

import androidx.annotation.NonNull;
import androidx.annotation.WorkerThread;

import org.signal.core.util.StreamUtil;
import org.signal.core.util.concurrent.SignalExecutors;
import org.signal.core.util.logging.Log;
import org.thoughtcrime.securesms.contacts.sync.ContactDiscovery;
import org.thoughtcrime.securesms.database.DatabaseObserver;
import org.thoughtcrime.securesms.database.MessageTable;
import org.thoughtcrime.securesms.database.RecipientTable;
import org.thoughtcrime.securesms.database.SignalDatabase;
import org.thoughtcrime.securesms.database.ThreadTable;
import org.thoughtcrime.securesms.database.model.GroupRecord;
import org.thoughtcrime.securesms.database.model.MessageRecord;
import org.thoughtcrime.securesms.dependencies.ApplicationDependencies;
import org.thoughtcrime.securesms.jobs.MultiDeviceViewedUpdateJob;
import org.thoughtcrime.securesms.keyvalue.SignalStore;
import org.thoughtcrime.securesms.mms.PartAuthority;
import org.thoughtcrime.securesms.mms.TextSlide;
import org.thoughtcrime.securesms.recipients.Recipient;
import org.thoughtcrime.securesms.recipients.RecipientId;
import org.thoughtcrime.securesms.recipients.RecipientUtil;
import org.thoughtcrime.securesms.util.BubbleUtil;
import org.thoughtcrime.securesms.util.ConversationUtil;
import org.thoughtcrime.securesms.util.MessageRecordUtil;
import org.thoughtcrime.securesms.util.TextSecurePreferences;
import org.whispersystems.signalservice.api.push.ServiceId;

import java.io.IOException;
import java.io.InputStream;
import java.util.Collections;
import java.util.List;
import java.util.Optional;
import java.util.stream.Collectors;

import io.reactivex.rxjava3.android.schedulers.AndroidSchedulers;
import io.reactivex.rxjava3.core.Observable;
import io.reactivex.rxjava3.core.Single;
import io.reactivex.rxjava3.schedulers.Schedulers;

public class ConversationRepository {

  private static final String TAG = Log.tag(ConversationRepository.class);

  private final Context  context;

  public ConversationRepository() {
    this.context = ApplicationDependencies.getApplication();
  }

  @WorkerThread
  public @NonNull ConversationData getConversationData(long threadId, @NonNull Recipient conversationRecipient, int jumpToPosition) {
    ThreadTable.ConversationMetadata    metadata                       = SignalDatabase.threads().getConversationMetadata(threadId);
    int                                 threadSize                     = SignalDatabase.messages().getMessageCountForThread(threadId);
    long                                lastSeen                       = metadata.getLastSeen();
    int                                 lastSeenPosition               = 0;
    long                                lastScrolled                   = metadata.getLastScrolled();
    int                                 lastScrolledPosition           = 0;
    boolean                             isMessageRequestAccepted       = RecipientUtil.isMessageRequestAccepted(context, threadId);
    boolean                             isConversationHidden           = RecipientUtil.isRecipientHidden(threadId);
    ConversationData.MessageRequestData messageRequestData             = new ConversationData.MessageRequestData(isMessageRequestAccepted, isConversationHidden);
    boolean                             showUniversalExpireTimerUpdate = false;

    if (lastSeen > 0) {
      lastSeenPosition = SignalDatabase.messages().getMessagePositionOnOrAfterTimestamp(threadId, lastSeen);
    }

    if (lastSeenPosition <= 0) {
      lastSeen = 0;
    }

    if (lastSeen == 0 && lastScrolled > 0) {
      lastScrolledPosition = SignalDatabase.messages().getMessagePositionOnOrAfterTimestamp(threadId, lastScrolled);
    }

    if (!isMessageRequestAccepted) {
      boolean isGroup                             = false;
      boolean recipientIsKnownOrHasGroupsInCommon = false;
      if (conversationRecipient.isGroup()) {
        Optional<GroupRecord> group = SignalDatabase.groups().getGroup(conversationRecipient.getId());
        if (group.isPresent()) {
          List<Recipient> recipients = Recipient.resolvedList(group.get().getMembers());
          for (Recipient recipient : recipients) {
            if ((recipient.isProfileSharing() || recipient.hasGroupsInCommon()) && !recipient.isSelf()) {
              recipientIsKnownOrHasGroupsInCommon = true;
              break;
            }
          }
        }
        isGroup = true;
      } else if (conversationRecipient.hasGroupsInCommon()) {
        recipientIsKnownOrHasGroupsInCommon = true;
      }
      messageRequestData = new ConversationData.MessageRequestData(isMessageRequestAccepted, isConversationHidden, recipientIsKnownOrHasGroupsInCommon, isGroup);
    }

    List<ServiceId> groupMemberAcis;
    if (conversationRecipient.isPushV2Group()) {
      groupMemberAcis = conversationRecipient.getParticipantAcis();
    } else {
      groupMemberAcis = Collections.emptyList();
    }

    if (SignalStore.settings().getUniversalExpireTimer() != 0 &&
        conversationRecipient.getExpiresInSeconds() == 0 &&
        !conversationRecipient.isGroup() &&
        conversationRecipient.isRegistered() &&
        (threadId == -1 || SignalDatabase.messages().canSetUniversalTimer(threadId)))
    {
      showUniversalExpireTimerUpdate = true;
    }

    return new ConversationData(conversationRecipient, threadId, lastSeen, lastSeenPosition, lastScrolledPosition, jumpToPosition, threadSize, messageRequestData, showUniversalExpireTimerUpdate, metadata.getUnreadCount(), groupMemberAcis);
  }

  public void markGiftBadgeRevealed(long messageId) {
    SignalExecutors.BOUNDED_IO.execute(() -> {
      List<MessageTable.MarkedMessageInfo> markedMessageInfo = SignalDatabase.messages().setOutgoingGiftsRevealed(Collections.singletonList(messageId));
      if (!markedMessageInfo.isEmpty()) {
        Log.d(TAG, "Marked gift badge revealed. Sending view sync message.");
        MultiDeviceViewedUpdateJob.enqueue(
            markedMessageInfo.stream()
                             .map(MessageTable.MarkedMessageInfo::getSyncMessageId)
                             .collect(Collectors.toList()));
      }
    });
  }

<<<<<<< HEAD
  /**
   * Watches the given recipient id for changes, and gets the security info for the recipient
   * whenever a change occurs.
   *
   * @param recipientId The recipient id we are interested in
   *
   * @return The recipient's security info.
   */
  @NonNull Observable<ConversationSecurityInfo> getSecurityInfo(@NonNull RecipientId recipientId) {
    return Recipient.observable(recipientId)
                    .distinctUntilChanged((lhs, rhs) -> lhs.isPushGroup() == rhs.isPushGroup() && lhs.getRegistered().equals(rhs.getRegistered()))
                    .switchMapSingle(this::getSecurityInfo)
                    .subscribeOn(Schedulers.io());
  }

  private @NonNull Single<ConversationSecurityInfo> getSecurityInfo(@NonNull Recipient recipient) {
    return Single.fromCallable(() -> {
      Log.i(TAG, "Resolving registered state...");
      RecipientTable.RegisteredState registeredState;

      if (recipient.isPushGroup()) {
        Log.i(TAG, "Push group recipient...");
        registeredState = RecipientTable.RegisteredState.REGISTERED;
      } else {
        Log.i(TAG, "Checking through resolved recipient");
        registeredState = recipient.getRegistered();
      }

      Log.i(TAG, "Resolved registered state: " + registeredState);
      boolean signalEnabled = Recipient.self().isRegistered();

      if (registeredState == RecipientTable.RegisteredState.UNKNOWN) {
        try {
          Log.i(TAG, "Refreshing directory for user: " + recipient.getId().serialize());
          registeredState = ContactDiscovery.refresh(context, recipient, false);
        } catch (IOException e) {
          Log.w(TAG, e);
        }
      }

      Log.i(TAG, "Returning registered state...");
      return new ConversationSecurityInfo(recipient.getId(),
                                          registeredState == RecipientTable.RegisteredState.REGISTERED && signalEnabled,
                                          true,
                                          SignalStore.misc().isClientDeprecated(),
                                          TextSecurePreferences.isUnauthorizedReceived(context));
    }).subscribeOn(Schedulers.io());
  }

=======
>>>>>>> 9e95f188
  @NonNull
  public Single<ConversationMessage> resolveMessageToEdit(@NonNull ConversationMessage message) {
    return Single.fromCallable(() -> {
                   MessageRecord messageRecord = message.getMessageRecord();
                   if (MessageRecordUtil.hasTextSlide(messageRecord)) {
                     TextSlide textSlide = MessageRecordUtil.requireTextSlide(messageRecord);
                     if (textSlide.getUri() == null) {
                       return message;
                     }

                     try (InputStream stream = PartAuthority.getAttachmentStream(context, textSlide.getUri())) {
                       String body = StreamUtil.readFullyAsString(stream);
                       return ConversationMessage.ConversationMessageFactory.createWithUnresolvedData(context, messageRecord, body, message.getThreadRecipient());
                     } catch (IOException e) {
                       Log.w(TAG, "Failed to read text slide data.");
                     }
                   }
                   return message;
                 }).subscribeOn(Schedulers.io())
                 .observeOn(AndroidSchedulers.mainThread());
  }
<<<<<<< HEAD

  Observable<Integer> getUnreadCount(long threadId, long afterTime) {
    if (threadId <= -1L || afterTime <= 0L) {
      return Observable.just(0);
    }

    return Observable.<Integer> create(emitter -> {

      DatabaseObserver.Observer listener = () -> emitter.onNext(SignalDatabase.messages().getIncomingMeaningfulMessageCountSince(threadId, afterTime));

      ApplicationDependencies.getDatabaseObserver().registerConversationObserver(threadId, listener);
      emitter.setCancellable(() -> ApplicationDependencies.getDatabaseObserver().unregisterObserver(listener));

      listener.onChanged();
    }).subscribeOn(Schedulers.io());
  }

  public void setConversationMuted(@NonNull RecipientId recipientId, long until) {
    SignalExecutors.BOUNDED.execute(() -> SignalDatabase.recipients().setMuted(recipientId, until));
  }

  public void setConversationDistributionType(long threadId, int distributionType) {
    SignalExecutors.BOUNDED.execute(() -> SignalDatabase.threads().setDistributionType(threadId, distributionType));
  }
=======
>>>>>>> 9e95f188
}<|MERGE_RESOLUTION|>--- conflicted
+++ resolved
@@ -29,6 +29,7 @@
 import org.thoughtcrime.securesms.util.ConversationUtil;
 import org.thoughtcrime.securesms.util.MessageRecordUtil;
 import org.thoughtcrime.securesms.util.TextSecurePreferences;
+import org.thoughtcrime.securesms.util.Util;
 import org.whispersystems.signalservice.api.push.ServiceId;
 
 import java.io.IOException;
@@ -131,58 +132,6 @@
     });
   }
 
-<<<<<<< HEAD
-  /**
-   * Watches the given recipient id for changes, and gets the security info for the recipient
-   * whenever a change occurs.
-   *
-   * @param recipientId The recipient id we are interested in
-   *
-   * @return The recipient's security info.
-   */
-  @NonNull Observable<ConversationSecurityInfo> getSecurityInfo(@NonNull RecipientId recipientId) {
-    return Recipient.observable(recipientId)
-                    .distinctUntilChanged((lhs, rhs) -> lhs.isPushGroup() == rhs.isPushGroup() && lhs.getRegistered().equals(rhs.getRegistered()))
-                    .switchMapSingle(this::getSecurityInfo)
-                    .subscribeOn(Schedulers.io());
-  }
-
-  private @NonNull Single<ConversationSecurityInfo> getSecurityInfo(@NonNull Recipient recipient) {
-    return Single.fromCallable(() -> {
-      Log.i(TAG, "Resolving registered state...");
-      RecipientTable.RegisteredState registeredState;
-
-      if (recipient.isPushGroup()) {
-        Log.i(TAG, "Push group recipient...");
-        registeredState = RecipientTable.RegisteredState.REGISTERED;
-      } else {
-        Log.i(TAG, "Checking through resolved recipient");
-        registeredState = recipient.getRegistered();
-      }
-
-      Log.i(TAG, "Resolved registered state: " + registeredState);
-      boolean signalEnabled = Recipient.self().isRegistered();
-
-      if (registeredState == RecipientTable.RegisteredState.UNKNOWN) {
-        try {
-          Log.i(TAG, "Refreshing directory for user: " + recipient.getId().serialize());
-          registeredState = ContactDiscovery.refresh(context, recipient, false);
-        } catch (IOException e) {
-          Log.w(TAG, e);
-        }
-      }
-
-      Log.i(TAG, "Returning registered state...");
-      return new ConversationSecurityInfo(recipient.getId(),
-                                          registeredState == RecipientTable.RegisteredState.REGISTERED && signalEnabled,
-                                          true,
-                                          SignalStore.misc().isClientDeprecated(),
-                                          TextSecurePreferences.isUnauthorizedReceived(context));
-    }).subscribeOn(Schedulers.io());
-  }
-
-=======
->>>>>>> 9e95f188
   @NonNull
   public Single<ConversationMessage> resolveMessageToEdit(@NonNull ConversationMessage message) {
     return Single.fromCallable(() -> {
@@ -204,31 +153,4 @@
                  }).subscribeOn(Schedulers.io())
                  .observeOn(AndroidSchedulers.mainThread());
   }
-<<<<<<< HEAD
-
-  Observable<Integer> getUnreadCount(long threadId, long afterTime) {
-    if (threadId <= -1L || afterTime <= 0L) {
-      return Observable.just(0);
-    }
-
-    return Observable.<Integer> create(emitter -> {
-
-      DatabaseObserver.Observer listener = () -> emitter.onNext(SignalDatabase.messages().getIncomingMeaningfulMessageCountSince(threadId, afterTime));
-
-      ApplicationDependencies.getDatabaseObserver().registerConversationObserver(threadId, listener);
-      emitter.setCancellable(() -> ApplicationDependencies.getDatabaseObserver().unregisterObserver(listener));
-
-      listener.onChanged();
-    }).subscribeOn(Schedulers.io());
-  }
-
-  public void setConversationMuted(@NonNull RecipientId recipientId, long until) {
-    SignalExecutors.BOUNDED.execute(() -> SignalDatabase.recipients().setMuted(recipientId, until));
-  }
-
-  public void setConversationDistributionType(long threadId, int distributionType) {
-    SignalExecutors.BOUNDED.execute(() -> SignalDatabase.threads().setDistributionType(threadId, distributionType));
-  }
-=======
->>>>>>> 9e95f188
 }