/*
 * Copyright (C) 2011 Whisper Systems
 *
 * This program is free software: you can redistribute it and/or modify
 * it under the terms of the GNU General Public License as published by
 * the Free Software Foundation, either version 3 of the License, or
 * (at your option) any later version.
 *
 * This program is distributed in the hope that it will be useful,
 * but WITHOUT ANY WARRANTY; without even the implied warranty of
 * MERCHANTABILITY or FITNESS FOR A PARTICULAR PURPOSE.  See the
 * GNU General Public License for more details.
 *
 * You should have received a copy of the GNU General Public License
 * along with this program.  If not, see <http://www.gnu.org/licenses/>.
 */
package org.thoughtcrime.securesms.conversation;

import android.annotation.SuppressLint;
import android.content.ActivityNotFoundException;
import android.content.Context;
import android.content.Intent;
import android.graphics.Color;
import android.graphics.PorterDuff;
import android.graphics.Rect;
import android.graphics.Typeface;
import android.net.Uri;
import android.text.Annotation;
import android.text.Spannable;
import android.text.SpannableString;
import android.text.SpannableStringBuilder;
import android.text.Spanned;
import android.text.TextPaint;
import android.text.style.BackgroundColorSpan;
import android.text.style.CharacterStyle;
import android.text.style.ClickableSpan;
import android.text.style.ForegroundColorSpan;
import android.text.style.StyleSpan;
import android.text.style.URLSpan;
import android.text.util.Linkify;
import android.util.AttributeSet;
import android.util.TypedValue;
import android.view.MotionEvent;
import android.view.TouchDelegate;
import android.view.View;
import android.view.ViewGroup;
import android.widget.Button;
import android.widget.RelativeLayout;
import android.widget.TextView;
import android.widget.Toast;

import androidx.annotation.ColorInt;
import androidx.annotation.DimenRes;
import androidx.annotation.NonNull;
import androidx.annotation.Nullable;
import androidx.annotation.VisibleForTesting;
import androidx.core.content.ContextCompat;
import androidx.core.text.util.LinkifyCompat;
import androidx.lifecycle.LifecycleOwner;

import com.annimon.stream.Stream;
import com.google.android.exoplayer2.MediaItem;
import com.google.android.material.dialog.MaterialAlertDialogBuilder;
import com.google.common.collect.Sets;

import org.signal.core.util.DimensionUnit;
import org.signal.core.util.StringUtil;
import org.signal.core.util.logging.Log;
import org.thoughtcrime.securesms.BindableConversationItem;
import org.thoughtcrime.securesms.R;
import org.thoughtcrime.securesms.attachments.DatabaseAttachment;
import org.thoughtcrime.securesms.badges.BadgeImageView;
import org.thoughtcrime.securesms.components.AlertView;
import org.thoughtcrime.securesms.components.AudioView;
import org.thoughtcrime.securesms.components.AvatarImageView;
import org.thoughtcrime.securesms.components.BorderlessImageView;
import org.thoughtcrime.securesms.components.ConversationItemFooter;
import org.thoughtcrime.securesms.components.ConversationItemThumbnail;
import org.thoughtcrime.securesms.components.DocumentView;
import org.thoughtcrime.securesms.components.LinkPreviewView;
import org.thoughtcrime.securesms.components.Outliner;
import org.thoughtcrime.securesms.components.PlaybackSpeedToggleTextView;
import org.thoughtcrime.securesms.components.QuoteView;
import org.thoughtcrime.securesms.components.SharedContactView;
import org.thoughtcrime.securesms.components.emoji.EmojiTextView;
import org.thoughtcrime.securesms.components.mention.MentionAnnotation;
import org.thoughtcrime.securesms.contactshare.Contact;
import org.thoughtcrime.securesms.conversation.colors.ChatColors;
import org.thoughtcrime.securesms.conversation.colors.Colorizer;
import org.thoughtcrime.securesms.conversation.mutiselect.MultiselectCollection;
import org.thoughtcrime.securesms.conversation.mutiselect.MultiselectPart;
import org.thoughtcrime.securesms.conversation.ui.payment.PaymentMessageView;
import org.thoughtcrime.securesms.database.AttachmentTable;
import org.thoughtcrime.securesms.database.MediaTable;
import org.thoughtcrime.securesms.database.SignalDatabase;
import org.thoughtcrime.securesms.database.model.MediaMmsMessageRecord;
import org.thoughtcrime.securesms.database.model.MessageRecord;
import org.thoughtcrime.securesms.database.model.MmsMessageRecord;
import org.thoughtcrime.securesms.database.model.Quote;
import org.thoughtcrime.securesms.dependencies.ApplicationDependencies;
import org.thoughtcrime.securesms.giph.mp4.GiphyMp4PlaybackPolicy;
import org.thoughtcrime.securesms.giph.mp4.GiphyMp4PlaybackPolicyEnforcer;
import org.thoughtcrime.securesms.jobs.AttachmentDownloadJob;
import org.thoughtcrime.securesms.jobs.MmsDownloadJob;
import org.thoughtcrime.securesms.keyvalue.SignalStore;
import org.thoughtcrime.securesms.linkpreview.LinkPreview;
import org.thoughtcrime.securesms.mediapreview.MediaIntentFactory;
import org.thoughtcrime.securesms.mediapreview.MediaPreviewV2Fragment;
import org.thoughtcrime.securesms.mms.GlideRequests;
import org.thoughtcrime.securesms.mms.ImageSlide;
import org.thoughtcrime.securesms.mms.PartAuthority;
import org.thoughtcrime.securesms.mms.Slide;
import org.thoughtcrime.securesms.mms.SlideClickListener;
import org.thoughtcrime.securesms.mms.SlidesClickedListener;
import org.thoughtcrime.securesms.mms.TextSlide;
import org.thoughtcrime.securesms.mms.VideoSlide;
import org.thoughtcrime.securesms.reactions.ReactionsConversationView;
import org.thoughtcrime.securesms.recipients.LiveRecipient;
import org.thoughtcrime.securesms.recipients.Recipient;
import org.thoughtcrime.securesms.recipients.RecipientForeverObserver;
import org.thoughtcrime.securesms.recipients.RecipientId;
import org.thoughtcrime.securesms.revealable.ViewOnceMessageView;
import org.thoughtcrime.securesms.util.DateUtils;
import org.thoughtcrime.securesms.util.InterceptableLongClickCopyLinkSpan;
import org.thoughtcrime.securesms.util.LinkUtil;
import org.thoughtcrime.securesms.util.LongClickMovementMethod;
import org.thoughtcrime.securesms.util.MessageRecordUtil;
import org.thoughtcrime.securesms.util.PlaceholderURLSpan;
import org.thoughtcrime.securesms.util.Projection;
import org.thoughtcrime.securesms.util.ProjectionList;
import org.thoughtcrime.securesms.util.SearchUtil;
import org.thoughtcrime.securesms.util.ThemeUtil;
import org.thoughtcrime.securesms.util.UrlClickHandler;
import org.thoughtcrime.securesms.util.Util;
import org.thoughtcrime.securesms.util.VibrateUtil;
import org.thoughtcrime.securesms.util.ViewUtil;
import org.thoughtcrime.securesms.util.views.NullableStub;
import org.thoughtcrime.securesms.util.views.Stub;

import java.util.ArrayList;
import java.util.Collections;
import java.util.HashSet;
import java.util.List;
import java.util.Locale;
import java.util.Objects;
import java.util.Optional;
import java.util.Set;
import java.util.concurrent.TimeUnit;

import static org.thoughtcrime.securesms.linkpreview.LinkPreviewUtil.MONERO_TX_PATTERN;

/**
 * A view that displays an individual conversation item within a conversation
 * thread.  Used by ComposeMessageActivity's ListActivity via a ConversationAdapter.
 *
 * @author Moxie Marlinspike
 *
 */

public final class ConversationItem extends RelativeLayout implements BindableConversationItem,
                                                                      RecipientForeverObserver
{
  private static final String TAG = Log.tag(ConversationItem.class);

  private static final int MAX_MEASURE_CALLS       = 3;

  private static final Rect SWIPE_RECT = new Rect();

  public  static final float LONG_PRESS_SCALE_FACTOR    = 0.95f;
  private static final int   SHRINK_BUBBLE_DELAY_MILLIS = 100;
  private static final long  MAX_CLUSTERING_TIME_DIFF   = TimeUnit.MINUTES.toMillis(3);
  private static final int   CONDENSED_MODE_MAX_LINES   = 3;

  private static final SearchUtil.StyleFactory STYLE_FACTORY = () -> new CharacterStyle[] { new BackgroundColorSpan(Color.YELLOW), new ForegroundColorSpan(Color.BLACK) };

  private ConversationMessage         conversationMessage;
  private MessageRecord               messageRecord;
  private Optional<MessageRecord>     nextMessageRecord;
  private Locale                      locale;
  private boolean                     groupThread;
  private LiveRecipient               recipient;
  private GlideRequests               glideRequests;
  private Optional<MessageRecord>     previousMessage;
  private ConversationItemDisplayMode displayMode;

            protected ConversationItemBodyBubble bodyBubble;
            protected View                       reply;
            protected View                       replyIcon;
  @Nullable protected ViewGroup                  contactPhotoHolder;
  @Nullable private   QuoteView                  quoteView;
            private   EmojiTextView              bodyText;
            private   ConversationItemFooter     footer;
  @Nullable private   ConversationItemFooter     stickerFooter;
  @Nullable private   TextView                   groupSender;
  @Nullable private   View                       groupSenderHolder;
            private   AvatarImageView            contactPhoto;
            private   AlertView                  alertView;
            protected ReactionsConversationView  reactionsView;
            protected BadgeImageView             badgeImageView;
            private   View                       storyReactionLabelWrapper;
            private   TextView                   storyReactionLabel;
            protected View                       quotedIndicator;
            protected View                       scheduledIndicator;

  private @NonNull  Set<MultiselectPart>                    batchSelected = new HashSet<>();
  private @NonNull  Outliner                                outliner      = new Outliner();
  private @NonNull  Outliner                                pulseOutliner = new Outliner();
  private @NonNull  List<Outliner>                          outliners     = new ArrayList<>(2);
  private           LiveRecipient                           conversationRecipient;
  private           NullableStub<ConversationItemThumbnail> mediaThumbnailStub;
  private           Stub<AudioView>                         audioViewStub;
  private           Stub<DocumentView>                      documentViewStub;
  private           Stub<SharedContactView>                 sharedContactStub;
  private           Stub<LinkPreviewView>                   linkPreviewStub;
  private           Stub<BorderlessImageView>               stickerStub;
  private           Stub<ViewOnceMessageView>               revealableStub;
  private           Stub<Button>                            callToActionStub;
  private           Stub<PaymentMessageView>                paymentViewStub;
  private @Nullable EventListener                           eventListener;

  private int     defaultBubbleColor;
  private int     defaultBubbleColorForWallpaper;
  private int     measureCalls;
  private boolean updatingFooter;

<<<<<<< HEAD
  private final PassthroughClickListener        passthroughClickListener     = new PassthroughClickListener();
  private final AttachmentDownloadClickListener downloadClickListener        = new AttachmentDownloadClickListener();
  private final SlideClickPassthroughListener   singleDownloadClickListener  = new SlideClickPassthroughListener(downloadClickListener);
  private final SharedContactEventListener      sharedContactEventListener   = new SharedContactEventListener();
  private final SharedContactClickListener      sharedContactClickListener   = new SharedContactClickListener();
  private final LinkPreviewClickListener        linkPreviewClickListener     = new LinkPreviewClickListener();
  private final ViewOnceMessageClickListener    revealableClickListener      = new ViewOnceMessageClickListener();
  private final QuotedIndicatorClickListener    quotedIndicatorClickListener = new QuotedIndicatorClickListener();
  private final UrlClickListener                urlClickListener             = new UrlClickListener();
  private final Rect                            thumbnailMaskingRect         = new Rect();
  private final TouchDelegateChangedListener    touchDelegateChangedListener = new TouchDelegateChangedListener();
=======
  private final PassthroughClickListener        passthroughClickListener        = new PassthroughClickListener();
  private final AttachmentDownloadClickListener downloadClickListener           = new AttachmentDownloadClickListener();
  private final SlideClickPassthroughListener   singleDownloadClickListener     = new SlideClickPassthroughListener(downloadClickListener);
  private final SharedContactEventListener      sharedContactEventListener      = new SharedContactEventListener();
  private final SharedContactClickListener      sharedContactClickListener      = new SharedContactClickListener();
  private final LinkPreviewClickListener        linkPreviewClickListener        = new LinkPreviewClickListener();
  private final ViewOnceMessageClickListener    revealableClickListener         = new ViewOnceMessageClickListener();
  private final QuotedIndicatorClickListener    quotedIndicatorClickListener    = new QuotedIndicatorClickListener();
  private final ScheduledIndicatorClickListener scheduledIndicatorClickListener = new ScheduledIndicatorClickListener();
  private final UrlClickListener                urlClickListener                = new UrlClickListener();
  private final Rect                            thumbnailMaskingRect            = new Rect();
  private final TouchDelegateChangedListener    touchDelegateChangedListener    = new TouchDelegateChangedListener();
  private final GiftMessageViewCallback         giftMessageViewCallback         = new GiftMessageViewCallback();
>>>>>>> 1c1aeea3

  private final Context context;

  private MediaItem          mediaItem;
  private boolean            canPlayContent;
  private Projection.Corners bodyBubbleCorners;
  private Colorizer          colorizer;
  private boolean            hasWallpaper;
  private float              lastYDownRelativeToThis;
  private ProjectionList     colorizerProjections = new ProjectionList(3);

  private final Runnable shrinkBubble = new Runnable() {
    @Override
    public void run() {
      bodyBubble.animate()
                .scaleX(LONG_PRESS_SCALE_FACTOR)
                .scaleY(LONG_PRESS_SCALE_FACTOR)
                .setUpdateListener(animation -> {
                  View parent = (View) getParent();
                  if (parent != null) {
                    parent.invalidate();
                  }
                });

      reactionsView.animate()
                   .scaleX(LONG_PRESS_SCALE_FACTOR)
                   .scaleY(LONG_PRESS_SCALE_FACTOR);

      if (quotedIndicator != null) {
        quotedIndicator.animate()
                       .scaleX(LONG_PRESS_SCALE_FACTOR)
                       .scaleY(LONG_PRESS_SCALE_FACTOR);
      }
      if (scheduledIndicator != null) {
        scheduledIndicator.animate()
                          .scaleX(LONG_PRESS_SCALE_FACTOR)
                          .scaleY(LONG_PRESS_SCALE_FACTOR);
      }
    }
  };

  public ConversationItem(Context context) {
    this(context, null);
  }

  public ConversationItem(Context context, AttributeSet attrs) {
    super(context, attrs);
    this.context = context;
  }

  @Override
  public void setOnClickListener(OnClickListener l) {
    super.setOnClickListener(new ClickListener(l));
  }

  @Override
  protected void onFinishInflate() {
    super.onFinishInflate();

    initializeAttributes();

    this.bodyText                  =                    findViewById(R.id.conversation_item_body);
    this.footer                    =                    findViewById(R.id.conversation_item_footer);
    this.stickerFooter             =                    findViewById(R.id.conversation_item_sticker_footer);
    this.groupSender               =                    findViewById(R.id.group_message_sender);
    this.alertView                 =                    findViewById(R.id.indicators_parent);
    this.contactPhoto              =                    findViewById(R.id.contact_photo);
    this.contactPhotoHolder        =                    findViewById(R.id.contact_photo_container);
    this.bodyBubble                =                    findViewById(R.id.body_bubble);
    this.mediaThumbnailStub        = new NullableStub<>(findViewById(R.id.image_view_stub));
    this.audioViewStub             =         new Stub<>(findViewById(R.id.audio_view_stub));
    this.documentViewStub          =         new Stub<>(findViewById(R.id.document_view_stub));
    this.sharedContactStub         =         new Stub<>(findViewById(R.id.shared_contact_view_stub));
    this.linkPreviewStub           =         new Stub<>(findViewById(R.id.link_preview_stub));
    this.stickerStub               =         new Stub<>(findViewById(R.id.sticker_view_stub));
    this.revealableStub            =         new Stub<>(findViewById(R.id.revealable_view_stub));
    this.callToActionStub          =           ViewUtil.findStubById(this, R.id.conversation_item_call_to_action_stub);
    this.groupSenderHolder         =                    findViewById(R.id.group_sender_holder);
    this.quoteView                 =                    findViewById(R.id.quote_view);
    this.reply                     =                    findViewById(R.id.reply_icon_wrapper);
    this.replyIcon                 =                    findViewById(R.id.reply_icon);
    this.reactionsView             =                    findViewById(R.id.reactions_view);
    this.badgeImageView            =                    findViewById(R.id.badge);
    this.storyReactionLabelWrapper =                    findViewById(R.id.story_reacted_label_holder);
    this.storyReactionLabel        =                    findViewById(R.id.story_reacted_label);
    this.quotedIndicator           =                    findViewById(R.id.quoted_indicator);
    this.paymentViewStub           =         new Stub<>(findViewById(R.id.payment_view_stub));
    this.scheduledIndicator        =                    findViewById(R.id.scheduled_indicator);

    setOnClickListener(new ClickListener(null));

    bodyText.setOnLongClickListener(passthroughClickListener);
    bodyText.setOnClickListener(passthroughClickListener);
    footer.setOnTouchDelegateChangedListener(touchDelegateChangedListener);
  }

  @Override
  public void bind(@NonNull LifecycleOwner lifecycleOwner,
                   @NonNull ConversationMessage conversationMessage,
                   @NonNull Optional<MessageRecord> previousMessageRecord,
                   @NonNull Optional<MessageRecord> nextMessageRecord,
                   @NonNull GlideRequests glideRequests,
                   @NonNull Locale locale,
                   @NonNull Set<MultiselectPart> batchSelected,
                   @NonNull Recipient conversationRecipient,
                   @Nullable String searchQuery,
                   boolean pulse,
                   boolean hasWallpaper,
                   boolean isMessageRequestAccepted,
                   boolean allowedToPlayInline,
                   @NonNull Colorizer colorizer,
                   @NonNull ConversationItemDisplayMode displayMode)
  {
    if (this.recipient != null) this.recipient.removeForeverObserver(this);
    if (this.conversationRecipient != null) this.conversationRecipient.removeForeverObserver(this);

    lastYDownRelativeToThis = 0;

    conversationRecipient = conversationRecipient.resolve();

    this.conversationMessage    = conversationMessage;
    this.messageRecord          = conversationMessage.getMessageRecord();
    this.nextMessageRecord      = nextMessageRecord;
    this.locale                 = locale;
    this.glideRequests          = glideRequests;
    this.batchSelected          = batchSelected;
    this.conversationRecipient  = conversationRecipient.live();
    this.groupThread            = conversationRecipient.isGroup();
    this.recipient              = messageRecord.getIndividualRecipient().live();
    this.canPlayContent         = false;
    this.mediaItem              = null;
    this.colorizer              = colorizer;
    this.displayMode            = displayMode;
    this.previousMessage        = previousMessageRecord;

    this.recipient.observeForever(this);
    this.conversationRecipient.observeForever(this);

    setGutterSizes(messageRecord, groupThread);
    setMessageShape(messageRecord, previousMessageRecord, nextMessageRecord, groupThread);
    setMediaAttributes(messageRecord, previousMessageRecord, nextMessageRecord, groupThread, hasWallpaper, isMessageRequestAccepted, allowedToPlayInline);
    setBodyText(messageRecord, searchQuery, isMessageRequestAccepted);
    setBubbleState(messageRecord, messageRecord.getRecipient(), hasWallpaper, colorizer);
    setInteractionState(conversationMessage, pulse);
    setStatusIcons(messageRecord, hasWallpaper);
    setContactPhoto(recipient.get());
    setGroupMessageStatus(messageRecord, recipient.get());
    setGroupAuthorColor(messageRecord, hasWallpaper, colorizer);
    setAuthor(messageRecord, previousMessageRecord, nextMessageRecord, groupThread, hasWallpaper);
    setQuote(messageRecord, previousMessageRecord, nextMessageRecord, groupThread, messageRecord.getRecipient().getChatColors());
    setMessageSpacing(context, messageRecord, previousMessageRecord, nextMessageRecord, groupThread);
    setReactions(messageRecord);
    setFooter(messageRecord, nextMessageRecord, locale, groupThread, hasWallpaper);
    setStoryReactionLabel(messageRecord);
    setHasBeenQuoted(conversationMessage);
    setHasBeenScheduled(conversationMessage);

    if (audioViewStub.resolved()) {
      audioViewStub.get().setOnLongClickListener(passthroughClickListener);
    }
  }

  @Override
  public void updateSelectedState() {
    setHasBeenQuoted(conversationMessage);
  }

  @Override
  public void updateTimestamps() {
    getActiveFooter(messageRecord).setMessageRecord(messageRecord, locale);
  }

  @Override
  public void updateContactNameColor() {
    setGroupAuthorColor(messageRecord, hasWallpaper, colorizer);
  }

  @Override
  public boolean dispatchTouchEvent(MotionEvent ev) {
    if (isCondensedMode()) return super.dispatchTouchEvent(ev);

    switch (ev.getAction()) {
      case MotionEvent.ACTION_DOWN:
        getHandler().postDelayed(shrinkBubble, SHRINK_BUBBLE_DELAY_MILLIS);
        break;
      case MotionEvent.ACTION_UP:
      case MotionEvent.ACTION_CANCEL:
        getHandler().removeCallbacks(shrinkBubble);
        bodyBubble.animate()
                  .scaleX(1.0f)
                  .scaleY(1.0f);
        reactionsView.animate()
                     .scaleX(1.0f)
                     .scaleY(1.0f);

        if (quotedIndicator != null) {
          quotedIndicator.animate()
                         .scaleX(1.0f)
                         .scaleY(1.0f);
        }
        break;
    }

    return super.dispatchTouchEvent(ev);
  }

  @Override
  public boolean onInterceptTouchEvent(MotionEvent ev) {
    if (ev.getAction() == MotionEvent.ACTION_DOWN) {
      lastYDownRelativeToThis = ev.getY();
    }

    if (batchSelected.isEmpty()) {
      return super.onInterceptTouchEvent(ev);
    } else {
      return true;
    }
  }

  @Override
  protected void onDetachedFromWindow() {
    ConversationSwipeAnimationHelper.update(this, 0f, 1f);
    unbind();
    super.onDetachedFromWindow();
  }

  @Override
  public void setEventListener(@Nullable EventListener eventListener) {
    this.eventListener = eventListener;
  }

  public boolean disallowSwipe(float downX, float downY) {
    if (!hasAudio(messageRecord)) return false;

    audioViewStub.get().getSeekBarGlobalVisibleRect(SWIPE_RECT);
    return SWIPE_RECT.contains((int) downX, (int) downY);
  }

  @Override
  protected void onMeasure(int widthMeasureSpec, int heightMeasureSpec) {
    super.onMeasure(widthMeasureSpec, heightMeasureSpec);

    if (isInEditMode()) {
      return;
    }

    boolean needsMeasure = false;

    if (hasQuote(messageRecord)) {
      if (quoteView == null) {
        throw new AssertionError();
      }
      int quoteWidth     = quoteView.getMeasuredWidth();
      int availableWidth = getAvailableMessageBubbleWidth(quoteView);

      if (quoteWidth != availableWidth) {
        quoteView.getLayoutParams().width = availableWidth;
        needsMeasure = true;
      }
    }

    int defaultTopMargin      = readDimen(R.dimen.message_bubble_default_footer_bottom_margin);
    int defaultBottomMargin   = readDimen(R.dimen.message_bubble_bottom_padding);
    int collapsedBottomMargin = readDimen(R.dimen.message_bubble_collapsed_bottom_padding);

    if (!updatingFooter                                                &&
        getActiveFooter(messageRecord) == footer                       &&
        !hasAudio(messageRecord)                                       &&
        !isStoryReaction(messageRecord)                                &&
        isFooterVisible(messageRecord, nextMessageRecord, groupThread) &&
        !bodyText.isJumbomoji()                                        &&
        conversationMessage.getBottomButton() == null                  &&
        !StringUtil.hasMixedTextDirection(bodyText.getText())          &&
        !messageRecord.isRemoteDelete()                                &&
        bodyText.getLastLineWidth() > 0)
    {
      TextView dateView           = footer.getDateView();
      int      footerWidth        = footer.getMeasuredWidth();
      int      availableWidth     = getAvailableMessageBubbleWidth(bodyText);
      int      collapsedTopMargin = -1 * (dateView.getMeasuredHeight() + ViewUtil.dpToPx(4));

      if (bodyText.isSingleLine() && !messageRecord.isFailed()) {
        int maxBubbleWidth  = hasBigImageLinkPreview(messageRecord) || hasThumbnail(messageRecord) ? readDimen(R.dimen.media_bubble_max_width) : getMaxBubbleWidth();
        int bodyMargins     = ViewUtil.getLeftMargin(bodyText) + ViewUtil.getRightMargin(bodyText);
        int sizeWithMargins = bodyText.getMeasuredWidth() + ViewUtil.dpToPx(6) + footerWidth + bodyMargins;
        int minSize         = Math.min(maxBubbleWidth, Math.max(bodyText.getMeasuredWidth() + ViewUtil.dpToPx(6) + footerWidth + bodyMargins, bodyBubble.getMeasuredWidth()));

        if (hasQuote(messageRecord) && sizeWithMargins < availableWidth) {
          ViewUtil.setTopMargin(footer, collapsedTopMargin);
          ViewUtil.setBottomMargin(footer, collapsedBottomMargin);
          needsMeasure   = true;
          updatingFooter = true;
        } else if (sizeWithMargins != bodyText.getMeasuredWidth() && sizeWithMargins <= minSize) {
          bodyBubble.getLayoutParams().width = minSize;
          ViewUtil.setTopMargin(footer, collapsedTopMargin);
          ViewUtil.setBottomMargin(footer, collapsedBottomMargin);
          needsMeasure   = true;
          updatingFooter = true;
        }
      }

      if (!updatingFooter && !messageRecord.isFailed() && bodyText.getLastLineWidth() + ViewUtil.dpToPx(6) + footerWidth <= bodyText.getMeasuredWidth()) {
        ViewUtil.setTopMargin(footer, collapsedTopMargin);
        ViewUtil.setBottomMargin(footer, collapsedBottomMargin);
        updatingFooter = true;
        needsMeasure   = true;
      }
    }

    int defaultTopMarginForRecord = getDefaultTopMarginForRecord(messageRecord, defaultTopMargin, defaultBottomMargin);
    if (!updatingFooter && ViewUtil.getTopMargin(footer) != defaultTopMarginForRecord) {
      ViewUtil.setTopMargin(footer, defaultTopMarginForRecord);
      ViewUtil.setBottomMargin(footer, defaultBottomMargin);
      needsMeasure = true;
    }

    if (hasSharedContact(messageRecord)) {
      int contactWidth   = sharedContactStub.get().getMeasuredWidth();
      int availableWidth = getAvailableMessageBubbleWidth(sharedContactStub.get());

      if (contactWidth != availableWidth) {
        sharedContactStub.get().getLayoutParams().width = availableWidth;
        needsMeasure = true;
      }
    }

    if (hasAudio(messageRecord)) {
      ConversationItemFooter activeFooter   = getActiveFooter(messageRecord);
      int                    availableWidth = getAvailableMessageBubbleWidth(footer);

      if (activeFooter.getVisibility() != GONE && activeFooter.getMeasuredWidth() != availableWidth) {
        activeFooter.getLayoutParams().width = availableWidth;
        needsMeasure = true;
      }

      int desiredWidth = audioViewStub.get().getMeasuredWidth() + ViewUtil.getLeftMargin(audioViewStub.get()) + ViewUtil.getRightMargin(audioViewStub.get());
      if (bodyBubble.getMeasuredWidth() != desiredWidth) {
        bodyBubble.getLayoutParams().width = desiredWidth;
        needsMeasure = true;
      }
    }

    if (needsMeasure) {
      if (measureCalls < MAX_MEASURE_CALLS) {
        measureCalls++;
        measure(widthMeasureSpec, heightMeasureSpec);
      } else {
        Log.w(TAG, "Hit measure() cap of " + MAX_MEASURE_CALLS);
      }
    } else {
      measureCalls = 0;
      updatingFooter = false;
    }
  }

  private int getDefaultTopMarginForRecord(@NonNull MessageRecord messageRecord, int defaultTopMargin, int defaultBottomMargin) {
    if (isStoryReaction(messageRecord) && !messageRecord.isRemoteDelete()) {
      return defaultBottomMargin;
    } else {
      return defaultTopMargin;
    }
  }

  @Override
  public void onRecipientChanged(@NonNull Recipient modified) {
    if (conversationRecipient.getId().equals(modified.getId())) {
      setBubbleState(messageRecord, modified, modified.hasWallpaper(), colorizer);

      if (quoteView != null) {
        quoteView.setWallpaperEnabled(modified.hasWallpaper());
      }

      if (audioViewStub.resolved()) {
        setAudioViewTint(messageRecord);
      }
    }

    if (recipient.getId().equals(modified.getId())) {
      setContactPhoto(modified);
      setGroupMessageStatus(messageRecord, modified);
    }
  }

  private int getAvailableMessageBubbleWidth(@NonNull View forView) {
    int availableWidth;
    if (hasAudio(messageRecord)) {
      availableWidth = audioViewStub.get().getMeasuredWidth() + ViewUtil.getLeftMargin(audioViewStub.get()) + ViewUtil.getRightMargin(audioViewStub.get());
    } else if (!isViewOnceMessage(messageRecord) && (hasThumbnail(messageRecord) || hasBigImageLinkPreview(messageRecord))) {
      availableWidth = mediaThumbnailStub.require().getMeasuredWidth();
    } else {
      availableWidth = bodyBubble.getMeasuredWidth() - bodyBubble.getPaddingLeft() - bodyBubble.getPaddingRight();
    }

    availableWidth = Math.min(availableWidth, getMaxBubbleWidth());

    availableWidth -= ViewUtil.getLeftMargin(forView) + ViewUtil.getRightMargin(forView);

    return availableWidth;
  }

  private int getMaxBubbleWidth() {
    int paddings = getPaddingLeft() + getPaddingRight() + ViewUtil.getLeftMargin(bodyBubble) + ViewUtil.getRightMargin(bodyBubble);
    if (groupThread && !messageRecord.isOutgoing() && !messageRecord.isRemoteDelete()) {
      paddings += contactPhoto.getLayoutParams().width + ViewUtil.getLeftMargin(contactPhoto) + ViewUtil.getRightMargin(contactPhoto);
    }
    return getMeasuredWidth() - paddings;
  }

  private void initializeAttributes() {
    defaultBubbleColor             = ContextCompat.getColor(context, R.color.conversation_item_recv_bubble_color_normal);
    defaultBubbleColorForWallpaper = ContextCompat.getColor(context, R.color.conversation_item_recv_bubble_color_wallpaper);
  }

  private @ColorInt int getDefaultBubbleColor(boolean hasWallpaper) {
    return hasWallpaper ? defaultBubbleColorForWallpaper : defaultBubbleColor;
  }

  @Override
  public void unbind() {
    if (recipient != null) {
      recipient.removeForeverObserver(this);
    }
    if (conversationRecipient != null) {
      conversationRecipient.removeForeverObserver(this);
    }

    bodyBubble.setVideoPlayerProjection(null);
    bodyBubble.setQuoteViewProjection(null);
  }

  @Override
  public @NonNull MultiselectPart getMultiselectPartForLatestTouch() {
    MultiselectCollection parts = conversationMessage.getMultiselectCollection();

    if (parts.isSingle()) {
      return parts.asSingle().getSinglePart();
    }

    MultiselectPart top    = parts.asDouble().getTopPart();
    MultiselectPart bottom = parts.asDouble().getBottomPart();

    if (hasThumbnail(messageRecord)) {
      return isTouchBelowBoundary(mediaThumbnailStub.require()) ? bottom : top;
    } else if (hasDocument(messageRecord)) {
      return isTouchBelowBoundary(documentViewStub.get()) ? bottom : top;
    } else if (hasAudio(messageRecord)) {
      return isTouchBelowBoundary(audioViewStub.get()) ? bottom : top;
    } {
      throw new IllegalStateException("Found a situation where we have something other than a thumbnail or a document.");
    }
  }

  private boolean isTouchBelowBoundary(@NonNull View child) {
    Projection childProjection = Projection.relativeToParent(this, child, null);
    float childBoundary = childProjection.getY() + childProjection.getHeight();

    return lastYDownRelativeToThis > childBoundary;
  }

  @Override
  public int getTopBoundaryOfMultiselectPart(@NonNull MultiselectPart multiselectPart) {

    boolean isTextPart       = multiselectPart instanceof MultiselectPart.Text;
    boolean isAttachmentPart = multiselectPart instanceof MultiselectPart.Attachments;

    if (hasThumbnail(messageRecord) && isAttachmentPart) {
      return getProjectionTop(mediaThumbnailStub.require());
    } else if (hasThumbnail(messageRecord) && isTextPart) {
      return getProjectionBottom(mediaThumbnailStub.require());
    } else if (hasDocument(messageRecord) && isAttachmentPart) {
      return getProjectionTop(documentViewStub.get());
    } else if (hasDocument(messageRecord) && isTextPart) {
      return getProjectionBottom(documentViewStub.get());
    } else if (hasAudio(messageRecord) && isAttachmentPart) {
      return getProjectionTop(audioViewStub.get());
    } else if (hasAudio(messageRecord) && isTextPart) {
      return getProjectionBottom(audioViewStub.get());
    } else if (hasNoBubble(messageRecord)) {
      return getTop();
    } else {
      return getProjectionTop(bodyBubble);
    }
  }

  private static int getProjectionTop(@NonNull View child) {
    Projection projection = Projection.relativeToViewRoot(child, null);
    int y = (int) projection.getY();
    projection.release();
    return y;
  }

  private static int getProjectionBottom(@NonNull View child) {
    Projection projection = Projection.relativeToViewRoot(child, null);
    int bottom = (int) projection.getY() + projection.getHeight();
    projection.release();
    return bottom;
  }

  @Override
  public int getBottomBoundaryOfMultiselectPart(@NonNull MultiselectPart multiselectPart) {
    if (multiselectPart instanceof MultiselectPart.Attachments && hasThumbnail(messageRecord)) {
      return getProjectionBottom(mediaThumbnailStub.require());
    } else if (multiselectPart instanceof MultiselectPart.Attachments && hasDocument(messageRecord)) {
      return getProjectionBottom(documentViewStub.get());
    } else if (multiselectPart instanceof MultiselectPart.Attachments && hasAudio(messageRecord)) {
      return getProjectionBottom(audioViewStub.get());
    } else if (hasNoBubble(messageRecord)) {
      return getBottom();
    } else {
      return getProjectionBottom(bodyBubble);
    }
  }

  @Override
  public boolean hasNonSelectableMedia() {
    return hasQuote(messageRecord) || hasLinkPreview(messageRecord);
  }

  @Override
  public @NonNull ConversationMessage getConversationMessage() {
    return conversationMessage;
  }

  public boolean isOutgoing() {
    return conversationMessage.getMessageRecord().isOutgoing();
  }

  /// MessageRecord Attribute Parsers

  private void setBubbleState(MessageRecord messageRecord, @NonNull Recipient recipient, boolean hasWallpaper, @NonNull Colorizer colorizer) {
    this.hasWallpaper = hasWallpaper;

    ViewUtil.updateLayoutParams(bodyBubble, LayoutParams.WRAP_CONTENT, LayoutParams.WRAP_CONTENT);
    bodyText.setTextColor(colorizer.getIncomingBodyTextColor(context, hasWallpaper));
    bodyText.setLinkTextColor(colorizer.getIncomingBodyTextColor(context, hasWallpaper));

    if (messageRecord.isOutgoing() && !messageRecord.isRemoteDelete()) {
      bodyBubble.getBackground().setColorFilter(recipient.getChatColors().getChatBubbleColorFilter());
      bodyText.setTextColor(colorizer.getOutgoingBodyTextColor(context));
      bodyText.setLinkTextColor(colorizer.getOutgoingBodyTextColor(context));
      footer.setTextColor(colorizer.getOutgoingFooterTextColor(context));
      footer.setIconColor(colorizer.getOutgoingFooterIconColor(context));
      footer.setRevealDotColor(colorizer.getOutgoingFooterIconColor(context));
      footer.setOnlyShowSendingStatus(false, messageRecord);
    } else if (messageRecord.isRemoteDelete()) {
      if (hasWallpaper) {
        bodyBubble.getBackground().setColorFilter(ContextCompat.getColor(context, R.color.wallpaper_bubble_color), PorterDuff.Mode.SRC_IN);
      } else {
        bodyBubble.getBackground().setColorFilter(ContextCompat.getColor(context, R.color.signal_background_primary), PorterDuff.Mode.MULTIPLY);
        footer.setIconColor(ContextCompat.getColor(context, R.color.signal_icon_tint_secondary));
        footer.setRevealDotColor(ContextCompat.getColor(context, R.color.signal_icon_tint_secondary));
      }
      footer.setTextColor(ContextCompat.getColor(context, R.color.signal_text_secondary));
      footer.setOnlyShowSendingStatus(messageRecord.isRemoteDelete(), messageRecord);
    } else {
      bodyBubble.getBackground().setColorFilter(getDefaultBubbleColor(hasWallpaper), PorterDuff.Mode.SRC_IN);
      footer.setTextColor(colorizer.getIncomingFooterTextColor(context, hasWallpaper));
      footer.setIconColor(colorizer.getIncomingFooterIconColor(context, hasWallpaper));
      footer.setRevealDotColor(colorizer.getIncomingFooterIconColor(context, hasWallpaper));
      footer.setOnlyShowSendingStatus(false, messageRecord);
    }

    outliner.setColor(ContextCompat.getColor(context, R.color.signal_text_secondary));

    pulseOutliner.setColor(ContextCompat.getColor(getContext(), R.color.signal_inverse_transparent));
    pulseOutliner.setStrokeWidth(ViewUtil.dpToPx(4));

    outliners.clear();
    if (shouldDrawBodyBubbleOutline(messageRecord, hasWallpaper)) {
      outliners.add(outliner);
    }
    outliners.add(pulseOutliner);

    bodyBubble.setOutliners(outliners);

    if (audioViewStub.resolved()) {
      setAudioViewTint(messageRecord);
    }

    if (hasWallpaper) {
      replyIcon.setBackgroundResource(R.drawable.wallpaper_message_decoration_background);
    } else {
      replyIcon.setBackground(null);
    }
  }

  private void setAudioViewTint(MessageRecord messageRecord) {
    if (hasAudio(messageRecord)) {
      if (!messageRecord.isOutgoing()) {
        if (hasWallpaper) {
          audioViewStub.get().setTint(getContext().getResources().getColor(R.color.conversation_item_incoming_audio_foreground_tint_wallpaper));
          audioViewStub.get().setProgressAndPlayBackgroundTint(getContext().getResources().getColor(R.color.conversation_item_incoming_audio_play_pause_background_tint_wallpaper));
        } else {
          audioViewStub.get().setTint(getContext().getResources().getColor(R.color.conversation_item_incoming_audio_foreground_tint_normal));
          audioViewStub.get().setProgressAndPlayBackgroundTint(getContext().getResources().getColor(R.color.conversation_item_incoming_audio_play_pause_background_tint_normal));
        }
      } else {
        audioViewStub.get().setTint(getContext().getResources().getColor(R.color.conversation_item_outgoing_audio_foreground_tint));
        audioViewStub.get().setProgressAndPlayBackgroundTint(getContext().getResources().getColor(R.color.signal_colorTransparent2));
      }
    }
  }

  private void setInteractionState(ConversationMessage conversationMessage, boolean pulseMention) {
    Set<MultiselectPart> multiselectParts  = conversationMessage.getMultiselectCollection().toSet();
    boolean              isMessageSelected = Util.hasItems(Sets.intersection(multiselectParts, batchSelected));

    if (isMessageSelected) {
      setSelected(true);
    } else if (pulseMention) {
      setSelected(false);
    } else {
      setSelected(false);
    }

    if (mediaThumbnailStub.resolved()) {
      mediaThumbnailStub.require().setFocusable(!shouldInterceptClicks(conversationMessage.getMessageRecord()) && batchSelected.isEmpty());
      mediaThumbnailStub.require().setClickable(!shouldInterceptClicks(conversationMessage.getMessageRecord()) && batchSelected.isEmpty());
      mediaThumbnailStub.require().setLongClickable(batchSelected.isEmpty());
    }

    if (audioViewStub.resolved()) {
      audioViewStub.get().setFocusable(!shouldInterceptClicks(conversationMessage.getMessageRecord()) && batchSelected.isEmpty());
      audioViewStub.get().setClickable(batchSelected.isEmpty());
      audioViewStub.get().setEnabled(batchSelected.isEmpty());
    }

    if (documentViewStub.resolved()) {
      documentViewStub.get().setFocusable(!shouldInterceptClicks(conversationMessage.getMessageRecord()) && batchSelected.isEmpty());
      documentViewStub.get().setClickable(batchSelected.isEmpty());
    }
  }

  private boolean shouldDrawBodyBubbleOutline(MessageRecord messageRecord, boolean hasWallpaper) {
    if (hasWallpaper) {
      return false;
    } else {
      return messageRecord.isRemoteDelete();
    }
  }

  /**
   * Whether or not we're rendering this item in a constrained space.
   * Today this is only {@link org.thoughtcrime.securesms.conversation.quotes.MessageQuotesBottomSheet}.
   */
  private boolean isCondensedMode() {
    return displayMode == ConversationItemDisplayMode.CONDENSED;
  }

  /**
   * Whether or not we want to condense the actual content of the bubble. e.g. shorten image height, text content, etc.
   * Today, we only want to do this for the first message when we're in condensed mode.
   */
  private boolean isContentCondensed() {
    return isCondensedMode() && !previousMessage.isPresent();
  }

  private boolean isStoryReaction(MessageRecord messageRecord) {
    return MessageRecordUtil.isStoryReaction(messageRecord);
  }

  private boolean isCaptionlessMms(MessageRecord messageRecord) {
    return MessageRecordUtil.isCaptionlessMms(messageRecord, context);
  }

  private boolean hasAudio(MessageRecord messageRecord) {
    return MessageRecordUtil.hasAudio(messageRecord);
  }

  private boolean hasThumbnail(MessageRecord messageRecord) {
    return MessageRecordUtil.hasThumbnail(messageRecord);
  }

  private boolean hasSticker(MessageRecord messageRecord) {
    return MessageRecordUtil.hasSticker(messageRecord);
  }

  private boolean isBorderless(MessageRecord messageRecord) {
    return MessageRecordUtil.isBorderless(messageRecord, context);
  }

  private boolean hasNoBubble(MessageRecord messageRecord) {
    return MessageRecordUtil.hasNoBubble(messageRecord, context);
  }

  private boolean hasOnlyThumbnail(MessageRecord messageRecord) {
    return MessageRecordUtil.hasOnlyThumbnail(messageRecord, context);
  }

  private boolean hasDocument(MessageRecord messageRecord) {
    return MessageRecordUtil.hasDocument(messageRecord);
  }

  private boolean hasExtraText(MessageRecord messageRecord) {
    return MessageRecordUtil.hasExtraText(messageRecord) || (!messageRecord.isDisplayBodyEmpty(context) && isContentCondensed());
  }

  private boolean hasQuote(MessageRecord messageRecord) {
    return MessageRecordUtil.hasQuote(messageRecord);
  }

  private boolean hasSharedContact(MessageRecord messageRecord) {
    return MessageRecordUtil.hasSharedContact(messageRecord);
  }

  private boolean hasLinkPreview(MessageRecord  messageRecord) {
    return MessageRecordUtil.hasLinkPreview(messageRecord);
  }

  private boolean hasBigImageLinkPreview(MessageRecord messageRecord) {
    return MessageRecordUtil.hasBigImageLinkPreview(messageRecord, context) && !isContentCondensed();
  }

  private boolean isViewOnceMessage(MessageRecord messageRecord) {
    return MessageRecordUtil.isViewOnceMessage(messageRecord);
  }

  private boolean isGiftMessage(MessageRecord messageRecord) {
    return MessageRecordUtil.hasGiftBadge(messageRecord);
  }

  private void setBodyText(@NonNull MessageRecord messageRecord,
                           @Nullable String searchQuery,
                           boolean messageRequestAccepted)
  {
    bodyText.setClickable(false);
    bodyText.setFocusable(false);
    bodyText.setTextSize(TypedValue.COMPLEX_UNIT_SP, SignalStore.settings().getMessageFontSize());
    bodyText.setMovementMethod(LongClickMovementMethod.getInstance(getContext()));

    if (messageRecord.isRemoteDelete()) {
      String deletedMessage = context.getString(messageRecord.isOutgoing() ? R.string.ConversationItem_you_deleted_this_message : R.string.ConversationItem_this_message_was_deleted);
      SpannableString italics = new SpannableString(deletedMessage);
      italics.setSpan(new StyleSpan(android.graphics.Typeface.ITALIC), 0, deletedMessage.length(), Spannable.SPAN_EXCLUSIVE_EXCLUSIVE);
      italics.setSpan(new ForegroundColorSpan(ContextCompat.getColor(context, R.color.signal_text_primary)),
                                              0,
                                              deletedMessage.length(),
                                              Spanned.SPAN_EXCLUSIVE_EXCLUSIVE);

      bodyText.setText(italics);
      bodyText.setVisibility(View.VISIBLE);
      bodyText.setOverflowText(null);
    } else if (isCaptionlessMms(messageRecord) || isStoryReaction(messageRecord) || isGiftMessage(messageRecord) || messageRecord.isPaymentNotification()) {
      bodyText.setText(null);
      bodyText.setOverflowText(null);
      bodyText.setVisibility(View.GONE);
    } else {
      Spannable styledText = conversationMessage.getDisplayBody(getContext());
      if (messageRequestAccepted) {
        linkifyMessageBody(styledText, batchSelected.isEmpty());
      }
      styledText = SearchUtil.getHighlightedSpan(locale, STYLE_FACTORY, styledText, searchQuery, SearchUtil.STRICT);

      if (hasExtraText(messageRecord)) {
        bodyText.setOverflowText(getLongMessageSpan(messageRecord));
      } else {
        bodyText.setOverflowText(null);
      }

      if (messageRecord.isOutgoing()) {
        bodyText.setMentionBackgroundTint(ContextCompat.getColor(context, R.color.transparent_black_25));
      } else {
        bodyText.setMentionBackgroundTint(ContextCompat.getColor(context, ThemeUtil.isDarkTheme(context) ? R.color.core_grey_60 : R.color.core_grey_20));
      }

      if (isContentCondensed()) {
        bodyText.setMaxLines(CONDENSED_MODE_MAX_LINES);
      } else {
        bodyText.setMaxLines(Integer.MAX_VALUE);
      }

      bodyText.setText(StringUtil.trim(styledText));
      bodyText.setVisibility(View.VISIBLE);

      if (conversationMessage.getBottomButton() != null) {
        callToActionStub.get().setVisibility(View.VISIBLE);
        callToActionStub.get().setText(conversationMessage.getBottomButton().getLabel());
        callToActionStub.get().setOnClickListener(v -> {
          if (eventListener != null) {
            eventListener.onCallToAction(conversationMessage.getBottomButton().getAction());
          }
        });
      } else if (callToActionStub.resolved()) {
        callToActionStub.get().setVisibility(View.GONE);
      }
    }
  }

  private void setMediaAttributes(@NonNull  MessageRecord                messageRecord,
                                  @NonNull  Optional<MessageRecord>      previousRecord,
                                  @NonNull  Optional<MessageRecord>      nextRecord,
                                            boolean                      isGroupThread,
                                            boolean                      hasWallpaper,
                                            boolean                      messageRequestAccepted,
                                            boolean                      allowedToPlayInline)
  {
    boolean showControls = !messageRecord.isFailed() && !MessageRecordUtil.isScheduled(messageRecord);

    ViewUtil.setTopMargin(bodyText, readDimen(R.dimen.message_bubble_top_padding));

    bodyBubble.setQuoteViewProjection(null);
    bodyBubble.setVideoPlayerProjection(null);

    if (eventListener != null && audioViewStub.resolved()) {
      Log.d(TAG, "setMediaAttributes: unregistering voice note callbacks for audio slide " + audioViewStub.get().getAudioSlideUri());
      eventListener.onUnregisterVoiceNoteCallbacks(audioViewStub.get().getPlaybackStateObserver());
    }

    footer.setPlaybackSpeedListener(null);

    if (isViewOnceMessage(messageRecord) && !messageRecord.isRemoteDelete()) {
      revealableStub.get().setVisibility(VISIBLE);
      if (mediaThumbnailStub.resolved()) mediaThumbnailStub.require().setVisibility(View.GONE);
      if (audioViewStub.resolved())      audioViewStub.get().setVisibility(View.GONE);
      if (documentViewStub.resolved())   documentViewStub.get().setVisibility(View.GONE);
      if (sharedContactStub.resolved())  sharedContactStub.get().setVisibility(GONE);
      if (linkPreviewStub.resolved())    linkPreviewStub.get().setVisibility(GONE);
      if (stickerStub.resolved())        stickerStub.get().setVisibility(View.GONE);
      paymentViewStub.setVisibility(View.GONE);

      revealableStub.get().setMessage((MmsMessageRecord) messageRecord, hasWallpaper);
      revealableStub.get().setOnClickListener(revealableClickListener);
      revealableStub.get().setOnLongClickListener(passthroughClickListener);

      updateRevealableMargins(messageRecord, previousRecord, nextRecord, isGroupThread);

      footer.setVisibility(VISIBLE);
    } else if (hasSharedContact(messageRecord)) {
      sharedContactStub.get().setVisibility(VISIBLE);
      if (audioViewStub.resolved())      audioViewStub.get().setVisibility(View.GONE);
      if (mediaThumbnailStub.resolved()) mediaThumbnailStub.require().setVisibility(View.GONE);
      if (documentViewStub.resolved())   documentViewStub.get().setVisibility(View.GONE);
      if (linkPreviewStub.resolved())    linkPreviewStub.get().setVisibility(GONE);
      if (stickerStub.resolved())        stickerStub.get().setVisibility(View.GONE);
      if (revealableStub.resolved())     revealableStub.get().setVisibility(View.GONE);
      paymentViewStub.setVisibility(View.GONE);

      sharedContactStub.get().setContact(((MediaMmsMessageRecord) messageRecord).getSharedContacts().get(0), glideRequests, locale);
      sharedContactStub.get().setEventListener(sharedContactEventListener);
      sharedContactStub.get().setOnClickListener(sharedContactClickListener);
      sharedContactStub.get().setOnLongClickListener(passthroughClickListener);

      setSharedContactCorners(messageRecord, previousRecord, nextRecord, isGroupThread);

      ViewUtil.updateLayoutParams(bodyText, ViewGroup.LayoutParams.WRAP_CONTENT, ViewGroup.LayoutParams.WRAP_CONTENT);
      ViewUtil.updateLayoutParamsIfNonNull(groupSenderHolder, ViewGroup.LayoutParams.WRAP_CONTENT, ViewGroup.LayoutParams.WRAP_CONTENT);
      footer.setVisibility(GONE);
    } else if (hasLinkPreview(messageRecord) && messageRequestAccepted) {
      linkPreviewStub.get().setVisibility(View.VISIBLE);
      if (audioViewStub.resolved())      audioViewStub.get().setVisibility(View.GONE);
      if (mediaThumbnailStub.resolved()) mediaThumbnailStub.require().setVisibility(View.GONE);
      if (documentViewStub.resolved())   documentViewStub.get().setVisibility(View.GONE);
      if (sharedContactStub.resolved())  sharedContactStub.get().setVisibility(GONE);
      if (stickerStub.resolved())        stickerStub.get().setVisibility(View.GONE);
      if (revealableStub.resolved())     revealableStub.get().setVisibility(View.GONE);
      paymentViewStub.setVisibility(View.GONE);

      //noinspection ConstantConditions
      LinkPreview linkPreview = ((MmsMessageRecord) messageRecord).getLinkPreviews().get(0);

      if (hasBigImageLinkPreview(messageRecord)) {
        mediaThumbnailStub.require().setVisibility(VISIBLE);
        mediaThumbnailStub.require().setMinimumThumbnailWidth(readDimen(R.dimen.media_bubble_min_width_with_content));
        mediaThumbnailStub.require().setMaximumThumbnailHeight(readDimen(R.dimen.media_bubble_max_height));
        mediaThumbnailStub.require().setImageResource(glideRequests, Collections.singletonList(new ImageSlide(context, linkPreview.getThumbnail().get())), showControls, false);
        mediaThumbnailStub.require().setThumbnailClickListener(new LinkPreviewThumbnailClickListener());
        mediaThumbnailStub.require().setDownloadClickListener(downloadClickListener);
        mediaThumbnailStub.require().setOnLongClickListener(passthroughClickListener);

        linkPreviewStub.get().setLinkPreview(glideRequests, linkPreview, false);

        setThumbnailCorners(messageRecord, previousRecord, nextRecord, isGroupThread);
        setLinkPreviewCorners(messageRecord, previousRecord, nextRecord, isGroupThread, true);

        ViewUtil.updateLayoutParams(bodyText, ViewGroup.LayoutParams.MATCH_PARENT, ViewGroup.LayoutParams.WRAP_CONTENT);
        ViewUtil.updateLayoutParamsIfNonNull(groupSenderHolder, ViewGroup.LayoutParams.MATCH_PARENT, ViewGroup.LayoutParams.WRAP_CONTENT);
        ViewUtil.setTopMargin(linkPreviewStub.get(), 0);
      } else {
        linkPreviewStub.get().setLinkPreview(glideRequests, linkPreview, true, !isContentCondensed());
        linkPreviewStub.get().setDownloadClickedListener(downloadClickListener);
        setLinkPreviewCorners(messageRecord, previousRecord, nextRecord, isGroupThread, false);
        ViewUtil.updateLayoutParams(bodyText, ViewGroup.LayoutParams.WRAP_CONTENT, ViewGroup.LayoutParams.WRAP_CONTENT);
        ViewUtil.updateLayoutParamsIfNonNull(groupSenderHolder, ViewGroup.LayoutParams.WRAP_CONTENT, ViewGroup.LayoutParams.WRAP_CONTENT);

        //noinspection ConstantConditions
        int topMargin = isGroupThread && isStartOfMessageCluster(messageRecord, previousRecord, isGroupThread) && !messageRecord.isOutgoing() ? readDimen(R.dimen.message_bubble_top_padding) : 0;
        ViewUtil.setTopMargin(linkPreviewStub.get(), topMargin);
      }

      linkPreviewStub.get().setOnClickListener(linkPreviewClickListener);
      linkPreviewStub.get().setOnLongClickListener(passthroughClickListener);
      linkPreviewStub.get().setBackgroundColor(getDefaultBubbleColor(hasWallpaper));

      footer.setVisibility(VISIBLE);
    } else if (hasAudio(messageRecord)) {
      audioViewStub.get().setVisibility(View.VISIBLE);
      if (mediaThumbnailStub.resolved()) mediaThumbnailStub.require().setVisibility(View.GONE);
      if (documentViewStub.resolved())   documentViewStub.get().setVisibility(View.GONE);
      if (sharedContactStub.resolved())  sharedContactStub.get().setVisibility(GONE);
      if (linkPreviewStub.resolved())    linkPreviewStub.get().setVisibility(GONE);
      if (stickerStub.resolved())        stickerStub.get().setVisibility(View.GONE);
      if (revealableStub.resolved())     revealableStub.get().setVisibility(View.GONE);
      paymentViewStub.setVisibility(View.GONE);

      audioViewStub.get().setAudio(Objects.requireNonNull(((MediaMmsMessageRecord) messageRecord).getSlideDeck().getAudioSlide()), new AudioViewCallbacks(), showControls, true);
      audioViewStub.get().setDownloadClickListener(singleDownloadClickListener);
      audioViewStub.get().setOnLongClickListener(passthroughClickListener);

      if (eventListener != null) {
        Log.d(TAG, "setMediaAttributes: registered listener for audio slide " + audioViewStub.get().getAudioSlideUri());
        eventListener.onRegisterVoiceNoteCallbacks(audioViewStub.get().getPlaybackStateObserver());
      } else {
        Log.w(TAG, "setMediaAttributes: could not register listener for audio slide " + audioViewStub.get().getAudioSlideUri());
      }

      ViewUtil.updateLayoutParams(bodyText, ViewGroup.LayoutParams.WRAP_CONTENT, ViewGroup.LayoutParams.WRAP_CONTENT);
      ViewUtil.updateLayoutParamsIfNonNull(groupSenderHolder, ViewGroup.LayoutParams.WRAP_CONTENT, ViewGroup.LayoutParams.WRAP_CONTENT);

      footer.setPlaybackSpeedListener(new AudioPlaybackSpeedToggleListener());
      footer.setVisibility(VISIBLE);
    } else if (hasDocument(messageRecord)) {
      documentViewStub.get().setVisibility(View.VISIBLE);
      if (mediaThumbnailStub.resolved()) mediaThumbnailStub.require().setVisibility(View.GONE);
      if (audioViewStub.resolved())      audioViewStub.get().setVisibility(View.GONE);
      if (sharedContactStub.resolved())  sharedContactStub.get().setVisibility(GONE);
      if (linkPreviewStub.resolved())    linkPreviewStub.get().setVisibility(GONE);
      if (stickerStub.resolved())        stickerStub.get().setVisibility(View.GONE);
      if (revealableStub.resolved())     revealableStub.get().setVisibility(View.GONE);
      paymentViewStub.setVisibility(View.GONE);

      //noinspection ConstantConditions
      documentViewStub.get().setDocument(
          ((MediaMmsMessageRecord) messageRecord).getSlideDeck().getDocumentSlide(),
          showControls,
          displayMode != ConversationItemDisplayMode.DETAILED
      );
      documentViewStub.get().setDocumentClickListener(new ThumbnailClickListener());
      documentViewStub.get().setDownloadClickListener(singleDownloadClickListener);
      documentViewStub.get().setOnLongClickListener(passthroughClickListener);

      ViewUtil.updateLayoutParams(bodyText, ViewGroup.LayoutParams.WRAP_CONTENT, ViewGroup.LayoutParams.WRAP_CONTENT);
      ViewUtil.updateLayoutParamsIfNonNull(groupSenderHolder, ViewGroup.LayoutParams.WRAP_CONTENT, ViewGroup.LayoutParams.WRAP_CONTENT);
      ViewUtil.setTopMargin(bodyText, 0);

      footer.setVisibility(VISIBLE);
    } else if ((hasSticker(messageRecord) && isCaptionlessMms(messageRecord)) || isBorderless(messageRecord)) {
      bodyBubble.setBackgroundColor(Color.TRANSPARENT);

      stickerStub.get().setVisibility(View.VISIBLE);
      if (mediaThumbnailStub.resolved()) mediaThumbnailStub.require().setVisibility(View.GONE);
      if (audioViewStub.resolved())      audioViewStub.get().setVisibility(View.GONE);
      if (documentViewStub.resolved())   documentViewStub.get().setVisibility(View.GONE);
      if (sharedContactStub.resolved())  sharedContactStub.get().setVisibility(GONE);
      if (linkPreviewStub.resolved())    linkPreviewStub.get().setVisibility(GONE);
      if (revealableStub.resolved())     revealableStub.get().setVisibility(View.GONE);
      paymentViewStub.setVisibility(View.GONE);

      if (hasSticker(messageRecord)) {
        //noinspection ConstantConditions
        stickerStub.get().setSlide(glideRequests, ((MmsMessageRecord) messageRecord).getSlideDeck().getStickerSlide());
        stickerStub.get().setThumbnailClickListener(new StickerClickListener());
      } else {
        //noinspection ConstantConditions
        stickerStub.get().setSlide(glideRequests, ((MmsMessageRecord) messageRecord).getSlideDeck().getThumbnailSlide());
        stickerStub.get().setThumbnailClickListener((v, slide) -> performClick());
      }

      stickerStub.get().setDownloadClickListener(downloadClickListener);
      stickerStub.get().setOnLongClickListener(passthroughClickListener);
      stickerStub.get().setOnClickListener(passthroughClickListener);

      ViewUtil.updateLayoutParams(bodyText, ViewGroup.LayoutParams.WRAP_CONTENT, ViewGroup.LayoutParams.WRAP_CONTENT);
      ViewUtil.updateLayoutParamsIfNonNull(groupSenderHolder, ViewGroup.LayoutParams.WRAP_CONTENT, ViewGroup.LayoutParams.WRAP_CONTENT);

      footer.setVisibility(VISIBLE);
    } else if (hasNoBubble(messageRecord)) {
      bodyBubble.setBackgroundColor(Color.TRANSPARENT);
    } else if (hasThumbnail(messageRecord)) {
      mediaThumbnailStub.require().setVisibility(View.VISIBLE);
      if (audioViewStub.resolved())     audioViewStub.get().setVisibility(View.GONE);
      if (documentViewStub.resolved())  documentViewStub.get().setVisibility(View.GONE);
      if (sharedContactStub.resolved()) sharedContactStub.get().setVisibility(GONE);
      if (linkPreviewStub.resolved())   linkPreviewStub.get().setVisibility(GONE);
      if (stickerStub.resolved())       stickerStub.get().setVisibility(View.GONE);
      if (revealableStub.resolved())    revealableStub.get().setVisibility(View.GONE);
      paymentViewStub.setVisibility(View.GONE);

      List<Slide> thumbnailSlides = ((MmsMessageRecord) messageRecord).getSlideDeck().getThumbnailSlides();
      mediaThumbnailStub.require().setMinimumThumbnailWidth(readDimen(isCaptionlessMms(messageRecord) ? R.dimen.media_bubble_min_width_solo
                                                                                                      : R.dimen.media_bubble_min_width_with_content));
      mediaThumbnailStub.require().setMaximumThumbnailHeight(readDimen(isContentCondensed() ? R.dimen.media_bubble_max_height_condensed
                                                                                            : R.dimen.media_bubble_max_height));
      mediaThumbnailStub.require().setImageResource(glideRequests,
                                                    thumbnailSlides,
                                                    showControls,
                                                    false);
      mediaThumbnailStub.require().setThumbnailClickListener(new ThumbnailClickListener());
      mediaThumbnailStub.require().setDownloadClickListener(downloadClickListener);
      mediaThumbnailStub.require().setOnLongClickListener(passthroughClickListener);
      mediaThumbnailStub.require().setOnClickListener(passthroughClickListener);
      mediaThumbnailStub.require().showShade(messageRecord.isDisplayBodyEmpty(getContext()) && !hasExtraText(messageRecord));

      if (!messageRecord.isOutgoing()) {
        mediaThumbnailStub.require().setConversationColor(getDefaultBubbleColor(hasWallpaper));
      } else {
        mediaThumbnailStub.require().setConversationColor(Color.TRANSPARENT);
      }

      mediaThumbnailStub.require().setBorderless(false);

      setThumbnailCorners(messageRecord, previousRecord, nextRecord, isGroupThread);

      ViewUtil.updateLayoutParams(bodyText, ViewGroup.LayoutParams.MATCH_PARENT, ViewGroup.LayoutParams.WRAP_CONTENT);
      ViewUtil.updateLayoutParamsIfNonNull(groupSenderHolder, ViewGroup.LayoutParams.MATCH_PARENT, ViewGroup.LayoutParams.WRAP_CONTENT);

      footer.setVisibility(VISIBLE);

      if (thumbnailSlides.size() == 1          &&
          thumbnailSlides.get(0).isVideoGif()  &&
          thumbnailSlides.get(0) instanceof VideoSlide)
      {
        Uri uri = thumbnailSlides.get(0).getUri();
        if (uri != null) {
          mediaItem = MediaItem.fromUri(uri);
        } else {
          mediaItem = null;
        }

        canPlayContent = (GiphyMp4PlaybackPolicy.autoplay() || allowedToPlayInline) && mediaItem != null;
      }

    } else if (isGiftMessage(messageRecord)) {
      if (mediaThumbnailStub.resolved()) mediaThumbnailStub.require().setVisibility(GONE);
      if (audioViewStub.resolved())      audioViewStub.get().setVisibility(GONE);
      if (documentViewStub.resolved())   documentViewStub.get().setVisibility(GONE);
      if (sharedContactStub.resolved())  sharedContactStub.get().setVisibility(GONE);
      if (linkPreviewStub.resolved())    linkPreviewStub.get().setVisibility(GONE);
      if (stickerStub.resolved())        stickerStub.get().setVisibility(GONE);
      if (revealableStub.resolved())     revealableStub.get().setVisibility(GONE);
      paymentViewStub.setVisibility(View.GONE);

      footer.setVisibility(VISIBLE);
    } else if (messageRecord.isPaymentNotification()) {
      if (mediaThumbnailStub.resolved()) mediaThumbnailStub.require().setVisibility(GONE);
      if (audioViewStub.resolved())      audioViewStub.get().setVisibility(GONE);
      if (documentViewStub.resolved())   documentViewStub.get().setVisibility(GONE);
      if (sharedContactStub.resolved())  sharedContactStub.get().setVisibility(GONE);
      if (linkPreviewStub.resolved())    linkPreviewStub.get().setVisibility(GONE);
      if (stickerStub.resolved())        stickerStub.get().setVisibility(GONE);
      if (revealableStub.resolved())     revealableStub.get().setVisibility(GONE);

      MediaMmsMessageRecord mediaMmsMessageRecord = (MediaMmsMessageRecord) messageRecord;

      paymentViewStub.setVisibility(View.VISIBLE);
      paymentViewStub.get().bindPayment(messageRecord.getIndividualRecipient(), Objects.requireNonNull(mediaMmsMessageRecord.getPayment()), colorizer);

      footer.setVisibility(VISIBLE);
    } else {
      if (mediaThumbnailStub.resolved()) mediaThumbnailStub.require().setVisibility(View.GONE);
      if (audioViewStub.resolved())      audioViewStub.get().setVisibility(View.GONE);
      if (documentViewStub.resolved())   documentViewStub.get().setVisibility(View.GONE);
      if (sharedContactStub.resolved())  sharedContactStub.get().setVisibility(GONE);
      if (linkPreviewStub.resolved())    linkPreviewStub.get().setVisibility(GONE);
      if (stickerStub.resolved())        stickerStub.get().setVisibility(View.GONE);
      if (revealableStub.resolved())     revealableStub.get().setVisibility(View.GONE);
      paymentViewStub.setVisibility(View.GONE);

      ViewUtil.updateLayoutParams(bodyText, ViewGroup.LayoutParams.WRAP_CONTENT, ViewGroup.LayoutParams.WRAP_CONTENT);
      ViewUtil.updateLayoutParamsIfNonNull(groupSenderHolder, ViewGroup.LayoutParams.WRAP_CONTENT, ViewGroup.LayoutParams.WRAP_CONTENT);

      footer.setVisibility(VISIBLE);

      //noinspection ConstantConditions
      int topMargin = !messageRecord.isOutgoing() && isGroupThread && isStartOfMessageCluster(messageRecord, previousRecord, isGroupThread)
                      ? readDimen(R.dimen.message_bubble_text_only_top_margin)
                      : readDimen(R.dimen.message_bubble_top_padding);
      ViewUtil.setTopMargin(bodyText, topMargin);
    }
  }

  private void updateRevealableMargins(MessageRecord messageRecord, Optional<MessageRecord> previous, Optional<MessageRecord> next, boolean isGroupThread) {
    int bigMargin = readDimen(R.dimen.message_bubble_revealable_padding);
    int smallMargin = readDimen(R.dimen.message_bubble_top_padding);

    //noinspection ConstantConditions
    if (messageRecord.isOutgoing() || !isStartOfMessageCluster(messageRecord, previous, isGroupThread)) {
      ViewUtil.setTopMargin(revealableStub.get(), bigMargin);
    } else {
      ViewUtil.setTopMargin(revealableStub.get(), smallMargin);
    }

    if (isFooterVisible(messageRecord, next, isGroupThread)) {
      ViewUtil.setBottomMargin(revealableStub.get(), smallMargin);
    } else {
      ViewUtil.setBottomMargin(revealableStub.get(), bigMargin);
    }
  }

  private void setThumbnailCorners(@NonNull MessageRecord           current,
                                   @NonNull Optional<MessageRecord> previous,
                                   @NonNull Optional<MessageRecord> next,
                                            boolean                 isGroupThread)
  {
    int defaultRadius  = readDimen(R.dimen.message_corner_radius);
    int collapseRadius = readDimen(R.dimen.message_corner_collapse_radius);

    int topStart    = defaultRadius;
    int topEnd      = defaultRadius;
    int bottomStart = defaultRadius;
    int bottomEnd   = defaultRadius;

    if (isSingularMessage(current, previous, next, isGroupThread)) {
      topStart    = defaultRadius;
      topEnd      = defaultRadius;
      bottomStart = defaultRadius;
      bottomEnd   = defaultRadius;
    } else if (isStartOfMessageCluster(current, previous, isGroupThread)) {
      if (current.isOutgoing()) {
        bottomEnd = collapseRadius;
      } else {
        bottomStart = collapseRadius;
      }
    } else if (isEndOfMessageCluster(current, next, isGroupThread)) {
      if (current.isOutgoing()) {
        topEnd = collapseRadius;
      } else {
        topStart = collapseRadius;
      }
    } else {
      if (current.isOutgoing()) {
        topEnd    = collapseRadius;
        bottomEnd = collapseRadius;
      } else {
        topStart    = collapseRadius;
        bottomStart = collapseRadius;
      }
    }

    if (!current.isDisplayBodyEmpty(getContext())) {
      bottomStart = 0;
      bottomEnd   = 0;
    }

    if (isStartOfMessageCluster(current, previous, isGroupThread) && !current.isOutgoing() && isGroupThread) {
      topStart = 0;
      topEnd   = 0;
    }

    if (hasQuote(messageRecord)) {
      topStart = 0;
      topEnd   = 0;
    }

    if (hasLinkPreview(messageRecord) || hasExtraText(messageRecord)) {
      bottomStart = 0;
      bottomEnd   = 0;
    }

    if (ViewUtil.isRtl(this)) {
      mediaThumbnailStub.require().setCorners(topEnd, topStart, bottomStart, bottomEnd);
    } else {
      mediaThumbnailStub.require().setCorners(topStart, topEnd, bottomEnd, bottomStart);
    }
  }

  private void setSharedContactCorners(@NonNull MessageRecord current, @NonNull Optional<MessageRecord> previous, @NonNull Optional<MessageRecord> next, boolean isGroupThread) {
    if (messageRecord.isDisplayBodyEmpty(getContext())){
      if (isSingularMessage(current, previous, next, isGroupThread) || isEndOfMessageCluster(current, next, isGroupThread)) {
          sharedContactStub.get().setSingularStyle();
      } else if (current.isOutgoing()) {
          sharedContactStub.get().setClusteredOutgoingStyle();
      } else {
          sharedContactStub.get().setClusteredIncomingStyle();
      }
    }
  }

  private void setLinkPreviewCorners(@NonNull MessageRecord current, @NonNull Optional<MessageRecord> previous, @NonNull Optional<MessageRecord> next, boolean isGroupThread, boolean bigImage) {
    int defaultRadius  = readDimen(R.dimen.message_corner_radius);
    int collapseRadius = readDimen(R.dimen.message_corner_collapse_radius);

    if (bigImage || hasQuote(current)) {
      linkPreviewStub.get().setCorners(0, 0);
    } else if (isStartOfMessageCluster(current, previous, isGroupThread) && !current.isOutgoing() && isGroupThread) {
      linkPreviewStub.get().setCorners(0, 0);
    } else if (isSingularMessage(current, previous, next, isGroupThread) || isStartOfMessageCluster(current, previous, isGroupThread)) {
      linkPreviewStub.get().setCorners(defaultRadius, defaultRadius);
    } else if (current.isOutgoing()) {
      linkPreviewStub.get().setCorners(defaultRadius, collapseRadius);
    } else {
      linkPreviewStub.get().setCorners(collapseRadius, defaultRadius);
    }
  }

  private void setContactPhoto(@NonNull Recipient recipient) {
    if (contactPhoto == null) return;

    final RecipientId recipientId = recipient.getId();

    contactPhoto.setOnClickListener(v -> {
      if (eventListener != null) {
        eventListener.onGroupMemberClicked(recipientId, conversationRecipient.get().requireGroupId());
      }
    });

    contactPhoto.setAvatar(glideRequests, recipient, false);
    badgeImageView.setBadgeFromRecipient(recipient, glideRequests);
    badgeImageView.setClickable(false);
  }

  private void linkifyMessageBody(@NonNull Spannable messageBody,
                                  boolean shouldLinkifyAllLinks)
  {
    linkifyUrlLinks(messageBody, shouldLinkifyAllLinks, urlClickListener);

    if (conversationMessage.hasStyleLinks()) {
      for (PlaceholderURLSpan placeholder : messageBody.getSpans(0, messageBody.length(), PlaceholderURLSpan.class)) {
        int     start = messageBody.getSpanStart(placeholder);
        int     end   = messageBody.getSpanEnd(placeholder);
        URLSpan span  = new InterceptableLongClickCopyLinkSpan(placeholder.getValue(),
                                                               urlClickListener,
                                                               ContextCompat.getColor(getContext(), R.color.signal_accent_primary),
                                                               false);

        messageBody.setSpan(span, start, end, Spanned.SPAN_EXCLUSIVE_EXCLUSIVE);
      }
    }

    List<Annotation> mentionAnnotations = MentionAnnotation.getMentionAnnotations(messageBody);
    for (Annotation annotation : mentionAnnotations) {
      messageBody.setSpan(new MentionClickableSpan(RecipientId.from(annotation.getValue())), messageBody.getSpanStart(annotation), messageBody.getSpanEnd(annotation), Spanned.SPAN_EXCLUSIVE_EXCLUSIVE);
    }
  }

  @VisibleForTesting
  static void linkifyUrlLinks(@NonNull Spannable messageBody, boolean shouldLinkifyAllLinks, @NonNull UrlClickHandler urlClickHandler) {
    int     linkPattern = Linkify.WEB_URLS | Linkify.EMAIL_ADDRESSES | Linkify.PHONE_NUMBERS;
    boolean hasLinks    = LinkifyCompat.addLinks(messageBody, shouldLinkifyAllLinks ? linkPattern : 0);

    if (shouldLinkifyAllLinks) {
      hasLinks |= LinkifyCompat.addLinks(messageBody, MONERO_TX_PATTERN, "monero");
    }

    if (hasLinks) {
      Stream.of(messageBody.getSpans(0, messageBody.length(), URLSpan.class))
            .filterNot(url -> LinkUtil.isLegalUrl(url.getURL()))
            .forEach(messageBody::removeSpan);

      URLSpan[] urlSpans = messageBody.getSpans(0, messageBody.length(), URLSpan.class);

      for (URLSpan urlSpan : urlSpans) {
        int     start = messageBody.getSpanStart(urlSpan);
        int     end   = messageBody.getSpanEnd(urlSpan);
        URLSpan span  = new InterceptableLongClickCopyLinkSpan(urlSpan.getURL(), urlClickHandler);
        messageBody.setSpan(span, start, end, Spanned.SPAN_EXCLUSIVE_EXCLUSIVE);
      }
    }
  }

  private void setStatusIcons(MessageRecord messageRecord, boolean hasWallpaper) {
    bodyText.setCompoundDrawablesWithIntrinsicBounds(0, 0, messageRecord.isKeyExchange() ? R.drawable.ic_menu_login : 0, 0);

    if (messageRecord.isFailed()) {
      alertView.setFailed();
    } else if (messageRecord.isPendingInsecureSmsFallback()) {
      alertView.setPendingApproval();
    } else if (messageRecord.isRateLimited()) {
      alertView.setRateLimited();
    } else {
      alertView.setNone();
    }

    if (hasWallpaper) {
      alertView.setBackgroundResource(R.drawable.wallpaper_message_decoration_background);
    } else {
      alertView.setBackground(null);
    }
  }

  private void setQuote(@NonNull MessageRecord current, @NonNull Optional<MessageRecord> previous, @NonNull Optional<MessageRecord> next, boolean isGroupThread, @NonNull ChatColors chatColors) {
    boolean startOfCluster = isStartOfMessageCluster(current, previous, isGroupThread);
    if (hasQuote(messageRecord)) {
      if (quoteView == null) {
        throw new AssertionError();
      }
      Quote quote = ((MediaMmsMessageRecord)current).getQuote();

      if (((MediaMmsMessageRecord) current).getParentStoryId() != null) {
        quoteView.setMessageType(current.isOutgoing() ? QuoteView.MessageType.STORY_REPLY_OUTGOING : QuoteView.MessageType.STORY_REPLY_INCOMING);
      } else {
        quoteView.setMessageType(current.isOutgoing() ? QuoteView.MessageType.OUTGOING : QuoteView.MessageType.INCOMING);
      }

      //noinspection ConstantConditions
      quoteView.setQuote(glideRequests,
                         quote.getId(),
                         Recipient.live(quote.getAuthor()).get(),
                         quote.getDisplayText(),
                         quote.isOriginalMissing(),
                         quote.getAttachment(),
                         isStoryReaction(current) ? current.getBody() : null,
                         quote.getQuoteType());

      quoteView.setWallpaperEnabled(hasWallpaper);
      quoteView.setVisibility(View.VISIBLE);
      quoteView.setTextSize(TypedValue.COMPLEX_UNIT_SP, SignalStore.settings().getMessageQuoteFontSize(context));
      quoteView.getLayoutParams().width = ViewGroup.LayoutParams.WRAP_CONTENT;

      quoteView.setOnClickListener(view -> {
        if (eventListener != null && batchSelected.isEmpty()) {
          eventListener.onQuoteClicked((MmsMessageRecord) current);
        } else {
          passthroughClickListener.onClick(view);
        }
      });

      quoteView.setOnLongClickListener(passthroughClickListener);

      if (startOfCluster) {
        if (current.isOutgoing()) {
          quoteView.setTopCornerSizes(true, true);
        } else if (isGroupThread) {
          quoteView.setTopCornerSizes(false, false);
        } else {
          quoteView.setTopCornerSizes(true, true);
        }
      } else if (!isSingularMessage(current, previous, next, isGroupThread)) {
        if (current.isOutgoing()) {
          quoteView.setTopCornerSizes(true, false);
        } else {
          quoteView.setTopCornerSizes(false, true);
        }
      }

      if (!isFooterVisible(current, next, isGroupThread) && isStoryReaction(current)) {
        ViewUtil.setBottomMargin(quoteView, (int) DimensionUnit.DP.toPixels(8));
      } else {
        ViewUtil.setBottomMargin(quoteView, 0);
      }

      if (mediaThumbnailStub.resolved()) {
        ViewUtil.setTopMargin(mediaThumbnailStub.require(), readDimen(R.dimen.message_bubble_top_padding));
      }

      if (linkPreviewStub.resolved() && !hasBigImageLinkPreview(current)) {
        ViewUtil.setTopMargin(linkPreviewStub.get(), readDimen(R.dimen.message_bubble_top_padding));
      }
    } else {
      if (quoteView != null) {
        quoteView.dismiss();
      }

      int topMargin = (current.isOutgoing() || !startOfCluster || !groupThread) ? 0 : readDimen(R.dimen.message_bubble_top_image_margin);
      if (mediaThumbnailStub.resolved()) {
        ViewUtil.setTopMargin(mediaThumbnailStub.require(), topMargin);
      }
    }
  }

  private void setGutterSizes(@NonNull MessageRecord current, boolean isGroupThread) {
    if (isGroupThread && current.isOutgoing()) {
      ViewUtil.setPaddingStart(this, readDimen(R.dimen.conversation_group_left_gutter));
      ViewUtil.setPaddingEnd(this, readDimen(R.dimen.conversation_individual_right_gutter));
    } else if (current.isOutgoing()) {
      ViewUtil.setPaddingStart(this, readDimen(R.dimen.conversation_individual_left_gutter));
      ViewUtil.setPaddingEnd(this, readDimen(R.dimen.conversation_individual_right_gutter));
    } else {
      ViewUtil.setPaddingStart(this, readDimen(R.dimen.conversation_individual_received_left_gutter));
      ViewUtil.setPaddingEnd(this, readDimen(R.dimen.conversation_individual_right_gutter));
    }
  }

  private void setReactions(@NonNull MessageRecord current) {
    bodyBubble.setOnSizeChangedListener(null);

    if (current.getReactions().isEmpty()) {
      reactionsView.clear();
      return;
    }

    setReactionsWithWidth(current, bodyBubble.getWidth());
    bodyBubble.setOnSizeChangedListener((width, height) -> setReactionsWithWidth(current, width));
  }

  private void setReactionsWithWidth(@NonNull MessageRecord current, int width) {
    reactionsView.setReactions(current.getReactions(), width);
    reactionsView.setOnClickListener(v -> {
      if (eventListener == null) return;

      eventListener.onReactionClicked(new MultiselectPart.Message(conversationMessage), current.getId(), current.isMms());
    });
  }

  private void setFooter(@NonNull MessageRecord current, @NonNull Optional<MessageRecord> next, @NonNull Locale locale, boolean isGroupThread, boolean hasWallpaper) {
    ViewUtil.updateLayoutParams(footer, LayoutParams.WRAP_CONTENT, LayoutParams.WRAP_CONTENT);
    ViewUtil.setTopMargin(footer, readDimen(R.dimen.message_bubble_default_footer_bottom_margin));

    footer.setVisibility(GONE);
    ViewUtil.setVisibilityIfNonNull(stickerFooter, GONE);
    if (sharedContactStub.resolved())  sharedContactStub.get().getFooter().setVisibility(GONE);
    if (mediaThumbnailStub.resolved()) mediaThumbnailStub.require().getFooter().setVisibility(GONE);

    if (isFooterVisible(current, next, isGroupThread))
    {
      ConversationItemFooter activeFooter = getActiveFooter(current);
      activeFooter.setVisibility(VISIBLE);
      activeFooter.setMessageRecord(current, locale);

      if (hasWallpaper && hasNoBubble((messageRecord))) {
        if (messageRecord.isOutgoing()) {
          activeFooter.disableBubbleBackground();
          activeFooter.setTextColor(ContextCompat.getColor(context, R.color.conversation_item_sent_text_secondary_color));
          activeFooter.setIconColor(ContextCompat.getColor(context, R.color.conversation_item_sent_text_secondary_color));
          activeFooter.setRevealDotColor(ContextCompat.getColor(context, R.color.conversation_item_sent_text_secondary_color));
        } else {
          activeFooter.enableBubbleBackground(R.drawable.wallpaper_bubble_background_tintable_11,  getDefaultBubbleColor(hasWallpaper));
        }
      } else if (hasNoBubble(messageRecord)){
        activeFooter.disableBubbleBackground();
        activeFooter.setTextColor(ContextCompat.getColor(context, R.color.signal_text_secondary));
        activeFooter.setIconColor(ContextCompat.getColor(context, R.color.signal_icon_tint_secondary));
        activeFooter.setRevealDotColor(ContextCompat.getColor(context, R.color.signal_icon_tint_secondary));
      } else {
        activeFooter.disableBubbleBackground();
      }
    }
  }

  private void setStoryReactionLabel(@NonNull MessageRecord record) {
    if (isStoryReaction(record) && !record.isRemoteDelete()) {
      storyReactionLabelWrapper.setVisibility(View.VISIBLE);
      storyReactionLabel.setTextColor(record.isOutgoing() ? colorizer.getOutgoingBodyTextColor(context) : ContextCompat.getColor(context, R.color.signal_text_primary));
      storyReactionLabel.setText(getStoryReactionLabelText(messageRecord));
    } else if (storyReactionLabelWrapper != null) {
      storyReactionLabelWrapper.setVisibility(View.GONE);
    }
  }

  private @NonNull String getStoryReactionLabelText(@NonNull MessageRecord messageRecord) {
    if (hasQuote(messageRecord)) {
      MmsMessageRecord mmsMessageRecord = (MmsMessageRecord) messageRecord;
      RecipientId      author           = mmsMessageRecord.getQuote().getAuthor();

      if (author.equals(Recipient.self().getId())) {
        return context.getString(R.string.ConversationItem__reacted_to_your_story);
      } else {
        return context.getString(R.string.ConversationItem__you_reacted_to_s_story, Recipient.resolved(author).getShortDisplayName(context));
      }
    } else {
      return context.getString(R.string.ConversationItem__reacted_to_a_story);
    }
  }

  private void setHasBeenQuoted(@NonNull ConversationMessage message) {
    if (message.hasBeenQuoted() && !isCondensedMode() && quotedIndicator != null && batchSelected.isEmpty()) {
      quotedIndicator.setVisibility(VISIBLE);
      quotedIndicator.setOnClickListener(quotedIndicatorClickListener);
    } else if (quotedIndicator != null) {
      quotedIndicator.setVisibility(GONE);
      quotedIndicator.setOnClickListener(null);
    }
  }

  private void setHasBeenScheduled(@NonNull ConversationMessage message) {
    if (scheduledIndicator == null) {
      return;
    }
    if (message.hasBeenScheduled()) {
      scheduledIndicator.setVisibility(View.VISIBLE);
      scheduledIndicator.setOnClickListener(scheduledIndicatorClickListener);
    } else {
      scheduledIndicator.setVisibility(View.GONE);
      scheduledIndicator.setOnClickListener(null);
    }
  }

  private boolean forceFooter(@NonNull MessageRecord messageRecord) {
    return hasAudio(messageRecord);
  }

  private ConversationItemFooter getActiveFooter(@NonNull MessageRecord messageRecord) {
    if (hasNoBubble(messageRecord) && stickerFooter != null) {
      return stickerFooter;
    } else if (hasSharedContact(messageRecord) && messageRecord.isDisplayBodyEmpty(getContext())) {
      return sharedContactStub.get().getFooter();
    } else if (hasOnlyThumbnail(messageRecord) && messageRecord.isDisplayBodyEmpty(getContext())) {
      return mediaThumbnailStub.require().getFooter();
    } else {
      return footer;
    }
  }

  private int readDimen(@DimenRes int dimenId) {
    return context.getResources().getDimensionPixelOffset(dimenId);
  }

  private boolean shouldInterceptClicks(MessageRecord messageRecord) {
    return batchSelected.isEmpty()                                                     &&
           ((messageRecord.isFailed() && !messageRecord.isMmsNotification())           ||
           (messageRecord.isRateLimited() && SignalStore.rateLimit().needsRecaptcha()) ||
           messageRecord.isPendingInsecureSmsFallback()                                ||
           messageRecord.isBundleKeyExchange());
  }

  @SuppressLint("SetTextI18n")
  private void setGroupMessageStatus(MessageRecord messageRecord, Recipient recipient) {
    if (groupThread && !messageRecord.isOutgoing() && groupSender != null) {
      groupSender.setText(recipient.getDisplayName(getContext()));
    }
  }

  private void setGroupAuthorColor(@NonNull MessageRecord messageRecord, boolean hasWallpaper, @NonNull Colorizer colorizer) {
    if (groupSender != null) {
        groupSender.setTextColor(colorizer.getIncomingGroupSenderColor(getContext(), messageRecord.getIndividualRecipient()));
    }
  }

  @SuppressWarnings("ConstantConditions")
  private void setAuthor(@NonNull MessageRecord current, @NonNull Optional<MessageRecord> previous, @NonNull Optional<MessageRecord> next, boolean isGroupThread, boolean hasWallpaper) {
    if (isGroupThread && !current.isOutgoing()) {
      contactPhotoHolder.setVisibility(VISIBLE);

      if (!previous.isPresent() || previous.get().isUpdate() || !current.getRecipient().equals(previous.get().getRecipient()) ||
          !DateUtils.isSameDay(previous.get().getTimestamp(), current.getTimestamp()) || !isWithinClusteringTime(current, previous.get()))
      {
        groupSenderHolder.setVisibility(VISIBLE);

        if (hasWallpaper && hasNoBubble(current)) {
          groupSenderHolder.setBackgroundResource(R.drawable.wallpaper_bubble_background_tintable_11);
          groupSenderHolder.getBackground().setColorFilter(getDefaultBubbleColor(hasWallpaper), PorterDuff.Mode.MULTIPLY);
        } else {
          groupSenderHolder.setBackground(null);
        }
      } else {
        groupSenderHolder.setVisibility(GONE);
      }

      if (!next.isPresent() || next.get().isUpdate() || !current.getRecipient().equals(next.get().getRecipient()) || !isWithinClusteringTime(current, next.get())) {
        contactPhoto.setVisibility(VISIBLE);
        badgeImageView.setVisibility(VISIBLE);
      } else {
        contactPhoto.setVisibility(GONE);
        badgeImageView.setVisibility(GONE);
      }
    } else {
      if (groupSenderHolder != null) {
        groupSenderHolder.setVisibility(GONE);
      }

      if (contactPhotoHolder != null) {
        contactPhotoHolder.setVisibility(GONE);
      }

      if (badgeImageView != null) {
        badgeImageView.setVisibility(GONE);
      }
    }
  }

  private void setOutlinerRadii(Outliner outliner, int topStart, int topEnd, int bottomEnd, int bottomStart) {
    if (ViewUtil.isRtl(this)) {
      outliner.setRadii(topEnd, topStart, bottomStart, bottomEnd);
    } else {
      outliner.setRadii(topStart, topEnd, bottomEnd, bottomStart);
    }
  }

  private @NonNull Projection.Corners getBodyBubbleCorners(int topStart, int topEnd, int bottomEnd, int bottomStart) {
    if (ViewUtil.isRtl(this)) {
      return new Projection.Corners(topEnd, topStart, bottomStart, bottomEnd);
    } else {
      return new Projection.Corners(topStart, topEnd, bottomEnd, bottomStart);
    }
  }

  private void setMessageShape(@NonNull MessageRecord current, @NonNull Optional<MessageRecord> previous, @NonNull Optional<MessageRecord> next, boolean isGroupThread) {
    int bigRadius   = readDimen(R.dimen.message_corner_radius);
    int smallRadius = readDimen(R.dimen.message_corner_collapse_radius);

    int background;

    if (isSingularMessage(current, previous, next, isGroupThread)) {
      if (current.isOutgoing()) {
        background = R.drawable.message_bubble_background_sent_alone;
        outliner.setRadius(bigRadius);
        pulseOutliner.setRadius(bigRadius);
        bodyBubbleCorners = new Projection.Corners(bigRadius);
      } else {
        background = R.drawable.message_bubble_background_received_alone;
        outliner.setRadius(bigRadius);
        pulseOutliner.setRadius(bigRadius);
        bodyBubbleCorners = new Projection.Corners(bigRadius);
      }
    } else if (isStartOfMessageCluster(current, previous, isGroupThread)) {
      if (current.isOutgoing()) {
        background = R.drawable.message_bubble_background_sent_start;
        setOutlinerRadii(outliner, bigRadius, bigRadius, smallRadius, bigRadius);
        setOutlinerRadii(pulseOutliner, bigRadius, bigRadius, smallRadius, bigRadius);
        bodyBubbleCorners = getBodyBubbleCorners(bigRadius, bigRadius, smallRadius, bigRadius);
      } else {
        background = R.drawable.message_bubble_background_received_start;
        setOutlinerRadii(outliner, bigRadius, bigRadius, bigRadius, smallRadius);
        setOutlinerRadii(pulseOutliner, bigRadius, bigRadius, bigRadius, smallRadius);
        bodyBubbleCorners = getBodyBubbleCorners(bigRadius, bigRadius, bigRadius, smallRadius);
      }
    } else if (isEndOfMessageCluster(current, next, isGroupThread)) {
      if (current.isOutgoing()) {
        background = R.drawable.message_bubble_background_sent_end;
        setOutlinerRadii(outliner, bigRadius, smallRadius, bigRadius, bigRadius);
        setOutlinerRadii(pulseOutliner, bigRadius, smallRadius, bigRadius, bigRadius);
        bodyBubbleCorners = getBodyBubbleCorners(bigRadius, smallRadius, bigRadius, bigRadius);
      } else {
        background = R.drawable.message_bubble_background_received_end;
        setOutlinerRadii(outliner, smallRadius, bigRadius, bigRadius, bigRadius);
        setOutlinerRadii(pulseOutliner, smallRadius, bigRadius, bigRadius, bigRadius);
        bodyBubbleCorners = getBodyBubbleCorners(smallRadius, bigRadius, bigRadius, bigRadius);
      }
    } else {
      if (current.isOutgoing()) {
        background = R.drawable.message_bubble_background_sent_middle;
        setOutlinerRadii(outliner, bigRadius, smallRadius, smallRadius, bigRadius);
        setOutlinerRadii(pulseOutliner, bigRadius, smallRadius, smallRadius, bigRadius);
        bodyBubbleCorners = getBodyBubbleCorners(bigRadius, smallRadius, smallRadius, bigRadius);
      } else {
        background = R.drawable.message_bubble_background_received_middle;
        setOutlinerRadii(outliner, smallRadius, bigRadius, bigRadius, smallRadius);
        setOutlinerRadii(pulseOutliner, smallRadius, bigRadius, bigRadius, smallRadius);
        bodyBubbleCorners = getBodyBubbleCorners(smallRadius, bigRadius, bigRadius, smallRadius);
      }
    }

    bodyBubble.setBackgroundResource(background);
  }

  private boolean isStartOfMessageCluster(@NonNull MessageRecord current, @NonNull Optional<MessageRecord> previous, boolean isGroupThread) {
    if (isGroupThread) {
      return !previous.isPresent() || previous.get().isUpdate() || !DateUtils.isSameDay(current.getTimestamp(), previous.get().getTimestamp()) ||
             !current.getRecipient().equals(previous.get().getRecipient()) || !isWithinClusteringTime(current, previous.get()) || MessageRecordUtil.isScheduled(current);
    } else {
      return !previous.isPresent() || previous.get().isUpdate() || !DateUtils.isSameDay(current.getTimestamp(), previous.get().getTimestamp()) ||
             current.isOutgoing() != previous.get().isOutgoing() || previous.get().isSecure() != current.isSecure() || !isWithinClusteringTime(current, previous.get()) ||
             MessageRecordUtil.isScheduled(current);
    }
  }

  private boolean isEndOfMessageCluster(@NonNull MessageRecord current, @NonNull Optional<MessageRecord> next, boolean isGroupThread) {
    if (isGroupThread) {
      return !next.isPresent() || next.get().isUpdate() || !DateUtils.isSameDay(current.getTimestamp(), next.get().getTimestamp()) ||
             !current.getRecipient().equals(next.get().getRecipient()) || !current.getReactions().isEmpty() || !isWithinClusteringTime(current, next.get()) ||
             MessageRecordUtil.isScheduled(current);
    } else {
      return !next.isPresent() || next.get().isUpdate() || !DateUtils.isSameDay(current.getTimestamp(), next.get().getTimestamp()) ||
             current.isOutgoing() != next.get().isOutgoing() || !current.getReactions().isEmpty() || next.get().isSecure() != current.isSecure() ||
             !isWithinClusteringTime(current, next.get()) || MessageRecordUtil.isScheduled(current);
    }
  }

  private boolean isSingularMessage(@NonNull MessageRecord current, @NonNull Optional<MessageRecord> previous, @NonNull Optional<MessageRecord> next, boolean isGroupThread) {
    return isStartOfMessageCluster(current, previous, isGroupThread) && isEndOfMessageCluster(current, next, isGroupThread);
  }

  private boolean isFooterVisible(@NonNull MessageRecord current, @NonNull Optional<MessageRecord> next, boolean isGroupThread) {
    boolean differentTimestamps = next.isPresent() && !DateUtils.isSameExtendedRelativeTimestamp(next.get().getTimestamp(), current.getTimestamp());

    return forceFooter(messageRecord) || current.getExpiresIn() > 0 || !current.isSecure() || current.isPending() || current.isPendingInsecureSmsFallback() ||
           current.isFailed() || current.isRateLimited() || differentTimestamps || isEndOfMessageCluster(current, next, isGroupThread);
  }

  private static boolean isWithinClusteringTime(@NonNull MessageRecord lhs, @NonNull MessageRecord rhs) {
    long timeDiff = Math.abs(lhs.getDateSent() - rhs.getDateSent());
    return timeDiff <= MAX_CLUSTERING_TIME_DIFF;
  }

  private void setMessageSpacing(@NonNull Context context, @NonNull MessageRecord current, @NonNull Optional<MessageRecord> previous, @NonNull Optional<MessageRecord> next, boolean isGroupThread) {
    int spacingTop = readDimen(context, R.dimen.conversation_vertical_message_spacing_collapse);
    int spacingBottom = spacingTop;

    if (isStartOfMessageCluster(current, previous, isGroupThread)) {
      spacingTop = readDimen(context, R.dimen.conversation_vertical_message_spacing_default);
    }

    if (isEndOfMessageCluster(current, next, isGroupThread)) {
      spacingBottom = readDimen(context, R.dimen.conversation_vertical_message_spacing_default);
    }

    ViewUtil.setPaddingTop(this, spacingTop);
    ViewUtil.setPaddingBottom(this, spacingBottom);
  }

  private int readDimen(@NonNull Context context, @DimenRes int dimenId) {
    return context.getResources().getDimensionPixelOffset(dimenId);
  }

  /// Event handlers

  private Spannable getLongMessageSpan(@NonNull MessageRecord messageRecord) {
    String   message;
    Runnable action;

    if (messageRecord.isMms()) {
      TextSlide slide = ((MmsMessageRecord) messageRecord).getSlideDeck().getTextSlide();

      if (slide != null && slide.asAttachment().getTransferState() == AttachmentTable.TRANSFER_PROGRESS_DONE) {
        message = getResources().getString(R.string.ConversationItem_read_more);
        action  = () -> eventListener.onMoreTextClicked(conversationRecipient.getId(), messageRecord.getId(), messageRecord.isMms());
      } else if (slide != null && slide.asAttachment().getTransferState() == AttachmentTable.TRANSFER_PROGRESS_STARTED) {
        message = getResources().getString(R.string.ConversationItem_pending);
        action  = () -> {};
      } else if (slide != null) {
        message = getResources().getString(R.string.ConversationItem_download_more);
        action  = () -> singleDownloadClickListener.onClick(bodyText, slide);
      } else {
        message = getResources().getString(R.string.ConversationItem_read_more);
        action  = () -> eventListener.onMoreTextClicked(conversationRecipient.getId(), messageRecord.getId(), messageRecord.isMms());
      }
    } else {
      message = getResources().getString(R.string.ConversationItem_read_more);
      action  = () -> eventListener.onMoreTextClicked(conversationRecipient.getId(), messageRecord.getId(), messageRecord.isMms());
    }

    SpannableStringBuilder span = new SpannableStringBuilder(message);
    CharacterStyle style = new ClickableSpan() {
      @Override
      public void onClick(@NonNull View widget) {
        if (eventListener != null && batchSelected.isEmpty()) {
          action.run();
        }
      }

      @Override
      public void updateDrawState(@NonNull TextPaint ds) {
        ds.setTypeface(Typeface.DEFAULT_BOLD);
      }
    };
    span.setSpan(style, 0, span.length(), Spanned.SPAN_INCLUSIVE_EXCLUSIVE);
    return span;
  }

  @Override
  public void showProjectionArea() {
    if (mediaThumbnailStub != null && mediaThumbnailStub.resolved()) {
      mediaThumbnailStub.require().showThumbnailView();
      bodyBubble.setVideoPlayerProjection(null);
    }
  }

  @Override
  public void hideProjectionArea() {
    if (mediaThumbnailStub != null && mediaThumbnailStub.resolved()) {
      mediaThumbnailStub.require().hideThumbnailView();
      mediaThumbnailStub.require().getDrawingRect(thumbnailMaskingRect);
      bodyBubble.setVideoPlayerProjection(Projection.relativeToViewWithCommonRoot(mediaThumbnailStub.require(), bodyBubble, null));
    }
  }

  @Override
  public @Nullable MediaItem getMediaItem() {
    return mediaItem;
  }

  @Override
  public @Nullable GiphyMp4PlaybackPolicyEnforcer getPlaybackPolicyEnforcer() {
    if (GiphyMp4PlaybackPolicy.autoplay()) {
      return null;
    } else {
      return new GiphyMp4PlaybackPolicyEnforcer(() -> {
        if (eventListener != null) {
          eventListener.onPlayInlineContent(null);
        }
      });
    }
  }

  @Override
  public int getAdapterPosition() {
    throw new UnsupportedOperationException("Do not delegate to this method");
  }

  @Override
  public @NonNull Projection getGiphyMp4PlayableProjection(@NonNull ViewGroup recyclerView) {
    if (mediaThumbnailStub != null && mediaThumbnailStub.isResolvable()) {
      ConversationItemThumbnail thumbnail = mediaThumbnailStub.require();
      return Projection.relativeToParent(recyclerView, thumbnail, thumbnail.getCorners())
                       .scale(bodyBubble.getScaleX())
                       .translateX(Util.halfOffsetFromScale(thumbnail.getWidth(), bodyBubble.getScaleX()))
                       .translateY(Util.halfOffsetFromScale(thumbnail.getHeight(), bodyBubble.getScaleY()))
                       .translateY(getTranslationY())
                       .translateX(bodyBubble.getTranslationX())
                       .translateX(getTranslationX());
    } else {
      return Projection.relativeToParent(recyclerView, bodyBubble, bodyBubbleCorners)
                       .translateY(getTranslationY())
                       .translateX(bodyBubble.getTranslationX())
                       .translateX(getTranslationX());
    }
  }

  @Override
  public boolean canPlayContent() {
    return mediaThumbnailStub != null && mediaThumbnailStub.isResolvable() && canPlayContent;
  }

  @Override
  public boolean shouldProjectContent() {
    return canPlayContent() && bodyBubble.getVisibility() == VISIBLE;
  }

  @Override
  public @NonNull ProjectionList getColorizerProjections(@NonNull ViewGroup coordinateRoot) {
    return getSnapshotProjections(coordinateRoot, true, true);
  }

  public @NonNull ProjectionList getSnapshotProjections(@NonNull ViewGroup coordinateRoot, boolean clipOutMedia) {
    return getSnapshotProjections(coordinateRoot, clipOutMedia, true);
  }

  public @NonNull ProjectionList getSnapshotProjections(@NonNull ViewGroup coordinateRoot, boolean clipOutMedia, boolean outgoingOnly) {
    colorizerProjections.clear();

    if ((messageRecord.isOutgoing() || !outgoingOnly) &&
        !hasNoBubble(messageRecord)     &&
        !messageRecord.isRemoteDelete() &&
        bodyBubbleCorners != null       &&
        bodyBubble.getVisibility() == VISIBLE)
    {
      Projection bodyBubbleToRoot = Projection.relativeToParent(coordinateRoot, bodyBubble, bodyBubbleCorners).translateX(bodyBubble.getTranslationX());
      Projection videoToBubble    = bodyBubble.getVideoPlayerProjection();
      Projection mediaThumb       = clipOutMedia && mediaThumbnailStub.resolved() ? Projection.relativeToParent(coordinateRoot, mediaThumbnailStub.require(), null) : null;

      float translationX = Util.halfOffsetFromScale(bodyBubble.getWidth(), bodyBubble.getScaleX());
      float translationY = Util.halfOffsetFromScale(bodyBubble.getHeight(), bodyBubble.getScaleY());

      if (videoToBubble != null) {
        Projection videoToRoot = Projection.translateFromDescendantToParentCoords(videoToBubble, bodyBubble, coordinateRoot);

        List<Projection> projections = Projection.getCapAndTail(bodyBubbleToRoot, videoToRoot);
        if (!projections.isEmpty()) {
          projections.get(0)
                     .scale(bodyBubble.getScaleX())
                     .translateX(translationX)
                     .translateY(translationY);
          projections.get(1)
                     .scale(bodyBubble.getScaleX())
                     .translateX(translationX)
                     .translateY(-translationY);
        }

        colorizerProjections.addAll(projections);
      } else if (hasThumbnail(messageRecord) && mediaThumb != null) {
        if (hasQuote(messageRecord) && quoteView != null) {
          Projection quote        = Projection.relativeToParent(coordinateRoot, bodyBubble, bodyBubbleCorners).translateX(bodyBubble.getTranslationX());
          int        quoteViewTop = (int) quote.getY();
          int        mediaTop     = (int) mediaThumb.getY();

          colorizerProjections.add(
              quote.insetBottom(quote.getHeight() - (mediaTop - quoteViewTop))
                   .scale(bodyBubble.getScaleX())
                   .translateX(translationX)
                   .translateY(translationY)
          );
        }

        colorizerProjections.add(
            bodyBubbleToRoot.scale(bodyBubble.getScaleX())
                            .insetTop((int) (mediaThumb.getHeight() * bodyBubble.getScaleX()))
                            .translateX(translationX)
                            .translateY(translationY)
        );
      } else {
        colorizerProjections.add(
            bodyBubbleToRoot.scale(bodyBubble.getScaleX())
                            .translateX(translationX)
                            .translateY(translationY)
        );
      }

      if (mediaThumb != null) {
        mediaThumb.release();
      }
    }

    if ((messageRecord.isOutgoing() || !outgoingOnly)  &&
        hasNoBubble(messageRecord) &&
        hasWallpaper               &&
        bodyBubble.getVisibility() == VISIBLE)
    {
      ConversationItemFooter       footer           = getActiveFooter(messageRecord);
      Projection                   footerProjection = footer.getProjection(coordinateRoot);
      if (footerProjection != null) {
        colorizerProjections.add(
            footerProjection.translateX(bodyBubble.getTranslationX())
                            .scale(bodyBubble.getScaleX())
                            .translateX(Util.halfOffsetFromScale(footer.getWidth(), bodyBubble.getScaleX()))
                            .translateY(-Util.halfOffsetFromScale(footer.getHeight(), bodyBubble.getScaleY()))
        );
      }
    }

    for (int i = 0; i < colorizerProjections.size(); i++) {
      colorizerProjections.get(i).translateY(getTranslationY());
    }

    return colorizerProjections;
  }

  @Override
  public @Nullable View getHorizontalTranslationTarget() {
    if (messageRecord.isOutgoing()) {
      return null;
    } else if (groupThread) {
      return contactPhotoHolder;
    } else {
      return bodyBubble;
    }
  }

  private class SharedContactEventListener implements SharedContactView.EventListener {
    @Override
    public void onAddToContactsClicked(@NonNull Contact contact) {
      if (eventListener != null && batchSelected.isEmpty()) {
        eventListener.onAddToContactsClicked(contact);
      } else {
        passthroughClickListener.onClick(sharedContactStub.get());
      }
    }

    @Override
    public void onInviteClicked(@NonNull List<Recipient> choices) {
      if (eventListener != null && batchSelected.isEmpty()) {
        eventListener.onInviteSharedContactClicked(choices);
      } else {
        passthroughClickListener.onClick(sharedContactStub.get());
      }
    }

    @Override
    public void onMessageClicked(@NonNull List<Recipient> choices) {
      if (eventListener != null && batchSelected.isEmpty()) {
        eventListener.onMessageSharedContactClicked(choices);
      } else {
        passthroughClickListener.onClick(sharedContactStub.get());
      }
    }
  }

  private class SharedContactClickListener implements View.OnClickListener {
    @Override
    public void onClick(View view) {
      if (eventListener != null && batchSelected.isEmpty() && messageRecord.isMms() && !((MmsMessageRecord) messageRecord).getSharedContacts().isEmpty()) {
        eventListener.onSharedContactDetailsClicked(((MmsMessageRecord) messageRecord).getSharedContacts().get(0), (View) sharedContactStub.get().getAvatarView().getParent());
      } else {
        passthroughClickListener.onClick(view);
      }
    }
  }

  private class LinkPreviewClickListener implements View.OnClickListener {
    @Override
    public void onClick(View view) {
      if (eventListener != null && batchSelected.isEmpty() && messageRecord.isMms() && !((MmsMessageRecord) messageRecord).getLinkPreviews().isEmpty()) {
        eventListener.onLinkPreviewClicked(((MmsMessageRecord) messageRecord).getLinkPreviews().get(0));
      } else {
        passthroughClickListener.onClick(view);
      }
    }
  }

  private class ViewOnceMessageClickListener implements View.OnClickListener {
    @Override
    public void onClick(View view) {
      ViewOnceMessageView revealView = (ViewOnceMessageView) view;

      if (batchSelected.isEmpty() && messageRecord.isMms() && revealView.requiresTapToDownload((MmsMessageRecord) messageRecord)) {
        singleDownloadClickListener.onClick(view, ((MmsMessageRecord) messageRecord).getSlideDeck().getThumbnailSlide());
      } else if (eventListener != null && batchSelected.isEmpty() && messageRecord.isMms()) {
        eventListener.onViewOnceMessageClicked((MmsMessageRecord) messageRecord);
      } else {
        passthroughClickListener.onClick(view);
      }
    }
  }

  private class LinkPreviewThumbnailClickListener implements SlideClickListener {
    public void onClick(final View v, final Slide slide) {
      if (eventListener != null && batchSelected.isEmpty() && messageRecord.isMms() && !((MmsMessageRecord) messageRecord).getLinkPreviews().isEmpty()) {
        eventListener.onLinkPreviewClicked(((MmsMessageRecord) messageRecord).getLinkPreviews().get(0));
      } else {
        performClick();
      }
    }
  }

  private class QuotedIndicatorClickListener implements View.OnClickListener {
    public void onClick(final View view) {
      if (eventListener != null && batchSelected.isEmpty() && conversationMessage.hasBeenQuoted()) {
        eventListener.onQuotedIndicatorClicked((messageRecord));
      } else {
        passthroughClickListener.onClick(view);
      }
    }
  }

  private class ScheduledIndicatorClickListener implements View.OnClickListener {
    public void onClick(final View view) {
      if (eventListener != null && batchSelected.isEmpty()) {
        eventListener.onScheduledIndicatorClicked(view, (messageRecord));
      } else {
        passthroughClickListener.onClick(view);
      }
    }
  }

  private class AttachmentDownloadClickListener implements SlidesClickedListener {
    @Override
    public void onClick(View v, final List<Slide> slides) {
      Log.i(TAG, "onClick() for attachment download");
      if (messageRecord.isMmsNotification()) {
        Log.i(TAG, "Scheduling MMS attachment download");
        ApplicationDependencies.getJobManager().add(new MmsDownloadJob(messageRecord.getId(),
                                                                       messageRecord.getThreadId(),
                                                                       false));
      } else {
        Log.i(TAG, "Scheduling push attachment downloads for " + slides.size() + " items");

        for (Slide slide : slides) {
          ApplicationDependencies.getJobManager().add(new AttachmentDownloadJob(messageRecord.getId(),
                                                                                ((DatabaseAttachment)slide.asAttachment()).getAttachmentId(),
                                                                                true));
        }
      }
    }
  }

  private class SlideClickPassthroughListener implements SlideClickListener {

    private final SlidesClickedListener original;

    private SlideClickPassthroughListener(@NonNull SlidesClickedListener original) {
      this.original = original;
    }

    @Override
    public void onClick(View v, Slide slide) {
      original.onClick(v, Collections.singletonList(slide));
    }
  }

  private class StickerClickListener implements SlideClickListener {
    @Override
    public void onClick(View v, Slide slide) {
      if (shouldInterceptClicks(messageRecord) || !batchSelected.isEmpty()) {
        performClick();
      } else if (eventListener != null && hasSticker(messageRecord)) {
        //noinspection ConstantConditions
        eventListener.onStickerClicked(((MmsMessageRecord) messageRecord).getSlideDeck().getStickerSlide().asAttachment().getSticker());
      }
    }
  }

  private class ThumbnailClickListener implements SlideClickListener {
    public void onClick(final View v, final Slide slide) {
      if (shouldInterceptClicks(messageRecord) || !batchSelected.isEmpty() || isCondensedMode()) {
        performClick();
      } else if (!canPlayContent && mediaItem != null && eventListener != null) {
        eventListener.onPlayInlineContent(conversationMessage);
      } else if (MediaPreviewV2Fragment.isContentTypeSupported(slide.getContentType()) && slide.getUri() != null) {
        MediaIntentFactory.MediaPreviewArgs args = new MediaIntentFactory.MediaPreviewArgs(
            messageRecord.getThreadId(),
            messageRecord.getTimestamp(),
            slide.getUri(),
            slide.getContentType(),
            slide.asAttachment().getSize(),
            slide.getCaption().orElse(null),
            false,
            false,
            false,
            false,
            MediaTable.Sorting.Newest,
            slide.isVideoGif());
        context.startActivity(MediaIntentFactory.create(context, args));
      } else if (slide.getUri() != null) {
        Log.i(TAG, "Clicked: " + slide.getUri() + " , " + slide.getContentType());
        Uri publicUri = PartAuthority.getAttachmentPublicUri(slide.getUri());
        Log.i(TAG, "Public URI: " + publicUri);
        Intent intent = new Intent(Intent.ACTION_VIEW);
        intent.addFlags(Intent.FLAG_GRANT_READ_URI_PERMISSION);
        intent.setDataAndType(PartAuthority.getAttachmentPublicUri(slide.getUri()), Intent.normalizeMimeType(slide.getContentType()));
        try {
          context.startActivity(intent);
        } catch (ActivityNotFoundException anfe) {
          Log.w(TAG, "No activity existed to view the media.");
          Toast.makeText(context, R.string.ConversationItem_unable_to_open_media, Toast.LENGTH_LONG).show();
        }
      } else if (slide.asAttachment().isPermanentlyFailed()) {
        String failedMessage;

        if (slide instanceof ImageSlide) {
          failedMessage = messageRecord.isOutgoing() ? context.getString(R.string.ConversationItem_cant_download_image_you_will_need_to_send_it_again)
                                                     : context.getString(R.string.ConversationItem_cant_download_image_s_will_need_to_send_it_again, messageRecord.getIndividualRecipient().getShortDisplayName(context));
        } else if (slide instanceof VideoSlide) {
          failedMessage = messageRecord.isOutgoing() ? context.getString(R.string.ConversationItem_cant_download_video_you_will_need_to_send_it_again)
                                                     : context.getString(R.string.ConversationItem_cant_download_video_s_will_need_to_send_it_again, messageRecord.getIndividualRecipient().getShortDisplayName(context));
        } else {
          failedMessage = messageRecord.isOutgoing() ? context.getString(R.string.ConversationItem_cant_download_message_you_will_need_to_send_it_again)
                                                     : context.getString(R.string.ConversationItem_cant_download_message_s_will_need_to_send_it_again, messageRecord.getIndividualRecipient().getShortDisplayName(context));
        }

        new MaterialAlertDialogBuilder(getContext())
            .setMessage(failedMessage)
            .setPositiveButton(android.R.string.ok, null)
            .setNegativeButton(android.R.string.cancel, null)
            .show();
      }
    }
  }

  private class PassthroughClickListener implements View.OnLongClickListener, View.OnClickListener {

    @Override
    public boolean onLongClick(View v) {
      if (bodyText.hasSelection()) {
        return false;
      }
      performLongClick();
      return true;
    }

    @Override
    public void onClick(View v) {
      performClick();
    }
  }

  private class ClickListener implements View.OnClickListener {
    private OnClickListener parent;

    ClickListener(@Nullable OnClickListener parent) {
      this.parent = parent;
    }

    public void onClick(View v) {
      if (!shouldInterceptClicks(messageRecord) && parent != null) {
        parent.onClick(v);
      } else if (messageRecord.isFailed()) {
        if (eventListener != null) {
          eventListener.onMessageWithErrorClicked(messageRecord);
        }
      } else if (messageRecord.isRateLimited() && SignalStore.rateLimit().needsRecaptcha()) {
        if (eventListener != null) {
          eventListener.onMessageWithRecaptchaNeededClicked(messageRecord);
        }
      } else if (!messageRecord.isOutgoing() && messageRecord.isIdentityMismatchFailure()) {
        if (eventListener != null) {
          eventListener.onIncomingIdentityMismatchClicked(messageRecord.getIndividualRecipient().getId());
        }
      } else if (messageRecord.isPendingInsecureSmsFallback()) {
        handleMessageApproval();
      }
    }
  }

  private final class TouchDelegateChangedListener implements ConversationItemFooter.OnTouchDelegateChangedListener {
    @Override
    public void onTouchDelegateChanged(@NonNull Rect delegateRect, @NonNull View delegateView) {
      offsetDescendantRectToMyCoords(footer, delegateRect);
      setTouchDelegate(new TouchDelegate(delegateRect, delegateView));
    }
  }

  private final class UrlClickListener implements UrlClickHandler {

    @Override
    public boolean handleOnClick(@NonNull String url) {
      return eventListener != null && eventListener.onUrlClicked(url);
    }
  }

  private class MentionClickableSpan extends ClickableSpan {
    private final RecipientId mentionedRecipientId;

    MentionClickableSpan(RecipientId mentionedRecipientId) {
      this.mentionedRecipientId = mentionedRecipientId;
    }

    @Override
    public void onClick(@NonNull View widget) {
      if (eventListener != null && batchSelected.isEmpty()) {
        VibrateUtil.vibrateTick(context);
        eventListener.onGroupMemberClicked(mentionedRecipientId, conversationRecipient.get().requireGroupId());
      }
    }

    @Override
    public void updateDrawState(@NonNull TextPaint ds) { }
  }

  private final class AudioPlaybackSpeedToggleListener implements PlaybackSpeedToggleTextView.PlaybackSpeedListener {
    @Override
    public void onPlaybackSpeedChanged(float speed) {
      if (eventListener == null || !audioViewStub.resolved()) {
        return;
      }

      Uri uri = audioViewStub.get().getAudioSlideUri();
      if (uri == null) {
        return;
      }

      eventListener.onVoiceNotePlaybackSpeedChanged(uri, speed);
    }
  }

  private final class AudioViewCallbacks implements AudioView.Callbacks {

    @Override
    public void onPlay(@NonNull Uri audioUri, double progress) {
      if (eventListener == null) return;

      eventListener.onVoiceNotePlay(audioUri, messageRecord.getId(), progress);
    }

    @Override
    public void onPause(@NonNull Uri audioUri) {
      if (eventListener == null) return;

      eventListener.onVoiceNotePause(audioUri);
    }

    @Override
    public void onSeekTo(@NonNull Uri audioUri, double progress) {
      if (eventListener == null) return;

      eventListener.onVoiceNoteSeekTo(audioUri, progress);
    }

    @Override
    public void onStopAndReset(@NonNull Uri audioUri) {
      throw new UnsupportedOperationException();
    }

    @Override
    public void onSpeedChanged(float speed, boolean isPlaying) {
      footer.setAudioPlaybackSpeed(speed, isPlaying);
    }

    @Override
    public void onProgressUpdated(long durationMillis, long playheadMillis) {
      footer.setAudioDuration(durationMillis, playheadMillis);
    }
  }

  private void handleMessageApproval() {
    SignalDatabase.messages().markAsSentFailed(messageRecord.getId());
  }
}<|MERGE_RESOLUTION|>--- conflicted
+++ resolved
@@ -223,19 +223,6 @@
   private int     measureCalls;
   private boolean updatingFooter;
 
-<<<<<<< HEAD
-  private final PassthroughClickListener        passthroughClickListener     = new PassthroughClickListener();
-  private final AttachmentDownloadClickListener downloadClickListener        = new AttachmentDownloadClickListener();
-  private final SlideClickPassthroughListener   singleDownloadClickListener  = new SlideClickPassthroughListener(downloadClickListener);
-  private final SharedContactEventListener      sharedContactEventListener   = new SharedContactEventListener();
-  private final SharedContactClickListener      sharedContactClickListener   = new SharedContactClickListener();
-  private final LinkPreviewClickListener        linkPreviewClickListener     = new LinkPreviewClickListener();
-  private final ViewOnceMessageClickListener    revealableClickListener      = new ViewOnceMessageClickListener();
-  private final QuotedIndicatorClickListener    quotedIndicatorClickListener = new QuotedIndicatorClickListener();
-  private final UrlClickListener                urlClickListener             = new UrlClickListener();
-  private final Rect                            thumbnailMaskingRect         = new Rect();
-  private final TouchDelegateChangedListener    touchDelegateChangedListener = new TouchDelegateChangedListener();
-=======
   private final PassthroughClickListener        passthroughClickListener        = new PassthroughClickListener();
   private final AttachmentDownloadClickListener downloadClickListener           = new AttachmentDownloadClickListener();
   private final SlideClickPassthroughListener   singleDownloadClickListener     = new SlideClickPassthroughListener(downloadClickListener);
@@ -248,8 +235,6 @@
   private final UrlClickListener                urlClickListener                = new UrlClickListener();
   private final Rect                            thumbnailMaskingRect            = new Rect();
   private final TouchDelegateChangedListener    touchDelegateChangedListener    = new TouchDelegateChangedListener();
-  private final GiftMessageViewCallback         giftMessageViewCallback         = new GiftMessageViewCallback();
->>>>>>> 1c1aeea3
 
   private final Context context;
 
