--- conflicted
+++ resolved
@@ -52,11 +52,6 @@
 import androidx.annotation.DimenRes;
 import androidx.annotation.NonNull;
 import androidx.annotation.Nullable;
-<<<<<<< HEAD
-import androidx.annotation.VisibleForTesting;
-=======
-import androidx.appcompat.app.AlertDialog;
->>>>>>> c82ed473
 import androidx.core.content.ContextCompat;
 import androidx.lifecycle.LifecycleOwner;
 import androidx.recyclerview.widget.RecyclerView;
@@ -155,8 +150,6 @@
 import java.util.Set;
 import java.util.concurrent.TimeUnit;
 
-import static org.thoughtcrime.securesms.linkpreview.LinkPreviewUtil.MONERO_TX_PATTERN;
-
 /**
  * A view that displays an individual conversation item within a conversation
  * thread.  Used by ComposeMessageActivity's ListActivity via a ConversationAdapter.
@@ -165,13 +158,8 @@
  */
 
 public final class ConversationItem extends RelativeLayout implements BindableConversationItem,
-<<<<<<< HEAD
-                                                                      RecipientForeverObserver
-=======
                                                                       RecipientForeverObserver,
-                                                                      OpenableGift,
                                                                       InteractiveConversationElement
->>>>>>> c82ed473
 {
   private static final String TAG = Log.tag(ConversationItem.class);
 
@@ -1519,36 +1507,6 @@
       messageBody.setSpan(new MentionClickableSpan(RecipientId.from(annotation.getValue())), messageBody.getSpanStart(annotation), messageBody.getSpanEnd(annotation), Spanned.SPAN_EXCLUSIVE_EXCLUSIVE);
     }
   }
-<<<<<<< HEAD
-
-  @VisibleForTesting
-  static void linkifyUrlLinks(@NonNull Spannable messageBody, boolean shouldLinkifyAllLinks, @NonNull UrlClickHandler urlClickHandler) {
-    int     linkPattern = Linkify.WEB_URLS | Linkify.EMAIL_ADDRESSES | Linkify.PHONE_NUMBERS;
-    boolean hasLinks    = LinkifyCompat.addLinks(messageBody, shouldLinkifyAllLinks ? linkPattern : 0);
-
-    if (shouldLinkifyAllLinks) {
-      hasLinks |= LinkifyCompat.addLinks(messageBody, MONERO_TX_PATTERN, "monero");
-    }
-
-    if (hasLinks) {
-      Stream.of(messageBody.getSpans(0, messageBody.length(), URLSpan.class))
-            .filterNot(url -> LinkUtil.isLegalUrl(url.getURL()))
-            .forEach(messageBody::removeSpan);
-
-      URLSpan[] urlSpans = messageBody.getSpans(0, messageBody.length(), URLSpan.class);
-
-      for (URLSpan urlSpan : urlSpans) {
-        int     start = messageBody.getSpanStart(urlSpan);
-        int     end   = messageBody.getSpanEnd(urlSpan);
-        URLSpan span  = new InterceptableLongClickCopyLinkSpan(urlSpan.getURL(), urlClickHandler);
-        messageBody.setSpan(span, start, end, Spanned.SPAN_EXCLUSIVE_EXCLUSIVE);
-        messageBody.removeSpan(urlSpan);
-      }
-    }
-  }
-
-=======
->>>>>>> c82ed473
   private void setStatusIcons(MessageRecord messageRecord, boolean hasWallpaper) {
     bodyText.setCompoundDrawablesWithIntrinsicBounds(0, 0, messageRecord.isKeyExchange() ? R.drawable.ic_menu_login : 0, 0);
 
@@ -2220,52 +2178,6 @@
     }
   }
 
-<<<<<<< HEAD
-=======
-  @Override
-  public @Nullable Projection getOpenableGiftProjection(boolean isAnimating) {
-    if (!isGiftMessage(messageRecord) || messageRecord.isRemoteDelete() || (messageRecord.getViewedReceiptCount() > 0 && !isAnimating)) {
-      return null;
-    }
-
-    return Projection.relativeToViewRoot(bodyBubble, bodyBubbleCorners)
-                     .translateX(bodyBubble.getTranslationX())
-                     .translateX(getTranslationX())
-                     .scale(bodyBubble.getScaleX());
-  }
-
-  @Override
-  public long getGiftId() {
-    return messageRecord.getId();
-  }
-
-  @Override
-  public void setOpenGiftCallback(@NonNull Function1<? super OpenableGift, Unit> openGift) {
-    if (giftViewStub.resolved()) {
-      bodyBubble.setOnClickListener(unused -> {
-        openGift.invoke(this);
-        eventListener.onGiftBadgeRevealed(messageRecord);
-        bodyBubble.performHapticFeedback(Build.VERSION.SDK_INT >= 30 ? HapticFeedbackConstants.CONFIRM
-                                                                     : HapticFeedbackConstants.KEYBOARD_TAP);
-      });
-      giftViewStub.get().onGiftNotOpened();
-    }
-  }
-
-  @Override
-  public void clearOpenGiftCallback() {
-    if (giftViewStub.resolved()) {
-      bodyBubble.setOnClickListener(null);
-      bodyBubble.setClickable(false);
-      giftViewStub.get().onGiftOpened();
-    }
-  }
-
-  @Override
-  public @NonNull AnimationSign getAnimationSign() {
-    return AnimationSign.get(ViewUtil.isLtr(this), messageRecord.isOutgoing());
-  }
-
   @Override
   public @Nullable View getQuotedIndicatorView() {
     return quotedIndicator;
@@ -2305,7 +2217,6 @@
     return bodyBubble;
   }
 
->>>>>>> c82ed473
   private class SharedContactEventListener implements SharedContactView.EventListener {
     @Override
     public void onAddToContactsClicked(@NonNull Contact contact) {
