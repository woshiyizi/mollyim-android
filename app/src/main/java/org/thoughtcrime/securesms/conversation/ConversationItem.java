--- conflicted
+++ resolved
@@ -2214,53 +2214,6 @@
   }
 
   @Override
-<<<<<<< HEAD
-=======
-  public @Nullable Projection getOpenableGiftProjection(boolean isAnimating) {
-    if (!isGiftMessage(messageRecord) || messageRecord.isRemoteDelete() || (messageRecord.isViewed() && !isAnimating)) {
-      return null;
-    }
-
-    return Projection.relativeToViewRoot(bodyBubble, bodyBubbleCorners)
-                     .translateX(bodyBubble.getTranslationX())
-                     .translateX(getTranslationX())
-                     .scale(bodyBubble.getScaleX());
-  }
-
-  @Override
-  public long getGiftId() {
-    return messageRecord.getId();
-  }
-
-  @Override
-  public void setOpenGiftCallback(@NonNull Function1<? super OpenableGift, Unit> openGift) {
-    if (giftViewStub.resolved()) {
-      bodyBubble.setOnClickListener(unused -> {
-        openGift.invoke(this);
-        eventListener.onGiftBadgeRevealed(messageRecord);
-        bodyBubble.performHapticFeedback(Build.VERSION.SDK_INT >= 30 ? HapticFeedbackConstants.CONFIRM
-                                                                     : HapticFeedbackConstants.KEYBOARD_TAP);
-      });
-      giftViewStub.get().onGiftNotOpened();
-    }
-  }
-
-  @Override
-  public void clearOpenGiftCallback() {
-    if (giftViewStub.resolved()) {
-      bodyBubble.setOnClickListener(null);
-      bodyBubble.setClickable(false);
-      giftViewStub.get().onGiftOpened();
-    }
-  }
-
-  @Override
-  public @NonNull AnimationSign getAnimationSign() {
-    return AnimationSign.get(ViewUtil.isLtr(this), messageRecord.isOutgoing());
-  }
-
-  @Override
->>>>>>> 1222c307
   public @Nullable View getQuotedIndicatorView() {
     return quotedIndicator;
   }
