/*
 * Copyright (C) 2011 Whisper Systems
 *
 * This program is free software: you can redistribute it and/or modify
 * it under the terms of the GNU General Public License as published by
 * the Free Software Foundation, either version 3 of the License, or
 * (at your option) any later version.
 *
 * This program is distributed in the hope that it will be useful,
 * but WITHOUT ANY WARRANTY; without even the implied warranty of
 * MERCHANTABILITY or FITNESS FOR A PARTICULAR PURPOSE.  See the
 * GNU General Public License for more details.
 *
 * You should have received a copy of the GNU General Public License
 * along with this program.  If not, see <http://www.gnu.org/licenses/>.
 */
package org.thoughtcrime.securesms.conversation;

import static org.thoughtcrime.securesms.linkpreview.LinkPreviewUtil.MONERO_TX_PATTERN;

import android.animation.ValueAnimator;
import android.annotation.SuppressLint;
import android.content.ActivityNotFoundException;
import android.content.Context;
import android.content.Intent;
import android.graphics.Color;
import android.graphics.PorterDuff;
import android.graphics.Rect;
import android.graphics.Typeface;
import android.net.Uri;
import android.os.Build;
import android.text.Annotation;
import android.text.Spannable;
import android.text.SpannableString;
import android.text.SpannableStringBuilder;
import android.text.Spanned;
import android.text.TextPaint;
import android.text.style.BackgroundColorSpan;
import android.text.style.CharacterStyle;
import android.text.style.ClickableSpan;
import android.text.style.ForegroundColorSpan;
import android.text.style.StyleSpan;
import android.text.style.URLSpan;
import android.text.util.Linkify;
import android.util.AttributeSet;
import android.util.TypedValue;
import android.view.HapticFeedbackConstants;
import android.view.MotionEvent;
import android.view.TouchDelegate;
import android.view.View;
import android.view.ViewGroup;
import android.widget.Button;
import android.widget.RelativeLayout;
import android.widget.TextView;
import android.widget.Toast;

import androidx.annotation.ColorInt;
import androidx.annotation.DimenRes;
import androidx.annotation.NonNull;
import androidx.annotation.Nullable;
import androidx.annotation.VisibleForTesting;
import androidx.core.content.ContextCompat;
import androidx.core.text.util.LinkifyCompat;
import androidx.lifecycle.LifecycleOwner;

import com.annimon.stream.Stream;
import com.google.android.exoplayer2.MediaItem;
import com.google.android.material.dialog.MaterialAlertDialogBuilder;
import com.google.common.collect.Sets;

import org.signal.core.util.DimensionUnit;
import org.signal.core.util.StringUtil;
import org.signal.core.util.logging.Log;
import org.thoughtcrime.securesms.BindableConversationItem;
import org.thoughtcrime.securesms.R;
import org.thoughtcrime.securesms.attachments.DatabaseAttachment;
import org.thoughtcrime.securesms.badges.BadgeImageView;
import org.thoughtcrime.securesms.components.AlertView;
import org.thoughtcrime.securesms.components.AudioView;
import org.thoughtcrime.securesms.components.AvatarImageView;
import org.thoughtcrime.securesms.components.BorderlessImageView;
import org.thoughtcrime.securesms.components.ConversationItemFooter;
import org.thoughtcrime.securesms.components.ConversationItemThumbnail;
import org.thoughtcrime.securesms.components.DocumentView;
import org.thoughtcrime.securesms.components.LinkPreviewView;
import org.thoughtcrime.securesms.components.Outliner;
import org.thoughtcrime.securesms.components.PlaybackSpeedToggleTextView;
import org.thoughtcrime.securesms.components.QuoteView;
import org.thoughtcrime.securesms.components.SharedContactView;
import org.thoughtcrime.securesms.components.emoji.EmojiTextView;
import org.thoughtcrime.securesms.components.mention.MentionAnnotation;
import org.thoughtcrime.securesms.contactshare.Contact;
import org.thoughtcrime.securesms.conversation.colors.ChatColors;
import org.thoughtcrime.securesms.conversation.colors.Colorizer;
import org.thoughtcrime.securesms.conversation.mutiselect.MultiselectCollection;
import org.thoughtcrime.securesms.conversation.mutiselect.MultiselectPart;
import org.thoughtcrime.securesms.conversation.ui.payment.PaymentMessageView;
import org.thoughtcrime.securesms.database.AttachmentDatabase;
import org.thoughtcrime.securesms.database.MediaDatabase;
import org.thoughtcrime.securesms.database.SignalDatabase;
import org.thoughtcrime.securesms.database.model.MediaMmsMessageRecord;
import org.thoughtcrime.securesms.database.model.MessageRecord;
import org.thoughtcrime.securesms.database.model.MmsMessageRecord;
import org.thoughtcrime.securesms.database.model.Quote;
import org.thoughtcrime.securesms.dependencies.ApplicationDependencies;
import org.thoughtcrime.securesms.giph.mp4.GiphyMp4PlaybackPolicy;
import org.thoughtcrime.securesms.giph.mp4.GiphyMp4PlaybackPolicyEnforcer;
import org.thoughtcrime.securesms.jobs.AttachmentDownloadJob;
import org.thoughtcrime.securesms.jobs.MmsDownloadJob;
import org.thoughtcrime.securesms.keyvalue.SignalStore;
import org.thoughtcrime.securesms.linkpreview.LinkPreview;
import org.thoughtcrime.securesms.mediapreview.MediaIntentFactory;
import org.thoughtcrime.securesms.mediapreview.MediaPreviewV2Fragment;
import org.thoughtcrime.securesms.mms.GlideRequests;
import org.thoughtcrime.securesms.mms.ImageSlide;
import org.thoughtcrime.securesms.mms.PartAuthority;
import org.thoughtcrime.securesms.mms.Slide;
import org.thoughtcrime.securesms.mms.SlideClickListener;
import org.thoughtcrime.securesms.mms.SlidesClickedListener;
import org.thoughtcrime.securesms.mms.TextSlide;
import org.thoughtcrime.securesms.mms.VideoSlide;
import org.thoughtcrime.securesms.reactions.ReactionsConversationView;
import org.thoughtcrime.securesms.recipients.LiveRecipient;
import org.thoughtcrime.securesms.recipients.Recipient;
import org.thoughtcrime.securesms.recipients.RecipientForeverObserver;
import org.thoughtcrime.securesms.recipients.RecipientId;
import org.thoughtcrime.securesms.revealable.ViewOnceMessageView;
import org.thoughtcrime.securesms.util.DateUtils;
import org.thoughtcrime.securesms.util.InterceptableLongClickCopyLinkSpan;
import org.thoughtcrime.securesms.util.LinkUtil;
import org.thoughtcrime.securesms.util.LongClickMovementMethod;
import org.thoughtcrime.securesms.util.MessageRecordUtil;
import org.thoughtcrime.securesms.util.PlaceholderURLSpan;
import org.thoughtcrime.securesms.util.Projection;
import org.thoughtcrime.securesms.util.ProjectionList;
import org.thoughtcrime.securesms.util.SearchUtil;
import org.thoughtcrime.securesms.util.ThemeUtil;
import org.thoughtcrime.securesms.util.UrlClickHandler;
import org.thoughtcrime.securesms.util.Util;
import org.thoughtcrime.securesms.util.VibrateUtil;
import org.thoughtcrime.securesms.util.ViewUtil;
import org.thoughtcrime.securesms.util.views.NullableStub;
import org.thoughtcrime.securesms.util.views.Stub;

import java.util.ArrayList;
import java.util.Collections;
import java.util.HashSet;
import java.util.List;
import java.util.Locale;
import java.util.Objects;
import java.util.Optional;
import java.util.Set;
import java.util.concurrent.TimeUnit;

import kotlin.Unit;
import kotlin.jvm.functions.Function1;

import static org.thoughtcrime.securesms.linkpreview.LinkPreviewUtil.MONERO_TX_PATTERN;

/**
 * A view that displays an individual conversation item within a conversation
 * thread.  Used by ComposeMessageActivity's ListActivity via a ConversationAdapter.
 *
 * @author Moxie Marlinspike
 *
 */

public final class ConversationItem extends RelativeLayout implements BindableConversationItem,
                                                                      RecipientForeverObserver
{
  private static final String TAG = Log.tag(ConversationItem.class);

  private static final int MAX_MEASURE_CALLS       = 3;

  private static final Rect SWIPE_RECT = new Rect();

  public  static final float LONG_PRESS_SCALE_FACTOR    = 0.95f;
  private static final int   SHRINK_BUBBLE_DELAY_MILLIS = 100;
  private static final long  MAX_CLUSTERING_TIME_DIFF   = TimeUnit.MINUTES.toMillis(3);
  private static final int   CONDENSED_MODE_MAX_LINES   = 3;

  private ConversationMessage         conversationMessage;
  private MessageRecord               messageRecord;
  private Optional<MessageRecord>     nextMessageRecord;
  private Locale                      locale;
  private boolean                     groupThread;
  private LiveRecipient               recipient;
  private GlideRequests               glideRequests;
  private ValueAnimator               pulseOutlinerAlphaAnimator;
  private Optional<MessageRecord>     previousMessage;
  private ConversationItemDisplayMode displayMode;

            protected ConversationItemBodyBubble bodyBubble;
            protected View                       reply;
            protected View                       replyIcon;
  @Nullable protected ViewGroup                  contactPhotoHolder;
  @Nullable private   QuoteView                  quoteView;
            private   EmojiTextView              bodyText;
            private   ConversationItemFooter     footer;
  @Nullable private   ConversationItemFooter     stickerFooter;
  @Nullable private   TextView                   groupSender;
  @Nullable private   View                       groupSenderHolder;
            private   AvatarImageView            contactPhoto;
            private   AlertView                  alertView;
            protected ReactionsConversationView  reactionsView;
            protected BadgeImageView             badgeImageView;
            private   View                       storyReactionLabelWrapper;
            private   TextView                   storyReactionLabel;
            protected View                       quotedIndicator;

  private @NonNull  Set<MultiselectPart>                    batchSelected = new HashSet<>();
  private @NonNull  Outliner                                outliner      = new Outliner();
  private @NonNull  Outliner                                pulseOutliner = new Outliner();
  private @NonNull  List<Outliner>                          outliners     = new ArrayList<>(2);
  private           LiveRecipient                           conversationRecipient;
  private           NullableStub<ConversationItemThumbnail> mediaThumbnailStub;
  private           Stub<AudioView>                         audioViewStub;
  private           Stub<DocumentView>                      documentViewStub;
  private           Stub<SharedContactView>                 sharedContactStub;
  private           Stub<LinkPreviewView>                   linkPreviewStub;
  private           Stub<BorderlessImageView>               stickerStub;
  private           Stub<ViewOnceMessageView>               revealableStub;
  private           Stub<Button>                            callToActionStub;
<<<<<<< HEAD
=======
  private           Stub<GiftMessageView>                   giftViewStub;
  private           Stub<PaymentMessageView>                paymentViewStub;
>>>>>>> 09afb1be
  private @Nullable EventListener                           eventListener;

  private int     defaultBubbleColor;
  private int     defaultBubbleColorForWallpaper;
  private int     measureCalls;
  private boolean updatingFooter;

  private final PassthroughClickListener        passthroughClickListener     = new PassthroughClickListener();
  private final AttachmentDownloadClickListener downloadClickListener        = new AttachmentDownloadClickListener();
  private final SlideClickPassthroughListener   singleDownloadClickListener  = new SlideClickPassthroughListener(downloadClickListener);
  private final SharedContactEventListener      sharedContactEventListener   = new SharedContactEventListener();
  private final SharedContactClickListener      sharedContactClickListener   = new SharedContactClickListener();
  private final LinkPreviewClickListener        linkPreviewClickListener     = new LinkPreviewClickListener();
  private final ViewOnceMessageClickListener    revealableClickListener      = new ViewOnceMessageClickListener();
  private final QuotedIndicatorClickListener    quotedIndicatorClickListener = new QuotedIndicatorClickListener();
  private final UrlClickListener                urlClickListener             = new UrlClickListener();
  private final Rect                            thumbnailMaskingRect         = new Rect();
  private final TouchDelegateChangedListener    touchDelegateChangedListener = new TouchDelegateChangedListener();

  private final Context context;

  private MediaItem          mediaItem;
  private boolean            canPlayContent;
  private Projection.Corners bodyBubbleCorners;
  private Colorizer          colorizer;
  private boolean            hasWallpaper;
  private float              lastYDownRelativeToThis;
  private ProjectionList     colorizerProjections = new ProjectionList(3);

  private final Runnable shrinkBubble = new Runnable() {
    @Override
    public void run() {
      bodyBubble.animate()
                .scaleX(LONG_PRESS_SCALE_FACTOR)
                .scaleY(LONG_PRESS_SCALE_FACTOR)
                .setUpdateListener(animation -> {
                  View parent = (View) getParent();
                  if (parent != null) {
                    parent.invalidate();
                  }
                });

      reactionsView.animate()
                   .scaleX(LONG_PRESS_SCALE_FACTOR)
                   .scaleY(LONG_PRESS_SCALE_FACTOR);

      if (quotedIndicator != null) {
        quotedIndicator.animate()
                       .scaleX(LONG_PRESS_SCALE_FACTOR)
                       .scaleY(LONG_PRESS_SCALE_FACTOR);
      }
    }
  };

  public ConversationItem(Context context) {
    this(context, null);
  }

  public ConversationItem(Context context, AttributeSet attrs) {
    super(context, attrs);
    this.context = context;
  }

  @Override
  public void setOnClickListener(OnClickListener l) {
    super.setOnClickListener(new ClickListener(l));
  }

  @Override
  protected void onFinishInflate() {
    super.onFinishInflate();

    initializeAttributes();

    this.bodyText                  =                    findViewById(R.id.conversation_item_body);
    this.footer                    =                    findViewById(R.id.conversation_item_footer);
    this.stickerFooter             =                    findViewById(R.id.conversation_item_sticker_footer);
    this.groupSender               =                    findViewById(R.id.group_message_sender);
    this.alertView                 =                    findViewById(R.id.indicators_parent);
    this.contactPhoto              =                    findViewById(R.id.contact_photo);
    this.contactPhotoHolder        =                    findViewById(R.id.contact_photo_container);
    this.bodyBubble                =                    findViewById(R.id.body_bubble);
    this.mediaThumbnailStub        = new NullableStub<>(findViewById(R.id.image_view_stub));
    this.audioViewStub             =         new Stub<>(findViewById(R.id.audio_view_stub));
    this.documentViewStub          =         new Stub<>(findViewById(R.id.document_view_stub));
    this.sharedContactStub         =         new Stub<>(findViewById(R.id.shared_contact_view_stub));
    this.linkPreviewStub           =         new Stub<>(findViewById(R.id.link_preview_stub));
    this.stickerStub               =         new Stub<>(findViewById(R.id.sticker_view_stub));
    this.revealableStub            =         new Stub<>(findViewById(R.id.revealable_view_stub));
    this.callToActionStub          =           ViewUtil.findStubById(this, R.id.conversation_item_call_to_action_stub);
    this.groupSenderHolder         =                    findViewById(R.id.group_sender_holder);
    this.quoteView                 =                    findViewById(R.id.quote_view);
    this.reply                     =                    findViewById(R.id.reply_icon_wrapper);
    this.replyIcon                 =                    findViewById(R.id.reply_icon);
    this.reactionsView             =                    findViewById(R.id.reactions_view);
    this.badgeImageView            =                    findViewById(R.id.badge);
    this.storyReactionLabelWrapper =                    findViewById(R.id.story_reacted_label_holder);
    this.storyReactionLabel        =                    findViewById(R.id.story_reacted_label);
    this.quotedIndicator           =                    findViewById(R.id.quoted_indicator);
    this.paymentViewStub           =         new Stub<>(findViewById(R.id.payment_view_stub));

    setOnClickListener(new ClickListener(null));

    bodyText.setOnLongClickListener(passthroughClickListener);
    bodyText.setOnClickListener(passthroughClickListener);
    footer.setOnTouchDelegateChangedListener(touchDelegateChangedListener);
  }

  @Override
  public void bind(@NonNull LifecycleOwner lifecycleOwner,
                   @NonNull ConversationMessage conversationMessage,
                   @NonNull Optional<MessageRecord> previousMessageRecord,
                   @NonNull Optional<MessageRecord> nextMessageRecord,
                   @NonNull GlideRequests glideRequests,
                   @NonNull Locale locale,
                   @NonNull Set<MultiselectPart> batchSelected,
                   @NonNull Recipient conversationRecipient,
                   @Nullable String searchQuery,
                   boolean pulse,
                   boolean hasWallpaper,
                   boolean isMessageRequestAccepted,
                   boolean allowedToPlayInline,
                   @NonNull Colorizer colorizer,
                   @NonNull ConversationItemDisplayMode displayMode)
  {
    if (this.recipient != null) this.recipient.removeForeverObserver(this);
    if (this.conversationRecipient != null) this.conversationRecipient.removeForeverObserver(this);

    lastYDownRelativeToThis = 0;

    conversationRecipient = conversationRecipient.resolve();

    this.conversationMessage    = conversationMessage;
    this.messageRecord          = conversationMessage.getMessageRecord();
    this.nextMessageRecord      = nextMessageRecord;
    this.locale                 = locale;
    this.glideRequests          = glideRequests;
    this.batchSelected          = batchSelected;
    this.conversationRecipient  = conversationRecipient.live();
    this.groupThread            = conversationRecipient.isGroup();
    this.recipient              = messageRecord.getIndividualRecipient().live();
    this.canPlayContent         = false;
    this.mediaItem              = null;
    this.colorizer              = colorizer;
    this.displayMode            = displayMode;
    this.previousMessage        = previousMessageRecord;

    this.recipient.observeForever(this);
    this.conversationRecipient.observeForever(this);

    setGutterSizes(messageRecord, groupThread);
    setMessageShape(messageRecord, previousMessageRecord, nextMessageRecord, groupThread);
    setMediaAttributes(messageRecord, previousMessageRecord, nextMessageRecord, groupThread, hasWallpaper, isMessageRequestAccepted, allowedToPlayInline);
    setBodyText(messageRecord, searchQuery, isMessageRequestAccepted);
    setBubbleState(messageRecord, messageRecord.getRecipient(), hasWallpaper, colorizer);
    setInteractionState(conversationMessage, pulse);
    setStatusIcons(messageRecord, hasWallpaper);
    setContactPhoto(recipient.get());
    setGroupMessageStatus(messageRecord, recipient.get());
    setGroupAuthorColor(messageRecord, hasWallpaper, colorizer);
    setAuthor(messageRecord, previousMessageRecord, nextMessageRecord, groupThread, hasWallpaper);
    setQuote(messageRecord, previousMessageRecord, nextMessageRecord, groupThread, messageRecord.getRecipient().getChatColors());
    setMessageSpacing(context, messageRecord, previousMessageRecord, nextMessageRecord, groupThread);
    setReactions(messageRecord);
    setFooter(messageRecord, nextMessageRecord, locale, groupThread, hasWallpaper);
    setStoryReactionLabel(messageRecord);
    setHasBeenQuoted(conversationMessage);

    if (audioViewStub.resolved()) {
      audioViewStub.get().setOnLongClickListener(passthroughClickListener);
    }
  }

  @Override
  public void updateSelectedState() {
    setHasBeenQuoted(conversationMessage);
  }

  @Override
  public void updateTimestamps() {
    getActiveFooter(messageRecord).setMessageRecord(messageRecord, locale);
  }

  @Override
  public void updateContactNameColor() {
    setGroupAuthorColor(messageRecord, hasWallpaper, colorizer);
  }

  @Override
  public boolean dispatchTouchEvent(MotionEvent ev) {
    if (isCondensedMode()) return super.dispatchTouchEvent(ev);

    switch (ev.getAction()) {
      case MotionEvent.ACTION_DOWN:
        getHandler().postDelayed(shrinkBubble, SHRINK_BUBBLE_DELAY_MILLIS);
        break;
      case MotionEvent.ACTION_UP:
      case MotionEvent.ACTION_CANCEL:
        getHandler().removeCallbacks(shrinkBubble);
        bodyBubble.animate()
                  .scaleX(1.0f)
                  .scaleY(1.0f);
        reactionsView.animate()
                     .scaleX(1.0f)
                     .scaleY(1.0f);

        if (quotedIndicator != null) {
          quotedIndicator.animate()
                         .scaleX(1.0f)
                         .scaleY(1.0f);
        }
        break;
    }

    return super.dispatchTouchEvent(ev);
  }

  @Override
  public boolean onInterceptTouchEvent(MotionEvent ev) {
    if (ev.getAction() == MotionEvent.ACTION_DOWN) {
      lastYDownRelativeToThis = ev.getY();
    }

    if (batchSelected.isEmpty()) {
      return super.onInterceptTouchEvent(ev);
    } else {
      return true;
    }
  }

  @Override
  protected void onDetachedFromWindow() {
    ConversationSwipeAnimationHelper.update(this, 0f, 1f);
    unbind();
    super.onDetachedFromWindow();
  }

  @Override
  public void setEventListener(@Nullable EventListener eventListener) {
    this.eventListener = eventListener;
  }

  public boolean disallowSwipe(float downX, float downY) {
    if (!hasAudio(messageRecord)) return false;

    audioViewStub.get().getSeekBarGlobalVisibleRect(SWIPE_RECT);
    return SWIPE_RECT.contains((int) downX, (int) downY);
  }

  @Override
  protected void onMeasure(int widthMeasureSpec, int heightMeasureSpec) {
    super.onMeasure(widthMeasureSpec, heightMeasureSpec);

    if (isInEditMode()) {
      return;
    }

    boolean needsMeasure = false;

    if (hasQuote(messageRecord)) {
      if (quoteView == null) {
        throw new AssertionError();
      }
      int quoteWidth     = quoteView.getMeasuredWidth();
      int availableWidth = getAvailableMessageBubbleWidth(quoteView);

      if (quoteWidth != availableWidth) {
        quoteView.getLayoutParams().width = availableWidth;
        needsMeasure = true;
      }
    }

    int defaultTopMargin      = readDimen(R.dimen.message_bubble_default_footer_bottom_margin);
    int defaultBottomMargin   = readDimen(R.dimen.message_bubble_bottom_padding);
    int collapsedBottomMargin = readDimen(R.dimen.message_bubble_collapsed_bottom_padding);

    if (!updatingFooter                                                &&
        getActiveFooter(messageRecord) == footer                       &&
        !hasAudio(messageRecord)                                       &&
        !isStoryReaction(messageRecord)                                &&
        isFooterVisible(messageRecord, nextMessageRecord, groupThread) &&
        !bodyText.isJumbomoji()                                        &&
        conversationMessage.getBottomButton() == null                  &&
        !StringUtil.hasMixedTextDirection(bodyText.getText())          &&
        !messageRecord.isRemoteDelete()                                &&
        bodyText.getLastLineWidth() > 0)
    {
      TextView dateView           = footer.getDateView();
      int      footerWidth        = footer.getMeasuredWidth();
      int      availableWidth     = getAvailableMessageBubbleWidth(bodyText);
      int      collapsedTopMargin = -1 * (dateView.getMeasuredHeight() + ViewUtil.dpToPx(4));

      if (bodyText.isSingleLine() && !messageRecord.isFailed()) {
        int maxBubbleWidth  = hasBigImageLinkPreview(messageRecord) || hasThumbnail(messageRecord) ? readDimen(R.dimen.media_bubble_max_width) : getMaxBubbleWidth();
        int bodyMargins     = ViewUtil.getLeftMargin(bodyText) + ViewUtil.getRightMargin(bodyText);
        int sizeWithMargins = bodyText.getMeasuredWidth() + ViewUtil.dpToPx(6) + footerWidth + bodyMargins;
        int minSize         = Math.min(maxBubbleWidth, Math.max(bodyText.getMeasuredWidth() + ViewUtil.dpToPx(6) + footerWidth + bodyMargins, bodyBubble.getMeasuredWidth()));

        if (hasQuote(messageRecord) && sizeWithMargins < availableWidth) {
          ViewUtil.setTopMargin(footer, collapsedTopMargin);
          ViewUtil.setBottomMargin(footer, collapsedBottomMargin);
          needsMeasure   = true;
          updatingFooter = true;
        } else if (sizeWithMargins != bodyText.getMeasuredWidth() && sizeWithMargins <= minSize) {
          bodyBubble.getLayoutParams().width = minSize;
          ViewUtil.setTopMargin(footer, collapsedTopMargin);
          ViewUtil.setBottomMargin(footer, collapsedBottomMargin);
          needsMeasure   = true;
          updatingFooter = true;
        }
      }

      if (!updatingFooter && !messageRecord.isFailed() && bodyText.getLastLineWidth() + ViewUtil.dpToPx(6) + footerWidth <= bodyText.getMeasuredWidth()) {
        ViewUtil.setTopMargin(footer, collapsedTopMargin);
        ViewUtil.setBottomMargin(footer, collapsedBottomMargin);
        updatingFooter = true;
        needsMeasure   = true;
      }
    }

    int defaultTopMarginForRecord = getDefaultTopMarginForRecord(messageRecord, defaultTopMargin, defaultBottomMargin);
    if (!updatingFooter && ViewUtil.getTopMargin(footer) != defaultTopMarginForRecord) {
      ViewUtil.setTopMargin(footer, defaultTopMarginForRecord);
      ViewUtil.setBottomMargin(footer, defaultBottomMargin);
      needsMeasure = true;
    }

    if (hasSharedContact(messageRecord)) {
      int contactWidth   = sharedContactStub.get().getMeasuredWidth();
      int availableWidth = getAvailableMessageBubbleWidth(sharedContactStub.get());

      if (contactWidth != availableWidth) {
        sharedContactStub.get().getLayoutParams().width = availableWidth;
        needsMeasure = true;
      }
    }

    if (hasAudio(messageRecord)) {
      ConversationItemFooter activeFooter   = getActiveFooter(messageRecord);
      int                    availableWidth = getAvailableMessageBubbleWidth(footer);

      if (activeFooter.getVisibility() != GONE && activeFooter.getMeasuredWidth() != availableWidth) {
        activeFooter.getLayoutParams().width = availableWidth;
        needsMeasure = true;
      }

      int desiredWidth = audioViewStub.get().getMeasuredWidth() + ViewUtil.getLeftMargin(audioViewStub.get()) + ViewUtil.getRightMargin(audioViewStub.get());
      if (bodyBubble.getMeasuredWidth() != desiredWidth) {
        bodyBubble.getLayoutParams().width = desiredWidth;
        needsMeasure = true;
      }
    }

    if (needsMeasure) {
      if (measureCalls < MAX_MEASURE_CALLS) {
        measureCalls++;
        measure(widthMeasureSpec, heightMeasureSpec);
      } else {
        Log.w(TAG, "Hit measure() cap of " + MAX_MEASURE_CALLS);
      }
    } else {
      measureCalls = 0;
      updatingFooter = false;
    }
  }

  private int getDefaultTopMarginForRecord(@NonNull MessageRecord messageRecord, int defaultTopMargin, int defaultBottomMargin) {
    if (isStoryReaction(messageRecord) && !messageRecord.isRemoteDelete()) {
      return defaultBottomMargin;
    } else {
      return defaultTopMargin;
    }
  }

  @Override
  public void onRecipientChanged(@NonNull Recipient modified) {
    if (conversationRecipient.getId().equals(modified.getId())) {
      setBubbleState(messageRecord, modified, modified.hasWallpaper(), colorizer);

      if (quoteView != null) {
        quoteView.setWallpaperEnabled(modified.hasWallpaper());
      }

      if (audioViewStub.resolved()) {
        setAudioViewTint(messageRecord);
      }
    }

    if (recipient.getId().equals(modified.getId())) {
      setContactPhoto(modified);
      setGroupMessageStatus(messageRecord, modified);
    }
  }

  private int getAvailableMessageBubbleWidth(@NonNull View forView) {
    int availableWidth;
    if (hasAudio(messageRecord)) {
      availableWidth = audioViewStub.get().getMeasuredWidth() + ViewUtil.getLeftMargin(audioViewStub.get()) + ViewUtil.getRightMargin(audioViewStub.get());
    } else if (!isViewOnceMessage(messageRecord) && (hasThumbnail(messageRecord) || hasBigImageLinkPreview(messageRecord))) {
      availableWidth = mediaThumbnailStub.require().getMeasuredWidth();
    } else {
      availableWidth = bodyBubble.getMeasuredWidth() - bodyBubble.getPaddingLeft() - bodyBubble.getPaddingRight();
    }

    availableWidth = Math.min(availableWidth, getMaxBubbleWidth());

    availableWidth -= ViewUtil.getLeftMargin(forView) + ViewUtil.getRightMargin(forView);

    return availableWidth;
  }

  private int getMaxBubbleWidth() {
    int paddings = getPaddingLeft() + getPaddingRight() + ViewUtil.getLeftMargin(bodyBubble) + ViewUtil.getRightMargin(bodyBubble);
    if (groupThread && !messageRecord.isOutgoing() && !messageRecord.isRemoteDelete()) {
      paddings += contactPhoto.getLayoutParams().width + ViewUtil.getLeftMargin(contactPhoto) + ViewUtil.getRightMargin(contactPhoto);
    }
    return getMeasuredWidth() - paddings;
  }

  private void initializeAttributes() {
    defaultBubbleColor             = ContextCompat.getColor(context, R.color.conversation_item_recv_bubble_color_normal);
    defaultBubbleColorForWallpaper = ContextCompat.getColor(context, R.color.conversation_item_recv_bubble_color_wallpaper);
  }

  private @ColorInt int getDefaultBubbleColor(boolean hasWallpaper) {
    return hasWallpaper ? defaultBubbleColorForWallpaper : defaultBubbleColor;
  }

  @Override
  public void unbind() {
    if (recipient != null) {
      recipient.removeForeverObserver(this);
    }
    if (conversationRecipient != null) {
      conversationRecipient.removeForeverObserver(this);
    }

    bodyBubble.setVideoPlayerProjection(null);
    bodyBubble.setQuoteViewProjection(null);

    cancelPulseOutlinerAnimation();
  }

  @Override
  public @NonNull MultiselectPart getMultiselectPartForLatestTouch() {
    MultiselectCollection parts = conversationMessage.getMultiselectCollection();

    if (parts.isSingle()) {
      return parts.asSingle().getSinglePart();
    }

    MultiselectPart top    = parts.asDouble().getTopPart();
    MultiselectPart bottom = parts.asDouble().getBottomPart();

    if (hasThumbnail(messageRecord)) {
      return isTouchBelowBoundary(mediaThumbnailStub.require()) ? bottom : top;
    } else if (hasDocument(messageRecord)) {
      return isTouchBelowBoundary(documentViewStub.get()) ? bottom : top;
    } else if (hasAudio(messageRecord)) {
      return isTouchBelowBoundary(audioViewStub.get()) ? bottom : top;
    } {
      throw new IllegalStateException("Found a situation where we have something other than a thumbnail or a document.");
    }
  }

  private boolean isTouchBelowBoundary(@NonNull View child) {
    Projection childProjection = Projection.relativeToParent(this, child, null);
    float childBoundary = childProjection.getY() + childProjection.getHeight();

    return lastYDownRelativeToThis > childBoundary;
  }

  @Override
  public int getTopBoundaryOfMultiselectPart(@NonNull MultiselectPart multiselectPart) {

    boolean isTextPart       = multiselectPart instanceof MultiselectPart.Text;
    boolean isAttachmentPart = multiselectPart instanceof MultiselectPart.Attachments;

    if (hasThumbnail(messageRecord) && isAttachmentPart) {
      return getProjectionTop(mediaThumbnailStub.require());
    } else if (hasThumbnail(messageRecord) && isTextPart) {
      return getProjectionBottom(mediaThumbnailStub.require());
    } else if (hasDocument(messageRecord) && isAttachmentPart) {
      return getProjectionTop(documentViewStub.get());
    } else if (hasDocument(messageRecord) && isTextPart) {
      return getProjectionBottom(documentViewStub.get());
    } else if (hasAudio(messageRecord) && isAttachmentPart) {
      return getProjectionTop(audioViewStub.get());
    } else if (hasAudio(messageRecord) && isTextPart) {
      return getProjectionBottom(audioViewStub.get());
    } else if (hasNoBubble(messageRecord)) {
      return getTop();
    } else {
      return getProjectionTop(bodyBubble);
    }
  }

  private static int getProjectionTop(@NonNull View child) {
    Projection projection = Projection.relativeToViewRoot(child, null);
    int y = (int) projection.getY();
    projection.release();
    return y;
  }

  private static int getProjectionBottom(@NonNull View child) {
    Projection projection = Projection.relativeToViewRoot(child, null);
    int bottom = (int) projection.getY() + projection.getHeight();
    projection.release();
    return bottom;
  }

  @Override
  public int getBottomBoundaryOfMultiselectPart(@NonNull MultiselectPart multiselectPart) {
    if (multiselectPart instanceof MultiselectPart.Attachments && hasThumbnail(messageRecord)) {
      return getProjectionBottom(mediaThumbnailStub.require());
    } else if (multiselectPart instanceof MultiselectPart.Attachments && hasDocument(messageRecord)) {
      return getProjectionBottom(documentViewStub.get());
    } else if (multiselectPart instanceof MultiselectPart.Attachments && hasAudio(messageRecord)) {
      return getProjectionBottom(audioViewStub.get());
    } else if (hasNoBubble(messageRecord)) {
      return getBottom();
    } else {
      return getProjectionBottom(bodyBubble);
    }
  }

  @Override
  public boolean hasNonSelectableMedia() {
    return hasQuote(messageRecord) || hasLinkPreview(messageRecord);
  }

  @Override
  public @NonNull ConversationMessage getConversationMessage() {
    return conversationMessage;
  }

  /// MessageRecord Attribute Parsers

  private void setBubbleState(MessageRecord messageRecord, @NonNull Recipient recipient, boolean hasWallpaper, @NonNull Colorizer colorizer) {
    this.hasWallpaper = hasWallpaper;

    ViewUtil.updateLayoutParams(bodyBubble, LayoutParams.WRAP_CONTENT, LayoutParams.WRAP_CONTENT);
    bodyText.setTextColor(colorizer.getIncomingBodyTextColor(context, hasWallpaper));
    bodyText.setLinkTextColor(colorizer.getIncomingBodyTextColor(context, hasWallpaper));

    if (messageRecord.isOutgoing() && !messageRecord.isRemoteDelete()) {
      bodyBubble.getBackground().setColorFilter(recipient.getChatColors().getChatBubbleColorFilter());
      bodyText.setTextColor(colorizer.getOutgoingBodyTextColor(context));
      bodyText.setLinkTextColor(colorizer.getOutgoingBodyTextColor(context));
      footer.setTextColor(colorizer.getOutgoingFooterTextColor(context));
      footer.setIconColor(colorizer.getOutgoingFooterIconColor(context));
      footer.setRevealDotColor(colorizer.getOutgoingFooterIconColor(context));
      footer.setOnlyShowSendingStatus(false, messageRecord);
    } else if (messageRecord.isRemoteDelete()) {
      if (hasWallpaper) {
        bodyBubble.getBackground().setColorFilter(ContextCompat.getColor(context, R.color.wallpaper_bubble_color), PorterDuff.Mode.SRC_IN);
      } else {
        bodyBubble.getBackground().setColorFilter(ContextCompat.getColor(context, R.color.signal_background_primary), PorterDuff.Mode.MULTIPLY);
        footer.setIconColor(ContextCompat.getColor(context, R.color.signal_icon_tint_secondary));
        footer.setRevealDotColor(ContextCompat.getColor(context, R.color.signal_icon_tint_secondary));
      }
      footer.setTextColor(ContextCompat.getColor(context, R.color.signal_text_secondary));
      footer.setOnlyShowSendingStatus(messageRecord.isRemoteDelete(), messageRecord);
    } else {
      bodyBubble.getBackground().setColorFilter(getDefaultBubbleColor(hasWallpaper), PorterDuff.Mode.SRC_IN);
      footer.setTextColor(colorizer.getIncomingFooterTextColor(context, hasWallpaper));
      footer.setIconColor(colorizer.getIncomingFooterIconColor(context, hasWallpaper));
      footer.setRevealDotColor(colorizer.getIncomingFooterIconColor(context, hasWallpaper));
      footer.setOnlyShowSendingStatus(false, messageRecord);
    }

    outliner.setColor(ContextCompat.getColor(context, R.color.signal_text_secondary));

    pulseOutliner.setColor(ContextCompat.getColor(getContext(), R.color.signal_inverse_transparent));
    pulseOutliner.setStrokeWidth(ViewUtil.dpToPx(4));

    outliners.clear();
    if (shouldDrawBodyBubbleOutline(messageRecord, hasWallpaper)) {
      outliners.add(outliner);
    }
    outliners.add(pulseOutliner);

    bodyBubble.setOutliners(outliners);

    if (audioViewStub.resolved()) {
      setAudioViewTint(messageRecord);
    }

    if (hasWallpaper) {
      replyIcon.setBackgroundResource(R.drawable.wallpaper_message_decoration_background);
    } else {
      replyIcon.setBackground(null);
    }
  }

  private void setAudioViewTint(MessageRecord messageRecord) {
    if (hasAudio(messageRecord)) {
      if (!messageRecord.isOutgoing()) {
        if (hasWallpaper) {
          audioViewStub.get().setTint(getContext().getResources().getColor(R.color.conversation_item_incoming_audio_foreground_tint_wallpaper));
          audioViewStub.get().setProgressAndPlayBackgroundTint(getContext().getResources().getColor(R.color.conversation_item_incoming_audio_play_pause_background_tint_wallpaper));
        } else {
          audioViewStub.get().setTint(getContext().getResources().getColor(R.color.conversation_item_incoming_audio_foreground_tint_normal));
          audioViewStub.get().setProgressAndPlayBackgroundTint(getContext().getResources().getColor(R.color.conversation_item_incoming_audio_play_pause_background_tint_normal));
        }
      } else {
        audioViewStub.get().setTint(getContext().getResources().getColor(R.color.conversation_item_outgoing_audio_foreground_tint));
        audioViewStub.get().setProgressAndPlayBackgroundTint(getContext().getResources().getColor(R.color.signal_colorTransparent2));
      }
    }
  }

  private void setInteractionState(ConversationMessage conversationMessage, boolean pulseMention) {
    Set<MultiselectPart> multiselectParts  = conversationMessage.getMultiselectCollection().toSet();
    boolean              isMessageSelected = Util.hasItems(Sets.intersection(multiselectParts, batchSelected));

    if (isMessageSelected) {
      setSelected(true);
    } else if (pulseMention) {
      setSelected(false);
      startPulseOutlinerAnimation();
    } else {
      setSelected(false);
    }

    if (mediaThumbnailStub.resolved()) {
      mediaThumbnailStub.require().setFocusable(!shouldInterceptClicks(conversationMessage.getMessageRecord()) && batchSelected.isEmpty());
      mediaThumbnailStub.require().setClickable(!shouldInterceptClicks(conversationMessage.getMessageRecord()) && batchSelected.isEmpty());
      mediaThumbnailStub.require().setLongClickable(batchSelected.isEmpty());
    }

    if (audioViewStub.resolved()) {
      audioViewStub.get().setFocusable(!shouldInterceptClicks(conversationMessage.getMessageRecord()) && batchSelected.isEmpty());
      audioViewStub.get().setClickable(batchSelected.isEmpty());
      audioViewStub.get().setEnabled(batchSelected.isEmpty());
    }

    if (documentViewStub.resolved()) {
      documentViewStub.get().setFocusable(!shouldInterceptClicks(conversationMessage.getMessageRecord()) && batchSelected.isEmpty());
      documentViewStub.get().setClickable(batchSelected.isEmpty());
    }
  }

  private void startPulseOutlinerAnimation() {
    pulseOutlinerAlphaAnimator = ValueAnimator.ofInt(0, 0x66, 0).setDuration(600);
    pulseOutlinerAlphaAnimator.setRepeatCount(1);
    pulseOutlinerAlphaAnimator.addUpdateListener(animator -> {
      pulseOutliner.setAlpha((Integer) animator.getAnimatedValue());
      bodyBubble.invalidate();

      if (mediaThumbnailStub.resolved()) {
        mediaThumbnailStub.require().invalidate();
      }
    });
    pulseOutlinerAlphaAnimator.start();
  }

  private void cancelPulseOutlinerAnimation() {
    if (pulseOutlinerAlphaAnimator != null) {
      pulseOutlinerAlphaAnimator.cancel();
      pulseOutlinerAlphaAnimator = null;
    }

    pulseOutliner.setAlpha(0);
  }

  private boolean shouldDrawBodyBubbleOutline(MessageRecord messageRecord, boolean hasWallpaper) {
    if (hasWallpaper) {
      return false;
    } else {
      return messageRecord.isRemoteDelete();
    }
  }

  /**
   * Whether or not we're rendering this item in a constrained space.
   * Today this is only {@link org.thoughtcrime.securesms.conversation.quotes.MessageQuotesBottomSheet}.
   */
  private boolean isCondensedMode() {
    return displayMode == ConversationItemDisplayMode.CONDENSED;
  }

  /**
   * Whether or not we want to condense the actual content of the bubble. e.g. shorten image height, text content, etc.
   * Today, we only want to do this for the first message when we're in condensed mode.
   */
  private boolean isContentCondensed() {
    return isCondensedMode() && !previousMessage.isPresent();
  }

  private boolean isStoryReaction(MessageRecord messageRecord) {
    return MessageRecordUtil.isStoryReaction(messageRecord);
  }

  private boolean isCaptionlessMms(MessageRecord messageRecord) {
    return MessageRecordUtil.isCaptionlessMms(messageRecord, context);
  }

  private boolean hasAudio(MessageRecord messageRecord) {
    return MessageRecordUtil.hasAudio(messageRecord);
  }

  private boolean hasThumbnail(MessageRecord messageRecord) {
    return MessageRecordUtil.hasThumbnail(messageRecord);
  }

  private boolean hasSticker(MessageRecord messageRecord) {
    return MessageRecordUtil.hasSticker(messageRecord);
  }

  private boolean isBorderless(MessageRecord messageRecord) {
    return MessageRecordUtil.isBorderless(messageRecord, context);
  }

  private boolean hasNoBubble(MessageRecord messageRecord) {
    return MessageRecordUtil.hasNoBubble(messageRecord, context);
  }

  private boolean hasOnlyThumbnail(MessageRecord messageRecord) {
    return MessageRecordUtil.hasOnlyThumbnail(messageRecord, context);
  }

  private boolean hasDocument(MessageRecord messageRecord) {
    return MessageRecordUtil.hasDocument(messageRecord);
  }

  private boolean hasExtraText(MessageRecord messageRecord) {
    return MessageRecordUtil.hasExtraText(messageRecord) || (!messageRecord.isDisplayBodyEmpty(context) && isContentCondensed());
  }

  private boolean hasQuote(MessageRecord messageRecord) {
    return MessageRecordUtil.hasQuote(messageRecord);
  }

  private boolean hasSharedContact(MessageRecord messageRecord) {
    return MessageRecordUtil.hasSharedContact(messageRecord);
  }

  private boolean hasLinkPreview(MessageRecord  messageRecord) {
    return MessageRecordUtil.hasLinkPreview(messageRecord);
  }

  private boolean hasBigImageLinkPreview(MessageRecord messageRecord) {
    return MessageRecordUtil.hasBigImageLinkPreview(messageRecord, context) && !isContentCondensed();
  }

  private boolean isViewOnceMessage(MessageRecord messageRecord) {
    return MessageRecordUtil.isViewOnceMessage(messageRecord);
  }

  private boolean isGiftMessage(MessageRecord messageRecord) {
    return MessageRecordUtil.hasGiftBadge(messageRecord);
  }

  private void setBodyText(@NonNull MessageRecord messageRecord,
                           @Nullable String searchQuery,
                           boolean messageRequestAccepted)
  {
    bodyText.setClickable(false);
    bodyText.setFocusable(false);
    bodyText.setTextSize(TypedValue.COMPLEX_UNIT_SP, SignalStore.settings().getMessageFontSize());
    bodyText.setMovementMethod(LongClickMovementMethod.getInstance(getContext()));

    if (messageRecord.isRemoteDelete()) {
      String deletedMessage = context.getString(messageRecord.isOutgoing() ? R.string.ConversationItem_you_deleted_this_message : R.string.ConversationItem_this_message_was_deleted);
      SpannableString italics = new SpannableString(deletedMessage);
      italics.setSpan(new StyleSpan(android.graphics.Typeface.ITALIC), 0, deletedMessage.length(), Spannable.SPAN_EXCLUSIVE_EXCLUSIVE);
      italics.setSpan(new ForegroundColorSpan(ContextCompat.getColor(context, R.color.signal_text_primary)),
                                              0,
                                              deletedMessage.length(),
                                              Spanned.SPAN_EXCLUSIVE_EXCLUSIVE);

      bodyText.setText(italics);
      bodyText.setVisibility(View.VISIBLE);
      bodyText.setOverflowText(null);
    } else if (isCaptionlessMms(messageRecord) || isStoryReaction(messageRecord) || isGiftMessage(messageRecord) || messageRecord.isPaymentNotification()) {
      bodyText.setText(null);
      bodyText.setOverflowText(null);
      bodyText.setVisibility(View.GONE);
    } else {
      Spannable styledText = conversationMessage.getDisplayBody(getContext());
      if (messageRequestAccepted) {
        linkifyMessageBody(styledText, batchSelected.isEmpty());
      }
      styledText = SearchUtil.getHighlightedSpan(locale, () -> new BackgroundColorSpan(Color.YELLOW), styledText, searchQuery, SearchUtil.STRICT);
      styledText = SearchUtil.getHighlightedSpan(locale, () -> new ForegroundColorSpan(Color.BLACK), styledText, searchQuery, SearchUtil.STRICT);

      if (hasExtraText(messageRecord)) {
        bodyText.setOverflowText(getLongMessageSpan(messageRecord));
      } else {
        bodyText.setOverflowText(null);
      }

      if (messageRecord.isOutgoing()) {
        bodyText.setMentionBackgroundTint(ContextCompat.getColor(context, R.color.transparent_black_25));
      } else {
        bodyText.setMentionBackgroundTint(ContextCompat.getColor(context, ThemeUtil.isDarkTheme(context) ? R.color.core_grey_60 : R.color.core_grey_20));
      }

      if (isContentCondensed()) {
        bodyText.setMaxLines(CONDENSED_MODE_MAX_LINES);
      } else {
        bodyText.setMaxLines(Integer.MAX_VALUE);
      }

      bodyText.setText(StringUtil.trim(styledText));
      bodyText.setVisibility(View.VISIBLE);

      if (conversationMessage.getBottomButton() != null) {
        callToActionStub.get().setVisibility(View.VISIBLE);
        callToActionStub.get().setText(conversationMessage.getBottomButton().getLabel());
        callToActionStub.get().setOnClickListener(v -> {
          if (eventListener != null) {
            eventListener.onCallToAction(conversationMessage.getBottomButton().getAction());
          }
        });
      } else if (callToActionStub.resolved()) {
        callToActionStub.get().setVisibility(View.GONE);
      }
    }
  }

  private void setMediaAttributes(@NonNull  MessageRecord                messageRecord,
                                  @NonNull  Optional<MessageRecord>      previousRecord,
                                  @NonNull  Optional<MessageRecord>      nextRecord,
                                            boolean                      isGroupThread,
                                            boolean                      hasWallpaper,
                                            boolean                      messageRequestAccepted,
                                            boolean                      allowedToPlayInline)
  {
    boolean showControls = !messageRecord.isFailed();

    ViewUtil.setTopMargin(bodyText, readDimen(R.dimen.message_bubble_top_padding));

    bodyBubble.setQuoteViewProjection(null);
    bodyBubble.setVideoPlayerProjection(null);

    if (eventListener != null && audioViewStub.resolved()) {
      Log.d(TAG, "setMediaAttributes: unregistering voice note callbacks for audio slide " + audioViewStub.get().getAudioSlideUri());
      eventListener.onUnregisterVoiceNoteCallbacks(audioViewStub.get().getPlaybackStateObserver());
    }

    footer.setPlaybackSpeedListener(null);

    if (isViewOnceMessage(messageRecord) && !messageRecord.isRemoteDelete()) {
      revealableStub.get().setVisibility(VISIBLE);
      if (mediaThumbnailStub.resolved()) mediaThumbnailStub.require().setVisibility(View.GONE);
      if (audioViewStub.resolved())      audioViewStub.get().setVisibility(View.GONE);
      if (documentViewStub.resolved())   documentViewStub.get().setVisibility(View.GONE);
      if (sharedContactStub.resolved())  sharedContactStub.get().setVisibility(GONE);
      if (linkPreviewStub.resolved())    linkPreviewStub.get().setVisibility(GONE);
      if (stickerStub.resolved())        stickerStub.get().setVisibility(View.GONE);
<<<<<<< HEAD
=======
      if (giftViewStub.resolved())       giftViewStub.get().setVisibility(View.GONE);
      paymentViewStub.setVisibility(View.GONE);
>>>>>>> 09afb1be

      revealableStub.get().setMessage((MmsMessageRecord) messageRecord, hasWallpaper);
      revealableStub.get().setOnClickListener(revealableClickListener);
      revealableStub.get().setOnLongClickListener(passthroughClickListener);

      updateRevealableMargins(messageRecord, previousRecord, nextRecord, isGroupThread);

      footer.setVisibility(VISIBLE);
    } else if (hasSharedContact(messageRecord)) {
      sharedContactStub.get().setVisibility(VISIBLE);
      if (audioViewStub.resolved())      audioViewStub.get().setVisibility(View.GONE);
      if (mediaThumbnailStub.resolved()) mediaThumbnailStub.require().setVisibility(View.GONE);
      if (documentViewStub.resolved())   documentViewStub.get().setVisibility(View.GONE);
      if (linkPreviewStub.resolved())    linkPreviewStub.get().setVisibility(GONE);
      if (stickerStub.resolved())        stickerStub.get().setVisibility(View.GONE);
      if (revealableStub.resolved())     revealableStub.get().setVisibility(View.GONE);
<<<<<<< HEAD
=======
      if (giftViewStub.resolved())       giftViewStub.get().setVisibility(View.GONE);
      paymentViewStub.setVisibility(View.GONE);
>>>>>>> 09afb1be

      sharedContactStub.get().setContact(((MediaMmsMessageRecord) messageRecord).getSharedContacts().get(0), glideRequests, locale);
      sharedContactStub.get().setEventListener(sharedContactEventListener);
      sharedContactStub.get().setOnClickListener(sharedContactClickListener);
      sharedContactStub.get().setOnLongClickListener(passthroughClickListener);

      setSharedContactCorners(messageRecord, previousRecord, nextRecord, isGroupThread);

      ViewUtil.updateLayoutParams(bodyText, ViewGroup.LayoutParams.WRAP_CONTENT, ViewGroup.LayoutParams.WRAP_CONTENT);
      ViewUtil.updateLayoutParamsIfNonNull(groupSenderHolder, ViewGroup.LayoutParams.WRAP_CONTENT, ViewGroup.LayoutParams.WRAP_CONTENT);
      footer.setVisibility(GONE);
    } else if (hasLinkPreview(messageRecord) && messageRequestAccepted) {
      linkPreviewStub.get().setVisibility(View.VISIBLE);
      if (audioViewStub.resolved())      audioViewStub.get().setVisibility(View.GONE);
      if (mediaThumbnailStub.resolved()) mediaThumbnailStub.require().setVisibility(View.GONE);
      if (documentViewStub.resolved())   documentViewStub.get().setVisibility(View.GONE);
      if (sharedContactStub.resolved())  sharedContactStub.get().setVisibility(GONE);
      if (stickerStub.resolved())        stickerStub.get().setVisibility(View.GONE);
      if (revealableStub.resolved())     revealableStub.get().setVisibility(View.GONE);
<<<<<<< HEAD
=======
      if (giftViewStub.resolved())       giftViewStub.get().setVisibility(View.GONE);
      paymentViewStub.setVisibility(View.GONE);
>>>>>>> 09afb1be

      //noinspection ConstantConditions
      LinkPreview linkPreview = ((MmsMessageRecord) messageRecord).getLinkPreviews().get(0);

      if (hasBigImageLinkPreview(messageRecord)) {
        mediaThumbnailStub.require().setVisibility(VISIBLE);
        mediaThumbnailStub.require().setMinimumThumbnailWidth(readDimen(R.dimen.media_bubble_min_width_with_content));
        mediaThumbnailStub.require().setMaximumThumbnailHeight(readDimen(R.dimen.media_bubble_max_height));
        mediaThumbnailStub.require().setImageResource(glideRequests, Collections.singletonList(new ImageSlide(context, linkPreview.getThumbnail().get())), showControls, false);
        mediaThumbnailStub.require().setThumbnailClickListener(new LinkPreviewThumbnailClickListener());
        mediaThumbnailStub.require().setDownloadClickListener(downloadClickListener);
        mediaThumbnailStub.require().setOnLongClickListener(passthroughClickListener);

        linkPreviewStub.get().setLinkPreview(glideRequests, linkPreview, false);

        setThumbnailCorners(messageRecord, previousRecord, nextRecord, isGroupThread);
        setLinkPreviewCorners(messageRecord, previousRecord, nextRecord, isGroupThread, true);

        ViewUtil.updateLayoutParams(bodyText, ViewGroup.LayoutParams.MATCH_PARENT, ViewGroup.LayoutParams.WRAP_CONTENT);
        ViewUtil.updateLayoutParamsIfNonNull(groupSenderHolder, ViewGroup.LayoutParams.MATCH_PARENT, ViewGroup.LayoutParams.WRAP_CONTENT);
        ViewUtil.setTopMargin(linkPreviewStub.get(), 0);
      } else {
        linkPreviewStub.get().setLinkPreview(glideRequests, linkPreview, true, !isContentCondensed());
        linkPreviewStub.get().setDownloadClickedListener(downloadClickListener);
        setLinkPreviewCorners(messageRecord, previousRecord, nextRecord, isGroupThread, false);
        ViewUtil.updateLayoutParams(bodyText, ViewGroup.LayoutParams.WRAP_CONTENT, ViewGroup.LayoutParams.WRAP_CONTENT);
        ViewUtil.updateLayoutParamsIfNonNull(groupSenderHolder, ViewGroup.LayoutParams.WRAP_CONTENT, ViewGroup.LayoutParams.WRAP_CONTENT);

        //noinspection ConstantConditions
        int topMargin = isGroupThread && isStartOfMessageCluster(messageRecord, previousRecord, isGroupThread) && !messageRecord.isOutgoing() ? readDimen(R.dimen.message_bubble_top_padding) : 0;
        ViewUtil.setTopMargin(linkPreviewStub.get(), topMargin);
      }

      linkPreviewStub.get().setOnClickListener(linkPreviewClickListener);
      linkPreviewStub.get().setOnLongClickListener(passthroughClickListener);
      linkPreviewStub.get().setBackgroundColor(getDefaultBubbleColor(hasWallpaper));

      footer.setVisibility(VISIBLE);
    } else if (hasAudio(messageRecord)) {
      audioViewStub.get().setVisibility(View.VISIBLE);
      if (mediaThumbnailStub.resolved()) mediaThumbnailStub.require().setVisibility(View.GONE);
      if (documentViewStub.resolved())   documentViewStub.get().setVisibility(View.GONE);
      if (sharedContactStub.resolved())  sharedContactStub.get().setVisibility(GONE);
      if (linkPreviewStub.resolved())    linkPreviewStub.get().setVisibility(GONE);
      if (stickerStub.resolved())        stickerStub.get().setVisibility(View.GONE);
      if (revealableStub.resolved())     revealableStub.get().setVisibility(View.GONE);
<<<<<<< HEAD
=======
      if (giftViewStub.resolved())       giftViewStub.get().setVisibility(View.GONE);
      paymentViewStub.setVisibility(View.GONE);
>>>>>>> 09afb1be

      audioViewStub.get().setAudio(Objects.requireNonNull(((MediaMmsMessageRecord) messageRecord).getSlideDeck().getAudioSlide()), new AudioViewCallbacks(), showControls, true);
      audioViewStub.get().setDownloadClickListener(singleDownloadClickListener);
      audioViewStub.get().setOnLongClickListener(passthroughClickListener);

      if (eventListener != null) {
        Log.d(TAG, "setMediaAttributes: registered listener for audio slide " + audioViewStub.get().getAudioSlideUri());
        eventListener.onRegisterVoiceNoteCallbacks(audioViewStub.get().getPlaybackStateObserver());
      } else {
        Log.w(TAG, "setMediaAttributes: could not register listener for audio slide " + audioViewStub.get().getAudioSlideUri());
      }

      ViewUtil.updateLayoutParams(bodyText, ViewGroup.LayoutParams.WRAP_CONTENT, ViewGroup.LayoutParams.WRAP_CONTENT);
      ViewUtil.updateLayoutParamsIfNonNull(groupSenderHolder, ViewGroup.LayoutParams.WRAP_CONTENT, ViewGroup.LayoutParams.WRAP_CONTENT);

      footer.setPlaybackSpeedListener(new AudioPlaybackSpeedToggleListener());
      footer.setVisibility(VISIBLE);
    } else if (hasDocument(messageRecord)) {
      documentViewStub.get().setVisibility(View.VISIBLE);
      if (mediaThumbnailStub.resolved()) mediaThumbnailStub.require().setVisibility(View.GONE);
      if (audioViewStub.resolved())      audioViewStub.get().setVisibility(View.GONE);
      if (sharedContactStub.resolved())  sharedContactStub.get().setVisibility(GONE);
      if (linkPreviewStub.resolved())    linkPreviewStub.get().setVisibility(GONE);
      if (stickerStub.resolved())        stickerStub.get().setVisibility(View.GONE);
      if (revealableStub.resolved())     revealableStub.get().setVisibility(View.GONE);
<<<<<<< HEAD
=======
      if (giftViewStub.resolved())       giftViewStub.get().setVisibility(View.GONE);
      paymentViewStub.setVisibility(View.GONE);
>>>>>>> 09afb1be

      //noinspection ConstantConditions
      documentViewStub.get().setDocument(
          ((MediaMmsMessageRecord) messageRecord).getSlideDeck().getDocumentSlide(),
          showControls,
          displayMode != ConversationItemDisplayMode.DETAILED
      );
      documentViewStub.get().setDocumentClickListener(new ThumbnailClickListener());
      documentViewStub.get().setDownloadClickListener(singleDownloadClickListener);
      documentViewStub.get().setOnLongClickListener(passthroughClickListener);

      ViewUtil.updateLayoutParams(bodyText, ViewGroup.LayoutParams.WRAP_CONTENT, ViewGroup.LayoutParams.WRAP_CONTENT);
      ViewUtil.updateLayoutParamsIfNonNull(groupSenderHolder, ViewGroup.LayoutParams.WRAP_CONTENT, ViewGroup.LayoutParams.WRAP_CONTENT);
      ViewUtil.setTopMargin(bodyText, 0);

      footer.setVisibility(VISIBLE);
    } else if ((hasSticker(messageRecord) && isCaptionlessMms(messageRecord)) || isBorderless(messageRecord)) {
      bodyBubble.setBackgroundColor(Color.TRANSPARENT);

      stickerStub.get().setVisibility(View.VISIBLE);
      if (mediaThumbnailStub.resolved()) mediaThumbnailStub.require().setVisibility(View.GONE);
      if (audioViewStub.resolved())      audioViewStub.get().setVisibility(View.GONE);
      if (documentViewStub.resolved())   documentViewStub.get().setVisibility(View.GONE);
      if (sharedContactStub.resolved())  sharedContactStub.get().setVisibility(GONE);
      if (linkPreviewStub.resolved())    linkPreviewStub.get().setVisibility(GONE);
      if (revealableStub.resolved())     revealableStub.get().setVisibility(View.GONE);
<<<<<<< HEAD
=======
      if (giftViewStub.resolved())       giftViewStub.get().setVisibility(View.GONE);
      paymentViewStub.setVisibility(View.GONE);
>>>>>>> 09afb1be

      if (hasSticker(messageRecord)) {
        //noinspection ConstantConditions
        stickerStub.get().setSlide(glideRequests, ((MmsMessageRecord) messageRecord).getSlideDeck().getStickerSlide());
        stickerStub.get().setThumbnailClickListener(new StickerClickListener());
      } else {
        //noinspection ConstantConditions
        stickerStub.get().setSlide(glideRequests, ((MmsMessageRecord) messageRecord).getSlideDeck().getThumbnailSlide());
        stickerStub.get().setThumbnailClickListener((v, slide) -> performClick());
      }

      stickerStub.get().setDownloadClickListener(downloadClickListener);
      stickerStub.get().setOnLongClickListener(passthroughClickListener);
      stickerStub.get().setOnClickListener(passthroughClickListener);

      ViewUtil.updateLayoutParams(bodyText, ViewGroup.LayoutParams.WRAP_CONTENT, ViewGroup.LayoutParams.WRAP_CONTENT);
      ViewUtil.updateLayoutParamsIfNonNull(groupSenderHolder, ViewGroup.LayoutParams.WRAP_CONTENT, ViewGroup.LayoutParams.WRAP_CONTENT);

      footer.setVisibility(VISIBLE);
    } else if (hasNoBubble(messageRecord)) {
      bodyBubble.setBackgroundColor(Color.TRANSPARENT);
    } else if (hasThumbnail(messageRecord)) {
      mediaThumbnailStub.require().setVisibility(View.VISIBLE);
      if (audioViewStub.resolved())     audioViewStub.get().setVisibility(View.GONE);
      if (documentViewStub.resolved())  documentViewStub.get().setVisibility(View.GONE);
      if (sharedContactStub.resolved()) sharedContactStub.get().setVisibility(GONE);
      if (linkPreviewStub.resolved())   linkPreviewStub.get().setVisibility(GONE);
      if (stickerStub.resolved())       stickerStub.get().setVisibility(View.GONE);
      if (revealableStub.resolved())    revealableStub.get().setVisibility(View.GONE);
<<<<<<< HEAD
=======
      if (giftViewStub.resolved())      giftViewStub.get().setVisibility(View.GONE);
      paymentViewStub.setVisibility(View.GONE);
>>>>>>> 09afb1be

      List<Slide> thumbnailSlides = ((MmsMessageRecord) messageRecord).getSlideDeck().getThumbnailSlides();
      mediaThumbnailStub.require().setMinimumThumbnailWidth(readDimen(isCaptionlessMms(messageRecord) ? R.dimen.media_bubble_min_width_solo
                                                                                                      : R.dimen.media_bubble_min_width_with_content));
      mediaThumbnailStub.require().setMaximumThumbnailHeight(readDimen(isContentCondensed() ? R.dimen.media_bubble_max_height_condensed
                                                                                            : R.dimen.media_bubble_max_height));
      mediaThumbnailStub.require().setImageResource(glideRequests,
                                                    thumbnailSlides,
                                                    showControls,
                                                    false);
      mediaThumbnailStub.require().setThumbnailClickListener(new ThumbnailClickListener());
      mediaThumbnailStub.require().setDownloadClickListener(downloadClickListener);
      mediaThumbnailStub.require().setOnLongClickListener(passthroughClickListener);
      mediaThumbnailStub.require().setOnClickListener(passthroughClickListener);
      mediaThumbnailStub.require().showShade(messageRecord.isDisplayBodyEmpty(getContext()) && !hasExtraText(messageRecord));

      if (!messageRecord.isOutgoing()) {
        mediaThumbnailStub.require().setConversationColor(getDefaultBubbleColor(hasWallpaper));
      } else {
        mediaThumbnailStub.require().setConversationColor(Color.TRANSPARENT);
      }

      mediaThumbnailStub.require().setBorderless(false);

      setThumbnailCorners(messageRecord, previousRecord, nextRecord, isGroupThread);

      ViewUtil.updateLayoutParams(bodyText, ViewGroup.LayoutParams.MATCH_PARENT, ViewGroup.LayoutParams.WRAP_CONTENT);
      ViewUtil.updateLayoutParamsIfNonNull(groupSenderHolder, ViewGroup.LayoutParams.MATCH_PARENT, ViewGroup.LayoutParams.WRAP_CONTENT);

      footer.setVisibility(VISIBLE);

      if (thumbnailSlides.size() == 1          &&
          thumbnailSlides.get(0).isVideoGif()  &&
          thumbnailSlides.get(0) instanceof VideoSlide)
      {
        Uri uri = thumbnailSlides.get(0).getUri();
        if (uri != null) {
          mediaItem = MediaItem.fromUri(uri);
        } else {
          mediaItem = null;
        }

        canPlayContent = (GiphyMp4PlaybackPolicy.autoplay() || allowedToPlayInline) && mediaItem != null;
      }

    } else if (isGiftMessage(messageRecord)) {
      if (mediaThumbnailStub.resolved()) mediaThumbnailStub.require().setVisibility(GONE);
      if (audioViewStub.resolved())      audioViewStub.get().setVisibility(GONE);
      if (documentViewStub.resolved())   documentViewStub.get().setVisibility(GONE);
      if (sharedContactStub.resolved())  sharedContactStub.get().setVisibility(GONE);
      if (linkPreviewStub.resolved())    linkPreviewStub.get().setVisibility(GONE);
      if (stickerStub.resolved())        stickerStub.get().setVisibility(GONE);
      if (revealableStub.resolved())     revealableStub.get().setVisibility(GONE);
      paymentViewStub.setVisibility(View.GONE);

      footer.setVisibility(VISIBLE);
    } else if (messageRecord.isPaymentNotification()) {
      if (mediaThumbnailStub.resolved()) mediaThumbnailStub.require().setVisibility(GONE);
      if (audioViewStub.resolved())      audioViewStub.get().setVisibility(GONE);
      if (documentViewStub.resolved())   documentViewStub.get().setVisibility(GONE);
      if (sharedContactStub.resolved())  sharedContactStub.get().setVisibility(GONE);
      if (linkPreviewStub.resolved())    linkPreviewStub.get().setVisibility(GONE);
      if (stickerStub.resolved())        stickerStub.get().setVisibility(GONE);
      if (revealableStub.resolved())     revealableStub.get().setVisibility(GONE);
      if (giftViewStub.resolved())       giftViewStub.get().setVisibility(View.GONE);

      MediaMmsMessageRecord mediaMmsMessageRecord = (MediaMmsMessageRecord) messageRecord;

      paymentViewStub.setVisibility(View.VISIBLE);
      paymentViewStub.get().bindPayment(messageRecord.getIndividualRecipient(), Objects.requireNonNull(mediaMmsMessageRecord.getPayment()), colorizer);

      footer.setVisibility(VISIBLE);
    } else {
      if (mediaThumbnailStub.resolved()) mediaThumbnailStub.require().setVisibility(View.GONE);
      if (audioViewStub.resolved())      audioViewStub.get().setVisibility(View.GONE);
      if (documentViewStub.resolved())   documentViewStub.get().setVisibility(View.GONE);
      if (sharedContactStub.resolved())  sharedContactStub.get().setVisibility(GONE);
      if (linkPreviewStub.resolved())    linkPreviewStub.get().setVisibility(GONE);
      if (stickerStub.resolved())        stickerStub.get().setVisibility(View.GONE);
      if (revealableStub.resolved())     revealableStub.get().setVisibility(View.GONE);
<<<<<<< HEAD
=======
      if (giftViewStub.resolved())       giftViewStub.get().setVisibility(View.GONE);
      paymentViewStub.setVisibility(View.GONE);
>>>>>>> 09afb1be

      ViewUtil.updateLayoutParams(bodyText, ViewGroup.LayoutParams.WRAP_CONTENT, ViewGroup.LayoutParams.WRAP_CONTENT);
      ViewUtil.updateLayoutParamsIfNonNull(groupSenderHolder, ViewGroup.LayoutParams.WRAP_CONTENT, ViewGroup.LayoutParams.WRAP_CONTENT);

      footer.setVisibility(VISIBLE);

      //noinspection ConstantConditions
      int topMargin = !messageRecord.isOutgoing() && isGroupThread && isStartOfMessageCluster(messageRecord, previousRecord, isGroupThread)
                      ? readDimen(R.dimen.message_bubble_text_only_top_margin)
                      : readDimen(R.dimen.message_bubble_top_padding);
      ViewUtil.setTopMargin(bodyText, topMargin);
    }
  }

  private void updateRevealableMargins(MessageRecord messageRecord, Optional<MessageRecord> previous, Optional<MessageRecord> next, boolean isGroupThread) {
    int bigMargin = readDimen(R.dimen.message_bubble_revealable_padding);
    int smallMargin = readDimen(R.dimen.message_bubble_top_padding);

    //noinspection ConstantConditions
    if (messageRecord.isOutgoing() || !isStartOfMessageCluster(messageRecord, previous, isGroupThread)) {
      ViewUtil.setTopMargin(revealableStub.get(), bigMargin);
    } else {
      ViewUtil.setTopMargin(revealableStub.get(), smallMargin);
    }

    if (isFooterVisible(messageRecord, next, isGroupThread)) {
      ViewUtil.setBottomMargin(revealableStub.get(), smallMargin);
    } else {
      ViewUtil.setBottomMargin(revealableStub.get(), bigMargin);
    }
  }

  private void setThumbnailCorners(@NonNull MessageRecord           current,
                                   @NonNull Optional<MessageRecord> previous,
                                   @NonNull Optional<MessageRecord> next,
                                            boolean                 isGroupThread)
  {
    int defaultRadius  = readDimen(R.dimen.message_corner_radius);
    int collapseRadius = readDimen(R.dimen.message_corner_collapse_radius);

    int topStart    = defaultRadius;
    int topEnd      = defaultRadius;
    int bottomStart = defaultRadius;
    int bottomEnd   = defaultRadius;

    if (isSingularMessage(current, previous, next, isGroupThread)) {
      topStart    = defaultRadius;
      topEnd      = defaultRadius;
      bottomStart = defaultRadius;
      bottomEnd   = defaultRadius;
    } else if (isStartOfMessageCluster(current, previous, isGroupThread)) {
      if (current.isOutgoing()) {
        bottomEnd = collapseRadius;
      } else {
        bottomStart = collapseRadius;
      }
    } else if (isEndOfMessageCluster(current, next, isGroupThread)) {
      if (current.isOutgoing()) {
        topEnd = collapseRadius;
      } else {
        topStart = collapseRadius;
      }
    } else {
      if (current.isOutgoing()) {
        topEnd    = collapseRadius;
        bottomEnd = collapseRadius;
      } else {
        topStart    = collapseRadius;
        bottomStart = collapseRadius;
      }
    }

    if (!current.isDisplayBodyEmpty(getContext())) {
      bottomStart = 0;
      bottomEnd   = 0;
    }

    if (isStartOfMessageCluster(current, previous, isGroupThread) && !current.isOutgoing() && isGroupThread) {
      topStart = 0;
      topEnd   = 0;
    }

    if (hasQuote(messageRecord)) {
      topStart = 0;
      topEnd   = 0;
    }

    if (hasLinkPreview(messageRecord) || hasExtraText(messageRecord)) {
      bottomStart = 0;
      bottomEnd   = 0;
    }

    if (ViewUtil.isRtl(this)) {
      mediaThumbnailStub.require().setCorners(topEnd, topStart, bottomStart, bottomEnd);
    } else {
      mediaThumbnailStub.require().setCorners(topStart, topEnd, bottomEnd, bottomStart);
    }
  }

  private void setSharedContactCorners(@NonNull MessageRecord current, @NonNull Optional<MessageRecord> previous, @NonNull Optional<MessageRecord> next, boolean isGroupThread) {
    if (messageRecord.isDisplayBodyEmpty(getContext())){
      if (isSingularMessage(current, previous, next, isGroupThread) || isEndOfMessageCluster(current, next, isGroupThread)) {
          sharedContactStub.get().setSingularStyle();
      } else if (current.isOutgoing()) {
          sharedContactStub.get().setClusteredOutgoingStyle();
      } else {
          sharedContactStub.get().setClusteredIncomingStyle();
      }
    }
  }

  private void setLinkPreviewCorners(@NonNull MessageRecord current, @NonNull Optional<MessageRecord> previous, @NonNull Optional<MessageRecord> next, boolean isGroupThread, boolean bigImage) {
    int defaultRadius  = readDimen(R.dimen.message_corner_radius);
    int collapseRadius = readDimen(R.dimen.message_corner_collapse_radius);

    if (bigImage || hasQuote(current)) {
      linkPreviewStub.get().setCorners(0, 0);
    } else if (isStartOfMessageCluster(current, previous, isGroupThread) && !current.isOutgoing() && isGroupThread) {
      linkPreviewStub.get().setCorners(0, 0);
    } else if (isSingularMessage(current, previous, next, isGroupThread) || isStartOfMessageCluster(current, previous, isGroupThread)) {
      linkPreviewStub.get().setCorners(defaultRadius, defaultRadius);
    } else if (current.isOutgoing()) {
      linkPreviewStub.get().setCorners(defaultRadius, collapseRadius);
    } else {
      linkPreviewStub.get().setCorners(collapseRadius, defaultRadius);
    }
  }

  private void setContactPhoto(@NonNull Recipient recipient) {
    if (contactPhoto == null) return;

    final RecipientId recipientId = recipient.getId();

    contactPhoto.setOnClickListener(v -> {
      if (eventListener != null) {
        eventListener.onGroupMemberClicked(recipientId, conversationRecipient.get().requireGroupId());
      }
    });

    contactPhoto.setAvatar(glideRequests, recipient, false);
    badgeImageView.setBadgeFromRecipient(recipient, glideRequests);
    badgeImageView.setClickable(false);
  }

  private void linkifyMessageBody(@NonNull Spannable messageBody,
                                  boolean shouldLinkifyAllLinks)
  {
    linkifyUrlLinks(messageBody, shouldLinkifyAllLinks, urlClickListener);

    if (conversationMessage.hasStyleLinks()) {
      for (PlaceholderURLSpan placeholder : messageBody.getSpans(0, messageBody.length(), PlaceholderURLSpan.class)) {
        int     start = messageBody.getSpanStart(placeholder);
        int     end   = messageBody.getSpanEnd(placeholder);
        URLSpan span  = new InterceptableLongClickCopyLinkSpan(placeholder.getValue(),
                                                               urlClickListener,
                                                               ContextCompat.getColor(getContext(), R.color.signal_accent_primary),
                                                               false);

        messageBody.setSpan(span, start, end, Spanned.SPAN_EXCLUSIVE_EXCLUSIVE);
      }
    }

    List<Annotation> mentionAnnotations = MentionAnnotation.getMentionAnnotations(messageBody);
    for (Annotation annotation : mentionAnnotations) {
      messageBody.setSpan(new MentionClickableSpan(RecipientId.from(annotation.getValue())), messageBody.getSpanStart(annotation), messageBody.getSpanEnd(annotation), Spanned.SPAN_EXCLUSIVE_EXCLUSIVE);
    }
  }

  @VisibleForTesting
  static void linkifyUrlLinks(@NonNull Spannable messageBody, boolean shouldLinkifyAllLinks, @NonNull UrlClickHandler urlClickHandler) {
    int     linkPattern = Linkify.WEB_URLS | Linkify.EMAIL_ADDRESSES | Linkify.PHONE_NUMBERS;
    boolean hasLinks    = LinkifyCompat.addLinks(messageBody, shouldLinkifyAllLinks ? linkPattern : 0);

    if (shouldLinkifyAllLinks) {
      hasLinks |= LinkifyCompat.addLinks(messageBody, MONERO_TX_PATTERN, "monero");
    }

    if (hasLinks) {
      Stream.of(messageBody.getSpans(0, messageBody.length(), URLSpan.class))
            .filterNot(url -> LinkUtil.isLegalUrl(url.getURL()))
            .forEach(messageBody::removeSpan);

      URLSpan[] urlSpans = messageBody.getSpans(0, messageBody.length(), URLSpan.class);

      for (URLSpan urlSpan : urlSpans) {
        int     start = messageBody.getSpanStart(urlSpan);
        int     end   = messageBody.getSpanEnd(urlSpan);
        URLSpan span  = new InterceptableLongClickCopyLinkSpan(urlSpan.getURL(), urlClickHandler);
        messageBody.setSpan(span, start, end, Spanned.SPAN_EXCLUSIVE_EXCLUSIVE);
      }
    }
  }

  private void setStatusIcons(MessageRecord messageRecord, boolean hasWallpaper) {
    bodyText.setCompoundDrawablesWithIntrinsicBounds(0, 0, messageRecord.isKeyExchange() ? R.drawable.ic_menu_login : 0, 0);

    if (messageRecord.isFailed()) {
      alertView.setFailed();
    } else if (messageRecord.isPendingInsecureSmsFallback()) {
      alertView.setPendingApproval();
    } else if (messageRecord.isRateLimited()) {
      alertView.setRateLimited();
    } else {
      alertView.setNone();
    }

    if (hasWallpaper) {
      alertView.setBackgroundResource(R.drawable.wallpaper_message_decoration_background);
    } else {
      alertView.setBackground(null);
    }
  }

  private void setQuote(@NonNull MessageRecord current, @NonNull Optional<MessageRecord> previous, @NonNull Optional<MessageRecord> next, boolean isGroupThread, @NonNull ChatColors chatColors) {
    boolean startOfCluster = isStartOfMessageCluster(current, previous, isGroupThread);
    if (hasQuote(messageRecord)) {
      if (quoteView == null) {
        throw new AssertionError();
      }
      Quote quote = ((MediaMmsMessageRecord)current).getQuote();

      if (((MediaMmsMessageRecord) current).getParentStoryId() != null) {
        quoteView.setMessageType(current.isOutgoing() ? QuoteView.MessageType.STORY_REPLY_OUTGOING : QuoteView.MessageType.STORY_REPLY_INCOMING);
      } else {
        quoteView.setMessageType(current.isOutgoing() ? QuoteView.MessageType.OUTGOING : QuoteView.MessageType.INCOMING);
      }

      //noinspection ConstantConditions
      quoteView.setQuote(glideRequests,
                         quote.getId(),
                         Recipient.live(quote.getAuthor()).get(),
                         quote.getDisplayText(),
                         quote.isOriginalMissing(),
                         quote.getAttachment(),
                         isStoryReaction(current) ? current.getBody() : null,
                         quote.getQuoteType());

      quoteView.setWallpaperEnabled(hasWallpaper);
      quoteView.setVisibility(View.VISIBLE);
      quoteView.setTextSize(TypedValue.COMPLEX_UNIT_SP, SignalStore.settings().getMessageQuoteFontSize(context));
      quoteView.getLayoutParams().width = ViewGroup.LayoutParams.WRAP_CONTENT;

      quoteView.setOnClickListener(view -> {
        if (eventListener != null && batchSelected.isEmpty()) {
          eventListener.onQuoteClicked((MmsMessageRecord) current);
        } else {
          passthroughClickListener.onClick(view);
        }
      });

      quoteView.setOnLongClickListener(passthroughClickListener);

      if (startOfCluster) {
        if (current.isOutgoing()) {
          quoteView.setTopCornerSizes(true, true);
        } else if (isGroupThread) {
          quoteView.setTopCornerSizes(false, false);
        } else {
          quoteView.setTopCornerSizes(true, true);
        }
      } else if (!isSingularMessage(current, previous, next, isGroupThread)) {
        if (current.isOutgoing()) {
          quoteView.setTopCornerSizes(true, false);
        } else {
          quoteView.setTopCornerSizes(false, true);
        }
      }

      if (!isFooterVisible(current, next, isGroupThread) && isStoryReaction(current)) {
        ViewUtil.setBottomMargin(quoteView, (int) DimensionUnit.DP.toPixels(8));
      } else {
        ViewUtil.setBottomMargin(quoteView, 0);
      }

      if (mediaThumbnailStub.resolved()) {
        ViewUtil.setTopMargin(mediaThumbnailStub.require(), readDimen(R.dimen.message_bubble_top_padding));
      }

      if (linkPreviewStub.resolved() && !hasBigImageLinkPreview(current)) {
        ViewUtil.setTopMargin(linkPreviewStub.get(), readDimen(R.dimen.message_bubble_top_padding));
      }
    } else {
      if (quoteView != null) {
        quoteView.dismiss();
      }

      int topMargin = (current.isOutgoing() || !startOfCluster || !groupThread) ? 0 : readDimen(R.dimen.message_bubble_top_image_margin);
      if (mediaThumbnailStub.resolved()) {
        ViewUtil.setTopMargin(mediaThumbnailStub.require(), topMargin);
      }
    }
  }

  private void setGutterSizes(@NonNull MessageRecord current, boolean isGroupThread) {
    if (isGroupThread && current.isOutgoing()) {
      ViewUtil.setPaddingStart(this, readDimen(R.dimen.conversation_group_left_gutter));
      ViewUtil.setPaddingEnd(this, readDimen(R.dimen.conversation_individual_right_gutter));
    } else if (current.isOutgoing()) {
      ViewUtil.setPaddingStart(this, readDimen(R.dimen.conversation_individual_left_gutter));
      ViewUtil.setPaddingEnd(this, readDimen(R.dimen.conversation_individual_right_gutter));
    } else {
      ViewUtil.setPaddingStart(this, readDimen(R.dimen.conversation_individual_received_left_gutter));
      ViewUtil.setPaddingEnd(this, readDimen(R.dimen.conversation_individual_right_gutter));
    }
  }

  private void setReactions(@NonNull MessageRecord current) {
    bodyBubble.setOnSizeChangedListener(null);

    if (current.getReactions().isEmpty()) {
      reactionsView.clear();
      return;
    }

    setReactionsWithWidth(current, bodyBubble.getWidth());
    bodyBubble.setOnSizeChangedListener((width, height) -> setReactionsWithWidth(current, width));
  }

  private void setReactionsWithWidth(@NonNull MessageRecord current, int width) {
    reactionsView.setReactions(current.getReactions(), width);
    reactionsView.setOnClickListener(v -> {
      if (eventListener == null) return;

      eventListener.onReactionClicked(new MultiselectPart.Message(conversationMessage), current.getId(), current.isMms());
    });
  }

  private void setFooter(@NonNull MessageRecord current, @NonNull Optional<MessageRecord> next, @NonNull Locale locale, boolean isGroupThread, boolean hasWallpaper) {
    ViewUtil.updateLayoutParams(footer, LayoutParams.WRAP_CONTENT, LayoutParams.WRAP_CONTENT);
    ViewUtil.setTopMargin(footer, readDimen(R.dimen.message_bubble_default_footer_bottom_margin));

    footer.setVisibility(GONE);
    ViewUtil.setVisibilityIfNonNull(stickerFooter, GONE);
    if (sharedContactStub.resolved())  sharedContactStub.get().getFooter().setVisibility(GONE);
    if (mediaThumbnailStub.resolved()) mediaThumbnailStub.require().getFooter().setVisibility(GONE);

    if (isFooterVisible(current, next, isGroupThread))
    {
      ConversationItemFooter activeFooter = getActiveFooter(current);
      activeFooter.setVisibility(VISIBLE);
      activeFooter.setMessageRecord(current, locale);

      if (hasWallpaper && hasNoBubble((messageRecord))) {
        if (messageRecord.isOutgoing()) {
          activeFooter.disableBubbleBackground();
          activeFooter.setTextColor(ContextCompat.getColor(context, R.color.conversation_item_sent_text_secondary_color));
          activeFooter.setIconColor(ContextCompat.getColor(context, R.color.conversation_item_sent_text_secondary_color));
          activeFooter.setRevealDotColor(ContextCompat.getColor(context, R.color.conversation_item_sent_text_secondary_color));
        } else {
          activeFooter.enableBubbleBackground(R.drawable.wallpaper_bubble_background_tintable_11,  getDefaultBubbleColor(hasWallpaper));
        }
      } else if (hasNoBubble(messageRecord)){
        activeFooter.disableBubbleBackground();
        activeFooter.setTextColor(ContextCompat.getColor(context, R.color.signal_text_secondary));
        activeFooter.setIconColor(ContextCompat.getColor(context, R.color.signal_icon_tint_secondary));
        activeFooter.setRevealDotColor(ContextCompat.getColor(context, R.color.signal_icon_tint_secondary));
      } else {
        activeFooter.disableBubbleBackground();
      }
    }
  }

  private void setStoryReactionLabel(@NonNull MessageRecord record) {
    if (isStoryReaction(record) && !record.isRemoteDelete()) {
      storyReactionLabelWrapper.setVisibility(View.VISIBLE);
      storyReactionLabel.setTextColor(record.isOutgoing() ? colorizer.getOutgoingBodyTextColor(context) : ContextCompat.getColor(context, R.color.signal_text_primary));
      storyReactionLabel.setText(getStoryReactionLabelText(messageRecord));
    } else if (storyReactionLabelWrapper != null) {
      storyReactionLabelWrapper.setVisibility(View.GONE);
    }
  }

  private @NonNull String getStoryReactionLabelText(@NonNull MessageRecord messageRecord) {
    if (hasQuote(messageRecord)) {
      MmsMessageRecord mmsMessageRecord = (MmsMessageRecord) messageRecord;
      RecipientId      author           = mmsMessageRecord.getQuote().getAuthor();

      if (author.equals(Recipient.self().getId())) {
        return context.getString(R.string.ConversationItem__reacted_to_your_story);
      } else {
        return context.getString(R.string.ConversationItem__you_reacted_to_s_story, Recipient.resolved(author).getShortDisplayName(context));
      }
    } else {
      return context.getString(R.string.ConversationItem__reacted_to_a_story);
    }
  }

  private void setHasBeenQuoted(@NonNull ConversationMessage message) {
    if (message.hasBeenQuoted() && !isCondensedMode() && quotedIndicator != null && batchSelected.isEmpty()) {
      quotedIndicator.setVisibility(VISIBLE);
      quotedIndicator.setOnClickListener(quotedIndicatorClickListener);
    } else if (quotedIndicator != null) {
      quotedIndicator.setVisibility(GONE);
      quotedIndicator.setOnClickListener(null);
    }
  }

  private boolean forceFooter(@NonNull MessageRecord messageRecord) {
    return hasAudio(messageRecord);
  }

  private ConversationItemFooter getActiveFooter(@NonNull MessageRecord messageRecord) {
    if (hasNoBubble(messageRecord) && stickerFooter != null) {
      return stickerFooter;
    } else if (hasSharedContact(messageRecord) && messageRecord.isDisplayBodyEmpty(getContext())) {
      return sharedContactStub.get().getFooter();
    } else if (hasOnlyThumbnail(messageRecord) && messageRecord.isDisplayBodyEmpty(getContext())) {
      return mediaThumbnailStub.require().getFooter();
    } else {
      return footer;
    }
  }

  private int readDimen(@DimenRes int dimenId) {
    return context.getResources().getDimensionPixelOffset(dimenId);
  }

  private boolean shouldInterceptClicks(MessageRecord messageRecord) {
    return batchSelected.isEmpty()                                                     &&
           ((messageRecord.isFailed() && !messageRecord.isMmsNotification())           ||
           (messageRecord.isRateLimited() && SignalStore.rateLimit().needsRecaptcha()) ||
           messageRecord.isPendingInsecureSmsFallback()                                ||
           messageRecord.isBundleKeyExchange());
  }

  @SuppressLint("SetTextI18n")
  private void setGroupMessageStatus(MessageRecord messageRecord, Recipient recipient) {
    if (groupThread && !messageRecord.isOutgoing() && groupSender != null) {
      groupSender.setText(recipient.getDisplayName(getContext()));
    }
  }

  private void setGroupAuthorColor(@NonNull MessageRecord messageRecord, boolean hasWallpaper, @NonNull Colorizer colorizer) {
    if (groupSender != null) {
        groupSender.setTextColor(colorizer.getIncomingGroupSenderColor(getContext(), messageRecord.getIndividualRecipient()));
    }
  }

  @SuppressWarnings("ConstantConditions")
  private void setAuthor(@NonNull MessageRecord current, @NonNull Optional<MessageRecord> previous, @NonNull Optional<MessageRecord> next, boolean isGroupThread, boolean hasWallpaper) {
    if (isGroupThread && !current.isOutgoing()) {
      contactPhotoHolder.setVisibility(VISIBLE);

      if (!previous.isPresent() || previous.get().isUpdate() || !current.getRecipient().equals(previous.get().getRecipient()) ||
          !DateUtils.isSameDay(previous.get().getTimestamp(), current.getTimestamp()) || !isWithinClusteringTime(current, previous.get()))
      {
        groupSenderHolder.setVisibility(VISIBLE);

        if (hasWallpaper && hasNoBubble(current)) {
          groupSenderHolder.setBackgroundResource(R.drawable.wallpaper_bubble_background_tintable_11);
          groupSenderHolder.getBackground().setColorFilter(getDefaultBubbleColor(hasWallpaper), PorterDuff.Mode.MULTIPLY);
        } else {
          groupSenderHolder.setBackground(null);
        }
      } else {
        groupSenderHolder.setVisibility(GONE);
      }

      if (!next.isPresent() || next.get().isUpdate() || !current.getRecipient().equals(next.get().getRecipient()) || !isWithinClusteringTime(current, next.get())) {
        contactPhoto.setVisibility(VISIBLE);
        badgeImageView.setVisibility(VISIBLE);
      } else {
        contactPhoto.setVisibility(GONE);
        badgeImageView.setVisibility(GONE);
      }
    } else {
      if (groupSenderHolder != null) {
        groupSenderHolder.setVisibility(GONE);
      }

      if (contactPhotoHolder != null) {
        contactPhotoHolder.setVisibility(GONE);
      }

      if (badgeImageView != null) {
        badgeImageView.setVisibility(GONE);
      }
    }
  }

  private void setOutlinerRadii(Outliner outliner, int topStart, int topEnd, int bottomEnd, int bottomStart) {
    if (ViewUtil.isRtl(this)) {
      outliner.setRadii(topEnd, topStart, bottomStart, bottomEnd);
    } else {
      outliner.setRadii(topStart, topEnd, bottomEnd, bottomStart);
    }
  }

  private @NonNull Projection.Corners getBodyBubbleCorners(int topStart, int topEnd, int bottomEnd, int bottomStart) {
    if (ViewUtil.isRtl(this)) {
      return new Projection.Corners(topEnd, topStart, bottomStart, bottomEnd);
    } else {
      return new Projection.Corners(topStart, topEnd, bottomEnd, bottomStart);
    }
  }

  private void setMessageShape(@NonNull MessageRecord current, @NonNull Optional<MessageRecord> previous, @NonNull Optional<MessageRecord> next, boolean isGroupThread) {
    int bigRadius   = readDimen(R.dimen.message_corner_radius);
    int smallRadius = readDimen(R.dimen.message_corner_collapse_radius);

    int background;

    if (isSingularMessage(current, previous, next, isGroupThread)) {
      if (current.isOutgoing()) {
        background = R.drawable.message_bubble_background_sent_alone;
        outliner.setRadius(bigRadius);
        pulseOutliner.setRadius(bigRadius);
        bodyBubbleCorners = new Projection.Corners(bigRadius);
      } else {
        background = R.drawable.message_bubble_background_received_alone;
        outliner.setRadius(bigRadius);
        pulseOutliner.setRadius(bigRadius);
        bodyBubbleCorners = new Projection.Corners(bigRadius);
      }
    } else if (isStartOfMessageCluster(current, previous, isGroupThread)) {
      if (current.isOutgoing()) {
        background = R.drawable.message_bubble_background_sent_start;
        setOutlinerRadii(outliner, bigRadius, bigRadius, smallRadius, bigRadius);
        setOutlinerRadii(pulseOutliner, bigRadius, bigRadius, smallRadius, bigRadius);
        bodyBubbleCorners = getBodyBubbleCorners(bigRadius, bigRadius, smallRadius, bigRadius);
      } else {
        background = R.drawable.message_bubble_background_received_start;
        setOutlinerRadii(outliner, bigRadius, bigRadius, bigRadius, smallRadius);
        setOutlinerRadii(pulseOutliner, bigRadius, bigRadius, bigRadius, smallRadius);
        bodyBubbleCorners = getBodyBubbleCorners(bigRadius, bigRadius, bigRadius, smallRadius);
      }
    } else if (isEndOfMessageCluster(current, next, isGroupThread)) {
      if (current.isOutgoing()) {
        background = R.drawable.message_bubble_background_sent_end;
        setOutlinerRadii(outliner, bigRadius, smallRadius, bigRadius, bigRadius);
        setOutlinerRadii(pulseOutliner, bigRadius, smallRadius, bigRadius, bigRadius);
        bodyBubbleCorners = getBodyBubbleCorners(bigRadius, smallRadius, bigRadius, bigRadius);
      } else {
        background = R.drawable.message_bubble_background_received_end;
        setOutlinerRadii(outliner, smallRadius, bigRadius, bigRadius, bigRadius);
        setOutlinerRadii(pulseOutliner, smallRadius, bigRadius, bigRadius, bigRadius);
        bodyBubbleCorners = getBodyBubbleCorners(smallRadius, bigRadius, bigRadius, bigRadius);
      }
    } else {
      if (current.isOutgoing()) {
        background = R.drawable.message_bubble_background_sent_middle;
        setOutlinerRadii(outliner, bigRadius, smallRadius, smallRadius, bigRadius);
        setOutlinerRadii(pulseOutliner, bigRadius, smallRadius, smallRadius, bigRadius);
        bodyBubbleCorners = getBodyBubbleCorners(bigRadius, smallRadius, smallRadius, bigRadius);
      } else {
        background = R.drawable.message_bubble_background_received_middle;
        setOutlinerRadii(outliner, smallRadius, bigRadius, bigRadius, smallRadius);
        setOutlinerRadii(pulseOutliner, smallRadius, bigRadius, bigRadius, smallRadius);
        bodyBubbleCorners = getBodyBubbleCorners(smallRadius, bigRadius, bigRadius, smallRadius);
      }
    }

    bodyBubble.setBackgroundResource(background);
  }

  private boolean isStartOfMessageCluster(@NonNull MessageRecord current, @NonNull Optional<MessageRecord> previous, boolean isGroupThread) {
    if (isGroupThread) {
      return !previous.isPresent() || previous.get().isUpdate() || !DateUtils.isSameDay(current.getTimestamp(), previous.get().getTimestamp()) ||
             !current.getRecipient().equals(previous.get().getRecipient()) || !isWithinClusteringTime(current, previous.get());
    } else {
      return !previous.isPresent() || previous.get().isUpdate() || !DateUtils.isSameDay(current.getTimestamp(), previous.get().getTimestamp()) ||
             current.isOutgoing() != previous.get().isOutgoing() || previous.get().isSecure() != current.isSecure() || !isWithinClusteringTime(current, previous.get());
    }
  }

  private boolean isEndOfMessageCluster(@NonNull MessageRecord current, @NonNull Optional<MessageRecord> next, boolean isGroupThread) {
    if (isGroupThread) {
      return !next.isPresent() || next.get().isUpdate() || !DateUtils.isSameDay(current.getTimestamp(), next.get().getTimestamp()) ||
             !current.getRecipient().equals(next.get().getRecipient()) || !current.getReactions().isEmpty() || !isWithinClusteringTime(current, next.get());
    } else {
      return !next.isPresent() || next.get().isUpdate() || !DateUtils.isSameDay(current.getTimestamp(), next.get().getTimestamp()) ||
             current.isOutgoing() != next.get().isOutgoing() || !current.getReactions().isEmpty() || next.get().isSecure() != current.isSecure() ||
             !isWithinClusteringTime(current, next.get());
    }
  }

  private boolean isSingularMessage(@NonNull MessageRecord current, @NonNull Optional<MessageRecord> previous, @NonNull Optional<MessageRecord> next, boolean isGroupThread) {
    return isStartOfMessageCluster(current, previous, isGroupThread) && isEndOfMessageCluster(current, next, isGroupThread);
  }

  private boolean isFooterVisible(@NonNull MessageRecord current, @NonNull Optional<MessageRecord> next, boolean isGroupThread) {
    boolean differentTimestamps = next.isPresent() && !DateUtils.isSameExtendedRelativeTimestamp(next.get().getTimestamp(), current.getTimestamp());

    return forceFooter(messageRecord) || current.getExpiresIn() > 0 || !current.isSecure() || current.isPending() || current.isPendingInsecureSmsFallback() ||
           current.isFailed() || current.isRateLimited() || differentTimestamps || isEndOfMessageCluster(current, next, isGroupThread);
  }

  private static boolean isWithinClusteringTime(@NonNull MessageRecord lhs, @NonNull MessageRecord rhs) {
    long timeDiff = Math.abs(lhs.getDateSent() - rhs.getDateSent());
    return timeDiff <= MAX_CLUSTERING_TIME_DIFF;
  }

  private void setMessageSpacing(@NonNull Context context, @NonNull MessageRecord current, @NonNull Optional<MessageRecord> previous, @NonNull Optional<MessageRecord> next, boolean isGroupThread) {
    int spacingTop = readDimen(context, R.dimen.conversation_vertical_message_spacing_collapse);
    int spacingBottom = spacingTop;

    if (isStartOfMessageCluster(current, previous, isGroupThread)) {
      spacingTop = readDimen(context, R.dimen.conversation_vertical_message_spacing_default);
    }

    if (isEndOfMessageCluster(current, next, isGroupThread)) {
      spacingBottom = readDimen(context, R.dimen.conversation_vertical_message_spacing_default);
    }

    ViewUtil.setPaddingTop(this, spacingTop);
    ViewUtil.setPaddingBottom(this, spacingBottom);
  }

  private int readDimen(@NonNull Context context, @DimenRes int dimenId) {
    return context.getResources().getDimensionPixelOffset(dimenId);
  }

  /// Event handlers

  private Spannable getLongMessageSpan(@NonNull MessageRecord messageRecord) {
    String   message;
    Runnable action;

    if (messageRecord.isMms()) {
      TextSlide slide = ((MmsMessageRecord) messageRecord).getSlideDeck().getTextSlide();

      if (slide != null && slide.asAttachment().getTransferState() == AttachmentDatabase.TRANSFER_PROGRESS_DONE) {
        message = getResources().getString(R.string.ConversationItem_read_more);
        action  = () -> eventListener.onMoreTextClicked(conversationRecipient.getId(), messageRecord.getId(), messageRecord.isMms());
      } else if (slide != null && slide.asAttachment().getTransferState() == AttachmentDatabase.TRANSFER_PROGRESS_STARTED) {
        message = getResources().getString(R.string.ConversationItem_pending);
        action  = () -> {};
      } else if (slide != null) {
        message = getResources().getString(R.string.ConversationItem_download_more);
        action  = () -> singleDownloadClickListener.onClick(bodyText, slide);
      } else {
        message = getResources().getString(R.string.ConversationItem_read_more);
        action  = () -> eventListener.onMoreTextClicked(conversationRecipient.getId(), messageRecord.getId(), messageRecord.isMms());
      }
    } else {
      message = getResources().getString(R.string.ConversationItem_read_more);
      action  = () -> eventListener.onMoreTextClicked(conversationRecipient.getId(), messageRecord.getId(), messageRecord.isMms());
    }

    SpannableStringBuilder span = new SpannableStringBuilder(message);
    CharacterStyle style = new ClickableSpan() {
      @Override
      public void onClick(@NonNull View widget) {
        if (eventListener != null && batchSelected.isEmpty()) {
          action.run();
        }
      }

      @Override
      public void updateDrawState(@NonNull TextPaint ds) {
        ds.setTypeface(Typeface.DEFAULT_BOLD);
      }
    };
    span.setSpan(style, 0, span.length(), Spanned.SPAN_INCLUSIVE_EXCLUSIVE);
    return span;
  }

  @Override
  public void showProjectionArea() {
    if (mediaThumbnailStub != null && mediaThumbnailStub.resolved()) {
      mediaThumbnailStub.require().showThumbnailView();
      bodyBubble.setVideoPlayerProjection(null);
    }
  }

  @Override
  public void hideProjectionArea() {
    if (mediaThumbnailStub != null && mediaThumbnailStub.resolved()) {
      mediaThumbnailStub.require().hideThumbnailView();
      mediaThumbnailStub.require().getDrawingRect(thumbnailMaskingRect);
      bodyBubble.setVideoPlayerProjection(Projection.relativeToViewWithCommonRoot(mediaThumbnailStub.require(), bodyBubble, null));
    }
  }

  @Override
  public @Nullable MediaItem getMediaItem() {
    return mediaItem;
  }

  @Override
  public @Nullable GiphyMp4PlaybackPolicyEnforcer getPlaybackPolicyEnforcer() {
    if (GiphyMp4PlaybackPolicy.autoplay()) {
      return null;
    } else {
      return new GiphyMp4PlaybackPolicyEnforcer(() -> {
        if (eventListener != null) {
          eventListener.onPlayInlineContent(null);
        }
      });
    }
  }

  @Override
  public int getAdapterPosition() {
    throw new UnsupportedOperationException("Do not delegate to this method");
  }

  @Override
  public @NonNull Projection getGiphyMp4PlayableProjection(@NonNull ViewGroup recyclerView) {
    if (mediaThumbnailStub != null && mediaThumbnailStub.isResolvable()) {
      ConversationItemThumbnail thumbnail = mediaThumbnailStub.require();
      return Projection.relativeToParent(recyclerView, thumbnail, thumbnail.getCorners())
                       .scale(bodyBubble.getScaleX())
                       .translateX(Util.halfOffsetFromScale(thumbnail.getWidth(), bodyBubble.getScaleX()))
                       .translateY(Util.halfOffsetFromScale(thumbnail.getHeight(), bodyBubble.getScaleY()))
                       .translateY(getTranslationY())
                       .translateX(bodyBubble.getTranslationX())
                       .translateX(getTranslationX());
    } else {
      return Projection.relativeToParent(recyclerView, bodyBubble, bodyBubbleCorners)
                       .translateY(getTranslationY())
                       .translateX(bodyBubble.getTranslationX())
                       .translateX(getTranslationX());
    }
  }

  @Override
  public boolean canPlayContent() {
    return mediaThumbnailStub != null && mediaThumbnailStub.isResolvable() && canPlayContent;
  }

  @Override
  public boolean shouldProjectContent() {
    return canPlayContent() && bodyBubble.getVisibility() == VISIBLE;
  }

  @Override
  public @NonNull ProjectionList getColorizerProjections(@NonNull ViewGroup coordinateRoot) {
    return getSnapshotProjections(coordinateRoot, true);
  }

  public @NonNull ProjectionList getSnapshotProjections(@NonNull ViewGroup coordinateRoot, boolean clipOutMedia) {
    colorizerProjections.clear();

    if (messageRecord.isOutgoing()      &&
        !hasNoBubble(messageRecord)     &&
        !messageRecord.isRemoteDelete() &&
        bodyBubbleCorners != null       &&
        bodyBubble.getVisibility() == VISIBLE)
    {
      Projection bodyBubbleToRoot = Projection.relativeToParent(coordinateRoot, bodyBubble, bodyBubbleCorners).translateX(bodyBubble.getTranslationX());
      Projection videoToBubble    = bodyBubble.getVideoPlayerProjection();
      Projection mediaThumb       = clipOutMedia && mediaThumbnailStub.resolved() ? Projection.relativeToParent(coordinateRoot, mediaThumbnailStub.require(), null) : null;

      float translationX = Util.halfOffsetFromScale(bodyBubble.getWidth(), bodyBubble.getScaleX());
      float translationY = Util.halfOffsetFromScale(bodyBubble.getHeight(), bodyBubble.getScaleY());

      if (videoToBubble != null) {
        Projection videoToRoot = Projection.translateFromDescendantToParentCoords(videoToBubble, bodyBubble, coordinateRoot);

        List<Projection> projections = Projection.getCapAndTail(bodyBubbleToRoot, videoToRoot);
        if (!projections.isEmpty()) {
          projections.get(0)
                     .scale(bodyBubble.getScaleX())
                     .translateX(translationX)
                     .translateY(translationY);
          projections.get(1)
                     .scale(bodyBubble.getScaleX())
                     .translateX(translationX)
                     .translateY(-translationY);
        }

        colorizerProjections.addAll(projections);
      } else if (hasThumbnail(messageRecord) && mediaThumb != null) {
        if (hasQuote(messageRecord) && quoteView != null) {
          Projection quote        = Projection.relativeToParent(coordinateRoot, bodyBubble, bodyBubbleCorners).translateX(bodyBubble.getTranslationX());
          int        quoteViewTop = (int) quote.getY();
          int        mediaTop     = (int) mediaThumb.getY();

          colorizerProjections.add(
              quote.insetBottom(quote.getHeight() - (mediaTop - quoteViewTop))
                   .scale(bodyBubble.getScaleX())
                   .translateX(translationX)
                   .translateY(translationY)
          );
        }

        colorizerProjections.add(
            bodyBubbleToRoot.scale(bodyBubble.getScaleX())
                            .insetTop((int) (mediaThumb.getHeight() * bodyBubble.getScaleX()))
                            .translateX(translationX)
                            .translateY(translationY)
        );
      } else {
        colorizerProjections.add(
            bodyBubbleToRoot.scale(bodyBubble.getScaleX())
                            .translateX(translationX)
                            .translateY(translationY)
        );
      }

      if (mediaThumb != null) {
        mediaThumb.release();
      }
    }

    if (messageRecord.isOutgoing() &&
        hasNoBubble(messageRecord) &&
        hasWallpaper               &&
        bodyBubble.getVisibility() == VISIBLE)
    {
      ConversationItemFooter       footer           = getActiveFooter(messageRecord);
      Projection                   footerProjection = footer.getProjection(coordinateRoot);
      if (footerProjection != null) {
        colorizerProjections.add(
            footerProjection.translateX(bodyBubble.getTranslationX())
                            .scale(bodyBubble.getScaleX())
                            .translateX(Util.halfOffsetFromScale(footer.getWidth(), bodyBubble.getScaleX()))
                            .translateY(-Util.halfOffsetFromScale(footer.getHeight(), bodyBubble.getScaleY()))
        );
      }
    }

    for (int i = 0; i < colorizerProjections.size(); i++) {
      colorizerProjections.get(i).translateY(getTranslationY());
    }

    return colorizerProjections;
  }

  @Override
  public @Nullable View getHorizontalTranslationTarget() {
    if (messageRecord.isOutgoing()) {
      return null;
    } else if (groupThread) {
      return contactPhotoHolder;
    } else {
      return bodyBubble;
    }
  }

  private class SharedContactEventListener implements SharedContactView.EventListener {
    @Override
    public void onAddToContactsClicked(@NonNull Contact contact) {
      if (eventListener != null && batchSelected.isEmpty()) {
        eventListener.onAddToContactsClicked(contact);
      } else {
        passthroughClickListener.onClick(sharedContactStub.get());
      }
    }

    @Override
    public void onInviteClicked(@NonNull List<Recipient> choices) {
      if (eventListener != null && batchSelected.isEmpty()) {
        eventListener.onInviteSharedContactClicked(choices);
      } else {
        passthroughClickListener.onClick(sharedContactStub.get());
      }
    }

    @Override
    public void onMessageClicked(@NonNull List<Recipient> choices) {
      if (eventListener != null && batchSelected.isEmpty()) {
        eventListener.onMessageSharedContactClicked(choices);
      } else {
        passthroughClickListener.onClick(sharedContactStub.get());
      }
    }
  }

  private class SharedContactClickListener implements View.OnClickListener {
    @Override
    public void onClick(View view) {
      if (eventListener != null && batchSelected.isEmpty() && messageRecord.isMms() && !((MmsMessageRecord) messageRecord).getSharedContacts().isEmpty()) {
        eventListener.onSharedContactDetailsClicked(((MmsMessageRecord) messageRecord).getSharedContacts().get(0), (View) sharedContactStub.get().getAvatarView().getParent());
      } else {
        passthroughClickListener.onClick(view);
      }
    }
  }

  private class LinkPreviewClickListener implements View.OnClickListener {
    @Override
    public void onClick(View view) {
      if (eventListener != null && batchSelected.isEmpty() && messageRecord.isMms() && !((MmsMessageRecord) messageRecord).getLinkPreviews().isEmpty()) {
        eventListener.onLinkPreviewClicked(((MmsMessageRecord) messageRecord).getLinkPreviews().get(0));
      } else {
        passthroughClickListener.onClick(view);
      }
    }
  }

  private class ViewOnceMessageClickListener implements View.OnClickListener {
    @Override
    public void onClick(View view) {
      ViewOnceMessageView revealView = (ViewOnceMessageView) view;

      if (batchSelected.isEmpty() && messageRecord.isMms() && revealView.requiresTapToDownload((MmsMessageRecord) messageRecord)) {
        singleDownloadClickListener.onClick(view, ((MmsMessageRecord) messageRecord).getSlideDeck().getThumbnailSlide());
      } else if (eventListener != null && batchSelected.isEmpty() && messageRecord.isMms()) {
        eventListener.onViewOnceMessageClicked((MmsMessageRecord) messageRecord);
      } else {
        passthroughClickListener.onClick(view);
      }
    }
  }

  private class LinkPreviewThumbnailClickListener implements SlideClickListener {
    public void onClick(final View v, final Slide slide) {
      if (eventListener != null && batchSelected.isEmpty() && messageRecord.isMms() && !((MmsMessageRecord) messageRecord).getLinkPreviews().isEmpty()) {
        eventListener.onLinkPreviewClicked(((MmsMessageRecord) messageRecord).getLinkPreviews().get(0));
      } else {
        performClick();
      }
    }
  }

  private class QuotedIndicatorClickListener implements View.OnClickListener {
    public void onClick(final View view) {
      if (eventListener != null && batchSelected.isEmpty() && conversationMessage.hasBeenQuoted()) {
        eventListener.onQuotedIndicatorClicked((messageRecord));
      } else {
        passthroughClickListener.onClick(view);
      }
    }
  }

  private class AttachmentDownloadClickListener implements SlidesClickedListener {
    @Override
    public void onClick(View v, final List<Slide> slides) {
      Log.i(TAG, "onClick() for attachment download");
      if (messageRecord.isMmsNotification()) {
        Log.i(TAG, "Scheduling MMS attachment download");
        ApplicationDependencies.getJobManager().add(new MmsDownloadJob(messageRecord.getId(),
                                                                       messageRecord.getThreadId(),
                                                                       false));
      } else {
        Log.i(TAG, "Scheduling push attachment downloads for " + slides.size() + " items");

        for (Slide slide : slides) {
          ApplicationDependencies.getJobManager().add(new AttachmentDownloadJob(messageRecord.getId(),
                                                                                ((DatabaseAttachment)slide.asAttachment()).getAttachmentId(),
                                                                                true));
        }
      }
    }
  }

  private class SlideClickPassthroughListener implements SlideClickListener {

    private final SlidesClickedListener original;

    private SlideClickPassthroughListener(@NonNull SlidesClickedListener original) {
      this.original = original;
    }

    @Override
    public void onClick(View v, Slide slide) {
      original.onClick(v, Collections.singletonList(slide));
    }
  }

  private class StickerClickListener implements SlideClickListener {
    @Override
    public void onClick(View v, Slide slide) {
      if (shouldInterceptClicks(messageRecord) || !batchSelected.isEmpty()) {
        performClick();
      } else if (eventListener != null && hasSticker(messageRecord)) {
        //noinspection ConstantConditions
        eventListener.onStickerClicked(((MmsMessageRecord) messageRecord).getSlideDeck().getStickerSlide().asAttachment().getSticker());
      }
    }
  }

  private class ThumbnailClickListener implements SlideClickListener {
    public void onClick(final View v, final Slide slide) {
      if (shouldInterceptClicks(messageRecord) || !batchSelected.isEmpty() || isCondensedMode()) {
        performClick();
      } else if (!canPlayContent && mediaItem != null && eventListener != null) {
        eventListener.onPlayInlineContent(conversationMessage);
      } else if (MediaPreviewV2Fragment.isContentTypeSupported(slide.getContentType()) && slide.getUri() != null) {
        MediaIntentFactory.MediaPreviewArgs args = new MediaIntentFactory.MediaPreviewArgs(
            messageRecord.getThreadId(),
            messageRecord.getTimestamp(),
            slide.getUri(),
            slide.getContentType(),
            slide.asAttachment().getSize(),
            slide.getCaption().orElse(null),
            false,
            false,
            false,
            false,
            MediaDatabase.Sorting.Newest,
            slide.isVideoGif());
        context.startActivity(MediaIntentFactory.create(context, args));
      } else if (slide.getUri() != null) {
        Log.i(TAG, "Clicked: " + slide.getUri() + " , " + slide.getContentType());
        Uri publicUri = PartAuthority.getAttachmentPublicUri(slide.getUri());
        Log.i(TAG, "Public URI: " + publicUri);
        Intent intent = new Intent(Intent.ACTION_VIEW);
        intent.addFlags(Intent.FLAG_GRANT_READ_URI_PERMISSION);
        intent.setDataAndType(PartAuthority.getAttachmentPublicUri(slide.getUri()), Intent.normalizeMimeType(slide.getContentType()));
        try {
          context.startActivity(intent);
        } catch (ActivityNotFoundException anfe) {
          Log.w(TAG, "No activity existed to view the media.");
          Toast.makeText(context, R.string.ConversationItem_unable_to_open_media, Toast.LENGTH_LONG).show();
        }
      } else if (slide.asAttachment().isPermanentlyFailed()) {
        String failedMessage;

        if (slide instanceof ImageSlide) {
          failedMessage = messageRecord.isOutgoing() ? context.getString(R.string.ConversationItem_cant_download_image_you_will_need_to_send_it_again)
                                                     : context.getString(R.string.ConversationItem_cant_download_image_s_will_need_to_send_it_again, messageRecord.getIndividualRecipient().getShortDisplayName(context));
        } else if (slide instanceof VideoSlide) {
          failedMessage = messageRecord.isOutgoing() ? context.getString(R.string.ConversationItem_cant_download_video_you_will_need_to_send_it_again)
                                                     : context.getString(R.string.ConversationItem_cant_download_video_s_will_need_to_send_it_again, messageRecord.getIndividualRecipient().getShortDisplayName(context));
        } else {
          failedMessage = messageRecord.isOutgoing() ? context.getString(R.string.ConversationItem_cant_download_message_you_will_need_to_send_it_again)
                                                     : context.getString(R.string.ConversationItem_cant_download_message_s_will_need_to_send_it_again, messageRecord.getIndividualRecipient().getShortDisplayName(context));
        }

        new MaterialAlertDialogBuilder(getContext())
            .setMessage(failedMessage)
            .setPositiveButton(android.R.string.ok, null)
            .setNegativeButton(android.R.string.cancel, null)
            .show();
      }
    }
  }

  private class PassthroughClickListener implements View.OnLongClickListener, View.OnClickListener {

    @Override
    public boolean onLongClick(View v) {
      if (bodyText.hasSelection()) {
        return false;
      }
      performLongClick();
      return true;
    }

    @Override
    public void onClick(View v) {
      performClick();
    }
  }

  private class ClickListener implements View.OnClickListener {
    private OnClickListener parent;

    ClickListener(@Nullable OnClickListener parent) {
      this.parent = parent;
    }

    public void onClick(View v) {
      if (!shouldInterceptClicks(messageRecord) && parent != null) {
        parent.onClick(v);
      } else if (messageRecord.isFailed()) {
        if (eventListener != null) {
          eventListener.onMessageWithErrorClicked(messageRecord);
        }
      } else if (messageRecord.isRateLimited() && SignalStore.rateLimit().needsRecaptcha()) {
        if (eventListener != null) {
          eventListener.onMessageWithRecaptchaNeededClicked(messageRecord);
        }
      } else if (!messageRecord.isOutgoing() && messageRecord.isIdentityMismatchFailure()) {
        if (eventListener != null) {
          eventListener.onIncomingIdentityMismatchClicked(messageRecord.getIndividualRecipient().getId());
        }
      } else if (messageRecord.isPendingInsecureSmsFallback()) {
        handleMessageApproval();
      }
    }
  }

  private final class TouchDelegateChangedListener implements ConversationItemFooter.OnTouchDelegateChangedListener {
    @Override
    public void onTouchDelegateChanged(@NonNull Rect delegateRect, @NonNull View delegateView) {
      offsetDescendantRectToMyCoords(footer, delegateRect);
      setTouchDelegate(new TouchDelegate(delegateRect, delegateView));
    }
  }

  private final class UrlClickListener implements UrlClickHandler {

    @Override
    public boolean handleOnClick(@NonNull String url) {
      return eventListener != null && eventListener.onUrlClicked(url);
    }
  }

  private class MentionClickableSpan extends ClickableSpan {
    private final RecipientId mentionedRecipientId;

    MentionClickableSpan(RecipientId mentionedRecipientId) {
      this.mentionedRecipientId = mentionedRecipientId;
    }

    @Override
    public void onClick(@NonNull View widget) {
      if (eventListener != null && batchSelected.isEmpty()) {
        VibrateUtil.vibrateTick(context);
        eventListener.onGroupMemberClicked(mentionedRecipientId, conversationRecipient.get().requireGroupId());
      }
    }

    @Override
    public void updateDrawState(@NonNull TextPaint ds) { }
  }

  private final class AudioPlaybackSpeedToggleListener implements PlaybackSpeedToggleTextView.PlaybackSpeedListener {
    @Override
    public void onPlaybackSpeedChanged(float speed) {
      if (eventListener == null || !audioViewStub.resolved()) {
        return;
      }

      Uri uri = audioViewStub.get().getAudioSlideUri();
      if (uri == null) {
        return;
      }

      eventListener.onVoiceNotePlaybackSpeedChanged(uri, speed);
    }
  }

  private final class AudioViewCallbacks implements AudioView.Callbacks {

    @Override
    public void onPlay(@NonNull Uri audioUri, double progress) {
      if (eventListener == null) return;

      eventListener.onVoiceNotePlay(audioUri, messageRecord.getId(), progress);
    }

    @Override
    public void onPause(@NonNull Uri audioUri) {
      if (eventListener == null) return;

      eventListener.onVoiceNotePause(audioUri);
    }

    @Override
    public void onSeekTo(@NonNull Uri audioUri, double progress) {
      if (eventListener == null) return;

      eventListener.onVoiceNoteSeekTo(audioUri, progress);
    }

    @Override
    public void onStopAndReset(@NonNull Uri audioUri) {
      throw new UnsupportedOperationException();
    }

    @Override
    public void onSpeedChanged(float speed, boolean isPlaying) {
      footer.setAudioPlaybackSpeed(speed, isPlaying);
    }

    @Override
    public void onProgressUpdated(long durationMillis, long playheadMillis) {
      footer.setAudioDuration(durationMillis, playheadMillis);
    }
  }

  private void handleMessageApproval() {
    if (messageRecord.isMms()) {
      SignalDatabase.mms().markAsSentFailed(messageRecord.getId());
    } else {
      SignalDatabase.sms().markAsSentFailed(messageRecord.getId());
    }
  }
}<|MERGE_RESOLUTION|>--- conflicted
+++ resolved
@@ -221,11 +221,7 @@
   private           Stub<BorderlessImageView>               stickerStub;
   private           Stub<ViewOnceMessageView>               revealableStub;
   private           Stub<Button>                            callToActionStub;
-<<<<<<< HEAD
-=======
-  private           Stub<GiftMessageView>                   giftViewStub;
   private           Stub<PaymentMessageView>                paymentViewStub;
->>>>>>> 09afb1be
   private @Nullable EventListener                           eventListener;
 
   private int     defaultBubbleColor;
@@ -1078,11 +1074,7 @@
       if (sharedContactStub.resolved())  sharedContactStub.get().setVisibility(GONE);
       if (linkPreviewStub.resolved())    linkPreviewStub.get().setVisibility(GONE);
       if (stickerStub.resolved())        stickerStub.get().setVisibility(View.GONE);
-<<<<<<< HEAD
-=======
-      if (giftViewStub.resolved())       giftViewStub.get().setVisibility(View.GONE);
       paymentViewStub.setVisibility(View.GONE);
->>>>>>> 09afb1be
 
       revealableStub.get().setMessage((MmsMessageRecord) messageRecord, hasWallpaper);
       revealableStub.get().setOnClickListener(revealableClickListener);
@@ -1099,11 +1091,7 @@
       if (linkPreviewStub.resolved())    linkPreviewStub.get().setVisibility(GONE);
       if (stickerStub.resolved())        stickerStub.get().setVisibility(View.GONE);
       if (revealableStub.resolved())     revealableStub.get().setVisibility(View.GONE);
-<<<<<<< HEAD
-=======
-      if (giftViewStub.resolved())       giftViewStub.get().setVisibility(View.GONE);
       paymentViewStub.setVisibility(View.GONE);
->>>>>>> 09afb1be
 
       sharedContactStub.get().setContact(((MediaMmsMessageRecord) messageRecord).getSharedContacts().get(0), glideRequests, locale);
       sharedContactStub.get().setEventListener(sharedContactEventListener);
@@ -1123,11 +1111,7 @@
       if (sharedContactStub.resolved())  sharedContactStub.get().setVisibility(GONE);
       if (stickerStub.resolved())        stickerStub.get().setVisibility(View.GONE);
       if (revealableStub.resolved())     revealableStub.get().setVisibility(View.GONE);
-<<<<<<< HEAD
-=======
-      if (giftViewStub.resolved())       giftViewStub.get().setVisibility(View.GONE);
       paymentViewStub.setVisibility(View.GONE);
->>>>>>> 09afb1be
 
       //noinspection ConstantConditions
       LinkPreview linkPreview = ((MmsMessageRecord) messageRecord).getLinkPreviews().get(0);
@@ -1174,11 +1158,7 @@
       if (linkPreviewStub.resolved())    linkPreviewStub.get().setVisibility(GONE);
       if (stickerStub.resolved())        stickerStub.get().setVisibility(View.GONE);
       if (revealableStub.resolved())     revealableStub.get().setVisibility(View.GONE);
-<<<<<<< HEAD
-=======
-      if (giftViewStub.resolved())       giftViewStub.get().setVisibility(View.GONE);
       paymentViewStub.setVisibility(View.GONE);
->>>>>>> 09afb1be
 
       audioViewStub.get().setAudio(Objects.requireNonNull(((MediaMmsMessageRecord) messageRecord).getSlideDeck().getAudioSlide()), new AudioViewCallbacks(), showControls, true);
       audioViewStub.get().setDownloadClickListener(singleDownloadClickListener);
@@ -1204,11 +1184,7 @@
       if (linkPreviewStub.resolved())    linkPreviewStub.get().setVisibility(GONE);
       if (stickerStub.resolved())        stickerStub.get().setVisibility(View.GONE);
       if (revealableStub.resolved())     revealableStub.get().setVisibility(View.GONE);
-<<<<<<< HEAD
-=======
-      if (giftViewStub.resolved())       giftViewStub.get().setVisibility(View.GONE);
       paymentViewStub.setVisibility(View.GONE);
->>>>>>> 09afb1be
 
       //noinspection ConstantConditions
       documentViewStub.get().setDocument(
@@ -1235,11 +1211,7 @@
       if (sharedContactStub.resolved())  sharedContactStub.get().setVisibility(GONE);
       if (linkPreviewStub.resolved())    linkPreviewStub.get().setVisibility(GONE);
       if (revealableStub.resolved())     revealableStub.get().setVisibility(View.GONE);
-<<<<<<< HEAD
-=======
-      if (giftViewStub.resolved())       giftViewStub.get().setVisibility(View.GONE);
       paymentViewStub.setVisibility(View.GONE);
->>>>>>> 09afb1be
 
       if (hasSticker(messageRecord)) {
         //noinspection ConstantConditions
@@ -1269,11 +1241,7 @@
       if (linkPreviewStub.resolved())   linkPreviewStub.get().setVisibility(GONE);
       if (stickerStub.resolved())       stickerStub.get().setVisibility(View.GONE);
       if (revealableStub.resolved())    revealableStub.get().setVisibility(View.GONE);
-<<<<<<< HEAD
-=======
-      if (giftViewStub.resolved())      giftViewStub.get().setVisibility(View.GONE);
       paymentViewStub.setVisibility(View.GONE);
->>>>>>> 09afb1be
 
       List<Slide> thumbnailSlides = ((MmsMessageRecord) messageRecord).getSlideDeck().getThumbnailSlides();
       mediaThumbnailStub.require().setMinimumThumbnailWidth(readDimen(isCaptionlessMms(messageRecord) ? R.dimen.media_bubble_min_width_solo
@@ -1338,7 +1306,6 @@
       if (linkPreviewStub.resolved())    linkPreviewStub.get().setVisibility(GONE);
       if (stickerStub.resolved())        stickerStub.get().setVisibility(GONE);
       if (revealableStub.resolved())     revealableStub.get().setVisibility(GONE);
-      if (giftViewStub.resolved())       giftViewStub.get().setVisibility(View.GONE);
 
       MediaMmsMessageRecord mediaMmsMessageRecord = (MediaMmsMessageRecord) messageRecord;
 
@@ -1354,11 +1321,7 @@
       if (linkPreviewStub.resolved())    linkPreviewStub.get().setVisibility(GONE);
       if (stickerStub.resolved())        stickerStub.get().setVisibility(View.GONE);
       if (revealableStub.resolved())     revealableStub.get().setVisibility(View.GONE);
-<<<<<<< HEAD
-=======
-      if (giftViewStub.resolved())       giftViewStub.get().setVisibility(View.GONE);
       paymentViewStub.setVisibility(View.GONE);
->>>>>>> 09afb1be
 
       ViewUtil.updateLayoutParams(bodyText, ViewGroup.LayoutParams.WRAP_CONTENT, ViewGroup.LayoutParams.WRAP_CONTENT);
       ViewUtil.updateLayoutParamsIfNonNull(groupSenderHolder, ViewGroup.LayoutParams.WRAP_CONTENT, ViewGroup.LayoutParams.WRAP_CONTENT);
