/*
 * Copyright (C) 2015 Open Whisper Systems
 *
 * This program is free software: you can redistribute it and/or modify
 * it under the terms of the GNU General Public License as published by
 * the Free Software Foundation, either version 3 of the License, or
 * (at your option) any later version.
 *
 * This program is distributed in the hope that it will be useful,
 * but WITHOUT ANY WARRANTY; without even the implied warranty of
 * MERCHANTABILITY or FITNESS FOR A PARTICULAR PURPOSE.  See the
 * GNU General Public License for more details.
 *
 * You should have received a copy of the GNU General Public License
 * along with this program.  If not, see <http://www.gnu.org/licenses/>.
 */
package org.thoughtcrime.securesms.conversation;

import android.Manifest;
import android.animation.Animator;
import android.animation.LayoutTransition;
import android.animation.ValueAnimator;
import android.annotation.SuppressLint;
import android.app.ActivityOptions;
import android.content.ActivityNotFoundException;
import android.content.Context;
import android.content.Intent;
import android.content.res.Configuration;
import android.graphics.Bitmap;
import android.graphics.Rect;
import android.net.Uri;
import android.os.AsyncTask;
import android.os.Bundle;
import android.text.SpannableStringBuilder;
import android.text.TextUtils;
import android.view.LayoutInflater;
import android.view.Menu;
import android.view.MenuItem;
import android.view.View;
import android.view.ViewGroup;
import android.view.ViewTreeObserver;
import android.view.animation.Animation;
import android.view.animation.AnimationUtils;
import android.widget.FrameLayout;
import android.widget.TextView;
import android.widget.Toast;
import android.widget.ViewSwitcher;

import androidx.activity.result.ActivityResultCallback;
import androidx.activity.result.ActivityResultLauncher;
import androidx.annotation.NonNull;
import androidx.annotation.Nullable;
import androidx.appcompat.app.AlertDialog;
import androidx.appcompat.app.AppCompatActivity;
import androidx.appcompat.view.ActionMode;
import androidx.appcompat.widget.Toolbar;
import androidx.core.app.ActivityCompat;
import androidx.core.app.ActivityOptionsCompat;
import androidx.core.content.ContextCompat;
import androidx.core.text.HtmlCompat;
import androidx.core.view.ViewCompat;
import androidx.core.view.ViewKt;
import androidx.lifecycle.LiveData;
import androidx.lifecycle.Observer;
import androidx.lifecycle.ViewModelProvider;
import androidx.recyclerview.widget.LinearLayoutManager;
import androidx.recyclerview.widget.RecyclerView;
import androidx.recyclerview.widget.RecyclerView.OnScrollListener;

import com.annimon.stream.Collectors;
import com.annimon.stream.Stream;
import com.google.android.material.dialog.MaterialAlertDialogBuilder;
import com.google.android.material.snackbar.Snackbar;
import com.google.android.material.transition.platform.MaterialContainerTransformSharedElementCallback;

import org.jetbrains.annotations.NotNull;
import org.signal.core.util.DimensionUnit;
import org.signal.core.util.Stopwatch;
import org.signal.core.util.StreamUtil;
import org.signal.core.util.concurrent.SignalExecutors;
import org.signal.core.util.concurrent.SimpleTask;
import org.signal.core.util.logging.Log;
import org.thoughtcrime.securesms.LoggingFragment;
import org.thoughtcrime.securesms.R;
import org.thoughtcrime.securesms.components.ConversationScrollToView;
import org.thoughtcrime.securesms.components.ConversationTypingView;
import org.thoughtcrime.securesms.components.TypingStatusRepository;
import org.thoughtcrime.securesms.components.menu.ActionItem;
import org.thoughtcrime.securesms.components.menu.SignalBottomActionBar;
import org.thoughtcrime.securesms.components.recyclerview.SmoothScrollingLinearLayoutManager;
import org.thoughtcrime.securesms.components.settings.app.AppSettingsActivity;
import org.thoughtcrime.securesms.components.voice.VoiceNoteMediaControllerOwner;
import org.thoughtcrime.securesms.components.voice.VoiceNotePlaybackState;
import org.thoughtcrime.securesms.contactshare.Contact;
import org.thoughtcrime.securesms.contactshare.ContactUtil;
import org.thoughtcrime.securesms.contactshare.SharedContactDetailsActivity;
import org.thoughtcrime.securesms.conversation.ConversationAdapter.ItemClickListener;
import org.thoughtcrime.securesms.conversation.ConversationAdapter.StickyHeaderViewHolder;
import org.thoughtcrime.securesms.conversation.colors.Colorizer;
import org.thoughtcrime.securesms.conversation.colors.RecyclerViewColorizer;
import org.thoughtcrime.securesms.conversation.mutiselect.ConversationItemAnimator;
import org.thoughtcrime.securesms.conversation.mutiselect.MultiselectItemDecoration;
import org.thoughtcrime.securesms.conversation.mutiselect.MultiselectPart;
import org.thoughtcrime.securesms.conversation.mutiselect.forward.MultiselectForwardBottomSheet;
import org.thoughtcrime.securesms.conversation.mutiselect.forward.MultiselectForwardFragment;
import org.thoughtcrime.securesms.conversation.mutiselect.forward.MultiselectForwardFragmentArgs;
import org.thoughtcrime.securesms.conversation.quotes.MessageQuotesBottomSheet;
import org.thoughtcrime.securesms.conversation.ui.edit.EditMessageHistoryDialog;
import org.thoughtcrime.securesms.conversation.ui.error.EnableCallNotificationSettingsDialog;
import org.thoughtcrime.securesms.conversation.v2.AddToContactsContract;
import org.thoughtcrime.securesms.conversation.v2.BubbleLayoutTransitionListener;
import org.thoughtcrime.securesms.database.DatabaseObserver;
import org.thoughtcrime.securesms.database.MessageTable;
import org.thoughtcrime.securesms.database.SignalDatabase;
import org.thoughtcrime.securesms.database.model.InMemoryMessageRecord;
import org.thoughtcrime.securesms.database.model.MediaMmsMessageRecord;
import org.thoughtcrime.securesms.database.model.MessageId;
import org.thoughtcrime.securesms.database.model.MessageRecord;
import org.thoughtcrime.securesms.database.model.MmsMessageRecord;
import org.thoughtcrime.securesms.dependencies.ApplicationDependencies;
import org.thoughtcrime.securesms.giph.mp4.GiphyMp4ItemDecoration;
import org.thoughtcrime.securesms.giph.mp4.GiphyMp4PlaybackController;
import org.thoughtcrime.securesms.giph.mp4.GiphyMp4PlaybackPolicy;
import org.thoughtcrime.securesms.giph.mp4.GiphyMp4ProjectionPlayerHolder;
import org.thoughtcrime.securesms.giph.mp4.GiphyMp4ProjectionRecycler;
import org.thoughtcrime.securesms.groups.GroupId;
import org.thoughtcrime.securesms.groups.GroupMigrationMembershipChange;
import org.thoughtcrime.securesms.groups.ui.GroupErrors;
import org.thoughtcrime.securesms.groups.ui.invitesandrequests.invite.GroupLinkInviteFriendsBottomSheetDialogFragment;
import org.thoughtcrime.securesms.groups.ui.managegroup.dialogs.GroupDescriptionDialog;
import org.thoughtcrime.securesms.groups.ui.migration.GroupsV1MigrationInfoBottomSheetDialogFragment;
import org.thoughtcrime.securesms.groups.v2.GroupBlockJoinRequestResult;
import org.thoughtcrime.securesms.groups.v2.GroupDescriptionUtil;
import org.thoughtcrime.securesms.jobs.DirectoryRefreshJob;
import org.thoughtcrime.securesms.jobs.MultiDeviceViewOnceOpenJob;
import org.thoughtcrime.securesms.keyvalue.SignalStore;
import org.thoughtcrime.securesms.linkpreview.LinkPreview;
import org.thoughtcrime.securesms.longmessage.LongMessageFragment;
import org.thoughtcrime.securesms.main.Material3OnScrollHelperBinder;
import org.thoughtcrime.securesms.mediapreview.MediaIntentFactory;
import org.thoughtcrime.securesms.mediapreview.MediaPreviewV2Activity;
import org.thoughtcrime.securesms.messagedetails.MessageDetailsFragment;
import org.thoughtcrime.securesms.messagerequests.MessageRequestState;
import org.thoughtcrime.securesms.messagerequests.MessageRequestViewModel;
import org.thoughtcrime.securesms.mms.AttachmentManager;
import org.thoughtcrime.securesms.mms.GlideApp;
import org.thoughtcrime.securesms.mms.OutgoingMessage;
import org.thoughtcrime.securesms.mms.PartAuthority;
import org.thoughtcrime.securesms.mms.Slide;
import org.thoughtcrime.securesms.mms.TextSlide;
import org.thoughtcrime.securesms.notifications.profiles.NotificationProfile;
import org.thoughtcrime.securesms.notifications.v2.ConversationId;
import org.thoughtcrime.securesms.payments.preferences.PaymentsActivity;
import org.thoughtcrime.securesms.permissions.Permissions;
import org.thoughtcrime.securesms.phonenumbers.PhoneNumberFormatter;
import org.thoughtcrime.securesms.providers.BlobProvider;
import org.thoughtcrime.securesms.ratelimit.RecaptchaProofBottomSheetFragment;
import org.thoughtcrime.securesms.reactions.ReactionsBottomSheetDialogFragment;
import org.thoughtcrime.securesms.recipients.LiveRecipient;
import org.thoughtcrime.securesms.recipients.Recipient;
import org.thoughtcrime.securesms.recipients.RecipientExporter;
import org.thoughtcrime.securesms.recipients.RecipientId;
import org.thoughtcrime.securesms.recipients.ui.bottomsheet.RecipientBottomSheetDialogFragment;
import org.thoughtcrime.securesms.revealable.ViewOnceMessageActivity;
import org.thoughtcrime.securesms.revealable.ViewOnceUtil;
import org.thoughtcrime.securesms.safety.SafetyNumberBottomSheet;
import org.thoughtcrime.securesms.sms.MessageSender;
import org.thoughtcrime.securesms.stickers.StickerLocator;
import org.thoughtcrime.securesms.stickers.StickerPackPreviewActivity;
import org.thoughtcrime.securesms.stories.Stories;
import org.thoughtcrime.securesms.stories.StoryViewerArgs;
import org.thoughtcrime.securesms.stories.viewer.StoryViewerActivity;
import org.thoughtcrime.securesms.util.CachedInflater;
import org.thoughtcrime.securesms.util.CommunicationActions;
import org.thoughtcrime.securesms.util.FeatureFlags;
import org.thoughtcrime.securesms.util.HtmlUtil;
import org.signal.core.util.concurrent.LifecycleDisposable;
import org.thoughtcrime.securesms.util.MessageRecordUtil;
import org.thoughtcrime.securesms.util.MessageConstraintsUtil;
import org.thoughtcrime.securesms.util.Projection;
import org.thoughtcrime.securesms.util.SaveAttachmentTask;
import org.thoughtcrime.securesms.util.SignalLocalMetrics;
import org.thoughtcrime.securesms.util.SignalTrace;
import org.thoughtcrime.securesms.util.SnapToTopDataObserver;
import org.thoughtcrime.securesms.util.StickyHeaderDecoration;
import org.thoughtcrime.securesms.util.StorageUtil;
import org.thoughtcrime.securesms.util.TextSecurePreferences;
import org.thoughtcrime.securesms.util.TopToastPopup;
import org.thoughtcrime.securesms.util.Util;
import org.thoughtcrime.securesms.util.ViewUtil;
import org.thoughtcrime.securesms.util.WindowUtil;
import org.thoughtcrime.securesms.util.concurrent.ListenableFuture;
import org.thoughtcrime.securesms.util.task.ProgressDialogAsyncTask;
import org.thoughtcrime.securesms.verify.VerifyIdentityActivity;
import org.thoughtcrime.securesms.wallpaper.ChatWallpaper;

import java.io.IOException;
import java.io.InputStream;
import java.util.ArrayList;
import java.util.Collections;
import java.util.HashSet;
import java.util.List;
import java.util.Locale;
import java.util.Objects;
import java.util.Optional;
import java.util.Set;
import java.util.concurrent.ExecutionException;

import io.reactivex.rxjava3.android.schedulers.AndroidSchedulers;
import kotlin.Unit;

@SuppressLint("StaticFieldLeak")
public class ConversationFragment extends LoggingFragment implements MultiselectForwardBottomSheet.Callback, ConversationBottomSheetCallback {
  private static final String TAG = Log.tag(ConversationFragment.class);

  private static final int SCROLL_ANIMATION_THRESHOLD = 50;
  private static final int MAX_SCROLL_DELAY_COUNT     = 5;

  private final ActionModeCallback  actionModeCallback     = new ActionModeCallback();
  private final ItemClickListener   selectionClickListener = new ConversationFragmentItemClickListener();
  private final LifecycleDisposable disposables            = new LifecycleDisposable();
  private final LifecycleDisposable lastSeenDisposable     = new LifecycleDisposable();

  private ConversationFragmentListener listener;

  private LiveRecipient               recipient;
  private long                        threadId;
  private ActionMode                  actionMode;
  private Locale                      locale;
  private FrameLayout                 videoContainer;
  private RecyclerView                list;
  private LastSeenHeader              lastSeenDecoration;
  private RecyclerView.ItemDecoration inlineDateDecoration;
  private ViewSwitcher                topLoadMoreView;
  private ViewSwitcher                bottomLoadMoreView;
  private ConversationTypingView      typingView;
  private View                        composeDivider;
  private ConversationScrollToView    scrollToBottomButton;
  private ConversationScrollToView    scrollToMentionButton;
  private TextView                    scrollDateHeader;
  private ConversationBannerView      conversationBanner;
  private MessageRequestViewModel     messageRequestViewModel;
  private MessageCountsViewModel      messageCountsViewModel;
  private ConversationViewModel       conversationViewModel;
  private ConversationGroupViewModel  groupViewModel;
  private SnapToTopDataObserver       snapToTopDataObserver;
  private MarkReadHelper              markReadHelper;
  private Animation                   scrollButtonInAnimation;
  private Animation                   mentionButtonInAnimation;
  private Animation                   scrollButtonOutAnimation;
  private Animation                   mentionButtonOutAnimation;
  private OnScrollListener            conversationScrollListener;
  private int                         lastSeenScrollOffset;
  private Stopwatch                   startupStopwatch;
  private View                        reactionsShade;
  private SignalBottomActionBar       bottomActionBar;

  private GiphyMp4ProjectionRecycler giphyMp4ProjectionRecycler;
  private Colorizer                  colorizer;
  private ConversationUpdateTick     conversationUpdateTick;
  private MultiselectItemDecoration  multiselectItemDecoration;

  private @Nullable ConversationData conversationData;
  private @Nullable ChatWallpaper    chatWallpaper;

  private final DatabaseObserver.Observer threadDeletedObserver = this::onThreadDelete;

  private ActivityResultLauncher<Intent> addToContactsLauncher;

  public static void prepare(@NonNull Context context) {
    FrameLayout parent = new FrameLayout(context);
    parent.setLayoutParams(new FrameLayout.LayoutParams(FrameLayout.LayoutParams.MATCH_PARENT, FrameLayout.LayoutParams.WRAP_CONTENT));

    CachedInflater.from(context).cacheUntilLimit(R.layout.conversation_item_received_text_only, parent, 25);
    CachedInflater.from(context).cacheUntilLimit(R.layout.conversation_item_sent_text_only, parent, 25);
    CachedInflater.from(context).cacheUntilLimit(R.layout.conversation_item_received_multimedia, parent, 10);
    CachedInflater.from(context).cacheUntilLimit(R.layout.conversation_item_sent_multimedia, parent, 10);
    CachedInflater.from(context).cacheUntilLimit(R.layout.conversation_item_update, parent, 5);
    CachedInflater.from(context).cacheUntilLimit(R.layout.cursor_adapter_header_footer_view, parent, 2);
  }

  @Override
  public void onCreate(Bundle icicle) {
    super.onCreate(icicle);
    this.locale = Locale.getDefault();
    startupStopwatch = new Stopwatch("conversation-open");
    SignalLocalMetrics.ConversationOpen.start();
    SignalTrace.beginSection("ConversationOpen");
  }

  @Override
  public View onCreateView(@NonNull LayoutInflater inflater, ViewGroup container, Bundle bundle) {
    addToContactsLauncher = registerForActivityResult(new AddToContactsContract(), result -> {});

    disposables.bindTo(getViewLifecycleOwner());
    lastSeenDisposable.bindTo(getViewLifecycleOwner());

    final View view = inflater.inflate(R.layout.conversation_fragment, container, false);
    videoContainer = view.findViewById(R.id.video_container);
    list           = view.findViewById(android.R.id.list);
    composeDivider = view.findViewById(R.id.compose_divider);

    BubbleLayoutTransitionListener bubbleLayoutTransitionListener = new BubbleLayoutTransitionListener(list);
    getViewLifecycleOwner().getLifecycle().addObserver(bubbleLayoutTransitionListener);

    scrollToBottomButton  = view.findViewById(R.id.scroll_to_bottom);
    scrollToMentionButton = view.findViewById(R.id.scroll_to_mention);
    scrollDateHeader      = view.findViewById(R.id.scroll_date_header);
    reactionsShade        = view.findViewById(R.id.reactions_shade);
    bottomActionBar       = view.findViewById(R.id.conversation_bottom_action_bar);

    final LinearLayoutManager      layoutManager            = new SmoothScrollingLinearLayoutManager(getActivity(), true);
    final ConversationItemAnimator conversationItemAnimator = new ConversationItemAnimator(
        () -> {
          ConversationAdapter adapter = getListAdapter();
          if (adapter == null) {
            return false;
          } else {
            return Util.hasItems(adapter.getSelectedItems());
          }
        },
        () -> conversationViewModel.shouldPlayMessageAnimations() && list.getScrollState() == RecyclerView.SCROLL_STATE_IDLE,
        () -> list.canScrollVertically(1) || list.canScrollVertically(-1));

    multiselectItemDecoration = new MultiselectItemDecoration(requireContext(), () -> chatWallpaper);

    list.setHasFixedSize(false);
    list.setLayoutManager(layoutManager);

    RecyclerViewColorizer recyclerViewColorizer = new RecyclerViewColorizer(list);

    list.addItemDecoration(multiselectItemDecoration);
    list.setItemAnimator(conversationItemAnimator);

    ((Material3OnScrollHelperBinder) requireParentFragment()).bindScrollHelper(list);

    getViewLifecycleOwner().getLifecycle().addObserver(multiselectItemDecoration);

    snapToTopDataObserver = new ConversationSnapToTopDataObserver(list, new ConversationScrollRequestValidator());
    conversationBanner    = (ConversationBannerView) inflater.inflate(R.layout.conversation_item_banner, container, false);
    topLoadMoreView       = (ViewSwitcher) inflater.inflate(R.layout.load_more_header, container, false);
    bottomLoadMoreView    = (ViewSwitcher) inflater.inflate(R.layout.load_more_header, container, false);

    initializeLoadMoreView(topLoadMoreView);
    initializeLoadMoreView(bottomLoadMoreView);

    typingView = (ConversationTypingView) inflater.inflate(R.layout.conversation_typing_view, container, false);

    new ConversationItemSwipeCallback(
            conversationMessage -> actionMode == null &&
                                   MenuState.canReplyToMessage(recipient.get(),
                                                               MenuState.isActionMessage(conversationMessage.getMessageRecord()),
                                                               conversationMessage.getMessageRecord(),
                                                               messageRequestViewModel.shouldShowMessageRequest(),
                                                               groupViewModel.isNonAdminInAnnouncementGroup()),
            this::handleReplyMessage
    ).attachToRecyclerView(list);

    giphyMp4ProjectionRecycler = initializeGiphyMp4();

    this.groupViewModel         = new ViewModelProvider(getParentFragment(), (ViewModelProvider.Factory) new ConversationGroupViewModel.Factory()).get(ConversationGroupViewModel.class);
    this.messageCountsViewModel = new ViewModelProvider(getParentFragment()).get(MessageCountsViewModel.class);
    this.conversationViewModel  = new ViewModelProvider(getParentFragment(), (ViewModelProvider.Factory) new ConversationViewModel.Factory()).get(ConversationViewModel.class);

    disposables.add(conversationViewModel.getChatColors().subscribe(chatColors -> {
      recyclerViewColorizer.setChatColors(chatColors);
      scrollToMentionButton.setUnreadCountBackgroundTint(chatColors.asSingleColor());
      scrollToBottomButton.setUnreadCountBackgroundTint(chatColors.asSingleColor());
    }));

    disposables.add(conversationViewModel.getMessageData().subscribe(messageData -> {
      SignalLocalMetrics.ConversationOpen.onDataPostedToMain();

      ConversationAdapter adapter = getListAdapter();
      if (adapter != null) {
        List<ConversationMessage> messages = messageData.getMessages();
        getListAdapter().submitList(messages, () -> {
          list.post(() -> {
            conversationViewModel.onMessagesCommitted(messages);
          });
        });
      }

      presentConversationMetadata(messageData.getMetadata());
    }));

    disposables.add(conversationViewModel.getWallpaper().subscribe(w -> {
      chatWallpaper = w.orElse(null);
      scrollToBottomButton.setWallpaperEnabled(w.isPresent());
      scrollToMentionButton.setWallpaperEnabled(w.isPresent());
    }));

    conversationViewModel.getShowMentionsButton().observe(getViewLifecycleOwner(), shouldShow -> {
      if (shouldShow) {
        ViewUtil.animateIn(scrollToMentionButton, mentionButtonInAnimation);
      } else {
        ViewUtil.animateOut(scrollToMentionButton, mentionButtonOutAnimation, View.INVISIBLE);
      }
    });

    conversationViewModel.getShowScrollToBottom().observe(getViewLifecycleOwner(), shouldShow -> {
      if (shouldShow) {
        ViewUtil.animateIn(scrollToBottomButton, scrollButtonInAnimation);
      } else {
        ViewUtil.animateOut(scrollToBottomButton, scrollButtonOutAnimation, View.INVISIBLE);
      }
    });

    scrollToBottomButton.setOnClickListener(v -> scrollToBottom());
    scrollToMentionButton.setOnClickListener(v -> scrollToNextMention());

    updateToolbarDependentMargins();

    colorizer = new Colorizer();
    disposables.add(conversationViewModel.getNameColorsMap().subscribe(nameColorsMap -> {
      colorizer.onNameColorsChanged(nameColorsMap);

      ConversationAdapter adapter = getListAdapter();
      if (adapter != null) {
        adapter.notifyItemRangeChanged(0, adapter.getItemCount(), ConversationAdapter.PAYLOAD_NAME_COLORS);
      }
    }));

    conversationUpdateTick = new ConversationUpdateTick(this::updateConversationItemTimestamps);
    getViewLifecycleOwner().getLifecycle().addObserver(conversationUpdateTick);

    listener.getVoiceNoteMediaController().getVoiceNotePlayerViewState().observe(getViewLifecycleOwner(), state -> conversationViewModel.setInlinePlayerVisible(state.isPresent()));
    conversationViewModel.getConversationTopMargin().observe(getViewLifecycleOwner(), topMargin -> {
      lastSeenScrollOffset = topMargin;
      ViewUtil.setTopMargin(scrollDateHeader, topMargin + ViewUtil.dpToPx(8));
    });

    conversationViewModel.getActiveNotificationProfile().observe(getViewLifecycleOwner(), this::updateNotificationProfileStatus);

    initializeScrollButtonAnimations();
    initializeResources();
    initializeMessageRequestViewModel();
    initializeListAdapter();

    conversationViewModel.getSearchQuery().observe(getViewLifecycleOwner(), this::onSearchQueryUpdated);

    disposables.add(conversationViewModel.getMarkReadRequests()
                                         .subscribe(timeSince -> markReadHelper.onViewsRevealed(timeSince)));

    return view;
  }

  @Override
  public void onViewCreated(@NonNull View view, @Nullable Bundle savedInstanceState) {
  }

  @Override
  public void onDestroy() {
    ApplicationDependencies.getDatabaseObserver().unregisterObserver(threadDeletedObserver);
    super.onDestroy();
  }

  private @NonNull GiphyMp4ProjectionRecycler initializeGiphyMp4() {
    int                                            maxPlayback = GiphyMp4PlaybackPolicy.maxSimultaneousPlaybackInConversation();
    List<GiphyMp4ProjectionPlayerHolder>           holders     = GiphyMp4ProjectionPlayerHolder.injectVideoViews(requireContext(),
                                                                                                                 getViewLifecycleOwner().getLifecycle(),
                                                                                                                 videoContainer,
                                                                                                                 maxPlayback);
    GiphyMp4ProjectionRecycler callback = new GiphyMp4ProjectionRecycler(holders);

    GiphyMp4PlaybackController.attach(list, callback, maxPlayback);
    list.addItemDecoration(new GiphyMp4ItemDecoration(callback, translationY -> {
      reactionsShade.setTranslationY(translationY + list.getHeight());
      return Unit.INSTANCE;
    }), 0);

    return callback;
  }

  public void clearFocusedItem() {
    multiselectItemDecoration.setFocusedItem(null);
    list.invalidateItemDecorations();
  }

  private void updateConversationItemTimestamps() {
    ConversationAdapter conversationAdapter = getListAdapter();
    if (conversationAdapter != null) {
      getListAdapter().updateTimestamps();
    }
  }

  @Override
  public void onAttach(Context context) {
    super.onAttach(context);
    this.listener = (ConversationFragmentListener) getParentFragment();
  }

  @Override
  public void onStart() {
    super.onStart();
    initializeTypingObserver();
<<<<<<< HEAD
    layoutTransition.getAnimator(LayoutTransition.CHANGE_DISAPPEARING).addListener(transitionListener);
=======
    SignalProxyUtil.startListeningToWebsocket();
>>>>>>> 5f7414e8
  }

  @Override
  public void onPause() {
    super.onPause();
    int lastVisiblePosition  = getListLayoutManager().findLastVisibleItemPosition();
    int firstVisiblePosition = getListLayoutManager().findFirstCompletelyVisibleItemPosition();

    final long lastVisibleMessageTimestamp;
    if (firstVisiblePosition > 0 && lastVisiblePosition != RecyclerView.NO_POSITION) {
      ConversationMessage message = getListAdapter().getLastVisibleConversationMessage(lastVisiblePosition);

      lastVisibleMessageTimestamp = message != null ? message.getMessageRecord().getDateReceived() : 0;
    } else {
      lastVisibleMessageTimestamp = 0;
    }
    SignalExecutors.BOUNDED.submit(() -> SignalDatabase.threads().setLastScrolled(threadId, lastVisibleMessageTimestamp));
  }

  @Override
  public void onStop() {
    super.onStop();
    ApplicationDependencies.getTypingStatusRepository().getTypists(threadId).removeObservers(getViewLifecycleOwner());
  }

  @Override
  public void onConfigurationChanged(@NonNull Configuration newConfig) {
    super.onConfigurationChanged(newConfig);
    updateToolbarDependentMargins();
  }

  public void moveToLastSeen() {
    int lastSeenPosition = conversationData != null ? conversationData.getLastSeenPosition() : 0;
    if (lastSeenPosition <= 0) {
      Log.i(TAG, "No need to move to last seen.");
      return;
    }

    if (list == null || getListAdapter() == null) {
      Log.w(TAG, "Tried to move to last seen position, but we hadn't initialized the view yet.");
      return;
    }

    int position = getListAdapter().getAdapterPositionForMessagePosition(lastSeenPosition);
    snapToTopDataObserver.requestScrollPosition(position);
  }

  public void onWallpaperChanged(@Nullable ChatWallpaper wallpaper) {
    if (scrollDateHeader != null) {
      scrollDateHeader.setBackgroundResource(wallpaper != null ? R.drawable.sticky_date_header_background_wallpaper
                                                               : R.drawable.sticky_date_header_background);
      scrollDateHeader.setTextColor(ContextCompat.getColor(requireContext(), wallpaper != null ? R.color.sticky_header_foreground_wallpaper
                                                                                               : R.color.signal_colorOnSurfaceVariant));
    }

    if (list != null) {
      ConversationAdapter adapter = getListAdapter();

      if (adapter != null) {
        Log.d(TAG, "Notifying adapter that wallpaper state has changed.");

        if (adapter.onHasWallpaperChanged(wallpaper != null)) {
          setInlineDateDecoration(adapter);
        }
      }
    }
  }

  private int getStartPosition() {
    return conversationViewModel.getArgs().getStartingPosition();
  }

  private void initializeMessageRequestViewModel() {
    MessageRequestViewModel.Factory factory = new MessageRequestViewModel.Factory(requireContext());

    messageRequestViewModel = new ViewModelProvider(requireParentFragment(), factory).get(MessageRequestViewModel.class);
    messageRequestViewModel.setConversationInfo(recipient.getId(), threadId);

    listener.onMessageRequest(messageRequestViewModel);

    messageRequestViewModel.getRecipientInfo().observe(getViewLifecycleOwner(), recipientInfo -> {
      presentMessageRequestProfileView(requireContext(), recipientInfo, conversationBanner);
    });

    messageRequestViewModel.getMessageData().observe(getViewLifecycleOwner(), data -> {
      ConversationAdapter adapter = getListAdapter();
      if (adapter != null) {
        adapter.setMessageRequestAccepted(data.getMessageState() == MessageRequestState.NONE);
      }
    });
  }

  private void presentMessageRequestProfileView(@NonNull Context context, @NonNull MessageRequestViewModel.RecipientInfo recipientInfo, @Nullable ConversationBannerView conversationBanner) {
    if (conversationBanner == null) {
      return;
    }

    Recipient    recipient          = recipientInfo.getRecipient();
    boolean      isSelf             = Recipient.self().equals(recipient);
    int          memberCount        = recipientInfo.getGroupMemberCount();
    int          pendingMemberCount = recipientInfo.getGroupPendingMemberCount();
    List<String> groups             = recipientInfo.getSharedGroups();

    conversationBanner.setBadge(recipient);

    if (recipient != null) {
      conversationBanner.setAvatar(GlideApp.with(context), recipient);
      conversationBanner.showBackgroundBubble(recipient.hasWallpaper());

      String title = conversationBanner.setTitle(recipient);
      conversationBanner.setAbout(recipient);

      if (recipient.isGroup()) {
        if (pendingMemberCount > 0) {
          String invited = context.getResources().getQuantityString(R.plurals.MessageRequestProfileView_invited, pendingMemberCount, pendingMemberCount);
          conversationBanner.setSubtitle(context.getResources().getQuantityString(R.plurals.MessageRequestProfileView_members_and_invited, memberCount, memberCount, invited));
        } else if (memberCount > 0) {
          conversationBanner.setSubtitle(context.getResources().getQuantityString(R.plurals.MessageRequestProfileView_members, memberCount,
                                                                                  memberCount));
        } else {
          conversationBanner.setSubtitle(null);
        }
      } else if (isSelf) {
        conversationBanner.setSubtitle(context.getString(R.string.ConversationFragment__you_can_add_notes_for_yourself_in_this_conversation));
      } else {
        String subtitle = recipient.getE164().map(PhoneNumberFormatter::prettyPrint).orElse(null);

        if (subtitle == null || subtitle.equals(title)) {
          conversationBanner.hideSubtitle();
        } else {
          conversationBanner.setSubtitle(subtitle);
        }
      }
    }

    if (groups.isEmpty() || isSelf) {
      if (TextUtils.isEmpty(recipientInfo.getGroupDescription())) {
        conversationBanner.setLinkifyDescription(false);
        conversationBanner.hideDescription();
      } else {
        conversationBanner.setLinkifyDescription(true);
        boolean linkifyWebLinks = recipientInfo.getMessageRequestState() == MessageRequestState.NONE;
        conversationBanner.showDescription();
        GroupDescriptionUtil.setText(context,
                                     conversationBanner.getDescription(),
                                     recipientInfo.getGroupDescription(),
                                     linkifyWebLinks,
                                     () -> GroupDescriptionDialog.show(getChildFragmentManager(),
                                                                       recipient.getDisplayName(context),
                                                                       recipientInfo.getGroupDescription(),
                                                                       linkifyWebLinks));
      }
    } else {
      final String description;

      switch (groups.size()) {
        case 1:
          description = context.getString(R.string.MessageRequestProfileView_member_of_one_group, HtmlUtil.bold(groups.get(0)));
          break;
        case 2:
          description = context.getString(R.string.MessageRequestProfileView_member_of_two_groups, HtmlUtil.bold(groups.get(0)), HtmlUtil.bold(groups.get(1)));
          break;
        case 3:
          description = context.getString(R.string.MessageRequestProfileView_member_of_many_groups, HtmlUtil.bold(groups.get(0)), HtmlUtil.bold(groups.get(1)), HtmlUtil.bold(groups.get(2)));
          break;
        default:
          int others = groups.size() - 2;
          description = context.getString(R.string.MessageRequestProfileView_member_of_many_groups,
                                          HtmlUtil.bold(groups.get(0)),
                                          HtmlUtil.bold(groups.get(1)),
                                          context.getResources().getQuantityString(R.plurals.MessageRequestProfileView_member_of_d_additional_groups, others, others));
      }

      conversationBanner.setDescription(HtmlCompat.fromHtml(description, 0));
      conversationBanner.showDescription();
    }
  }

  private void initializeResources() {
    long oldThreadId      = threadId;
    int  startingPosition = getStartPosition();

    this.recipient = Recipient.live(conversationViewModel.getArgs().getRecipientId());
    setThreadId(conversationViewModel.getArgs().getThreadId());
    this.markReadHelper = new MarkReadHelper(ConversationId.forConversation(threadId), requireContext(), getViewLifecycleOwner());

    conversationViewModel.onConversationDataAvailable(recipient.getId(), threadId, startingPosition);
    messageCountsViewModel.setThreadId(threadId);

    messageCountsViewModel.getUnreadMessagesCount().observe(getViewLifecycleOwner(), scrollToBottomButton::setUnreadCount);
    messageCountsViewModel.getUnreadMentionsCount().observe(getViewLifecycleOwner(), count -> {
      scrollToMentionButton.setUnreadCount(count);
      conversationViewModel.setHasUnreadMentions(count > 0);
    });

    conversationScrollListener = new ConversationScrollListener(requireContext());
    list.addOnScrollListener(conversationScrollListener);

    if (oldThreadId != threadId) {
      ApplicationDependencies.getTypingStatusRepository().getTypists(oldThreadId).removeObservers(getViewLifecycleOwner());
    }
  }

  private void setThreadId(long threadId) {
    this.threadId = threadId;
    ApplicationDependencies.getDatabaseObserver().unregisterObserver(threadDeletedObserver);
    ApplicationDependencies.getDatabaseObserver().registerConversationDeleteObserver(this.threadId, threadDeletedObserver);
  }

  private void initializeListAdapter() {
    if (this.recipient != null) {
      if (getListAdapter() != null && getListAdapter().isForRecipientId(this.recipient.getId())) {
        Log.d(TAG, "List adapter already initialized for " + this.recipient.getId());
        return;
      }

      Log.d(TAG, "Initializing adapter for " + recipient.getId());
      ConversationAdapter adapter = new ConversationAdapter(requireContext(), this, GlideApp.with(this), locale, selectionClickListener, this.recipient.get(), colorizer);
      adapter.setPagingController(conversationViewModel.getPagingController());
      list.setAdapter(adapter);
      setInlineDateDecoration(adapter);
      ConversationAdapter.initializePool(list.getRecycledViewPool());

      adapter.registerAdapterDataObserver(snapToTopDataObserver);
      adapter.registerAdapterDataObserver(new CheckExpirationDataObserver());

      setLastSeen(conversationData != null ? conversationData.getLastSeen() : 0);

      adapter.registerAdapterDataObserver(new RecyclerView.AdapterDataObserver() {
        @Override
        public void onItemRangeInserted(int positionStart, int itemCount) {
          adapter.unregisterAdapterDataObserver(this);
          startupStopwatch.split("data-set");
          list.post(() -> {
            startupStopwatch.split("first-render");
            startupStopwatch.stop(TAG);
            SignalLocalMetrics.ConversationOpen.onRenderFinished();
            listener.onFirstRender();
            SignalTrace.endSection();
          });
        }
      });
    }
  }

  private void initializeLoadMoreView(ViewSwitcher loadMoreView) {
    loadMoreView.setOnClickListener(v -> {
      loadMoreView.showNext();
      loadMoreView.setOnClickListener(null);
    });
  }

  private void initializeTypingObserver() {
    if (!TextSecurePreferences.isTypingIndicatorsEnabled(requireContext())) {
      return;
    }

    LiveData<TypingStatusRepository.TypingState> typists = ApplicationDependencies.getTypingStatusRepository().getTypists(threadId);

    typists.removeObservers(getViewLifecycleOwner());
    typists.observe(getViewLifecycleOwner(), typingState ->  {
      List<Recipient> recipients;
      boolean         replacedByIncomingMessage;

      if (typingState != null) {
        recipients                = typingState.getTypists();
        replacedByIncomingMessage = typingState.isReplacedByIncomingMessage();
      } else {
        recipients                = Collections.emptyList();
        replacedByIncomingMessage = false;
      }

      Recipient resolved = recipient.get();
      typingView.setTypists(GlideApp.with(ConversationFragment.this), recipients, resolved.isGroup(), resolved.hasWallpaper());

      ConversationAdapter adapter = getListAdapter();
      adapter.setTypingView(typingView);

      if (recipients.size() > 0) {
        if (!isTypingIndicatorShowing() && isAtBottom()) {
          adapter.setTypingViewEnabled(true);
          list.scrollToPosition(0);
        } else {
          adapter.setTypingViewEnabled(true);
        }
      } else {
        if (isTypingIndicatorShowing() && getListLayoutManager().findFirstCompletelyVisibleItemPosition() == 0 && getListLayoutManager().getItemCount() > 1 && !replacedByIncomingMessage) {
          adapter.setTypingViewEnabled(false);
        } else if (!replacedByIncomingMessage) {
          adapter.setTypingViewEnabled(false);
        } else {
          adapter.setTypingViewEnabled(false);
        }
      }
    });
  }

  private void setCorrectActionModeMenuVisibility() {
    Set<MultiselectPart> selectedParts = getListAdapter().getSelectedItems();

    if (actionMode != null && selectedParts.size() == 0) {
      actionMode.finish();
      return;
    }

    setBottomActionBarVisibility(true);

    MenuState menuState = MenuState.getMenuState(recipient.get(), selectedParts, messageRequestViewModel.shouldShowMessageRequest(), groupViewModel.isNonAdminInAnnouncementGroup());

    List<ActionItem> items = new ArrayList<>();

    if (menuState.shouldShowReplyAction()) {
      items.add(new ActionItem(R.drawable.symbol_reply_24, getResources().getString(R.string.conversation_selection__menu_reply), () -> {
        maybeShowSwipeToReplyTooltip();
        handleReplyMessage(getSelectedConversationMessage());
        if (actionMode != null) {
          actionMode.finish();
        }
      }));
    }

    if (menuState.shouldShowEditAction() && FeatureFlags.editMessageSending()) {
      items.add(new ActionItem(R.drawable.symbol_edit_24, getResources().getString(R.string.conversation_selection__menu_edit), () -> {
        handleEditMessage(getSelectedConversationMessage());
        if (actionMode != null) {
          actionMode.finish();
        }
      }));
    }

    if (menuState.shouldShowForwardAction()) {
      items.add(new ActionItem(R.drawable.symbol_forward_24, getResources().getString(R.string.conversation_selection__menu_forward), () -> handleForwardMessageParts(selectedParts)));
    }

    if (menuState.shouldShowSaveAttachmentAction()) {
      items.add(new ActionItem(R.drawable.symbol_save_android_24, getResources().getString(R.string.conversation_selection__menu_save), () -> {
        handleSaveAttachment((MediaMmsMessageRecord) getSelectedConversationMessage().getMessageRecord());
        if (actionMode != null) {
          actionMode.finish();
        }
      }));
    }

    if (menuState.shouldShowCopyAction()) {
      items.add(new ActionItem(R.drawable.symbol_copy_android_24, getResources().getString(R.string.conversation_selection__menu_copy), () -> {
        handleCopyMessage(selectedParts);
        if (actionMode != null) {
          actionMode.finish();
        }
      }));
    }

    if (menuState.shouldShowDetailsAction()) {
      items.add(new ActionItem(R.drawable.symbol_info_24, getResources().getString(R.string.conversation_selection__menu_message_details), () -> {
        handleDisplayDetails(getSelectedConversationMessage());
        if (actionMode != null) {
          actionMode.finish();
        }
      }));
    }

    if (menuState.shouldShowDeleteAction()) {
      items.add(new ActionItem(R.drawable.symbol_trash_24, getResources().getString(R.string.conversation_selection__menu_delete), () -> {
        handleDeleteMessages(selectedParts);
        if (actionMode != null) {
          actionMode.finish();
        }
      }));
    }

    bottomActionBar.setItems(items);
  }

  private void setBottomActionBarVisibility(boolean isVisible) {
    boolean isCurrentlyVisible = bottomActionBar.getVisibility() == View.VISIBLE;
    if (isVisible == isCurrentlyVisible) {
      return;
    }

    int additionalScrollOffset = (int) DimensionUnit.DP.toPixels(54);

    if (isVisible) {
      ViewUtil.animateIn(bottomActionBar, bottomActionBar.getEnterAnimation());
      listener.onBottomActionBarVisibilityChanged(View.VISIBLE);

      bottomActionBar.getViewTreeObserver().addOnPreDrawListener(new ViewTreeObserver.OnPreDrawListener() {
        @Override
        public boolean onPreDraw() {
          if (bottomActionBar.getHeight() == 0 && bottomActionBar.getVisibility() == View.VISIBLE) {
            return false;
          }

          bottomActionBar.getViewTreeObserver().removeOnPreDrawListener(this);

          int bottomPadding = bottomActionBar.getHeight() + (int) DimensionUnit.DP.toPixels(18);
          list.setPadding(list.getPaddingLeft(), list.getPaddingTop(), list.getPaddingRight(), bottomPadding);

          list.scrollBy(0, -(bottomPadding - additionalScrollOffset));

          return false;
        }
      });
    } else {
      ViewUtil.animateOut(bottomActionBar, bottomActionBar.getExitAnimation())
              .addListener(new ListenableFuture.Listener<Boolean>() {
                @Override public void onSuccess(Boolean result) {
                  int scrollOffset = list.getPaddingBottom() - additionalScrollOffset;
                  listener.onBottomActionBarVisibilityChanged(View.GONE);
                  list.setPadding(list.getPaddingLeft(), list.getPaddingTop(), list.getPaddingRight(), getResources().getDimensionPixelSize(R.dimen.conversation_bottom_padding));

                  ViewKt.doOnPreDraw(list, view -> {
                    list.scrollBy(0, scrollOffset);
                    return Unit.INSTANCE;
                  });
                }

                @Override public void onFailure(ExecutionException e) {
                }
              });
    }
  }

  private @Nullable ConversationAdapter getListAdapter() {
    return (ConversationAdapter) list.getAdapter();
  }

  private SmoothScrollingLinearLayoutManager getListLayoutManager() {
    return (SmoothScrollingLinearLayoutManager) list.getLayoutManager();
  }

  private ConversationMessage getSelectedConversationMessage() {
    Set<ConversationMessage> messageRecords = Stream.of(getListAdapter().getSelectedItems())
                                                    .map(MultiselectPart::getConversationMessage)
                                                    .distinct()
                                                    .collect(Collectors.toSet());

    if (messageRecords.size() == 1) return messageRecords.stream().findFirst().get();
    else                            throw new AssertionError();
  }

  public void reload(Recipient recipient, long threadId) {
    Log.d(TAG, "[reload] Recipient: " + recipient.getId() + ", ThreadId: " + threadId);
    this.recipient = recipient.live();

    if (this.threadId != threadId) {
      Log.i(TAG, "ThreadId changed from " + this.threadId + " to " + threadId + ". Recipient was " + this.recipient.getId() + " and is now " + recipient.getId());

      setThreadId(threadId);
      messageRequestViewModel.setConversationInfo(recipient.getId(), threadId);

      snapToTopDataObserver.requestScrollPosition(0);
      conversationViewModel.onConversationDataAvailable(recipient.getId(), threadId, -1);
      messageCountsViewModel.setThreadId(threadId);
      markReadHelper = new MarkReadHelper(ConversationId.forConversation(threadId), requireContext(), getViewLifecycleOwner());
      initializeListAdapter();
      initializeTypingObserver();
    }
  }

  public void scrollToBottom() {
    if (getListLayoutManager().findFirstVisibleItemPosition() < SCROLL_ANIMATION_THRESHOLD) {
      Log.d(TAG, "scrollToBottom: Smooth scrolling to bottom of screen.");
      list.smoothScrollToPosition(0);
    } else {
      Log.d(TAG, "scrollToBottom: Scrolling to bottom of screen.");
      list.scrollToPosition(0);
    }
  }

  public void setInlineDateDecoration(@NonNull ConversationAdapter adapter) {
    if (inlineDateDecoration != null) {
      list.removeItemDecoration(inlineDateDecoration);
    }

    inlineDateDecoration = new StickyHeaderDecoration(adapter, false, false, ConversationAdapter.HEADER_TYPE_INLINE_DATE);
    list.addItemDecoration(inlineDateDecoration, 0);
  }

  public void setLastSeen(long lastSeen) {
    lastSeenDisposable.clear();
    if (lastSeenDecoration != null) {
      list.removeItemDecoration(lastSeenDecoration);
    }

    lastSeenDecoration = new LastSeenHeader(getListAdapter(), lastSeen);
    list.addItemDecoration(lastSeenDecoration, 0);

    if (lastSeen > 0) {
      lastSeenDisposable.add(conversationViewModel.getThreadUnreadCount(lastSeen)
                                                  .distinctUntilChanged()
                                                  .observeOn(AndroidSchedulers.mainThread())
                                                  .subscribe(unreadCount -> {
                                                    lastSeenDecoration.setUnreadCount(unreadCount);
                                                    list.invalidateItemDecorations();
                                                  }));
    }
  }

  private void handleCopyMessage(final Set<MultiselectPart> multiselectParts) {
    SimpleTask.run(() -> extractBodies(multiselectParts),
                   bodies -> {
                     if (!Util.isEmpty(bodies)) {
                       Util.copyToClipboard(requireContext(), bodies);
                     }
                   });
  }

  private @NotNull CharSequence extractBodies(final Set<MultiselectPart> multiselectParts) {
    return Stream.of(multiselectParts)
                 .sortBy(m -> m.getMessageRecord().getDateReceived())
                 .map(MultiselectPart::getConversationMessage)
                 .distinct()
                 .map(message -> {
                   if (MessageRecordUtil.hasTextSlide(message.getMessageRecord())) {
                     TextSlide textSlide = MessageRecordUtil.requireTextSlide(message.getMessageRecord());
                     if (textSlide.getUri() == null) {
                       return message.getDisplayBody(requireContext());
                     }

                     try (InputStream stream = PartAuthority.getAttachmentStream(requireContext(), textSlide.getUri())) {
                       String body = StreamUtil.readFullyAsString(stream);
                       return ConversationMessage.ConversationMessageFactory.createWithUnresolvedData(requireContext(), message.getMessageRecord(), body)
                                                                            .getDisplayBody(requireContext());
                     } catch (IOException e) {
                       Log.w(TAG, "Failed to read text slide data.");
                     }
                   }

                   return message.getDisplayBody(requireContext());
                 })
                 .filterNot(Util::isEmpty)
                 .collect(SpannableStringBuilder::new, (bodyBuilder, body) -> {
                   if (bodyBuilder.length() > 0) {
                     bodyBuilder.append('\n');
                   }
                   bodyBuilder.append(body);
                 });
  }

  private void handleDeleteMessages(final Set<MultiselectPart> multiselectParts) {
    Set<MessageRecord> messageRecords = Stream.of(multiselectParts).map(MultiselectPart::getMessageRecord).collect(Collectors.toSet());
    buildRemoteDeleteConfirmationDialog(messageRecords).show();
  }

  private AlertDialog.Builder buildRemoteDeleteConfirmationDialog(Set<MessageRecord> messageRecords) {
    int                 messagesCount = messageRecords.size();
    AlertDialog.Builder builder       = new MaterialAlertDialogBuilder(getActivity());

    builder.setTitle(getActivity().getResources().getQuantityString(R.plurals.ConversationFragment_delete_selected_messages, messagesCount, messagesCount));
    builder.setCancelable(true);

    boolean isNoteToSelfDelete = isNoteToSelfDelete(messageRecords);

    int deleteForMeResId = isNoteToSelfDelete ? R.string.ConversationFragment_delete_on_this_device : R.string.ConversationFragment_delete_for_me;
    builder.setPositiveButton(deleteForMeResId, (dialog, which) -> {
      new ProgressDialogAsyncTask<Void, Void, Void>(getActivity(),
                                                    R.string.ConversationFragment_deleting,
                                                    R.string.ConversationFragment_deleting_messages)
      {
        @Override
        protected Void doInBackground(Void... voids) {
          for (MessageRecord messageRecord : messageRecords) {
            SignalDatabase.messages().deleteMessage(messageRecord.getId());
          }

          return null;
        }
      }.executeOnExecutor(AsyncTask.THREAD_POOL_EXECUTOR);
    });

    int deleteForEveryoneResId = isNoteToSelfDelete ? R.string.ConversationFragment_delete_everywhere : R.string.ConversationFragment_delete_for_everyone;

    if (MessageConstraintsUtil.isValidRemoteDeleteSend(messageRecords, System.currentTimeMillis()) && (!isNoteToSelfDelete || TextSecurePreferences.isMultiDevice(requireContext()))) {
      builder.setNeutralButton(deleteForEveryoneResId, (dialog, which) -> handleDeleteForEveryone(messageRecords));
    }

    builder.setNegativeButton(android.R.string.cancel, null);
    return builder;
  }

  private void onThreadDelete() {
    setThreadId(-1);
    conversationViewModel.clearThreadId();
    messageCountsViewModel.clearThreadId();
    listener.setThreadId(threadId);
  }

  private static boolean isNoteToSelfDelete(Set<MessageRecord> messageRecords) {
    return messageRecords.stream().allMatch(messageRecord -> messageRecord.isOutgoing() && messageRecord.getToRecipient().isSelf());
  }

  private void handleDeleteForEveryone(Set<MessageRecord> messageRecords) {
    Runnable deleteForEveryone = () -> {
      SignalExecutors.BOUNDED.execute(() -> {
        for (MessageRecord message : messageRecords) {
          MessageSender.sendRemoteDelete(message.getId());
        }
      });
    };

    if (SignalStore.uiHints().hasConfirmedDeleteForEveryoneOnce() || isNoteToSelfDelete(messageRecords)) {
      deleteForEveryone.run();
    } else {
      new MaterialAlertDialogBuilder(requireActivity())
                     .setMessage(R.string.ConversationFragment_this_message_will_be_deleted_for_everyone_in_the_conversation)
                     .setPositiveButton(R.string.ConversationFragment_delete_for_everyone, (dialog, which) -> {
                       SignalStore.uiHints().markHasConfirmedDeleteForEveryoneOnce();
                       deleteForEveryone.run();
                     })
                     .setNegativeButton(android.R.string.cancel, null)
                     .show();
    }
  }

  private void handleDisplayDetails(ConversationMessage message) {
    MessageDetailsFragment.create(message.getMessageRecord(), recipient.getId()).show(getParentFragment().getChildFragmentManager(), null);
  }

  private void handleForwardMessageParts(Set<MultiselectPart> multiselectParts) {
    listener.onForwardClicked();

    MultiselectForwardFragmentArgs.create(requireContext(),
                                          multiselectParts,
                                          args -> MultiselectForwardFragment.showBottomSheet(getChildFragmentManager(),
                                                                                             args));
  }

  private void handleResendMessage(final MessageRecord message) {
    final Context context = getActivity().getApplicationContext();
    new AsyncTask<MessageRecord, Void, Void>() {
      @Override
      protected Void doInBackground(MessageRecord... messageRecords) {
        MessageSender.resend(context, messageRecords[0]);
        return null;
      }
    }.executeOnExecutor(AsyncTask.THREAD_POOL_EXECUTOR, message);
  }

  private void handleReplyMessage(final ConversationMessage message) {
    listener.handleReplyMessage(message);
  }

  private void handleEditMessage(@NonNull ConversationMessage selectedConversationMessage) {
    listener.handleEditMessage(selectedConversationMessage);
  }

  private void handleSaveAttachment(final MediaMmsMessageRecord message) {
    if (message.isViewOnce()) {
      throw new AssertionError("Cannot save a view-once message.");
    }

    SaveAttachmentTask.showWarningDialog(getActivity(), (dialog, which) -> {
      if (StorageUtil.canWriteToMediaStore()) {
        performSave(message);
        return;
      }

      Permissions.with(this)
                 .request(Manifest.permission.WRITE_EXTERNAL_STORAGE)
                 .ifNecessary()
                 .withPermanentDenialDialog(getString(R.string.MediaPreviewActivity_signal_needs_the_storage_permission_in_order_to_write_to_external_storage_but_it_has_been_permanently_denied))
                 .onAnyDenied(() -> Toast.makeText(requireContext(), R.string.MediaPreviewActivity_unable_to_write_to_external_storage_without_permission, Toast.LENGTH_LONG).show())
                 .onAllGranted(() -> performSave(message))
                 .execute();
    });
  }

  private void handleViewPaymentDetails(MessageRecord message) {
    if (message instanceof MediaMmsMessageRecord) {
      MediaMmsMessageRecord mediaMessage = (MediaMmsMessageRecord) message;
      if (mediaMessage.isPaymentNotification() && mediaMessage.getPayment() != null) {
        startActivity(PaymentsActivity.navigateToPaymentDetails(requireContext(), mediaMessage.getPayment().getUuid()));
      }
    }
  }

  private void performSave(final MediaMmsMessageRecord message) {
    List<SaveAttachmentTask.Attachment> attachments = Stream.of(message.getSlideDeck().getSlides())
                                                            .filter(s -> s.getUri() != null && (s.hasImage() || s.hasVideo() || s.hasAudio() || s.hasDocument()))
                                                            .map(s -> new SaveAttachmentTask.Attachment(s.getUri(), s.getContentType(), message.getDateSent(), s.getFileName().orElse(null)))
                                                            .toList();

    if (!Util.isEmpty(attachments)) {
      SaveAttachmentTask saveTask = new SaveAttachmentTask(getActivity());
      saveTask.executeOnExecutor(AsyncTask.THREAD_POOL_EXECUTOR, attachments.toArray(new SaveAttachmentTask.Attachment[0]));
      return;
    }

    Log.w(TAG, "No slide with attachable media found, failing nicely.");
    Toast.makeText(getActivity(),
                   getResources().getQuantityString(R.plurals.ConversationFragment_error_while_saving_attachments_to_sd_card, 1),
                   Toast.LENGTH_LONG).show();
  }

  public void stageOutgoingMessage(OutgoingMessage message) {
    if (message.getScheduledDate() != -1) {
      return;
    }

    if (getListAdapter() != null) {
      setLastSeen(0);
      list.post(() -> list.scrollToPosition(0));
    }
  }

  private void presentConversationMetadata(@NonNull ConversationData conversation) {
    if (conversationData != null && conversationData.getThreadId() == conversation.getThreadId()) {
      Log.d(TAG, "Already presented conversation data for thread " + threadId);
      return;
    }

    conversationData = conversation;

    ConversationAdapter adapter = getListAdapter();
    if (adapter == null) {
      return;
    }

    adapter.setFooterView(conversationBanner);

    Runnable afterScroll = () -> {
      if (!conversation.getMessageRequestData().isMessageRequestAccepted()) {
        snapToTopDataObserver.requestScrollPosition(adapter.getItemCount() - 1);
      }

      setLastSeen(conversation.getLastSeen());

      listener.onCursorChanged();

      conversationScrollListener.onScrolled(list, 0, 0);
    };

    int lastSeenPosition     = adapter.getAdapterPositionForMessagePosition(conversation.getLastSeenPosition());
    int lastScrolledPosition = adapter.getAdapterPositionForMessagePosition(conversation.getLastScrolledPosition());

    if (conversation.getThreadSize() == 0) {
      afterScroll.run();
    } else if (conversation.shouldJumpToMessage()) {
      snapToTopDataObserver.buildScrollPosition(conversation.getJumpToPosition())
                           .withOnScrollRequestComplete(() -> {
                             afterScroll.run();
                             getListAdapter().pulseAtPosition(conversation.getJumpToPosition());
                           })
                           .submit();
    } else if (conversation.getMessageRequestData().isMessageRequestAccepted()) {
      snapToTopDataObserver.buildScrollPosition(conversation.shouldScrollToLastSeen() ? lastSeenPosition : lastScrolledPosition)
                           .withOnPerformScroll((layoutManager, position) -> scrollToLastSeenIfNecessary(conversation, layoutManager, position, 0))
                           .withOnScrollRequestComplete(afterScroll)
                           .submit();
    } else {
      snapToTopDataObserver.buildScrollPosition(adapter.getItemCount() - 1)
                           .withOnScrollRequestComplete(afterScroll)
                           .submit();
    }
  }

  private void scrollToLastSeenIfNecessary(ConversationData conversation, LinearLayoutManager layoutManager, int position, int count) {
    if (getView() == null) {
      Log.w(TAG, "[scrollToLastSeenIfNecessary] No view! Skipping.");
      return;
    }

    if (count < MAX_SCROLL_DELAY_COUNT && (list.getHeight() == 0 || lastSeenScrollOffset == 0)) {
      Log.w(TAG, "[scrollToLastSeenIfNecessary] List height or scroll offsets not available yet. Delaying jumping to last seen.");
      requireView().post(() -> scrollToLastSeenIfNecessary(conversation, layoutManager, position, count + 1));
    } else {
      if (count >= MAX_SCROLL_DELAY_COUNT) {
        Log.w(TAG, "[scrollToLastSeeenIfNecessary] Hit maximum call count! Doing default behavior.");
      }

      int offset = list.getHeight() - (conversation.shouldScrollToLastSeen() ? lastSeenScrollOffset : 0);
      layoutManager.scrollToPositionWithOffset(position, offset);
    }
  }

  private void updateNotificationProfileStatus(@NonNull Optional<NotificationProfile> activeProfile) {
    if (activeProfile.isPresent() && activeProfile.get().getId() != SignalStore.notificationProfileValues().getLastProfilePopup()) {
      requireView().postDelayed(() -> {
        SignalStore.notificationProfileValues().setLastProfilePopup(activeProfile.get().getId());
        SignalStore.notificationProfileValues().setLastProfilePopupTime(System.currentTimeMillis());
        TopToastPopup.show(((ViewGroup) requireView()), R.drawable.ic_moon_16, getString(R.string.ConversationFragment__s_on, activeProfile.get().getName()));
      }, 500L);
    }
  }

  private boolean isAtBottom() {
    if (list.getChildCount() == 0) return true;

    int firstVisiblePosition = getListLayoutManager().findFirstVisibleItemPosition();

    if (isTypingIndicatorShowing()) {
      RecyclerView.ViewHolder item1 = list.findViewHolderForAdapterPosition(1);
      return firstVisiblePosition <= 1 && item1 != null && item1.itemView.getBottom() <= list.getHeight();
    }

    return firstVisiblePosition == 0 && list.getChildAt(0).getBottom() <= list.getHeight();
  }

  private boolean isTypingIndicatorShowing() {
    return getListAdapter().isTypingViewEnabled();
  }

  private void onSearchQueryUpdated(@Nullable String query) {
    if (getListAdapter() != null) {
      getListAdapter().onSearchQueryUpdated(query);
    }
  }

  public @NonNull Colorizer getColorizer() {
    return Objects.requireNonNull(colorizer);
  }

  @SuppressWarnings("CodeBlock2Expr")
  public void jumpToMessage(@NonNull RecipientId author, long timestamp, @Nullable Runnable onMessageNotFound) {
    SimpleTask.run(getLifecycle(), () -> {
      return SignalDatabase.messages().getMessagePositionInConversation(threadId, timestamp, author);
    }, p -> moveToPosition(p + (isTypingIndicatorShowing() ? 1 : 0), onMessageNotFound));
  }

  private void moveToPosition(int position, @Nullable Runnable onMessageNotFound) {
    Log.d(TAG, "moveToPosition(" + position + ")");
    conversationViewModel.getPagingController().onDataNeededAroundIndex(position);
    snapToTopDataObserver.buildScrollPosition(position)
                         .withOnPerformScroll(((layoutManager, p) ->
                             list.post(() -> {
                               if (Math.abs(layoutManager.findFirstVisibleItemPosition() - p) < SCROLL_ANIMATION_THRESHOLD) {
                                 View child = layoutManager.findViewByPosition(position);

                                 if (child == null || !layoutManager.isViewPartiallyVisible(child, true, false)) {
                                   layoutManager.scrollToPositionWithOffset(p, list.getHeight() / 4);
                                 }
                               } else {
                                 layoutManager.scrollToPositionWithOffset(p, list.getHeight() / 4);
                               }
                               getListAdapter().pulseAtPosition(position);
                             })
                         ))
                         .withOnInvalidPosition(() -> {
                           if (onMessageNotFound != null) {
                             onMessageNotFound.run();
                           }
                           Log.w(TAG, "[moveToMentionPosition] Tried to navigate to mention, but it wasn't found.");
                         })
                         .submit();
  }

  private void maybeShowSwipeToReplyTooltip() {
    if (!TextSecurePreferences.hasSeenSwipeToReplyTooltip(requireContext())) {
      int text = ViewUtil.isLtr(requireContext()) ? R.string.ConversationFragment_you_can_swipe_to_the_right_reply
                                                  : R.string.ConversationFragment_you_can_swipe_to_the_left_reply;
      Snackbar.make(list, text, Snackbar.LENGTH_LONG).show();

      TextSecurePreferences.setHasSeenSwipeToReplyTooltip(requireContext(), true);
    }
  }

  private void initializeScrollButtonAnimations() {
    scrollButtonInAnimation  = AnimationUtils.loadAnimation(requireContext(), R.anim.fade_scale_in);
    scrollButtonOutAnimation = AnimationUtils.loadAnimation(requireContext(), R.anim.fade_scale_out);

    mentionButtonInAnimation  = AnimationUtils.loadAnimation(requireContext(), R.anim.fade_scale_in);
    mentionButtonOutAnimation = AnimationUtils.loadAnimation(requireContext(), R.anim.fade_scale_out);

    scrollButtonInAnimation.setDuration(100);
    scrollButtonOutAnimation.setDuration(50);

    mentionButtonInAnimation.setDuration(100);
    mentionButtonOutAnimation.setDuration(50);
  }

  private void scrollToNextMention() {
    SimpleTask.run(getViewLifecycleOwner().getLifecycle(), () -> {
      return SignalDatabase.messages().getOldestUnreadMentionDetails(threadId);
    }, (pair) -> {
      if (pair != null) {
        jumpToMessage(pair.first(), pair.second(), () -> {});
      }
    });
  }

  private void postMarkAsReadRequest() {
    Optional<Long> timestamp = MarkReadHelper.getLatestTimestamp(Objects.requireNonNull(getListAdapter()), getListLayoutManager());
    timestamp.ifPresent(conversationViewModel::submitMarkReadRequest);
  }

  private void updateToolbarDependentMargins() {
    Toolbar toolbar = requireActivity().findViewById(R.id.toolbar);
    toolbar.getViewTreeObserver().addOnGlobalLayoutListener(new ViewTreeObserver.OnGlobalLayoutListener() {
      @Override
      public void onGlobalLayout() {
        Rect rect = new Rect();
        toolbar.getGlobalVisibleRect(rect);
        conversationViewModel.setToolbarBottom(rect.bottom);
        ViewUtil.setTopMargin(conversationBanner, rect.bottom + ViewUtil.dpToPx(16));
        toolbar.getViewTreeObserver().removeOnGlobalLayoutListener(this);
      }
    });
  }

  private @NonNull String calculateSelectedItemCount() {
    ConversationAdapter adapter = getListAdapter();
    int count = 0;
    if (adapter != null && !adapter.getSelectedItems().isEmpty()) {
      count = (int) adapter.getSelectedItems()
                           .stream()
                           .map(MultiselectPart::getConversationMessage)
                           .distinct()
                           .count();
    }

    return requireContext().getResources().getQuantityString(R.plurals.conversation_context__s_selected, count, count);

  }

  @Override
  public void onFinishForwardAction() {
    if (actionMode != null) {
      actionMode.finish();
    }
  }

  @Override
  public void onDismissForwardSheet() {
  }

  @Override
  public @Nullable Stories.MediaTransform.SendRequirements getStorySendRequirements() {
    return null;
  }

  @Override
  public @NonNull ItemClickListener getConversationAdapterListener() {
    return selectionClickListener;
  }

  @Override
  public void jumpToMessage(@NonNull MessageRecord messageRecord) {
    SimpleTask.run(getLifecycle(), () -> {
      return SignalDatabase.messages().getMessagePositionInConversation(threadId,
                                                                      messageRecord.getDateReceived(),
                                                                      messageRecord.getFromRecipient().getId());
    }, p -> moveToPosition(p + (isTypingIndicatorShowing() ? 1 : 0), () -> {
      Toast.makeText(getContext(), R.string.ConversationFragment_failed_to_open_message, Toast.LENGTH_SHORT).show();
    }));
  }

  public interface ConversationFragmentListener extends VoiceNoteMediaControllerOwner {
    int     getSendButtonTint();
    boolean isKeyboardOpen();
    boolean isAttachmentKeyboardOpen();
    void    openAttachmentKeyboard();
    void    setThreadId(long threadId);
    void    handleReplyMessage(ConversationMessage conversationMessage);
    void    handleEditMessage(@NonNull ConversationMessage conversationMessage);
    void    onMessageActionToolbarOpened();
    void    onMessageActionToolbarClosed();
    void    onBottomActionBarVisibilityChanged(int visibility);
    void    onForwardClicked();
    void    onMessageRequest(@NonNull MessageRequestViewModel viewModel);
    void    handleReaction(@NonNull ConversationMessage conversationMessage,
                           @NonNull ConversationReactionOverlay.OnActionSelectedListener onActionSelectedListener,
                           @NonNull SelectedConversationModel selectedConversationModel,
                           @NonNull ConversationReactionOverlay.OnHideListener onHideListener);
    void    onCursorChanged();
    void    onMessageWithErrorClicked(@NonNull MessageRecord messageRecord);
    void    onFirstRender();
    void    onVoiceNotePause(@NonNull Uri uri);
    void    onVoiceNotePlay(@NonNull Uri uri, long messageId, double progress);
    void    onVoiceNoteResume(@NonNull Uri uri, long messageId);
    void    onVoiceNoteSeekTo(@NonNull Uri uri, double progress);
    void    onVoiceNotePlaybackSpeedChanged(@NonNull Uri uri, float speed);
    void    onRegisterVoiceNoteCallbacks(@NonNull Observer<VoiceNotePlaybackState> onPlaybackStartObserver);
    void    onUnregisterVoiceNoteCallbacks(@NonNull Observer<VoiceNotePlaybackState> onPlaybackStartObserver);
    void    onInviteToSignal();
    boolean isInBubble();
  }

  private class ConversationScrollListener extends OnScrollListener {

    private final ConversationDateHeader conversationDateHeader;

    private boolean wasAtBottom           = true;
    private long    lastPositionId        = -1;

    ConversationScrollListener(@NonNull Context context) {
      this.conversationDateHeader   = new ConversationDateHeader(context, scrollDateHeader);

    }

    @Override
    public void onScrolled(@NonNull final RecyclerView rv, final int dx, final int dy) {
      boolean currentlyAtBottom           = !rv.canScrollVertically(1);
      boolean currentlyAtZoomScrollHeight = isAtZoomScrollHeight();
      int     positionId                  = getHeaderPositionId();

      if (currentlyAtBottom && !wasAtBottom) {
        ViewUtil.fadeOut(composeDivider, 50, View.INVISIBLE);
      } else if (!currentlyAtBottom && wasAtBottom) {
        ViewUtil.fadeIn(composeDivider, 500);
      }

      if (currentlyAtBottom) {
        conversationViewModel.setShowScrollButtons(false);
      } else if (currentlyAtZoomScrollHeight) {
        conversationViewModel.setShowScrollButtons(true);
      }

      if (positionId != lastPositionId) {
        bindScrollHeader(conversationDateHeader, positionId);
      }

      wasAtBottom    = currentlyAtBottom;
      lastPositionId = positionId;

      postMarkAsReadRequest();
    }

    @Override
    public void onScrollStateChanged(@NonNull RecyclerView recyclerView, int newState) {
      if (newState == RecyclerView.SCROLL_STATE_DRAGGING) {
        conversationDateHeader.show();
      } else if (newState == RecyclerView.SCROLL_STATE_IDLE) {
        conversationDateHeader.hide();
      }
    }

    private boolean isAtZoomScrollHeight() {
      return getListLayoutManager().findFirstCompletelyVisibleItemPosition() > 4;
    }

    private int getHeaderPositionId() {
      return getListLayoutManager().findLastVisibleItemPosition();
    }

    private void bindScrollHeader(StickyHeaderViewHolder headerViewHolder, int positionId) {
      if (((ConversationAdapter)list.getAdapter()).getHeaderId(positionId) != -1) {
        ((ConversationAdapter) list.getAdapter()).onBindHeaderViewHolder(headerViewHolder, positionId, ConversationAdapter.HEADER_TYPE_POPOVER_DATE);
      }
    }
  }

  private class ConversationFragmentItemClickListener implements ItemClickListener {

    @Override
    public void onItemClick(MultiselectPart item) {
      if (actionMode != null) {
        ((ConversationAdapter) list.getAdapter()).toggleSelection(item);
        list.invalidateItemDecorations();

        if (getListAdapter().getSelectedItems().size() == 0) {
          actionMode.finish();
        } else {
          setCorrectActionModeMenuVisibility();
          actionMode.setTitle(calculateSelectedItemCount());
        }
      }
    }

    @Override
    public void onItemLongClick(View itemView, MultiselectPart item) {

      if (actionMode != null) return;

      MessageRecord messageRecord = item.getConversationMessage().getMessageRecord();

      if (messageRecord.isSecure()                                        &&
          !messageRecord.isRemoteDelete()                                 &&
          !messageRecord.isUpdate()                                       &&
          !recipient.get().isBlocked()                                    &&
          !messageRequestViewModel.shouldShowMessageRequest()             &&
          (!recipient.get().isGroup() || recipient.get().isActiveGroup()) &&
          ((ConversationAdapter) list.getAdapter()).getSelectedItems().isEmpty())
      {
        multiselectItemDecoration.setFocusedItem(new MultiselectPart.Message(item.getConversationMessage()));
        list.invalidateItemDecorations();

        reactionsShade.setVisibility(View.VISIBLE);
        list.setLayoutFrozen(true);

        if (itemView instanceof ConversationItem) {
          Uri audioUri = getAudioUriForLongClick(messageRecord);
          if (audioUri != null) {
            listener.onVoiceNotePause(audioUri);
          }

          Bitmap videoBitmap          = null;
          int    childAdapterPosition = list.getChildAdapterPosition(itemView);

          GiphyMp4ProjectionPlayerHolder mp4Holder = null;
          if (childAdapterPosition != RecyclerView.NO_POSITION) {
            mp4Holder = giphyMp4ProjectionRecycler.getCurrentHolder(childAdapterPosition);
            if (mp4Holder != null && mp4Holder.isVisible()) {
              mp4Holder.pause();
              videoBitmap = mp4Holder.getBitmap();
              mp4Holder.hide();
            } else {
              mp4Holder = null;
            }
          }
          final GiphyMp4ProjectionPlayerHolder finalMp4Holder = mp4Holder;

          ConversationItem conversationItem = (ConversationItem) itemView;
          Bitmap           bitmap           = ConversationItemSelection.snapshotView(conversationItem, list, messageRecord, videoBitmap);

          View focusedView = listener.isKeyboardOpen() ? conversationItem.getRootView().findFocus() : null;

          final ConversationItemBodyBubble bodyBubble                = conversationItem.bodyBubble;
                SelectedConversationModel  selectedConversationModel = new SelectedConversationModel(bitmap,
                                                                                                     itemView.getX(),
                                                                                                     itemView.getY() + list.getTranslationY(),
                                                                                                     bodyBubble.getX(),
                                                                                                     bodyBubble.getY(),
                                                                                                     bodyBubble.getWidth(),
                                                                                                     audioUri,
                                                                                                     messageRecord.isOutgoing(),
                                                                                                     focusedView);

          bodyBubble.setVisibility(View.INVISIBLE);
          conversationItem.reactionsView.setVisibility(View.INVISIBLE);

          boolean quotedIndicatorVisible = conversationItem.quotedIndicator != null && conversationItem.quotedIndicator.getVisibility() == View.VISIBLE;
          if (quotedIndicatorVisible && conversationItem.quotedIndicator != null) {
            ViewUtil.fadeOut(conversationItem.quotedIndicator, 150, View.INVISIBLE);
          }

          ViewUtil.hideKeyboard(requireContext(), conversationItem);

          boolean showScrollButtons = conversationViewModel.getShowScrollButtons();
          if (showScrollButtons) {
            conversationViewModel.setShowScrollButtons(false);
          }

          boolean isAttachmentKeyboardOpen = listener.isAttachmentKeyboardOpen();

          listener.handleReaction(item.getConversationMessage(),
                                  new ReactionsToolbarListener(item.getConversationMessage()),
                                  selectedConversationModel,
                                  new ConversationReactionOverlay.OnHideListener() {
                                    @Override public void startHide() {
                                      multiselectItemDecoration.hideShade(list);
                                      ViewUtil.fadeOut(reactionsShade, getResources().getInteger(R.integer.reaction_scrubber_hide_duration), View.GONE);
                                    }

                                    @Override public void onHide() {
                                      list.setLayoutFrozen(false);

                                      if (selectedConversationModel.getAudioUri() != null) {
                                        listener.onVoiceNoteResume(selectedConversationModel.getAudioUri(), messageRecord.getId());
                                      }

                                      if (getActivity() != null) {
                                        WindowUtil.setLightStatusBarFromTheme(requireActivity());
                                        WindowUtil.setLightNavigationBarFromTheme(requireActivity());
                                      }

                                      clearFocusedItem();

                                      if (finalMp4Holder != null) {
                                        finalMp4Holder.show();
                                        finalMp4Holder.resume();
                                      }

                                      bodyBubble.setVisibility(View.VISIBLE);
                                      conversationItem.reactionsView.setVisibility(View.VISIBLE);
                                      if (quotedIndicatorVisible && conversationItem.quotedIndicator != null) {
                                        ViewUtil.fadeIn(conversationItem.quotedIndicator, 150);
                                      }

                                      if (showScrollButtons) {
                                        conversationViewModel.setShowScrollButtons(true);
                                      }

                                      if (isAttachmentKeyboardOpen) {
                                        listener.openAttachmentKeyboard();
                                      }
                                    }
                                  });
        }
      } else {
        clearFocusedItem();
        ((ConversationAdapter) list.getAdapter()).toggleSelection(item);
        list.invalidateItemDecorations();

        actionMode = ((AppCompatActivity)getActivity()).startSupportActionMode(actionModeCallback);
      }
    }

    @Nullable private Uri getAudioUriForLongClick(@NonNull MessageRecord messageRecord) {
      VoiceNotePlaybackState playbackState = listener.getVoiceNoteMediaController().getVoiceNotePlaybackState().getValue();
      if (playbackState == null || !playbackState.isPlaying()) {
        return null;
      }

      if (!MessageRecordUtil.hasAudio(messageRecord) || !messageRecord.isMms()) {
        return null;
      }

      Uri messageUri = ((MmsMessageRecord) messageRecord).getSlideDeck().getAudioSlide().getUri();
      return playbackState.getUri().equals(messageUri) ? messageUri : null;
    }

    @Override
    public void onQuoteClicked(MmsMessageRecord messageRecord) {
      if (messageRecord.getQuote() == null) {
        Log.w(TAG, "Received a 'quote clicked' event, but there's no quote...");
        return;
      }

      if (messageRecord.getQuote().isOriginalMissing()) {
        Log.i(TAG, "Clicked on a quote whose original message we never had.");
        Toast.makeText(getContext(), R.string.ConversationFragment_quoted_message_not_found, Toast.LENGTH_SHORT).show();
        return;
      }

      if (messageRecord.getParentStoryId() != null) {
        startActivity(StoryViewerActivity.createIntent(
            requireContext(),
            new StoryViewerArgs.Builder(messageRecord.getQuote().getAuthor(), Recipient.resolved(messageRecord.getQuote().getAuthor()).shouldHideStory())
                               .withStoryId(messageRecord.getParentStoryId().asMessageId().getId())
                               .isFromQuote(true)
                               .build()));
        return;
      }

      SimpleTask.run(getLifecycle(), () -> {
        return SignalDatabase.messages().getQuotedMessagePosition(threadId,
                                                                  messageRecord.getQuote().getId(),
                                                                  messageRecord.getQuote().getAuthor());
      }, p -> moveToPosition(p + (isTypingIndicatorShowing() ? 1 : 0), () -> {
        Toast.makeText(getContext(), R.string.ConversationFragment_quoted_message_no_longer_available, Toast.LENGTH_SHORT).show();
      }));
    }

    @Override
    public void onLinkPreviewClicked(@NonNull LinkPreview linkPreview) {
      if (getContext() != null && getActivity() != null) {
        CommunicationActions.openBrowserLink(getActivity(), linkPreview.getUrl());
      }
    }

    @Override
    public void onQuotedIndicatorClicked(@NonNull MessageRecord messageRecord) {
      if (getContext() != null && getActivity() != null) {
        MessageQuotesBottomSheet.show(
            getChildFragmentManager(),
            new MessageId(messageRecord.getId()),
            recipient.getId()
        );
      }
    }

    @Override
    public void onMoreTextClicked(@NonNull RecipientId conversationRecipientId, long messageId, boolean isMms) {
      if (getContext() != null && getActivity() != null) {
        LongMessageFragment.create(messageId, isMms).show(getChildFragmentManager(), null);
      }
    }

    @Override
    public void onStickerClicked(@NonNull StickerLocator sticker) {
      if (getContext() != null && getActivity() != null) {
        startActivity(StickerPackPreviewActivity.getIntent(sticker.getPackId(), sticker.getPackKey()));
      }
    }

    @Override
    public void onViewOnceMessageClicked(@NonNull MmsMessageRecord messageRecord) {
      if (!messageRecord.isViewOnce()) {
        throw new AssertionError("Non-revealable message clicked.");
      }

      if (!ViewOnceUtil.isViewable(messageRecord)) {
        int stringRes = messageRecord.isOutgoing() ? R.string.ConversationFragment_outgoing_view_once_media_files_are_automatically_removed
                                                   : R.string.ConversationFragment_you_already_viewed_this_message;
        Toast.makeText(requireContext(), stringRes, Toast.LENGTH_SHORT).show();
        return;
      }

      SimpleTask.run(getLifecycle(), () -> {
        Log.i(TAG, "Copying the view-once photo to temp storage and deleting underlying media.");

        try {
          Slide       thumbnailSlide = messageRecord.getSlideDeck().getThumbnailSlide();
          InputStream inputStream    = PartAuthority.getAttachmentStream(requireContext(), thumbnailSlide.getUri());
          Uri         tempUri        = BlobProvider.getInstance().forData(inputStream, thumbnailSlide.getFileSize())
                                                                 .withMimeType(thumbnailSlide.getContentType())
                                                                 .createForSingleSessionOnDisk(requireContext());

          SignalDatabase.attachments().deleteAttachmentFilesForViewOnceMessage(messageRecord.getId());

          ApplicationDependencies.getViewOnceMessageManager().scheduleIfNecessary();

          ApplicationDependencies.getJobManager().add(new MultiDeviceViewOnceOpenJob(new MessageTable.SyncMessageId(messageRecord.getToRecipient().getId(), messageRecord.getDateSent())));

          return tempUri;
        } catch (IOException e) {
          return null;
        }
      }, (uri) -> {
        if (uri != null) {
          startActivity(ViewOnceMessageActivity.getIntent(requireContext(), messageRecord.getId(), uri));
        } else {
          Log.w(TAG, "Failed to open view-once photo. Showing a toast and deleting the attachments for the message just in case.");
          Toast.makeText(requireContext(), R.string.ConversationFragment_failed_to_open_message, Toast.LENGTH_SHORT).show();
          SignalExecutors.BOUNDED.execute(() -> SignalDatabase.attachments().deleteAttachmentFilesForViewOnceMessage(messageRecord.getId()));
        }
      });
    }

    @Override
    public void onSharedContactDetailsClicked(@NonNull Contact contact, @NonNull View avatarTransitionView) {
      if (getContext() != null && getActivity() != null) {
        ViewCompat.setTransitionName(avatarTransitionView, "avatar");
        Bundle bundle = ActivityOptionsCompat.makeSceneTransitionAnimation(getActivity(), avatarTransitionView, "avatar").toBundle();
        ActivityCompat.startActivity(getActivity(), SharedContactDetailsActivity.getIntent(getContext(), contact), bundle);
      }
    }

    @Override
    public void onAddToContactsClicked(@NonNull Contact contactWithAvatar) {
      if (getContext() == null) {
        return;
      }

      disposables.add(AddToContactsContract.createIntentAndLaunch(
          ConversationFragment.this,
          addToContactsLauncher,
          contactWithAvatar
      ));
    }

    @Override
    public void onMessageSharedContactClicked(@NonNull List<Recipient> choices) {
      if (getContext() == null) return;

      ContactUtil.selectRecipientThroughDialog(getContext(), choices, locale, recipient -> {
        CommunicationActions.startConversation(getContext(), recipient, null);
      });
    }

    @Override
    public void onInviteSharedContactClicked(@NonNull List<Recipient> choices) {
      if (getContext() == null) return;

      ContactUtil.selectRecipientThroughDialog(getContext(), choices, locale, recipient -> {
        CommunicationActions.composeSmsThroughDefaultApp(getContext(), recipient, getString(R.string.InviteActivity_lets_switch_to_signal, getString(R.string.install_url)));
      });
    }

    @Override
    public void onReactionClicked(@NonNull MultiselectPart multiselectPart, long messageId, boolean isMms) {
      if (getParentFragment() == null) return;

      ReactionsBottomSheetDialogFragment.create(messageId, isMms).show(getParentFragmentManager(), null);
    }

    @Override
    public void onGroupMemberClicked(@NonNull RecipientId recipientId, @NonNull GroupId groupId) {
      if (getParentFragment() == null) return;

      RecipientBottomSheetDialogFragment.create(recipientId, groupId).show(getParentFragmentManager(), "BOTTOM");
    }

    @Override
    public void onMessageWithErrorClicked(@NonNull MessageRecord messageRecord) {
      listener.onMessageWithErrorClicked(messageRecord);
    }

    @Override
    public void onMessageWithRecaptchaNeededClicked(@NonNull MessageRecord messageRecord) {
      RecaptchaProofBottomSheetFragment.show(getChildFragmentManager());
    }

    @Override
    public void onIncomingIdentityMismatchClicked(@NonNull RecipientId recipientId) {
      SafetyNumberBottomSheet.forRecipientId(recipientId)
                             .show(getParentFragmentManager());
    }

    @Override
    public void onVoiceNotePause(@NonNull Uri uri) {
      listener.onVoiceNotePause(uri);
    }

    @Override
    public void onVoiceNotePlay(@NonNull Uri uri, long messageId, double progress) {
      listener.onVoiceNotePlay(uri, messageId, progress);
    }

    @Override
    public void onVoiceNoteSeekTo(@NonNull Uri uri, double progress) {
      listener.onVoiceNoteSeekTo(uri, progress);
    }

    @Override
    public void onVoiceNotePlaybackSpeedChanged(@NonNull Uri uri, float speed) {
      listener.onVoiceNotePlaybackSpeedChanged(uri, speed);
    }

    @Override
    public void onRegisterVoiceNoteCallbacks(@NonNull Observer<VoiceNotePlaybackState> onPlaybackStartObserver) {
      listener.onRegisterVoiceNoteCallbacks(onPlaybackStartObserver);
    }

    @Override
    public void onUnregisterVoiceNoteCallbacks(@NonNull Observer<VoiceNotePlaybackState> onPlaybackStartObserver) {
      listener.onUnregisterVoiceNoteCallbacks(onPlaybackStartObserver);
    }

    @Override
    public boolean onUrlClicked(@NonNull String url) {
      return CommunicationActions.handlePotentialGroupLinkUrl(requireActivity(), url);
    }

    @Override
    public void onGroupMigrationLearnMoreClicked(@NonNull GroupMigrationMembershipChange membershipChange) {
      if (getParentFragment() == null) {
        return;
      }

      GroupsV1MigrationInfoBottomSheetDialogFragment.show(getParentFragmentManager(), membershipChange);
    }

    @Override
    public void onChatSessionRefreshLearnMoreClicked() {
      new AlertDialog.Builder(requireContext())
          .setView(R.layout.decryption_failed_dialog)
          .setPositiveButton(android.R.string.ok, (d, w) -> {
            d.dismiss();
          })
          .setNeutralButton(R.string.ConversationFragment_contact_us, (d, w) -> {
            startActivity(AppSettingsActivity.help(requireContext(), 0));
            d.dismiss();
          })
          .show();
    }

    @Override
    public void onBadDecryptLearnMoreClicked(@NonNull RecipientId author) {
      SimpleTask.run(getLifecycle(),
                     () -> Recipient.resolved(author).getDisplayName(requireContext()),
                     name -> BadDecryptLearnMoreDialog.show(getParentFragmentManager(), name, recipient.get().isGroup()));
    }

    @Override
    public void onSafetyNumberLearnMoreClicked(@NonNull Recipient recipient) {
      if (recipient.isGroup()) {
        throw new AssertionError("Must be individual");
      }

      AlertDialog dialog = new AlertDialog.Builder(requireContext())
                                          .setView(R.layout.safety_number_changed_learn_more_dialog)
                                          .setPositiveButton(R.string.ConversationFragment_verify, (d, w) -> {
                                            SimpleTask.run(getLifecycle(), () -> {
                                              return ApplicationDependencies.getProtocolStore().aci().identities().getIdentityRecord(recipient.getId());
                                            }, identityRecord -> {
                                              if (identityRecord.isPresent()) {
                                                startActivity(VerifyIdentityActivity.newIntent(requireContext(), identityRecord.get()));
                                              }});
                                            d.dismiss();
                                          })
                                          .setNegativeButton(R.string.ConversationFragment_not_now, (d, w) -> {
                                            d.dismiss();
                                          })
                                          .create();
      dialog.setOnShowListener(d -> {
        TextView title = Objects.requireNonNull(dialog.findViewById(R.id.safety_number_learn_more_title));
        TextView body  = Objects.requireNonNull(dialog.findViewById(R.id.safety_number_learn_more_body));

        title.setText(getString(R.string.ConversationFragment_your_safety_number_with_s_changed, recipient.getDisplayName(requireContext())));
        body.setText(getString(R.string.ConversationFragment_your_safety_number_with_s_changed_likey_because_they_reinstalled_signal, recipient.getDisplayName(requireContext())));
      });

      dialog.show();
    }
    @Override
    public void onJoinGroupCallClicked() {
      CommunicationActions.startVideoCall(requireActivity(), recipient.get());
    }

    @Override
    public void onInviteFriendsToGroupClicked(@NonNull GroupId.V2 groupId) {
      GroupLinkInviteFriendsBottomSheetDialogFragment.show(requireActivity().getSupportFragmentManager(), groupId);
    }

    @Override
    public void onEnableCallNotificationsClicked() {
      EnableCallNotificationSettingsDialog.fixAutomatically(requireContext());
      if (EnableCallNotificationSettingsDialog.shouldShow(requireContext())) {
        EnableCallNotificationSettingsDialog.show(getChildFragmentManager());
      } else {
        refreshList();
      }
    }

    @Override
    public void onPlayInlineContent(ConversationMessage conversationMessage) {
      getListAdapter().playInlineContent(conversationMessage);
    }

    @Override
    public void onInMemoryMessageClicked(@NonNull InMemoryMessageRecord messageRecord) {
      if (messageRecord instanceof InMemoryMessageRecord.NoGroupsInCommon) {
        boolean isGroup = ((InMemoryMessageRecord.NoGroupsInCommon) messageRecord).isGroup();
        new MaterialAlertDialogBuilder(requireContext(), R.style.ThemeOverlay_Signal_MaterialAlertDialog)
            .setMessage(isGroup ? R.string.GroupsInCommonMessageRequest__none_of_your_contacts_or_people_you_chat_with_are_in_this_group
                                : R.string.GroupsInCommonMessageRequest__you_have_no_groups_in_common_with_this_person)
            .setNeutralButton(R.string.GroupsInCommonMessageRequest__about_message_requests, (d, w) -> CommunicationActions.openBrowserLink(requireContext(), getString(R.string.GroupsInCommonMessageRequest__support_article)))
            .setPositiveButton(R.string.GroupsInCommonMessageRequest__okay, null)
            .show();
      }
    }

    @Override
    public void onViewGroupDescriptionChange(@Nullable GroupId groupId, @NonNull String description, boolean isMessageRequestAccepted) {
      if (groupId != null) {
        GroupDescriptionDialog.show(getChildFragmentManager(), groupId, description, isMessageRequestAccepted);
      }
    }

    @Override
    public void onChangeNumberUpdateContact(@NonNull Recipient recipient) {
      startActivity(RecipientExporter.export(recipient).asAddContactIntent());
    }

    @Override
    public void onCallToAction(@NonNull String action) {
    }

    @Override
    public void onDonateClicked() {
      CommunicationActions.openBrowserLink(requireContext(), getString(R.string.donate_url));
    }

    @Override
    public void onBlockJoinRequest(@NonNull Recipient recipient) {
      new MaterialAlertDialogBuilder(requireContext()).setTitle(R.string.ConversationFragment__block_request)
                                                      .setMessage(getString(R.string.ConversationFragment__s_will_not_be_able_to_join_or_request_to_join_this_group_via_the_group_link, recipient.getDisplayName(requireContext())))
                                                      .setNegativeButton(R.string.ConversationFragment__cancel, null)
                                                      .setPositiveButton(R.string.ConversationFragment__block_request_button, (d, w) -> handleBlockJoinRequest(recipient))
                                                      .show();
    }

    @Override
    public void onRecipientNameClicked(@NonNull RecipientId target) {
      if (getParentFragment() == null) return;

      RecipientBottomSheetDialogFragment.create(target, recipient.get().getGroupId().orElse(null)).show(getParentFragmentManager(), "BOTTOM");
    }

    @Override
    public void onInviteToSignalClicked() {
      listener.onInviteToSignal();
    }

    @Override
    public void goToMediaPreview(ConversationItem parent, View sharedElement, MediaIntentFactory.MediaPreviewArgs args) {
      if (listener.isInBubble()) {
        requireActivity().startActivity(MediaIntentFactory.create(requireActivity(), args.skipSharedElementTransition(true)));
        return;
      }

      if (args.isVideoGif()) {
        int                            adapterPosition = list.getChildAdapterPosition(parent);
        GiphyMp4ProjectionPlayerHolder holder          = giphyMp4ProjectionRecycler.getCurrentHolder(adapterPosition);

        if (holder != null) {
          parent.showProjectionArea();
          holder.hide();
        }
      }

      sharedElement.setTransitionName(MediaPreviewV2Activity.SHARED_ELEMENT_TRANSITION_NAME);
      requireActivity().setExitSharedElementCallback(new MaterialContainerTransformSharedElementCallback());
      ActivityOptions options = ActivityOptions.makeSceneTransitionAnimation(requireActivity(), sharedElement, MediaPreviewV2Activity.SHARED_ELEMENT_TRANSITION_NAME);
      requireActivity().startActivity(MediaIntentFactory.create(requireActivity(), args), options.toBundle());
    }

    @Override
    public void onEditedIndicatorClicked(@NonNull MessageRecord messageRecord) {
      if (messageRecord.isOutgoing()) {
        EditMessageHistoryDialog.show(getChildFragmentManager(), messageRecord.getToRecipient().getId(), messageRecord.getId());
      } else {
        EditMessageHistoryDialog.show(getChildFragmentManager(), messageRecord.getFromRecipient().getId(), messageRecord.getId());
      }
    }

    @Override
    public void onActivatePaymentsClicked() {
      Intent intent = new Intent(requireContext(), PaymentsActivity.class);
      startActivity(intent);
    }

    @Override
    public void onSendPaymentClicked(@NonNull RecipientId recipientId) {
      AttachmentManager.selectPayment(ConversationFragment.this, recipient.get());
    }

    @Override
    public void onScheduledIndicatorClicked(@NonNull View view, @NonNull MessageRecord messageRecord) {

    }
  }

  public void refreshList() {
    ConversationAdapter listAdapter = getListAdapter();
    if (listAdapter != null) {
      listAdapter.notifyDataSetChanged();
    }
  }

  private void handleEnterMultiSelect(@NonNull ConversationMessage conversationMessage) {
    Set<MultiselectPart> multiselectParts = conversationMessage.getMultiselectCollection().toSet();

    multiselectParts.stream().forEach(part -> {
      ((ConversationAdapter) list.getAdapter()).toggleSelection(part);
    });

    list.invalidateItemDecorations();

    actionMode = ((AppCompatActivity)getActivity()).startSupportActionMode(actionModeCallback);
  }

  private void handleBlockJoinRequest(@NonNull Recipient recipient) {
    disposables.add(
        groupViewModel.blockJoinRequests(ConversationFragment.this.recipient.get(), recipient)
                      .subscribe(result -> {
                        if (result.isFailure()) {
                          int failureReason = GroupErrors.getUserDisplayMessage(((GroupBlockJoinRequestResult.Failure) result).getReason());
                          Toast.makeText(requireContext(), failureReason, Toast.LENGTH_SHORT).show();
                        } else {
                          Toast.makeText(requireContext(), R.string.ConversationFragment__blocked, Toast.LENGTH_SHORT).show();
                        }
                      })
    );
  }

  private final class CheckExpirationDataObserver extends RecyclerView.AdapterDataObserver {
    @Override
    public void onItemRangeRemoved(int positionStart, int itemCount) {
      ConversationAdapter adapter = getListAdapter();
      if (adapter == null || actionMode == null) {
        return;
      }

      Set<MultiselectPart> selected = adapter.getSelectedItems();
      Set<MultiselectPart> expired  = new HashSet<>();

      for (final MultiselectPart multiselectPart : selected) {
        if (multiselectPart.isExpired()) {
          expired.add(multiselectPart);
        }
      }

      adapter.removeFromSelection(expired);

      if (adapter.getSelectedItems().isEmpty()) {
        actionMode.finish();
      } else {
        actionMode.setTitle(calculateSelectedItemCount());
      }
    }
  }

  private final class ConversationSnapToTopDataObserver extends SnapToTopDataObserver {

    public ConversationSnapToTopDataObserver(@NonNull RecyclerView recyclerView,
                                             @Nullable ScrollRequestValidator scrollRequestValidator)
    {
      super(recyclerView, scrollRequestValidator, () -> {
        list.scrollToPosition(0);
        list.post(ConversationFragment.this::postMarkAsReadRequest);
      });
    }

    @Override
    public void onItemRangeMoved(int fromPosition, int toPosition, int itemCount) {
      // Do nothing.
    }

    @Override
    public void onItemRangeInserted(int positionStart, int itemCount) {
      if (positionStart == 0 && itemCount == 1 && isTypingIndicatorShowing()) {
        return;
      }

      super.onItemRangeInserted(positionStart, itemCount);
    }

    @Override
    public void onItemRangeChanged(int positionStart, int itemCount) {
      super.onItemRangeChanged(positionStart, itemCount);
      list.post(ConversationFragment.this::postMarkAsReadRequest);
    }
  }

  private final class ConversationScrollRequestValidator implements SnapToTopDataObserver.ScrollRequestValidator {

    @Override
    public boolean isPositionStillValid(int position) {
      if (getListAdapter() == null) {
        return position >= 0;
      } else {
        return position >= 0 && position < getListAdapter().getItemCount();
      }
    }

    @Override
    public boolean isItemAtPositionLoaded(int position) {
      if (getListAdapter() == null) {
        return false;
      } else if (getListAdapter().hasFooter() && position == getListAdapter().getItemCount() - 1) {
        return true;
      } else {
        return getListAdapter().getItem(position) != null;
      }
    }
  }

  private class ReactionsToolbarListener implements ConversationReactionOverlay.OnActionSelectedListener {

    private final ConversationMessage conversationMessage;

    private ReactionsToolbarListener(@NonNull ConversationMessage conversationMessage) {
      this.conversationMessage = conversationMessage;
    }

    @Override
    public void onActionSelected(@NonNull ConversationReactionOverlay.Action action) {
      switch (action) {
        case REPLY:
          handleReplyMessage(conversationMessage);
          break;
        case EDIT:
          handleEditMessage(conversationMessage);
          break;
        case FORWARD:
          handleForwardMessageParts(conversationMessage.getMultiselectCollection().toSet());
          break;
        case RESEND:
          handleResendMessage(conversationMessage.getMessageRecord());
          break;
        case DOWNLOAD:
          handleSaveAttachment((MediaMmsMessageRecord) conversationMessage.getMessageRecord());
          break;
        case COPY:
          handleCopyMessage(conversationMessage.getMultiselectCollection().toSet());
          break;
        case PAYMENT_DETAILS:
          handleViewPaymentDetails(conversationMessage.getMessageRecord());
          break;
        case MULTISELECT:
          handleEnterMultiSelect(conversationMessage);
          break;
        case VIEW_INFO:
          handleDisplayDetails(conversationMessage);
          break;
        case DELETE:
          handleDeleteMessages(conversationMessage.getMultiselectCollection().toSet());
          break;
      }
    }
  }

  private class ActionModeCallback implements ActionMode.Callback {

    @Override
    public boolean onCreateActionMode(ActionMode mode, Menu menu) {
      mode.setTitle(calculateSelectedItemCount());

      setCorrectActionModeMenuVisibility();
      listener.onMessageActionToolbarOpened();
      return true;
    }

    @Override
    public boolean onPrepareActionMode(ActionMode actionMode, Menu menu) {
      return false;
    }

    @Override
    public void onDestroyActionMode(ActionMode mode) {
      ((ConversationAdapter)list.getAdapter()).clearSelection();
      list.invalidateItemDecorations();
      setBottomActionBarVisibility(false);
      actionMode = null;
      listener.onMessageActionToolbarClosed();
    }

    @Override
    public boolean onActionItemClicked(ActionMode mode, MenuItem item) {
      return false;
    }
  }

  private static class ConversationDateHeader extends StickyHeaderViewHolder {

    private final Animation animateIn;
    private final Animation animateOut;

    private boolean pendingHide = false;

    private ConversationDateHeader(Context context, TextView textView) {
      super(textView);
      this.animateIn  = AnimationUtils.loadAnimation(context, R.anim.slide_from_top);
      this.animateOut = AnimationUtils.loadAnimation(context, R.anim.slide_to_top);

      this.animateIn.setDuration(100);
      this.animateOut.setDuration(100);
    }

    public void show() {
      if (textView.getText() == null || textView.getText().length() == 0) {
        return;
      }

      if (pendingHide) {
        pendingHide = false;
      } else {
        ViewUtil.animateIn(textView, animateIn);
      }
    }

    public void hide() {
      pendingHide = true;

      textView.postDelayed(new Runnable() {
        @Override
        public void run() {
          if (pendingHide) {
            pendingHide = false;
            ViewUtil.animateOut(textView, animateOut, View.GONE);
          }
        }
      }, 400);
    }
  }
}<|MERGE_RESOLUTION|>--- conflicted
+++ resolved
@@ -494,11 +494,6 @@
   public void onStart() {
     super.onStart();
     initializeTypingObserver();
-<<<<<<< HEAD
-    layoutTransition.getAnimator(LayoutTransition.CHANGE_DISAPPEARING).addListener(transitionListener);
-=======
-    SignalProxyUtil.startListeningToWebsocket();
->>>>>>> 5f7414e8
   }
 
   @Override
