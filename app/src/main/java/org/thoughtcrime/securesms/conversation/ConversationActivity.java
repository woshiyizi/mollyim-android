/*
 * Copyright (C) 2011 Whisper Systems
 *
 * This program is free software: you can redistribute it and/or modify
 * it under the terms of the GNU General Public License as published by
 * the Free Software Foundation, either version 3 of the License, or
 * (at your option) any later version.
 *
 * This program is distributed in the hope that it will be useful,
 * but WITHOUT ANY WARRANTY; without even the implied warranty of
 * MERCHANTABILITY or FITNESS FOR A PARTICULAR PURPOSE.  See the
 * GNU General Public License for more details.
 *
 * You should have received a copy of the GNU General Public License
 * along with this program.  If not, see <http://www.gnu.org/licenses/>.
 */
package org.thoughtcrime.securesms.conversation;

import android.Manifest;
import android.annotation.SuppressLint;
import android.annotation.TargetApi;
import android.content.ActivityNotFoundException;
import android.content.BroadcastReceiver;
import android.content.Context;
import android.content.Intent;
import android.content.IntentFilter;
import android.content.res.Configuration;
import android.content.res.TypedArray;
import android.graphics.Bitmap;
import android.graphics.Color;
import android.graphics.PorterDuff;
import android.graphics.drawable.ColorDrawable;
import android.graphics.drawable.Drawable;
import android.hardware.Camera;
import android.net.Uri;
import android.os.AsyncTask;
import android.os.Build;
import android.os.Bundle;
import android.os.Vibrator;
import android.provider.Browser;
import android.provider.ContactsContract;
import android.provider.Telephony;
import android.text.Editable;
import android.text.TextUtils;
import android.text.TextWatcher;
import android.view.Gravity;
import android.view.KeyEvent;
import android.view.Menu;
import android.view.MenuInflater;
import android.view.MenuItem;
import android.view.MotionEvent;
import android.view.View;
import android.view.View.OnClickListener;
import android.view.View.OnFocusChangeListener;
import android.view.View.OnKeyListener;
import android.view.WindowManager;
import android.view.inputmethod.EditorInfo;
import android.widget.Button;
import android.widget.ImageButton;
import android.widget.TextView;
import android.widget.Toast;

import androidx.annotation.IdRes;
import androidx.annotation.NonNull;
import androidx.annotation.Nullable;
import androidx.appcompat.app.ActionBar;
import androidx.appcompat.app.AlertDialog;
import androidx.appcompat.widget.SearchView;
import androidx.appcompat.widget.Toolbar;
import androidx.core.content.pm.ShortcutInfoCompat;
import androidx.core.content.pm.ShortcutManagerCompat;
import androidx.core.graphics.drawable.IconCompat;
import androidx.lifecycle.ViewModelProviders;

import com.annimon.stream.Stream;
import com.bumptech.glide.request.target.CustomTarget;
import com.bumptech.glide.request.transition.Transition;

import org.greenrobot.eventbus.EventBus;
import org.greenrobot.eventbus.Subscribe;
import org.greenrobot.eventbus.ThreadMode;
import org.thoughtcrime.securesms.ApplicationContext;
import org.thoughtcrime.securesms.BlockUnblockDialog;
import org.thoughtcrime.securesms.ExpirationDialog;
import org.thoughtcrime.securesms.GroupMembersDialog;
import org.thoughtcrime.securesms.MainActivity;
import org.thoughtcrime.securesms.MuteDialog;
<<<<<<< HEAD
import org.thoughtcrime.securesms.PassphraseRequiredActionBarActivity;
=======
import org.thoughtcrime.securesms.PassphraseRequiredActivity;
import org.thoughtcrime.securesms.PromptMmsActivity;
>>>>>>> a01bec3a
import org.thoughtcrime.securesms.R;
import org.thoughtcrime.securesms.ShortcutLauncherActivity;
import org.thoughtcrime.securesms.TransportOption;
import org.thoughtcrime.securesms.VerifyIdentityActivity;
import org.thoughtcrime.securesms.attachments.Attachment;
import org.thoughtcrime.securesms.attachments.TombstoneAttachment;
import org.thoughtcrime.securesms.audio.AudioRecorder;
import org.thoughtcrime.securesms.audio.AudioSlidePlayer;
import org.thoughtcrime.securesms.color.MaterialColor;
import org.thoughtcrime.securesms.components.AnimatingToggle;
import org.thoughtcrime.securesms.components.ComposeText;
import org.thoughtcrime.securesms.components.ConversationSearchBottomBar;
import org.thoughtcrime.securesms.components.HidingLinearLayout;
import org.thoughtcrime.securesms.components.InputAwareLayout;
import org.thoughtcrime.securesms.components.InputPanel;
import org.thoughtcrime.securesms.components.KeyboardAwareLinearLayout.OnKeyboardShownListener;
import org.thoughtcrime.securesms.components.SendButton;
import org.thoughtcrime.securesms.components.TooltipPopup;
import org.thoughtcrime.securesms.components.emoji.EmojiKeyboardProvider;
import org.thoughtcrime.securesms.components.emoji.EmojiStrings;
import org.thoughtcrime.securesms.components.emoji.MediaKeyboard;
import org.thoughtcrime.securesms.components.identity.UnverifiedBannerView;
import org.thoughtcrime.securesms.components.location.SignalPlace;
import org.thoughtcrime.securesms.components.reminder.ExpiredBuildReminder;
import org.thoughtcrime.securesms.components.reminder.Reminder;
import org.thoughtcrime.securesms.components.reminder.ReminderView;
import org.thoughtcrime.securesms.components.reminder.ServiceOutageReminder;
import org.thoughtcrime.securesms.components.reminder.UnauthorizedReminder;
import org.thoughtcrime.securesms.contacts.ContactAccessor;
import org.thoughtcrime.securesms.contacts.ContactAccessor.ContactData;
import org.thoughtcrime.securesms.contacts.sync.DirectoryHelper;
import org.thoughtcrime.securesms.contactshare.Contact;
import org.thoughtcrime.securesms.contactshare.ContactShareEditActivity;
import org.thoughtcrime.securesms.contactshare.ContactUtil;
import org.thoughtcrime.securesms.contactshare.SimpleTextWatcher;
import org.thoughtcrime.securesms.conversation.ConversationGroupViewModel.GroupActiveState;
import org.thoughtcrime.securesms.conversation.ui.error.SafetyNumberChangeDialog;
import org.thoughtcrime.securesms.conversationlist.model.MessageResult;
import org.thoughtcrime.securesms.crypto.SecurityEvent;
import org.thoughtcrime.securesms.database.DatabaseFactory;
import org.thoughtcrime.securesms.database.DraftDatabase;
import org.thoughtcrime.securesms.database.DraftDatabase.Draft;
import org.thoughtcrime.securesms.database.DraftDatabase.Drafts;
import org.thoughtcrime.securesms.database.GroupDatabase;
import org.thoughtcrime.securesms.database.IdentityDatabase;
import org.thoughtcrime.securesms.database.IdentityDatabase.IdentityRecord;
import org.thoughtcrime.securesms.database.IdentityDatabase.VerifiedStatus;
import org.thoughtcrime.securesms.database.MessagingDatabase.MarkedMessageInfo;
import org.thoughtcrime.securesms.database.MmsSmsColumns.Types;
import org.thoughtcrime.securesms.database.RecipientDatabase;
import org.thoughtcrime.securesms.database.RecipientDatabase.RegisteredState;
import org.thoughtcrime.securesms.database.ThreadDatabase;
import org.thoughtcrime.securesms.database.identity.IdentityRecordList;
import org.thoughtcrime.securesms.database.model.MessageRecord;
import org.thoughtcrime.securesms.database.model.MmsMessageRecord;
import org.thoughtcrime.securesms.database.model.ReactionRecord;
import org.thoughtcrime.securesms.database.model.StickerRecord;
import org.thoughtcrime.securesms.dependencies.ApplicationDependencies;
import org.thoughtcrime.securesms.events.ReminderUpdateEvent;
import org.thoughtcrime.securesms.giph.ui.GiphyActivity;
import org.thoughtcrime.securesms.groups.GroupChangeBusyException;
import org.thoughtcrime.securesms.groups.GroupChangeFailedException;
import org.thoughtcrime.securesms.groups.GroupInsufficientRightsException;
import org.thoughtcrime.securesms.groups.GroupManager;
import org.thoughtcrime.securesms.groups.GroupNotAMemberException;
import org.thoughtcrime.securesms.groups.ui.GroupChangeFailureReason;
import org.thoughtcrime.securesms.groups.ui.GroupErrors;
import org.thoughtcrime.securesms.groups.ui.LeaveGroupDialog;
import org.thoughtcrime.securesms.groups.ui.managegroup.ManageGroupActivity;
import org.thoughtcrime.securesms.insights.InsightsLauncher;
import org.thoughtcrime.securesms.invites.InviteReminderModel;
import org.thoughtcrime.securesms.invites.InviteReminderRepository;
import org.thoughtcrime.securesms.jobs.RequestGroupV2InfoJob;
import org.thoughtcrime.securesms.jobs.RetrieveProfileJob;
import org.thoughtcrime.securesms.jobs.ServiceOutageDetectionJob;
import org.thoughtcrime.securesms.keyvalue.SignalStore;
import org.thoughtcrime.securesms.linkpreview.LinkPreview;
import org.thoughtcrime.securesms.linkpreview.LinkPreviewRepository;
import org.thoughtcrime.securesms.linkpreview.LinkPreviewViewModel;
import org.thoughtcrime.securesms.logging.Log;
import org.thoughtcrime.securesms.maps.PlacePickerActivity;
import org.thoughtcrime.securesms.mediaoverview.MediaOverviewActivity;
import org.thoughtcrime.securesms.mediasend.Media;
import org.thoughtcrime.securesms.mediasend.MediaSendActivity;
import org.thoughtcrime.securesms.mediasend.MediaSendActivityResult;
import org.thoughtcrime.securesms.messagedetails.MessageDetailsActivity;
import org.thoughtcrime.securesms.messagerequests.MessageRequestViewModel;
import org.thoughtcrime.securesms.messagerequests.MessageRequestsBottomView;
import org.thoughtcrime.securesms.mms.AttachmentManager;
import org.thoughtcrime.securesms.mms.AttachmentManager.MediaType;
import org.thoughtcrime.securesms.mms.AudioSlide;
import org.thoughtcrime.securesms.mms.GifSlide;
import org.thoughtcrime.securesms.mms.GlideApp;
import org.thoughtcrime.securesms.mms.GlideRequests;
import org.thoughtcrime.securesms.mms.ImageSlide;
import org.thoughtcrime.securesms.mms.LocationSlide;
import org.thoughtcrime.securesms.mms.MediaConstraints;
import org.thoughtcrime.securesms.mms.OutgoingExpirationUpdateMessage;
import org.thoughtcrime.securesms.mms.OutgoingMediaMessage;
import org.thoughtcrime.securesms.mms.OutgoingSecureMediaMessage;
import org.thoughtcrime.securesms.mms.QuoteId;
import org.thoughtcrime.securesms.mms.QuoteModel;
import org.thoughtcrime.securesms.mms.Slide;
import org.thoughtcrime.securesms.mms.SlideDeck;
import org.thoughtcrime.securesms.mms.StickerSlide;
import org.thoughtcrime.securesms.mms.VideoSlide;
import org.thoughtcrime.securesms.notifications.MarkReadReceiver;
import org.thoughtcrime.securesms.notifications.NotificationChannels;
import org.thoughtcrime.securesms.permissions.Permissions;
import org.thoughtcrime.securesms.profiles.GroupShareProfileView;
import org.thoughtcrime.securesms.providers.BlobProvider;
import org.thoughtcrime.securesms.reactions.any.ReactWithAnyEmojiBottomSheetDialogFragment;
import org.thoughtcrime.securesms.recipients.LiveRecipient;
import org.thoughtcrime.securesms.recipients.Recipient;
import org.thoughtcrime.securesms.recipients.RecipientExporter;
import org.thoughtcrime.securesms.recipients.RecipientFormattingException;
import org.thoughtcrime.securesms.recipients.RecipientId;
import org.thoughtcrime.securesms.recipients.RecipientUtil;
import org.thoughtcrime.securesms.recipients.ui.managerecipient.ManageRecipientActivity;
import org.thoughtcrime.securesms.registration.RegistrationNavigationActivity;
import org.thoughtcrime.securesms.service.KeyCachingService;
import org.thoughtcrime.securesms.sms.MessageSender;
import org.thoughtcrime.securesms.sms.OutgoingEncryptedMessage;
import org.thoughtcrime.securesms.sms.OutgoingEndSessionMessage;
import org.thoughtcrime.securesms.sms.OutgoingTextMessage;
import org.thoughtcrime.securesms.stickers.StickerKeyboardProvider;
import org.thoughtcrime.securesms.stickers.StickerLocator;
import org.thoughtcrime.securesms.stickers.StickerManagementActivity;
import org.thoughtcrime.securesms.stickers.StickerPackInstallEvent;
import org.thoughtcrime.securesms.stickers.StickerSearchRepository;
import org.thoughtcrime.securesms.util.BitmapUtil;
import org.thoughtcrime.securesms.util.CharacterCalculator.CharacterState;
import org.thoughtcrime.securesms.util.CommunicationActions;
import org.thoughtcrime.securesms.util.DrawableUtil;
import org.thoughtcrime.securesms.util.DynamicDarkToolbarTheme;
import org.thoughtcrime.securesms.util.DynamicLanguage;
import org.thoughtcrime.securesms.util.DynamicTheme;
import org.thoughtcrime.securesms.util.IdentityUtil;
import org.thoughtcrime.securesms.util.MediaUtil;
import org.thoughtcrime.securesms.util.MessageUtil;
import org.thoughtcrime.securesms.util.ServiceUtil;
import org.thoughtcrime.securesms.util.TextSecurePreferences;
import org.thoughtcrime.securesms.util.TextSecurePreferences.MediaKeyboardMode;
import org.thoughtcrime.securesms.util.Util;
import org.thoughtcrime.securesms.util.ViewUtil;
import org.thoughtcrime.securesms.util.concurrent.AssertedSuccessListener;
import org.thoughtcrime.securesms.util.concurrent.ListenableFuture;
import org.thoughtcrime.securesms.util.concurrent.SettableFuture;
import org.thoughtcrime.securesms.util.concurrent.SignalExecutors;
import org.thoughtcrime.securesms.util.concurrent.SimpleTask;
import org.thoughtcrime.securesms.util.views.Stub;
import org.whispersystems.libsignal.InvalidMessageException;
import org.whispersystems.libsignal.util.Pair;
import org.whispersystems.libsignal.util.guava.Optional;

import java.io.IOException;
import java.util.Collections;
import java.util.List;
import java.util.Locale;
import java.util.concurrent.ExecutionException;
import java.util.concurrent.atomic.AtomicBoolean;
import java.util.concurrent.atomic.AtomicInteger;

import static org.thoughtcrime.securesms.TransportOption.Type;
import static org.thoughtcrime.securesms.database.GroupDatabase.GroupRecord;
import static org.whispersystems.libsignal.SessionCipher.SESSION_LOCK;

/**
 * Activity for displaying a message thread, as well as
 * composing/sending a new message into that thread.
 *
 * @author Moxie Marlinspike
 *
 */
@SuppressLint("StaticFieldLeak")
public class ConversationActivity extends PassphraseRequiredActivity
    implements ConversationFragment.ConversationFragmentListener,
               AttachmentManager.AttachmentListener,
               OnKeyboardShownListener,
               InputPanel.Listener,
               InputPanel.MediaListener,
               ComposeText.CursorPositionChangedListener,
               ConversationSearchBottomBar.EventListener,
               StickerKeyboardProvider.StickerEventListener,
               AttachmentKeyboard.Callback,
               ConversationReactionOverlay.OnReactionSelectedListener,
               ReactWithAnyEmojiBottomSheetDialogFragment.Callback,
               SafetyNumberChangeDialog.Callback
{

  private static final int SHORTCUT_ICON_SIZE = Build.VERSION.SDK_INT >= 26 ? ViewUtil.dpToPx(72) : ViewUtil.dpToPx(48 + 16 * 2);

  private static final String TAG = ConversationActivity.class.getSimpleName();

  public static final String SAFETY_NUMBER_DIALOG = "SAFETY_NUMBER";

  public static final String RECIPIENT_EXTRA                   = "recipient_id";
  public static final String THREAD_ID_EXTRA                   = "thread_id";
  public static final String TEXT_EXTRA                        = "draft_text";
  public static final String MEDIA_EXTRA                       = "media_list";
  public static final String STICKER_EXTRA                     = "sticker_extra";
  public static final String DISTRIBUTION_TYPE_EXTRA           = "distribution_type";
  public static final String STARTING_POSITION_EXTRA           = "starting_position";

  private static final int PICK_GALLERY        = 1;
  private static final int PICK_DOCUMENT       = 2;
  private static final int PICK_AUDIO          = 3;
  private static final int PICK_CONTACT        = 4;
  private static final int GET_CONTACT_DETAILS = 5;
  private static final int GROUP_EDIT          = 6;
  private static final int TAKE_PHOTO          = 7;
  private static final int ADD_CONTACT         = 8;
  private static final int PICK_LOCATION       = 9;
  private static final int PICK_GIF            = 10;
  private static final int SMS_DEFAULT         = 11;
  private static final int MEDIA_SENDER        = 12;

  private   GlideRequests              glideRequests;
  protected ComposeText                composeText;
  private   AnimatingToggle            buttonToggle;
  private   SendButton                 sendButton;
  private   ImageButton                attachButton;
  protected ConversationTitleView      titleView;
  private   TextView                   charactersLeft;
  private   ConversationFragment       fragment;
  private   Button                     unblockButton;
  private   Button                     inviteButton;
  private   Button                     registerButton;
  private   InputAwareLayout           container;
  protected Stub<ReminderView>         reminderView;
  private   Stub<UnverifiedBannerView> unverifiedBannerView;
  private   Stub<GroupShareProfileView> groupShareProfileView;
  private   TypingStatusTextWatcher     typingTextWatcher;
  private   ConversationSearchBottomBar searchNav;
  private   MenuItem                    searchViewItem;
  private   MessageRequestsBottomView   messageRequestBottomView;
  private   ConversationReactionOverlay reactionOverlay;

  private   AttachmentManager        attachmentManager;
  private   AudioRecorder            audioRecorder;
  private   BroadcastReceiver        securityUpdateReceiver;
  private   Stub<MediaKeyboard>      emojiDrawerStub;
  private   Stub<AttachmentKeyboard> attachmentKeyboardStub;
  protected HidingLinearLayout       quickAttachmentToggle;
  protected HidingLinearLayout       inlineAttachmentToggle;
  private   InputPanel               inputPanel;
  private   View                     panelParent;

  private LinkPreviewViewModel         linkPreviewViewModel;
  private ConversationSearchViewModel  searchViewModel;
  private ConversationStickerViewModel stickerViewModel;
  private ConversationViewModel        viewModel;
  private InviteReminderModel          inviteReminderModel;
  private ConversationGroupViewModel   groupViewModel;

  private LiveRecipient recipient;
  private long          threadId;
  private int           distributionType;
  private boolean       isSecureText;
  private boolean       isDefaultSms                  = false;
  private boolean       isMmsEnabled                  = false;
  private boolean       isSecurityInitialized         = false;

  private final IdentityRecordList identityRecords = new IdentityRecordList();
  private final DynamicTheme       dynamicTheme    = new DynamicDarkToolbarTheme();
  private final DynamicLanguage    dynamicLanguage = new DynamicLanguage();

  public static @NonNull Intent buildIntent(@NonNull Context context,
                                            @NonNull RecipientId recipientId,
                                            long threadId,
                                            int distributionType,
                                            int startingPosition)
  {
    Intent intent = new Intent(context, ConversationActivity.class);
    intent.putExtra(ConversationActivity.RECIPIENT_EXTRA, recipientId);
    intent.putExtra(ConversationActivity.THREAD_ID_EXTRA, threadId);
    intent.putExtra(ConversationActivity.DISTRIBUTION_TYPE_EXTRA, distributionType);
    intent.putExtra(ConversationActivity.STARTING_POSITION_EXTRA, startingPosition);

    return intent;
  }

  @Override
  protected void onPreCreate() {
    dynamicTheme.onCreate(this);
    dynamicLanguage.onCreate(this);
  }

  @Override
  protected void onCreate(Bundle state, boolean ready) {
    RecipientId recipientId = getIntent().getParcelableExtra(RECIPIENT_EXTRA);

    if (recipientId == null) {
      Log.w(TAG, "[onCreate] Missing recipientId!");
      // TODO [greyson] Navigation
      startActivity(new Intent(this, MainActivity.class));
      finish();
      return;
    }


    setContentView(R.layout.conversation_activity);

    TypedArray typedArray = obtainStyledAttributes(new int[] {R.attr.conversation_background});
    int color = typedArray.getColor(0, Color.WHITE);
    typedArray.recycle();

    getWindow().getDecorView().setBackgroundColor(color);

    fragment = initFragment(R.id.fragment_content, new ConversationFragment(), dynamicLanguage.getCurrentLocale());

    initializeReceivers();
    initializeActionBar();
    initializeViews();
    initializeResources();
    initializeLinkPreviewObserver();
    initializeSearchObserver();
    initializeStickerObserver();
    initializeViewModel();
    initializeGroupViewModel();
    initializeEnabledCheck();
    initializeSecurity(recipient.get().isRegistered(), isDefaultSms).addListener(new AssertedSuccessListener<Boolean>() {
      @Override
      public void onSuccess(Boolean result) {
        initializeProfiles();
        initializeDraft().addListener(new AssertedSuccessListener<Boolean>() {
          @Override
          public void onSuccess(Boolean loadedDraft) {
            if (loadedDraft != null && loadedDraft) {
              Log.i(TAG, "Finished loading draft");
              Util.runOnMain(() -> {
                if (fragment != null && fragment.isResumed()) {
                  fragment.moveToLastSeen();
                } else {
                  Log.w(TAG, "Wanted to move to the last seen position, but the fragment was in an invalid state");
                }
              });
            }

            if (TextSecurePreferences.isTypingIndicatorsEnabled(ConversationActivity.this)) {
              composeText.addTextChangedListener(typingTextWatcher);
            }
            composeText.setSelection(composeText.length(), composeText.length());
          }
        });
      }
    });
    initializeInsightObserver();
  }

  @Override
  protected void onNewIntent(Intent intent) {
    super.onNewIntent(intent);
    Log.i(TAG, "onNewIntent()");

    if (isFinishing()) {
      Log.w(TAG, "Activity is finishing...");
      return;
    }

    if (!Util.isEmpty(composeText) || attachmentManager.isAttachmentPresent() || inputPanel.getQuote().isPresent()) {
      saveDraft();
      attachmentManager.clear(glideRequests, false);
      inputPanel.clearQuote();
      silentlySetComposeText("");
    }

    RecipientId recipientId = intent.getParcelableExtra(RECIPIENT_EXTRA);

    if (recipientId == null) {
      Log.w(TAG, "[onNewIntent] Missing recipientId!");
      // TODO [greyson] Navigation
      startActivity(new Intent(this, MainActivity.class));
      finish();
      return;
    }

    setIntent(intent);
    initializeResources();
    initializeSecurity(recipient.get().isRegistered(), isDefaultSms).addListener(new AssertedSuccessListener<Boolean>() {
      @Override
      public void onSuccess(Boolean result) {
        initializeDraft();
      }
    });

    if (fragment != null) {
      fragment.onNewIntent();
    }

    searchNav.setVisibility(View.GONE);
  }

  @Override
  protected void onResume() {
    super.onResume();
    dynamicTheme.onResume(this);
    dynamicLanguage.onResume(this);

    EventBus.getDefault().register(this);
    initializeMmsEnabledCheck();
    initializeIdentityRecords();
    composeText.setTransport(sendButton.getSelectedTransport());

    Recipient recipientSnapshot = recipient.get();

    titleView.setTitle(glideRequests, recipientSnapshot);
    setActionBarColor(recipientSnapshot.getColor());
    setBlockedUserState(recipientSnapshot, isSecureText, isDefaultSms);
    calculateCharactersRemaining();

    if (recipientSnapshot.getGroupId().isPresent() && recipientSnapshot.getGroupId().get().isV2()) {
      ApplicationDependencies.getJobManager().add(new RequestGroupV2InfoJob(recipientSnapshot.getGroupId().get().requireV2()));
    }

    ApplicationDependencies.getMessageNotifier().setVisibleThread(threadId);
    markThreadAsRead();
  }

  @Override
  protected void onPause() {
    super.onPause();
    ApplicationDependencies.getMessageNotifier().clearVisibleThread();
    if (isFinishing()) overridePendingTransition(R.anim.fade_scale_in, R.anim.slide_to_end);
    inputPanel.onPause();

    fragment.setLastSeen(System.currentTimeMillis());
    markLastSeen();
    AudioSlidePlayer.stopAll();
    EventBus.getDefault().unregister(this);
  }

  @Override
  protected void onStop() {
    super.onStop();
    EventBus.getDefault().unregister(this);
  }

  @Override
  public void onConfigurationChanged(Configuration newConfig) {
    Log.i(TAG, "onConfigurationChanged(" + newConfig.orientation + ")");
    super.onConfigurationChanged(newConfig);
    composeText.setTransport(sendButton.getSelectedTransport());

    if (emojiDrawerStub.resolved() && container.getCurrentInput() == emojiDrawerStub.get()) {
      container.hideAttachedInput(true);
    }

    if (reactionOverlay != null && reactionOverlay.isShowing()) {
      reactionOverlay.hide();
    }
  }

  @Override
  protected void onDestroy() {
    saveDraft();
    if (securityUpdateReceiver != null)  unregisterReceiver(securityUpdateReceiver);
    super.onDestroy();
  }

  @Override
  public boolean dispatchTouchEvent(MotionEvent ev) {
    return reactionOverlay.applyTouchEvent(ev) || super.dispatchTouchEvent(ev);
  }

  @Override
  public void onActivityResult(final int reqCode, int resultCode, Intent data) {
    Log.i(TAG, "onActivityResult called: " + reqCode + ", " + resultCode + " , " + data);
    super.onActivityResult(reqCode, resultCode, data);

    if ((data == null && reqCode != TAKE_PHOTO && reqCode != SMS_DEFAULT) ||
        (resultCode != RESULT_OK && reqCode != SMS_DEFAULT))
    {
      updateLinkPreviewState();
      return;
    }

    switch (reqCode) {
    case PICK_DOCUMENT:
      setMedia(data.getData(), MediaType.DOCUMENT);
      break;
    case PICK_AUDIO:
      setMedia(data.getData(), MediaType.AUDIO);
      break;
    case PICK_CONTACT:
      if (isSecureText && !isSmsForced()) {
        openContactShareEditor(data.getData());
      } else {
        addAttachmentContactInfo(data.getData());
      }
      break;
    case GET_CONTACT_DETAILS:
      sendSharedContact(data.getParcelableArrayListExtra(ContactShareEditActivity.KEY_CONTACTS));
      break;
    case GROUP_EDIT:
      Recipient recipientSnapshot = recipient.get();

      onRecipientChanged(recipientSnapshot);
      titleView.setTitle(glideRequests, recipientSnapshot);
      NotificationChannels.updateContactChannelName(this, recipientSnapshot);
      setBlockedUserState(recipientSnapshot, isSecureText, isDefaultSms);
      supportInvalidateOptionsMenu();
      break;
    case TAKE_PHOTO:
      handleImageFromDeviceCameraApp();
      break;
    case ADD_CONTACT:
      SimpleTask.run(() -> {
        try {
          DirectoryHelper.refreshDirectoryFor(this, recipient.get(), false);
        } catch (IOException e) {
          Log.w(TAG, "Failed to refresh user after adding to contacts.");
        }
        return null;
      }, nothing -> onRecipientChanged(recipient.get()));
      break;
    case PICK_LOCATION:
      SignalPlace place = new SignalPlace(PlacePickerActivity.addressFromData(data));
      attachmentManager.setLocation(place, getCurrentMediaConstraints());
      break;
    case PICK_GIF:
      setMedia(data.getData(),
               MediaType.GIF,
               data.getIntExtra(GiphyActivity.EXTRA_WIDTH, 0),
               data.getIntExtra(GiphyActivity.EXTRA_HEIGHT, 0));
      break;
    case SMS_DEFAULT:
      initializeSecurity(isSecureText, isDefaultSms);
      break;
    case MEDIA_SENDER:
      MediaSendActivityResult result = data.getParcelableExtra(MediaSendActivity.EXTRA_RESULT);
      sendButton.setTransport(result.getTransport());

      if (result.isPushPreUpload()) {
        sendMediaMessage(result);
        return;
      }

      long       expiresIn      = recipient.get().getExpireMessages() * 1000L;
      int        subscriptionId = sendButton.getSelectedTransport().getSimSubscriptionId().or(-1);
      boolean    initiating     = threadId == -1;
      QuoteModel quote          = result.isViewOnce() ? null : inputPanel.getQuote().orNull();
      SlideDeck  slideDeck      = new SlideDeck();

      for (Media mediaItem : result.getNonUploadedMedia()) {
        if (MediaUtil.isVideoType(mediaItem.getMimeType())) {
          slideDeck.addSlide(new VideoSlide(this, mediaItem.getUri(), 0, mediaItem.getCaption().orNull(), mediaItem.getTransformProperties().orNull()));
        } else if (MediaUtil.isGif(mediaItem.getMimeType())) {
          slideDeck.addSlide(new GifSlide(this, mediaItem.getUri(), 0, mediaItem.getWidth(), mediaItem.getHeight(), mediaItem.getCaption().orNull()));
        } else if (MediaUtil.isImageType(mediaItem.getMimeType())) {
          slideDeck.addSlide(new ImageSlide(this, mediaItem.getUri(), 0, mediaItem.getWidth(), mediaItem.getHeight(), mediaItem.getCaption().orNull(), null));
        } else {
          Log.w(TAG, "Asked to send an unexpected mimeType: '" + mediaItem.getMimeType() + "'. Skipping.");
        }
      }

      final Context context = ConversationActivity.this.getApplicationContext();

      sendMediaMessage(result.getTransport().isSms(),
                       result.getBody(),
                       slideDeck,
                       quote,
                       Collections.emptyList(),
                       Collections.emptyList(),
                       expiresIn,
                       result.isViewOnce(),
                       subscriptionId,
                       initiating,
                       true).addListener(new AssertedSuccessListener<Void>() {
        @Override
        public void onSuccess(Void result) {
          AsyncTask.THREAD_POOL_EXECUTOR.execute(() -> {
            Stream.of(slideDeck.getSlides())
                  .map(Slide::getUri)
                  .withoutNulls()
                  .filter(BlobProvider::isAuthority)
                  .forEach(uri -> BlobProvider.getInstance().delete(context, uri));
          });
        }
      });

      break;
    }
  }

  private void handleImageFromDeviceCameraApp() {
    if (attachmentManager.getCaptureUri() == null) {
      Log.w(TAG, "No image available.");
      return;
    }

    try {
      Uri mediaUri = BlobProvider.getInstance()
                                 .forData(getContentResolver().openInputStream(attachmentManager.getCaptureUri()), 0L)
                                 .withMimeType(MediaUtil.IMAGE_JPEG)
                                 .createForSingleSessionOnDisk(this);

      getContentResolver().delete(attachmentManager.getCaptureUri(), null, null);

      setMedia(mediaUri, MediaType.IMAGE);
    } catch (IOException ioe) {
      Log.w(TAG, "Could not handle public image", ioe);
    }
  }

  @Override
  public void startActivity(Intent intent) {
    if (intent.getStringExtra(Browser.EXTRA_APPLICATION_ID) != null) {
      intent.removeExtra(Browser.EXTRA_APPLICATION_ID);
    }

    try {
      super.startActivity(intent);
    } catch (ActivityNotFoundException e) {
      Log.w(TAG, e);
      Toast.makeText(this, R.string.ConversationActivity_there_is_no_app_available_to_handle_this_link_on_your_device, Toast.LENGTH_LONG).show();
    }
  }

  @Override
  public boolean onPrepareOptionsMenu(Menu menu) {
    MenuInflater inflater = this.getMenuInflater();
    menu.clear();

    GroupActiveState groupActiveState = groupViewModel.getGroupActiveState().getValue();
    boolean isActiveGroup             = groupActiveState != null && groupActiveState.isActiveGroup();
    boolean isActiveV2Group           = groupActiveState != null && groupActiveState.isActiveV2Group();
    boolean isInActiveGroup           = groupActiveState != null && !groupActiveState.isActiveGroup();

    if (isInMessageRequest()) {
      if (isActiveGroup) {
        inflater.inflate(R.menu.conversation_message_requests_group, menu);
      }

      inflater.inflate(R.menu.conversation_message_requests, menu);

      if (recipient != null && recipient.get().isMuted()) inflater.inflate(R.menu.conversation_muted, menu);
      else                                                inflater.inflate(R.menu.conversation_unmuted, menu);

      super.onPrepareOptionsMenu(menu);
      return true;
    }

    if (isSecureText) {
      if (recipient.get().getExpireMessages() > 0) {
        if (!isInActiveGroup) {
          inflater.inflate(R.menu.conversation_expiring_on, menu);
        }
        titleView.showExpiring(recipient);
      } else {
        if (!isInActiveGroup) {
          inflater.inflate(R.menu.conversation_expiring_off, menu);
        }
        titleView.clearExpiring();
      }
    }

    if (isSingleConversation()) {
      if (isSecureText) inflater.inflate(R.menu.conversation_callable_secure, menu);
      else              inflater.inflate(R.menu.conversation_callable_insecure, menu);
    } else if (isGroupConversation()) {
      inflater.inflate(R.menu.conversation_group_options, menu);

      if (!isPushGroupConversation()) {
        inflater.inflate(R.menu.conversation_mms_group_options, menu);
        if (distributionType == ThreadDatabase.DistributionTypes.BROADCAST) {
          menu.findItem(R.id.menu_distribution_broadcast).setChecked(true);
        } else {
          menu.findItem(R.id.menu_distribution_conversation).setChecked(true);
        }
        inflater.inflate(R.menu.conversation_active_group_options, menu);
      } else if (isActiveV2Group || isActiveGroup) {
        inflater.inflate(R.menu.conversation_active_group_options, menu);
      }
    }

    inflater.inflate(R.menu.conversation, menu);

    if (isSingleConversation() && isSecureText) {
      inflater.inflate(R.menu.conversation_secure, menu);
    } else if (isSingleConversation()) {
      inflater.inflate(R.menu.conversation_insecure, menu);
    }

    if (recipient != null && recipient.get().isMuted()) inflater.inflate(R.menu.conversation_muted, menu);
    else                                                inflater.inflate(R.menu.conversation_unmuted, menu);

    if (isSingleConversation() && getRecipient().getContactUri() == null) {
      inflater.inflate(R.menu.conversation_add_to_contacts, menu);
    }

    if (recipient != null && recipient.get().isLocalNumber()) {
      if (isSecureText) {
        hideMenuItem(menu, R.id.menu_call_secure);
        hideMenuItem(menu, R.id.menu_video_secure);
      } else {
        hideMenuItem(menu, R.id.menu_call_insecure);
      }

      hideMenuItem(menu, R.id.menu_mute_notifications);
    }

    if (recipient != null && recipient.get().isBlocked()) {
      if (isSecureText) {
        hideMenuItem(menu, R.id.menu_call_secure);
        hideMenuItem(menu, R.id.menu_video_secure);
        hideMenuItem(menu, R.id.menu_expiring_messages);
        hideMenuItem(menu, R.id.menu_expiring_messages_off);
      } else {
        hideMenuItem(menu, R.id.menu_call_insecure);
      }

      hideMenuItem(menu, R.id.menu_mute_notifications);
    }

    hideMenuItem(menu, R.id.menu_group_recipients);

    if (isActiveV2Group) {
      hideMenuItem(menu, R.id.menu_mute_notifications);
      hideMenuItem(menu, R.id.menu_conversation_settings);
    } else if (isActiveGroup) {
      hideMenuItem(menu, R.id.menu_conversation_settings);
    }

    searchViewItem = menu.findItem(R.id.menu_search);

    SearchView                     searchView    = (SearchView) searchViewItem.getActionView();
    SearchView.OnQueryTextListener queryListener = new SearchView.OnQueryTextListener() {
      @Override
      public boolean onQueryTextSubmit(String query) {
        searchViewModel.onQueryUpdated(query, threadId, true);
        searchNav.showLoading();
        fragment.onSearchQueryUpdated(query);
        return true;
      }

      @Override
      public boolean onQueryTextChange(String query) {
        searchViewModel.onQueryUpdated(query, threadId, false);
        searchNav.showLoading();
        fragment.onSearchQueryUpdated(query);
        return true;
      }
    };

    searchViewItem.setOnActionExpandListener(new MenuItem.OnActionExpandListener() {
      @Override
      public boolean onMenuItemActionExpand(MenuItem item) {
        searchView.setOnQueryTextListener(queryListener);
        searchViewModel.onSearchOpened();
        searchNav.setVisibility(View.VISIBLE);
        searchNav.setData(0, 0);
        inputPanel.setVisibility(View.GONE);

        for (int i = 0; i < menu.size(); i++) {
          if (!menu.getItem(i).equals(searchViewItem)) {
            menu.getItem(i).setVisible(false);
          }
        }
        return true;
      }

      @Override
      public boolean onMenuItemActionCollapse(MenuItem item) {
        searchView.setOnQueryTextListener(null);
        searchViewModel.onSearchClosed();
        searchNav.setVisibility(View.GONE);
        inputPanel.setVisibility(View.VISIBLE);
        fragment.onSearchQueryUpdated(null);
        setBlockedUserState(recipient.get(), isSecureText, isDefaultSms);
        invalidateOptionsMenu();
        return true;
      }
    });

    super.onPrepareOptionsMenu(menu);
    return true;
  }

  @Override
  public boolean onOptionsItemSelected(MenuItem item) {
    super.onOptionsItemSelected(item);
    switch (item.getItemId()) {
    case R.id.menu_call_secure:               handleDial(getRecipient(), true);                  return true;
    case R.id.menu_video_secure:              handleVideo(getRecipient());                       return true;
    case R.id.menu_call_insecure:             handleDial(getRecipient(), false);                 return true;
    case R.id.menu_view_media:                handleViewMedia();                                 return true;
    case R.id.menu_add_shortcut:              handleAddShortcut();                               return true;
    case R.id.menu_search:                    handleSearch();                                    return true;
    case R.id.menu_add_to_contacts:           handleAddToContacts();                             return true;
    case R.id.menu_reset_secure_session:      handleResetSecureSession();                        return true;
    case R.id.menu_group_recipients:          handleDisplayGroupRecipients();                    return true;
    case R.id.menu_distribution_broadcast:    handleDistributionBroadcastEnabled(item);          return true;
    case R.id.menu_distribution_conversation: handleDistributionConversationEnabled(item);       return true;
    case R.id.menu_group_settings:            handleManageGroup();                               return true;
    case R.id.menu_leave:                     handleLeavePushGroup();                            return true;
    case R.id.menu_invite:                    handleInviteLink();                                return true;
    case R.id.menu_mute_notifications:        handleMuteNotifications();                         return true;
    case R.id.menu_unmute_notifications:      handleUnmuteNotifications();                       return true;
    case R.id.menu_conversation_settings:     handleConversationSettings();                      return true;
    case R.id.menu_expiring_messages_off:
    case R.id.menu_expiring_messages:         handleSelectMessageExpiration();                   return true;
    case android.R.id.home:                   onNavigateUp();                                    return true;
    }

    return false;
  }

  @Override
  public boolean onMenuOpened(int featureId, Menu menu) {
    if (menu == null) {
      return super.onMenuOpened(featureId, null);
    }

    if (!SignalStore.uiHints().hasSeenGroupSettingsMenuToast()) {
      MenuItem settingsMenuItem = menu.findItem(R.id.menu_group_settings);

      if (settingsMenuItem != null && settingsMenuItem.isVisible()) {
        Toast toast = Toast.makeText(this, R.string.ConversationActivity__more_options_now_in_group_settings, Toast.LENGTH_SHORT);

        toast.setGravity(Gravity.CENTER, 0, 0);
        toast.show();

        SignalStore.uiHints().markHasSeenGroupSettingsMenuToast();
      }
    }

    return super.onMenuOpened(featureId, menu);
  }

  @Override
  public void onBackPressed() {
    Log.d(TAG, "onBackPressed()");
    if (reactionOverlay.isShowing())  reactionOverlay.hide();
    else if (container.isInputOpen()) container.hideCurrentInput(composeText);
    else                              super.onBackPressed();
  }

  @Override
  public void onKeyboardShown() {
    inputPanel.onKeyboardShown();
  }

  @Subscribe(threadMode = ThreadMode.MAIN)
  public void onEvent(ReminderUpdateEvent event) {
    updateReminders();
  }

  @Override
  public void onRequestPermissionsResult(int requestCode, @NonNull String[] permissions, @NonNull int[] grantResults) {
    Permissions.onRequestPermissionsResult(this, requestCode, permissions, grantResults);
  }

  @Override
  public void onAttachmentMediaClicked(@NonNull Media media) {
    linkPreviewViewModel.onUserCancel();
    startActivityForResult(MediaSendActivity.buildEditorIntent(ConversationActivity.this, Collections.singletonList(media), recipient.get(), composeText.getTextTrimmed(), sendButton.getSelectedTransport()), MEDIA_SENDER);
    container.hideCurrentInput(composeText);
  }

  @Override
  public void onAttachmentSelectorClicked(@NonNull AttachmentKeyboardButton button) {
    switch (button) {
      case GALLERY:
        AttachmentManager.selectGallery(this, MEDIA_SENDER, recipient.get(), composeText.getTextTrimmed(), sendButton.getSelectedTransport());
        break;
      case GIF:
        AttachmentManager.selectGif(this, PICK_GIF, !isSecureText, recipient.get().getColor().toConversationColor(this));
        break;
      case FILE:
        AttachmentManager.selectDocument(this, PICK_DOCUMENT);
        break;
      case CONTACT:
        AttachmentManager.selectContactInfo(this, PICK_CONTACT);
        break;
      case LOCATION:
        AttachmentManager.selectLocation(this, PICK_LOCATION);
        break;
    }

    container.hideCurrentInput(composeText);
  }

  @Override
  public void onAttachmentPermissionsRequested() {
    Permissions.with(this)
               .request(Manifest.permission.READ_EXTERNAL_STORAGE)
               .onAllGranted(() -> viewModel.onAttachmentKeyboardOpen())
               .execute();
  }

//////// Event Handlers

  private void handleSelectMessageExpiration() {
    boolean activeGroup = isActiveGroup();

    if (isPushGroupConversation() && !activeGroup) {
      return;
    }

    ExpirationDialog.show(this, recipient.get().getExpireMessages(),
      expirationTime ->
        SimpleTask.run(
          getLifecycle(),
          () -> {
            if (activeGroup) {
              try {
                GroupManager.updateGroupTimer(ConversationActivity.this, getRecipient().requireGroupId().requirePush(), expirationTime);
              } catch (GroupInsufficientRightsException e) {
                Log.w(TAG, e);
                return ConversationActivity.this.getString(R.string.ManageGroupActivity_you_dont_have_the_rights_to_do_this);
              } catch (GroupNotAMemberException e) {
                Log.w(TAG, e);
                return ConversationActivity.this.getString(R.string.ManageGroupActivity_youre_not_a_member_of_the_group);
              } catch (GroupChangeFailedException | GroupChangeBusyException | IOException e) {
                Log.w(TAG, e);
                return ConversationActivity.this.getString(R.string.ManageGroupActivity_failed_to_update_the_group);
              }
            } else {
              DatabaseFactory.getRecipientDatabase(ConversationActivity.this).setExpireMessages(recipient.getId(), expirationTime);
              OutgoingExpirationUpdateMessage outgoingMessage = new OutgoingExpirationUpdateMessage(getRecipient(), System.currentTimeMillis(), expirationTime * 1000L);
              MessageSender.send(ConversationActivity.this, outgoingMessage, threadId, false, null);
            }
            return null;
          },
          (errorString) -> {
            if (errorString != null) {
              Toast.makeText(ConversationActivity.this, errorString, Toast.LENGTH_SHORT).show();
            } else {
              invalidateOptionsMenu();
              if (fragment != null) fragment.setLastSeen(0);
            }
          })
    );
  }

  private void handleMuteNotifications() {
    MuteDialog.show(this, until -> {
      new AsyncTask<Void, Void, Void>() {
        @Override
        protected Void doInBackground(Void... params) {
          DatabaseFactory.getRecipientDatabase(ConversationActivity.this)
                         .setMuted(recipient.getId(), until);

          return null;
        }
      }.executeOnExecutor(AsyncTask.THREAD_POOL_EXECUTOR);
    });
  }

  private void handleConversationSettings() {
    if (isGroupConversation()) {
      handleManageGroup();
      return;
    }

    if (isInMessageRequest()) return;

    Intent intent = ManageRecipientActivity.newIntentFromConversation(this, recipient.getId());
    startActivitySceneTransition(intent, titleView.findViewById(R.id.contact_photo_image), "avatar");
  }

  private void handleUnmuteNotifications() {
    new AsyncTask<Void, Void, Void>() {
      @Override
      protected Void doInBackground(Void... params) {
        DatabaseFactory.getRecipientDatabase(ConversationActivity.this)
                       .setMuted(recipient.getId(), 0);

        return null;
      }
    }.executeOnExecutor(AsyncTask.THREAD_POOL_EXECUTOR);
  }

  private void handleUnblock() {
    BlockUnblockDialog.showUnblockFor(this, getLifecycle(), recipient.get(), () -> {
      SignalExecutors.BOUNDED.execute(() -> {
        RecipientUtil.unblock(ConversationActivity.this, recipient.get());
      });
    });
  }

  private void handleRegisterForSignal() {
    startActivity(RegistrationNavigationActivity.newIntentForReRegistration(this));
  }

  private void handleInviteLink() {
    String inviteText = getString(R.string.ConversationActivity_lets_switch_to_signal, getString(R.string.install_url));

    if (isDefaultSms) {
      composeText.appendInvite(inviteText);
    } else {
      Intent intent = new Intent(Intent.ACTION_SENDTO);
      intent.setData(Uri.parse("smsto:" + recipient.get().requireSmsAddress()));
      intent.putExtra("sms_body", inviteText);
      intent.putExtra(Intent.EXTRA_TEXT, inviteText);
      startActivity(intent);
    }
  }

  private void handleResetSecureSession() {
    AlertDialog.Builder builder = new AlertDialog.Builder(this);
    builder.setTitle(R.string.ConversationActivity_reset_secure_session_question);
    builder.setIconAttribute(R.attr.dialog_alert_icon);
    builder.setCancelable(true);
    builder.setMessage(R.string.ConversationActivity_this_may_help_if_youre_having_encryption_problems);
    builder.setPositiveButton(R.string.ConversationActivity_reset, (dialog, which) -> {
      if (isSingleConversation()) {
        final Context context = getApplicationContext();

        OutgoingEndSessionMessage endSessionMessage =
            new OutgoingEndSessionMessage(new OutgoingTextMessage(getRecipient(), "TERMINATE", 0, -1));

        new AsyncTask<OutgoingEndSessionMessage, Void, Long>() {
          @Override
          protected Long doInBackground(OutgoingEndSessionMessage... messages) {
            return MessageSender.send(context, messages[0], threadId, false, null);
          }

          @Override
          protected void onPostExecute(Long result) {
            sendComplete(result);
          }
        }.executeOnExecutor(AsyncTask.THREAD_POOL_EXECUTOR, endSessionMessage);
      }
    });
    builder.setNegativeButton(android.R.string.cancel, null);
    builder.show();
  }

  private void handleViewMedia() {
    startActivity(MediaOverviewActivity.forThread(this, threadId));
  }

  private void handleAddShortcut() {
    Log.i(TAG, "Creating home screen shortcut for recipient " + recipient.get().getId());

    final Context context = getApplicationContext();
    final Recipient recipient = this.recipient.get();

    GlideApp.with(this)
            .asBitmap()
            .load(recipient.getContactPhoto())
            .error(recipient.getFallbackContactPhoto().asDrawable(this, recipient.getColor().toAvatarColor(this), false))
            .into(new CustomTarget<Bitmap>() {
              @Override
              public void onLoadFailed(@Nullable Drawable errorDrawable) {
                if (errorDrawable == null) {
                  throw new AssertionError();
                }

                Log.w(TAG, "Utilizing fallback photo for shortcut for recipient " + recipient.getId());

                SimpleTask.run(() -> DrawableUtil.toBitmap(errorDrawable, SHORTCUT_ICON_SIZE, SHORTCUT_ICON_SIZE),
                               bitmap -> addIconToHomeScreen(context, bitmap, recipient));
              }

              @Override
              public void onResourceReady(@NonNull Bitmap resource, @Nullable Transition<? super Bitmap> transition) {
                SimpleTask.run(() -> BitmapUtil.createScaledBitmap(resource, SHORTCUT_ICON_SIZE, SHORTCUT_ICON_SIZE),
                               bitmap -> addIconToHomeScreen(context, bitmap, recipient));
              }

              @Override
              public void onLoadCleared(@Nullable Drawable placeholder) {
              }
            });

  }

  private static void addIconToHomeScreen(@NonNull Context context,
                                          @NonNull Bitmap bitmap,
                                          @NonNull Recipient recipient)
  {
    IconCompat icon = IconCompat.createWithAdaptiveBitmap(bitmap);
    String     name = recipient.isLocalNumber() ? context.getString(R.string.note_to_self)
                                                  : recipient.getDisplayName(context);

    ShortcutInfoCompat shortcutInfoCompat = new ShortcutInfoCompat.Builder(context, recipient.getId().serialize() + '-' + System.currentTimeMillis())
                                                                  .setShortLabel(name)
                                                                  .setIcon(icon)
                                                                  .setIntent(ShortcutLauncherActivity.createIntent(context, recipient.getId()))
                                                                  .build();

    if (ShortcutManagerCompat.requestPinShortcut(context, shortcutInfoCompat, null)) {
      Toast.makeText(context, context.getString(R.string.ConversationActivity_added_to_home_screen), Toast.LENGTH_LONG).show();
    }

    bitmap.recycle();
  }

  private void handleSearch() {
    searchViewModel.onSearchOpened();
  }

  private void handleLeavePushGroup() {
    if (getRecipient() == null) {
      Toast.makeText(this, getString(R.string.ConversationActivity_invalid_recipient),
                     Toast.LENGTH_LONG).show();
      return;
    }

    LeaveGroupDialog.handleLeavePushGroup(ConversationActivity.this,
                                          getLifecycle(),
                                          getRecipient().requireGroupId().requirePush(),
                                          null);
  }

  private void handleManageGroup() {
    startActivityForResult(ManageGroupActivity.newIntent(ConversationActivity.this, recipient.get().requireGroupId()),
                           GROUP_EDIT,
                           ManageGroupActivity.createTransitionBundle(this, titleView.findViewById(R.id.contact_photo_image)));
  }

  private void handleDistributionBroadcastEnabled(MenuItem item) {
    distributionType = ThreadDatabase.DistributionTypes.BROADCAST;
    item.setChecked(true);

    if (threadId != -1) {
      new AsyncTask<Void, Void, Void>() {
        @Override
        protected Void doInBackground(Void... params) {
          DatabaseFactory.getThreadDatabase(ConversationActivity.this)
                         .setDistributionType(threadId, ThreadDatabase.DistributionTypes.BROADCAST);
          return null;
        }
      }.executeOnExecutor(AsyncTask.THREAD_POOL_EXECUTOR);
    }
  }

  private void handleDistributionConversationEnabled(MenuItem item) {
    distributionType = ThreadDatabase.DistributionTypes.CONVERSATION;
    item.setChecked(true);

    if (threadId != -1) {
      new AsyncTask<Void, Void, Void>() {
        @Override
        protected Void doInBackground(Void... params) {
          DatabaseFactory.getThreadDatabase(ConversationActivity.this)
                         .setDistributionType(threadId, ThreadDatabase.DistributionTypes.CONVERSATION);
          return null;
        }
      }.executeOnExecutor(AsyncTask.THREAD_POOL_EXECUTOR);
    }
  }

  private void handleDial(final Recipient recipient, boolean isSecure) {
    if (recipient == null) return;

    if (isSecure) {
      CommunicationActions.startVoiceCall(this, recipient);
    } else {
      CommunicationActions.startInsecureCall(this, recipient);
    }
  }

  private void handleVideo(final Recipient recipient) {
    if (recipient == null) return;

    CommunicationActions.startVideoCall(this, recipient);
  }

  private void handleDisplayGroupRecipients() {
    new GroupMembersDialog(this, getRecipient()).display();
  }

  private void handleAddToContacts() {
    if (recipient.get().isGroup()) return;

    try {
      startActivityForResult(RecipientExporter.export(recipient.get()).asAddContactIntent(), ADD_CONTACT);
    } catch (ActivityNotFoundException e) {
      Log.w(TAG, e);
    }
  }

  private boolean handleDisplayQuickContact() {
    if (isInMessageRequest() || recipient.get().isGroup()) return false;

    if (recipient.get().getContactUri() != null) {
      ContactsContract.QuickContact.showQuickContact(ConversationActivity.this, titleView, recipient.get().getContactUri(), ContactsContract.QuickContact.MODE_LARGE, null);
    } else {
      handleAddToContacts();
    }

    return true;
  }

  private void handleAddAttachment() {
    if (this.isMmsEnabled || isSecureText) {
      viewModel.getRecentMedia().removeObservers(this);

      if (attachmentKeyboardStub.resolved() && container.isInputOpen() && container.getCurrentInput() == attachmentKeyboardStub.get()) {
        container.showSoftkey(composeText);
      } else {
        viewModel.getRecentMedia().observe(this, media -> attachmentKeyboardStub.get().onMediaChanged(media));
        attachmentKeyboardStub.get().setCallback(this);
        container.show(composeText, attachmentKeyboardStub.get());

        viewModel.onAttachmentKeyboardOpen();
      }
    } else {
      handleManualMmsRequired();
    }
  }

  private void handleManualMmsRequired() {}

  private void handleRecentSafetyNumberChange() {
    List<IdentityRecord> records = identityRecords.getUnverifiedRecords();
    records.addAll(identityRecords.getUntrustedRecords());
    SafetyNumberChangeDialog.create(records).show(getSupportFragmentManager(), SAFETY_NUMBER_DIALOG);
  }

  @Override
  public void onSendAnywayAfterSafetyNumberChange() {
    initializeIdentityRecords().addListener(new AssertedSuccessListener<Boolean>() {
      @Override
      public void onSuccess(Boolean result) {
        sendMessage();
      }
    });
  }

  @Override
  public void onMessageResentAfterSafetyNumberChange() {
    initializeIdentityRecords().addListener(new AssertedSuccessListener<Boolean>() {
      @Override
      public void onSuccess(Boolean result) { }
    });
  }

  private void handleSecurityChange(boolean isSecureText, boolean isDefaultSms) {
    Log.i(TAG, "handleSecurityChange(" + isSecureText + ", " + isDefaultSms + ")");

    this.isSecureText          = isSecureText;
    this.isDefaultSms          = isDefaultSms;
    this.isSecurityInitialized = true;

    boolean isMediaMessage = recipient.get().isMmsGroup() || attachmentManager.isAttachmentPresent();

    sendButton.resetAvailableTransports(isMediaMessage);

    calculateCharactersRemaining();
    supportInvalidateOptionsMenu();
    setBlockedUserState(recipient.get(), isSecureText, isDefaultSms);
  }

  ///// Initializers

  private ListenableFuture<Boolean> initializeDraft() {
    final SettableFuture<Boolean> result = new SettableFuture<>();

    final String         draftText      = getIntent().getStringExtra(TEXT_EXTRA);
    final Uri            draftMedia     = getIntent().getData();
    final MediaType      draftMediaType = MediaType.from(getIntent().getType());
    final List<Media>    mediaList      = getIntent().getParcelableArrayListExtra(MEDIA_EXTRA);
    final StickerLocator stickerLocator = getIntent().getParcelableExtra(STICKER_EXTRA);

    if (stickerLocator != null && draftMedia != null) {
      Log.d(TAG, "Handling shared sticker.");
      sendSticker(stickerLocator, draftMedia, 0, true);
      return new SettableFuture<>(false);
    }

    if (!Util.isEmpty(mediaList)) {
      Log.d(TAG, "Handling shared Media.");
      Intent sendIntent = MediaSendActivity.buildEditorIntent(this, mediaList, recipient.get(), draftText, sendButton.getSelectedTransport());
      startActivityForResult(sendIntent, MEDIA_SENDER);
      return new SettableFuture<>(false);
    }

    if (draftText != null) {
      composeText.setText("");
      composeText.append(draftText);
      result.set(true);
    }

    if (draftMedia != null && draftMediaType != null) {
      Log.d(TAG, "Handling shared Data.");
      return setMedia(draftMedia, draftMediaType);
    }

    if (draftText == null && draftMedia == null && draftMediaType == null) {
      return initializeDraftFromDatabase();
    } else {
      updateToggleButtonState();
      result.set(false);
    }

    return result;
  }

  private void initializeEnabledCheck() {
    groupViewModel.getGroupActiveState().observe(this, state -> {
      boolean enabled = state == null || !(isPushGroupConversation() && !state.isActiveGroup());
      inputPanel.setEnabled(enabled);
      sendButton.setEnabled(enabled);
      attachButton.setEnabled(enabled);
    });
  }

  private ListenableFuture<Boolean> initializeDraftFromDatabase() {
    SettableFuture<Boolean> future = new SettableFuture<>();

    new AsyncTask<Void, Void, List<Draft>>() {
      @Override
      protected List<Draft> doInBackground(Void... params) {
        DraftDatabase draftDatabase = DatabaseFactory.getDraftDatabase(ConversationActivity.this);
        List<Draft> results         = draftDatabase.getDrafts(threadId);

        draftDatabase.clearDrafts(threadId);

        return results;
      }

      @Override
      protected void onPostExecute(List<Draft> drafts) {
        if (drafts.isEmpty()) {
          future.set(false);
          updateToggleButtonState();
          return;
        }

        AtomicInteger                      draftsRemaining = new AtomicInteger(drafts.size());
        AtomicBoolean                      success         = new AtomicBoolean(false);
        ListenableFuture.Listener<Boolean> listener        = new AssertedSuccessListener<Boolean>() {
          @Override
          public void onSuccess(Boolean result) {
            success.compareAndSet(false, result);

            if (draftsRemaining.decrementAndGet() <= 0) {
              future.set(success.get());
            }
          }
        };

        for (Draft draft : drafts) {
          try {
            switch (draft.getType()) {
              case Draft.TEXT:
                composeText.setText(draft.getValue());
                listener.onSuccess(true);
                break;
              case Draft.LOCATION:
                attachmentManager.setLocation(SignalPlace.deserialize(draft.getValue()), getCurrentMediaConstraints()).addListener(listener);
                break;
              case Draft.IMAGE:
                setMedia(Uri.parse(draft.getValue()), MediaType.IMAGE).addListener(listener);
                break;
              case Draft.AUDIO:
                setMedia(Uri.parse(draft.getValue()), MediaType.AUDIO).addListener(listener);
                break;
              case Draft.VIDEO:
                setMedia(Uri.parse(draft.getValue()), MediaType.VIDEO).addListener(listener);
                break;
              case Draft.QUOTE:
                SettableFuture<Boolean> quoteResult = new SettableFuture<>();
                new QuoteRestorationTask(draft.getValue(), quoteResult).execute();
                quoteResult.addListener(listener);
                break;
            }
          } catch (IOException e) {
            Log.w(TAG, e);
          }
        }

        updateToggleButtonState();
      }
    }.executeOnExecutor(AsyncTask.THREAD_POOL_EXECUTOR);

    return future;
  }

  private ListenableFuture<Boolean> initializeSecurity(final boolean currentSecureText,
                                                       final boolean currentIsDefaultSms)
  {
    final SettableFuture<Boolean> future = new SettableFuture<>();

    handleSecurityChange(currentSecureText || isPushGroupConversation(), currentIsDefaultSms);

    new AsyncTask<Recipient, Void, boolean[]>() {
      @Override
      protected boolean[] doInBackground(Recipient... params) {
        Context           context         = ConversationActivity.this;
        Recipient         recipient       = params[0].resolve();
        Log.i(TAG, "Resolving registered state...");
        RegisteredState registeredState;

        if (recipient.isPushGroup()) {
          Log.i(TAG, "Push group recipient...");
          registeredState = RegisteredState.REGISTERED;
        } else {
          Log.i(TAG, "Checking through resolved recipient");
          registeredState = recipient.resolve().getRegistered();
        }

        Log.i(TAG, "Resolved registered state: " + registeredState);
        boolean           signalEnabled   = TextSecurePreferences.isPushRegistered(context);

        if (registeredState == RegisteredState.UNKNOWN) {
          try {
            Log.i(TAG, "Refreshing directory for user: " + recipient.getId().serialize());
            registeredState = DirectoryHelper.refreshDirectoryFor(context, recipient, false);
          } catch (IOException e) {
            Log.w(TAG, e);
          }
        }

        Log.i(TAG, "Returning registered state...");
        return new boolean[] {registeredState == RegisteredState.REGISTERED && signalEnabled,
                              Util.isDefaultSmsProvider(context)};
      }

      @Override
      protected void onPostExecute(boolean[] result) {
        if (result[0] != currentSecureText || result[1] != currentIsDefaultSms) {
          Log.i(TAG, "onPostExecute() handleSecurityChange: " + result[0] + " , " + result[1]);
          handleSecurityChange(result[0], result[1]);
        }
        future.set(true);
        onSecurityUpdated();
      }
    }.executeOnExecutor(AsyncTask.THREAD_POOL_EXECUTOR, recipient.get());

    return future;
  }

  private void onSecurityUpdated() {
    Log.i(TAG, "onSecurityUpdated()");
    updateReminders();
    updateDefaultSubscriptionId(recipient.get().getDefaultSubscriptionId());
  }

  private void initializeInsightObserver() {
    inviteReminderModel = new InviteReminderModel(this, new InviteReminderRepository(this));
    inviteReminderModel.loadReminder(recipient, this::updateReminders);
  }

  protected void updateReminders() {
    Optional<Reminder> inviteReminder = inviteReminderModel.getReminder();

    if (UnauthorizedReminder.isEligible(this)) {
      reminderView.get().showReminder(new UnauthorizedReminder(this));
    } else if (ExpiredBuildReminder.isEligible()) {
      reminderView.get().showReminder(new ExpiredBuildReminder(this));
    } else if (ServiceOutageReminder.isEligible(this)) {
      ApplicationDependencies.getJobManager().add(new ServiceOutageDetectionJob());
      reminderView.get().showReminder(new ServiceOutageReminder(this));
    } else if (TextSecurePreferences.isPushRegistered(this)      &&
               TextSecurePreferences.isShowInviteReminders(this) &&
               !isSecureText                                     &&
               inviteReminder.isPresent()                        &&
               !recipient.get().isGroup()) {
      reminderView.get().setOnActionClickListener(this::handleReminderAction);
      reminderView.get().setOnDismissListener(() -> inviteReminderModel.dismissReminder());
      reminderView.get().showReminder(inviteReminder.get());
    } else if (reminderView.resolved()) {
      reminderView.get().hide();
    }
  }

  private void handleReminderAction(@IdRes int reminderActionId) {
    switch (reminderActionId) {
      case R.id.reminder_action_invite:
        handleInviteLink();
        reminderView.get().requestDismiss();
        break;
      case R.id.reminder_action_view_insights:
        InsightsLauncher.showInsightsDashboard(getSupportFragmentManager());
        break;
      default:
        throw new IllegalArgumentException("Unknown ID: " + reminderActionId);
    }
  }

  private void updateDefaultSubscriptionId(Optional<Integer> defaultSubscriptionId) {
    Log.i(TAG, "updateDefaultSubscriptionId(" + defaultSubscriptionId.orNull() + ")");
    sendButton.setDefaultSubscriptionId(defaultSubscriptionId);
  }

  private void initializeMmsEnabledCheck() {
    new AsyncTask<Void, Void, Boolean>() {
      @Override
      protected Boolean doInBackground(Void... params) {
        return Util.isMmsCapable(ConversationActivity.this);
      }

      @Override
      protected void onPostExecute(Boolean isMmsEnabled) {
        ConversationActivity.this.isMmsEnabled = isMmsEnabled;
      }
    }.executeOnExecutor(AsyncTask.THREAD_POOL_EXECUTOR);
  }

  private ListenableFuture<Boolean> initializeIdentityRecords() {
    final SettableFuture<Boolean> future = new SettableFuture<>();

    new AsyncTask<Recipient, Void, Pair<IdentityRecordList, String>>() {
      @Override
      protected @NonNull Pair<IdentityRecordList, String> doInBackground(Recipient... params) {
        IdentityDatabase identityDatabase = DatabaseFactory.getIdentityDatabase(ConversationActivity.this);
        List<Recipient>                     recipients;

        if (params[0].isGroup()) {
          recipients = DatabaseFactory.getGroupDatabase(ConversationActivity.this)
                                      .getGroupMembers(params[0].requireGroupId(), GroupDatabase.MemberSet.FULL_MEMBERS_EXCLUDING_SELF);
        } else {
          recipients = Collections.singletonList(params[0]);
        }

        long               startTime          =  System.currentTimeMillis();
        IdentityRecordList identityRecordList = identityDatabase.getIdentities(recipients);

        Log.i(TAG, String.format(Locale.US, "Loaded %d identities in %d ms", recipients.size(), System.currentTimeMillis() - startTime));

        String message = null;

        if (identityRecordList.isUnverified()) {
          message = IdentityUtil.getUnverifiedBannerDescription(ConversationActivity.this, identityRecordList.getUnverifiedRecipients());
        }

        return new Pair<>(identityRecordList, message);
      }

      @Override
      protected void onPostExecute(@NonNull Pair<IdentityRecordList, String> result) {
        Log.i(TAG, "Got identity records: " + result.first().isUnverified());
        identityRecords.replaceWith(result.first());

        if (result.second() != null) {
          Log.d(TAG, "Replacing banner...");
          unverifiedBannerView.get().display(result.second(), result.first().getUnverifiedRecords(),
                                             new UnverifiedClickedListener(),
                                             new UnverifiedDismissedListener());
        } else if (unverifiedBannerView.resolved()) {
          Log.d(TAG, "Clearing banner...");
          unverifiedBannerView.get().hide();
        }

        titleView.setVerified(isSecureText && identityRecords.isVerified());

        future.set(true);
      }

    }.executeOnExecutor(AsyncTask.THREAD_POOL_EXECUTOR, recipient.get());

    return future;
  }

  private void initializeViews() {
    titleView                = findViewById(R.id.conversation_title_view);
    buttonToggle             = ViewUtil.findById(this, R.id.button_toggle);
    sendButton               = ViewUtil.findById(this, R.id.send_button);
    attachButton             = ViewUtil.findById(this, R.id.attach_button);
    composeText              = ViewUtil.findById(this, R.id.embedded_text_editor);
    charactersLeft           = ViewUtil.findById(this, R.id.space_left);
    emojiDrawerStub          = ViewUtil.findStubById(this, R.id.emoji_drawer_stub);
    attachmentKeyboardStub   = ViewUtil.findStubById(this, R.id.attachment_keyboard_stub);
    unblockButton            = ViewUtil.findById(this, R.id.unblock_button);
    inviteButton             = ViewUtil.findById(this, R.id.invite_button);
    registerButton           = ViewUtil.findById(this, R.id.register_button);
    container                = ViewUtil.findById(this, R.id.layout_container);
    reminderView             = ViewUtil.findStubById(this, R.id.reminder_stub);
    unverifiedBannerView     = ViewUtil.findStubById(this, R.id.unverified_banner_stub);
    groupShareProfileView    = ViewUtil.findStubById(this, R.id.group_share_profile_view_stub);
    quickAttachmentToggle    = ViewUtil.findById(this, R.id.quick_attachment_toggle);
    inlineAttachmentToggle   = ViewUtil.findById(this, R.id.inline_attachment_container);
    inputPanel               = ViewUtil.findById(this, R.id.bottom_panel);
    panelParent              = ViewUtil.findById(this, R.id.conversation_activity_panel_parent);
    searchNav                = ViewUtil.findById(this, R.id.conversation_search_nav);
    messageRequestBottomView = ViewUtil.findById(this, R.id.conversation_activity_message_request_bottom_bar);
    reactionOverlay          = ViewUtil.findById(this, R.id.conversation_reaction_scrubber);

    ImageButton quickCameraToggle      = ViewUtil.findById(this, R.id.quick_camera_toggle);
    ImageButton inlineAttachmentButton = ViewUtil.findById(this, R.id.inline_attachment_button);

    container.addOnKeyboardShownListener(this);
    inputPanel.setListener(this);
    inputPanel.setMediaListener(this);

    attachmentManager = new AttachmentManager(this, this);
    audioRecorder     = new AudioRecorder(this);
    typingTextWatcher = new TypingStatusTextWatcher();

    SendButtonListener        sendButtonListener        = new SendButtonListener();
    ComposeKeyPressedListener composeKeyPressedListener = new ComposeKeyPressedListener();

    composeText.setOnEditorActionListener(sendButtonListener);
    composeText.setCursorPositionChangedListener(this);
    attachButton.setOnClickListener(new AttachButtonListener());
    attachButton.setOnLongClickListener(new AttachButtonLongClickListener());
    sendButton.setOnClickListener(sendButtonListener);
    sendButton.setEnabled(true);
    sendButton.addOnTransportChangedListener((newTransport, manuallySelected) -> {
      calculateCharactersRemaining();
      updateLinkPreviewState();
      composeText.setTransport(newTransport);

      buttonToggle.getBackground().setColorFilter(newTransport.getBackgroundColor(), PorterDuff.Mode.MULTIPLY);
      buttonToggle.getBackground().invalidateSelf();

      if (manuallySelected) recordTransportPreference(newTransport);
    });

    titleView.setOnClickListener(v -> handleConversationSettings());
    titleView.setOnLongClickListener(v -> handleDisplayQuickContact());
    unblockButton.setOnClickListener(v -> handleUnblock());
    inviteButton.setOnClickListener(v -> handleInviteLink());
    registerButton.setOnClickListener(v -> handleRegisterForSignal());

    composeText.setOnKeyListener(composeKeyPressedListener);
    composeText.addTextChangedListener(composeKeyPressedListener);
    composeText.setOnEditorActionListener(sendButtonListener);
    composeText.setOnClickListener(composeKeyPressedListener);
    composeText.setOnFocusChangeListener(composeKeyPressedListener);

    if (Camera.getNumberOfCameras() > 0) {
      quickCameraToggle.setVisibility(View.VISIBLE);
      quickCameraToggle.setOnClickListener(new QuickCameraToggleListener());
    } else {
      quickCameraToggle.setVisibility(View.GONE);
    }

    searchNav.setEventListener(this);

    inlineAttachmentButton.setOnClickListener(v -> handleAddAttachment());

    reactionOverlay.setOnReactionSelectedListener(this);
  }

  protected void initializeActionBar() {
    Toolbar toolbar = findViewById(R.id.toolbar);
    setSupportActionBar(toolbar);

    ActionBar supportActionBar = getSupportActionBar();
    if (supportActionBar == null) throw new AssertionError();

    supportActionBar.setDisplayHomeAsUpEnabled(true);
    supportActionBar.setDisplayShowTitleEnabled(false);
  }

  private void initializeResources() {
    if (recipient != null) {
      recipient.removeObservers(this);
    }

    recipient        = Recipient.live(getIntent().getParcelableExtra(RECIPIENT_EXTRA));
    threadId         = getIntent().getLongExtra(THREAD_ID_EXTRA, -1);
    distributionType = getIntent().getIntExtra(DISTRIBUTION_TYPE_EXTRA, ThreadDatabase.DistributionTypes.DEFAULT);
    glideRequests    = GlideApp.with(this);

    recipient.observe(this, this::onRecipientChanged);
  }


  private void initializeLinkPreviewObserver() {
    linkPreviewViewModel = ViewModelProviders.of(this, new LinkPreviewViewModel.Factory(new LinkPreviewRepository())).get(LinkPreviewViewModel.class);

    if (!TextSecurePreferences.isLinkPreviewsEnabled(this)) {
      linkPreviewViewModel.onUserCancel();
      return;
    }

    linkPreviewViewModel.getLinkPreviewState().observe(this, previewState -> {
      if (previewState == null) return;

      if (previewState.isLoading()) {
        Log.d(TAG, "Loading link preview.");
        inputPanel.setLinkPreviewLoading();
      } else {
        Log.d(TAG, "Setting link preview: " + previewState.getLinkPreview().isPresent());
        inputPanel.setLinkPreview(glideRequests, previewState.getLinkPreview());
      }

      updateToggleButtonState();
    });
  }

  private void initializeSearchObserver() {
    searchViewModel = ViewModelProviders.of(this).get(ConversationSearchViewModel.class);

    searchViewModel.getSearchResults().observe(this, result -> {
      if (result == null) return;

      if (!result.getResults().isEmpty()) {
        MessageResult messageResult = result.getResults().get(result.getPosition());
        fragment.jumpToMessage(messageResult.messageRecipient.getId(), messageResult.receivedTimestampMs, searchViewModel::onMissingResult);
      }

      searchNav.setData(result.getPosition(), result.getResults().size());
    });
  }

  private void initializeStickerObserver() {
    StickerSearchRepository repository = new StickerSearchRepository(this);

    stickerViewModel = ViewModelProviders.of(this, new ConversationStickerViewModel.Factory(getApplication(), repository))
                                         .get(ConversationStickerViewModel.class);

    stickerViewModel.getStickerResults().observe(this, stickers -> {
      if (stickers == null) return;

      inputPanel.setStickerSuggestions(stickers);
    });

    stickerViewModel.getStickersAvailability().observe(this, stickersAvailable -> {
      if (stickersAvailable == null) return;

      boolean           isSystemEmojiPreferred = TextSecurePreferences.isSystemEmojiPreferred(this);
      MediaKeyboardMode keyboardMode           = TextSecurePreferences.getMediaKeyboardMode(this);
      boolean           stickerIntro           = !TextSecurePreferences.hasSeenStickerIntroTooltip(this);

      if (stickersAvailable) {
        inputPanel.showMediaKeyboardToggle(true);
        inputPanel.setMediaKeyboardToggleMode(isSystemEmojiPreferred || keyboardMode == MediaKeyboardMode.STICKER);
        if (stickerIntro) showStickerIntroductionTooltip();
      }

      if (emojiDrawerStub.resolved()) {
        initializeMediaKeyboardProviders(emojiDrawerStub.get(), stickersAvailable);
      }
    });
  }

  private void initializeViewModel() {
    this.viewModel = ViewModelProviders.of(this, new ConversationViewModel.Factory()).get(ConversationViewModel.class);
  }

  private void initializeGroupViewModel() {
    groupViewModel = ViewModelProviders.of(this, new ConversationGroupViewModel.Factory()).get(ConversationGroupViewModel.class);
    recipient.observe(this, groupViewModel::onRecipientChange);
    groupViewModel.getGroupActiveState().observe(this, unused -> invalidateOptionsMenu());
  }

  private void showStickerIntroductionTooltip() {
    TextSecurePreferences.setMediaKeyboardMode(this, MediaKeyboardMode.STICKER);
    inputPanel.setMediaKeyboardToggleMode(true);

    TooltipPopup.forTarget(inputPanel.getMediaKeyboardToggleAnchorView())
                .setBackgroundTint(getResources().getColor(R.color.core_ultramarine))
                .setTextColor(getResources().getColor(R.color.core_white))
                .setText(R.string.ConversationActivity_new_say_it_with_stickers)
                .setOnDismissListener(() -> {
                  TextSecurePreferences.setHasSeenStickerIntroTooltip(this, true);
                  EventBus.getDefault().removeStickyEvent(StickerPackInstallEvent.class);
                })
                .show(TooltipPopup.POSITION_ABOVE);
  }

  @Override
  public void onReactionSelected(MessageRecord messageRecord, String emoji) {
    final Context context = getApplicationContext();

    reactionOverlay.hide();

    SignalExecutors.BOUNDED.execute(() -> {
      ReactionRecord oldRecord = Stream.of(messageRecord.getReactions())
                                       .filter(record -> record.getAuthor().equals(Recipient.self().getId()))
                                       .findFirst()
                                       .orElse(null);

      if (oldRecord != null && oldRecord.getEmoji().equals(emoji)) {
        MessageSender.sendReactionRemoval(context, messageRecord.getId(), messageRecord.isMms(), oldRecord);
      } else {
        MessageSender.sendNewReaction(context, messageRecord.getId(), messageRecord.isMms(), emoji);
      }
    });
  }

  @Override
  public void onCustomReactionSelected(@NonNull MessageRecord messageRecord, boolean hasAddedCustomEmoji) {
    ReactionRecord oldRecord = Stream.of(messageRecord.getReactions())
                                     .filter(record -> record.getAuthor().equals(Recipient.self().getId()))
                                     .findFirst()
                                     .orElse(null);

    if (oldRecord != null && hasAddedCustomEmoji) {
      final Context context = getApplicationContext();

      reactionOverlay.hide();

      SignalExecutors.BOUNDED.execute(() -> MessageSender.sendReactionRemoval(context,
                                                                              messageRecord.getId(),
                                                                              messageRecord.isMms(),
                                                                              oldRecord));
    } else {
      reactionOverlay.hideAllButMask();

      ReactWithAnyEmojiBottomSheetDialogFragment.createForMessageRecord(messageRecord)
                                                .show(getSupportFragmentManager(), "BOTTOM");
    }
  }

  @Override
  public void onReactWithAnyEmojiDialogDismissed() {
    reactionOverlay.hideMask();
  }

  @Override
  public void onSearchMoveUpPressed() {
    searchViewModel.onMoveUp();
  }

  @Override
  public void onSearchMoveDownPressed() {
    searchViewModel.onMoveDown();
  }

  private void initializeProfiles() {
    if (!isSecureText) {
      Log.i(TAG, "SMS contact, no profile fetch needed.");
      return;
    }

    RetrieveProfileJob.enqueueAsync(recipient.getId());
  }

  private void onRecipientChanged(@NonNull Recipient recipient) {
    Log.i(TAG, "onModified(" + recipient.getId() + ") " + recipient.getRegistered());
    titleView.setTitle(glideRequests, recipient);
    titleView.setVerified(identityRecords.isVerified());
    setBlockedUserState(recipient, isSecureText, isDefaultSms);
    setActionBarColor(recipient.getColor());
    updateReminders();
    updateDefaultSubscriptionId(recipient.getDefaultSubscriptionId());
    initializeSecurity(isSecureText, isDefaultSms);

    if (searchViewItem == null || !searchViewItem.isActionViewExpanded()) {
      invalidateOptionsMenu();
    }

    if (groupViewModel != null) {
      groupViewModel.onRecipientChange(recipient);
    }
  }

  @Subscribe(threadMode = ThreadMode.MAIN)
  public void onIdentityRecordUpdate(final IdentityRecord event) {
    initializeIdentityRecords();
  }

  @Subscribe(threadMode =  ThreadMode.MAIN, sticky = true)
  public void onStickerPackInstalled(final StickerPackInstallEvent event) {
    if (!TextSecurePreferences.hasSeenStickerIntroTooltip(this)) return;

    EventBus.getDefault().removeStickyEvent(event);

    if (!inputPanel.isStickerMode()) {
      TooltipPopup.forTarget(inputPanel.getMediaKeyboardToggleAnchorView())
                  .setText(R.string.ConversationActivity_sticker_pack_installed)
                  .setIconGlideModel(event.getIconGlideModel())
                  .show(TooltipPopup.POSITION_ABOVE);
    }
  }

  private void initializeReceivers() {
    securityUpdateReceiver = new BroadcastReceiver() {
      @Override
      public void onReceive(Context context, Intent intent) {
        initializeSecurity(isSecureText, isDefaultSms);
        calculateCharactersRemaining();
      }
    };

    registerReceiver(securityUpdateReceiver,
                     new IntentFilter(SecurityEvent.SECURITY_UPDATE_EVENT),
                     KeyCachingService.KEY_PERMISSION, null);
  }

  //////// Helper Methods

  private ListenableFuture<Boolean> setMedia(@Nullable Uri uri, @NonNull MediaType mediaType) {
    return setMedia(uri, mediaType, 0, 0);
  }

  private ListenableFuture<Boolean> setMedia(@Nullable Uri uri, @NonNull MediaType mediaType, int width, int height) {
    if (uri == null) {
      return new SettableFuture<>(false);
    }

    if (MediaType.VCARD.equals(mediaType) && isSecureText) {
      openContactShareEditor(uri);
      return new SettableFuture<>(false);
    } else if (MediaType.IMAGE.equals(mediaType) || MediaType.GIF.equals(mediaType) || MediaType.VIDEO.equals(mediaType)) {
      Media media = new Media(uri, MediaUtil.getMimeType(this, uri), 0, width, height, 0, 0, Optional.absent(), Optional.absent(), Optional.absent());
      startActivityForResult(MediaSendActivity.buildEditorIntent(ConversationActivity.this, Collections.singletonList(media), recipient.get(), composeText.getTextTrimmed(), sendButton.getSelectedTransport()), MEDIA_SENDER);
      return new SettableFuture<>(false);
    } else {
      return attachmentManager.setMedia(glideRequests, uri, mediaType, getCurrentMediaConstraints(), width, height);
    }
  }

  private void openContactShareEditor(Uri contactUri) {
    Intent intent = ContactShareEditActivity.getIntent(this, Collections.singletonList(contactUri));
    startActivityForResult(intent, GET_CONTACT_DETAILS);
  }

  private void addAttachmentContactInfo(Uri contactUri) {
    ContactAccessor contactDataList = ContactAccessor.getInstance();
    ContactData contactData = contactDataList.getContactData(this, contactUri);

    if      (contactData.numbers.size() == 1) composeText.append(contactData.numbers.get(0).number);
    else if (contactData.numbers.size() > 1)  selectContactInfo(contactData);
  }

  private void sendSharedContact(List<Contact> contacts) {
    int        subscriptionId = sendButton.getSelectedTransport().getSimSubscriptionId().or(-1);
    long       expiresIn      = recipient.get().getExpireMessages() * 1000L;
    boolean    initiating     = threadId == -1;

    sendMediaMessage(isSmsForced(), "", attachmentManager.buildSlideDeck(), null, contacts, Collections.emptyList(), expiresIn, false, subscriptionId, initiating, false);
  }

  private void selectContactInfo(ContactData contactData) {
    final CharSequence[] numbers     = new CharSequence[contactData.numbers.size()];
    final CharSequence[] numberItems = new CharSequence[contactData.numbers.size()];

    for (int i = 0; i < contactData.numbers.size(); i++) {
      numbers[i]     = contactData.numbers.get(i).number;
      numberItems[i] = contactData.numbers.get(i).type + ": " + contactData.numbers.get(i).number;
    }

    AlertDialog.Builder builder = new AlertDialog.Builder(this);
    builder.setIconAttribute(R.attr.conversation_attach_contact_info);
    builder.setTitle(R.string.ConversationActivity_select_contact_info);

    builder.setItems(numberItems, (dialog, which) -> composeText.append(numbers[which]));
    builder.show();
  }

  private Drafts getDraftsForCurrentState() {
    Drafts drafts = new Drafts();

    if (!Util.isEmpty(composeText)) {
      drafts.add(new Draft(Draft.TEXT, composeText.getTextTrimmed()));
    }

    for (Slide slide : attachmentManager.buildSlideDeck().getSlides()) {
      if      (slide.hasAudio() && slide.getUri() != null)    drafts.add(new Draft(Draft.AUDIO, slide.getUri().toString()));
      else if (slide.hasVideo() && slide.getUri() != null)    drafts.add(new Draft(Draft.VIDEO, slide.getUri().toString()));
      else if (slide.hasLocation())                           drafts.add(new Draft(Draft.LOCATION, ((LocationSlide)slide).getPlace().serialize()));
      else if (slide.hasImage() && slide.getUri() != null)    drafts.add(new Draft(Draft.IMAGE, slide.getUri().toString()));
    }

    Optional<QuoteModel> quote = inputPanel.getQuote();

    if (quote.isPresent()) {
      drafts.add(new Draft(Draft.QUOTE, new QuoteId(quote.get().getId(), quote.get().getAuthor()).serialize()));
    }

    return drafts;
  }

  protected ListenableFuture<Long> saveDraft() {
    final SettableFuture<Long> future = new SettableFuture<>();

    if (this.recipient == null) {
      future.set(threadId);
      return future;
    }

    final Drafts       drafts               = getDraftsForCurrentState();
    final long         thisThreadId         = this.threadId;
    final int          thisDistributionType = this.distributionType;

    new AsyncTask<Long, Void, Long>() {
      @Override
      protected Long doInBackground(Long... params) {
        ThreadDatabase threadDatabase = DatabaseFactory.getThreadDatabase(ConversationActivity.this);
        DraftDatabase  draftDatabase  = DatabaseFactory.getDraftDatabase(ConversationActivity.this);
        long           threadId       = params[0];

        if (drafts.size() > 0) {
          if (threadId == -1) threadId = threadDatabase.getThreadIdFor(getRecipient(), thisDistributionType);

          draftDatabase.insertDrafts(threadId, drafts);
          threadDatabase.updateSnippet(threadId, drafts.getSnippet(ConversationActivity.this),
                                       drafts.getUriSnippet(),
                                       System.currentTimeMillis(), Types.BASE_DRAFT_TYPE, true);
        } else if (threadId > 0) {
          threadDatabase.update(threadId, false);
        }

        return threadId;
      }

      @Override
      protected void onPostExecute(Long result) {
        future.set(result);
      }

    }.executeOnExecutor(AsyncTask.THREAD_POOL_EXECUTOR, thisThreadId);

    return future;
  }

  private void setActionBarColor(MaterialColor color) {
    ActionBar supportActionBar = getSupportActionBar();
    if (supportActionBar == null) throw new AssertionError();
    supportActionBar.setBackgroundDrawable(new ColorDrawable(color.toActionBarColor(this)));
    setStatusBarColor(color.toStatusBarColor(this));
  }

  private void setBlockedUserState(Recipient recipient, boolean isSecureText, boolean isDefaultSms) {
<<<<<<< HEAD
    if (recipient.isBlocked() && !FeatureFlags.messageRequests()) {
      unblockButton.setVisibility(View.VISIBLE);
      inputPanel.setVisibility(View.GONE);
      inviteButton.setVisibility(View.GONE);
      registerButton.setVisibility(View.GONE);
    } else if (!isSecureText && isPushGroupConversation()) {
=======
    if (!isSecureText && isPushGroupConversation()) {
>>>>>>> a01bec3a
      unblockButton.setVisibility(View.GONE);
      inputPanel.setVisibility(View.GONE);
      inviteButton.setVisibility(View.GONE);
      registerButton.setVisibility(View.VISIBLE);
    } else if (!isSecureText && !isDefaultSms) {
      unblockButton.setVisibility(View.GONE);
      inputPanel.setVisibility(View.GONE);
      inviteButton.setVisibility(TextSecurePreferences.isPushRegistered(this) ? View.VISIBLE : View.GONE);
      registerButton.setVisibility(View.GONE);
    } else {
      inputPanel.setVisibility(View.VISIBLE);
      unblockButton.setVisibility(View.GONE);
      inviteButton.setVisibility(View.GONE);
      registerButton.setVisibility(View.GONE);
    }
  }

  private void calculateCharactersRemaining() {
    String          messageBody     = composeText.getTextTrimmed();
    TransportOption transportOption = sendButton.getSelectedTransport();
    CharacterState  characterState  = transportOption.calculateCharacters(messageBody);

    if (characterState.charactersRemaining <= 15 || characterState.messagesSpent > 1) {
      charactersLeft.setText(String.format(dynamicLanguage.getCurrentLocale(),
                                           "%d/%d (%d)",
                                           characterState.charactersRemaining,
                                           characterState.maxTotalMessageSize,
                                           characterState.messagesSpent));
      charactersLeft.setVisibility(View.VISIBLE);
    } else {
      charactersLeft.setVisibility(View.GONE);
    }
  }

  private void initializeMediaKeyboardProviders(@NonNull MediaKeyboard mediaKeyboard, boolean stickersAvailable) {
    boolean isSystemEmojiPreferred   = TextSecurePreferences.isSystemEmojiPreferred(this);

    if (stickersAvailable) {
      if (isSystemEmojiPreferred) {
        mediaKeyboard.setProviders(0, new StickerKeyboardProvider(this, this));
      } else {
        MediaKeyboardMode keyboardMode = TextSecurePreferences.getMediaKeyboardMode(this);
        int               index        = keyboardMode == MediaKeyboardMode.STICKER ? 1 : 0;

        mediaKeyboard.setProviders(index,
                                   new EmojiKeyboardProvider(this, inputPanel),
                                   new StickerKeyboardProvider(this, this));
      }
    } else if (!isSystemEmojiPreferred) {
      mediaKeyboard.setProviders(0, new EmojiKeyboardProvider(this, inputPanel));
    }
  }

  private boolean isInMessageRequest() {
    return messageRequestBottomView.getVisibility() == View.VISIBLE;
  }

  private boolean isSingleConversation() {
    return getRecipient() != null && !getRecipient().isGroup();
  }

  private boolean isActiveGroup() {
    if (!isGroupConversation()) return false;

    Optional<GroupRecord> record = DatabaseFactory.getGroupDatabase(this).getGroup(getRecipient().getId());
    return record.isPresent() && record.get().isActive();
  }

  @SuppressWarnings("SimplifiableIfStatement")
  private boolean isSelfConversation() {
    if (!TextSecurePreferences.isPushRegistered(this)) return false;
    if (recipient.get().isGroup())                     return false;

    return recipient.get().isLocalNumber();
  }

  private boolean isGroupConversation() {
    return getRecipient() != null && getRecipient().isGroup();
  }

  private boolean isPushGroupConversation() {
    return getRecipient() != null && getRecipient().isPushGroup();
  }

  private boolean isPushGroupV1Conversation() {
    return getRecipient() != null && getRecipient().isPushV1Group();
  }

  private boolean isSmsForced() {
    return sendButton.isManualSelection() && sendButton.getSelectedTransport().isSms();
  }

  protected Recipient getRecipient() {
    return this.recipient.get();
  }

  protected long getThreadId() {
    return this.threadId;
  }

  private String getMessage() throws InvalidMessageException {
    String rawText = composeText.getTextTrimmed();

    if (rawText.length() < 1 && !attachmentManager.isAttachmentPresent())
      throw new InvalidMessageException(getString(R.string.ConversationActivity_message_is_empty_exclamation));

    return rawText;
  }

  private MediaConstraints getCurrentMediaConstraints() {
    return sendButton.getSelectedTransport().getType() == Type.TEXTSECURE
           ? MediaConstraints.getPushMediaConstraints()
           : MediaConstraints.getMmsMediaConstraints(sendButton.getSelectedTransport().getSimSubscriptionId().or(-1));
  }

  private void markThreadAsRead() {
    new AsyncTask<Long, Void, Void>() {
      @Override
      protected Void doInBackground(Long... params) {
        Context                 context    = ConversationActivity.this;
        List<MarkedMessageInfo> messageIds = DatabaseFactory.getThreadDatabase(context).setRead(params[0], false);

        ApplicationDependencies.getMessageNotifier().updateNotification(context);
        MarkReadReceiver.process(context, messageIds);

        return null;
      }
    }.executeOnExecutor(AsyncTask.THREAD_POOL_EXECUTOR, threadId);
  }

  private void markLastSeen() {
    new AsyncTask<Long, Void, Void>() {
      @Override
      protected Void doInBackground(Long... params) {
        DatabaseFactory.getThreadDatabase(ConversationActivity.this).setLastSeen(params[0]);
        return null;
      }
    }.executeOnExecutor(AsyncTask.THREAD_POOL_EXECUTOR, threadId);
  }

  protected void sendComplete(long threadId) {
    boolean refreshFragment = (threadId != this.threadId);
    this.threadId = threadId;

    if (fragment == null || !fragment.isVisible() || isFinishing()) {
      return;
    }

    fragment.setLastSeen(0);

    if (refreshFragment) {
      fragment.reload(recipient.get(), threadId);
      ApplicationDependencies.getMessageNotifier().setVisibleThread(threadId);
    }

    fragment.scrollToBottom();
    attachmentManager.cleanup();

    updateLinkPreviewState();
  }

  private void sendMessage() {
    if (inputPanel.isRecordingInLockedMode()) {
      inputPanel.releaseRecordingLock();
      return;
    }

    try {
      Recipient recipient = getRecipient();

      if (recipient == null) {
        throw new RecipientFormattingException("Badly formatted");
      }

      String          message        = getMessage();
      TransportOption transport      = sendButton.getSelectedTransport();
      boolean         forceSms       = (recipient.isForceSmsSelection() || sendButton.isManualSelection()) && transport.isSms();
      int             subscriptionId = sendButton.getSelectedTransport().getSimSubscriptionId().or(-1);
      long            expiresIn      = recipient.getExpireMessages() * 1000L;
      boolean         initiating     = threadId == -1;
      boolean         needsSplit     = !transport.isSms() && message.length() > transport.calculateCharacters(message).maxPrimaryMessageSize;
      boolean         isMediaMessage = attachmentManager.isAttachmentPresent() ||
                                       recipient.isGroup()                     ||
                                       recipient.getEmail().isPresent()        ||
                                       inputPanel.getQuote().isPresent()       ||
                                       linkPreviewViewModel.hasLinkPreview()   ||
                                       needsSplit;

      Log.i(TAG, "isManual Selection: " + sendButton.isManualSelection());
      Log.i(TAG, "forceSms: " + forceSms);

      if ((recipient.isMmsGroup() || recipient.getEmail().isPresent()) && !isMmsEnabled) {
        handleManualMmsRequired();
      } else if (!forceSms && (identityRecords.isUnverified() || identityRecords.isUntrusted())) {
        handleRecentSafetyNumberChange();
      } else if (isMediaMessage) {
        sendMediaMessage(forceSms, expiresIn, false, subscriptionId, initiating);
      } else {
        sendTextMessage(forceSms, expiresIn, subscriptionId, initiating);
      }
    } catch (RecipientFormattingException ex) {
      Toast.makeText(ConversationActivity.this,
                     R.string.ConversationActivity_recipient_is_not_a_valid_sms_or_email_address_exclamation,
                     Toast.LENGTH_LONG).show();
      Log.w(TAG, ex);
    } catch (InvalidMessageException ex) {
      Toast.makeText(ConversationActivity.this, R.string.ConversationActivity_message_is_empty_exclamation,
                     Toast.LENGTH_SHORT).show();
      Log.w(TAG, ex);
    }
  }

  private void sendMediaMessage(@NonNull MediaSendActivityResult result) {
    long                 expiresIn     = recipient.get().getExpireMessages() * 1000L;
    QuoteModel           quote         = result.isViewOnce() ? null : inputPanel.getQuote().orNull();
    boolean              initiating    = threadId == -1;
    OutgoingMediaMessage message       = new OutgoingMediaMessage(recipient.get(), new SlideDeck(), result.getBody(), System.currentTimeMillis(), -1, expiresIn, result.isViewOnce(), distributionType, quote, Collections.emptyList(), Collections.emptyList());
    OutgoingMediaMessage secureMessage = new OutgoingSecureMediaMessage(message                                                                                                                                                                                      );

    ApplicationContext.getInstance(this).getTypingStatusSender().onTypingStopped(threadId);

    inputPanel.clearQuote();
    attachmentManager.clear(glideRequests, false);
    silentlySetComposeText("");

    long id = fragment.stageOutgoingMessage(message);

    SimpleTask.run(() -> {
      long resultId = MessageSender.sendPushWithPreUploadedMedia(this, secureMessage, result.getPreUploadResults(), threadId, () -> fragment.releaseOutgoingMessage(id));

      int deleted = DatabaseFactory.getAttachmentDatabase(this).deleteAbandonedPreuploadedAttachments();
      Log.i(TAG, "Deleted " + deleted + " abandoned attachments.");

      return resultId;
    }, this::sendComplete);
  }

  private void sendMediaMessage(final boolean forceSms, final long expiresIn, final boolean viewOnce, final int subscriptionId, final boolean initiating)
      throws InvalidMessageException
  {
    Log.i(TAG, "Sending media message...");
    sendMediaMessage(forceSms, getMessage(), attachmentManager.buildSlideDeck(), inputPanel.getQuote().orNull(), Collections.emptyList(), linkPreviewViewModel.getActiveLinkPreviews(), expiresIn, viewOnce, subscriptionId, initiating, true);
  }

  private ListenableFuture<Void> sendMediaMessage(final boolean forceSms,
                                                  String body,
                                                  SlideDeck slideDeck,
                                                  QuoteModel quote,
                                                  List<Contact> contacts,
                                                  List<LinkPreview> previews,
                                                  final long expiresIn,
                                                  final boolean viewOnce,
                                                  final int subscriptionId,
                                                  final boolean initiating,
                                                  final boolean clearComposeBox)
  {
    if (!isDefaultSms && (!isSecureText || forceSms)) {
      showDefaultSmsPrompt();
      return new SettableFuture<>(null);
    }

    if (isSecureText && !forceSms) {
      MessageUtil.SplitResult splitMessage = MessageUtil.getSplitMessage(this, body, sendButton.getSelectedTransport().calculateCharacters(body).maxPrimaryMessageSize);
      body = splitMessage.getBody();

      if (splitMessage.getTextSlide().isPresent()) {
        slideDeck.addSlide(splitMessage.getTextSlide().get());
      }
    }

    OutgoingMediaMessage outgoingMessageCandidate = new OutgoingMediaMessage(recipient.get(), slideDeck, body, System.currentTimeMillis(), subscriptionId, expiresIn, viewOnce, distributionType, quote, contacts, previews);

    final SettableFuture<Void> future  = new SettableFuture<>();
    final Context              context = getApplicationContext();

    final OutgoingMediaMessage outgoingMessage;

    if (isSecureText && !forceSms) {
      outgoingMessage = new OutgoingSecureMediaMessage(outgoingMessageCandidate);
      ApplicationContext.getInstance(context).getTypingStatusSender().onTypingStopped(threadId);
    } else {
      outgoingMessage = outgoingMessageCandidate;
    }

    Permissions.with(this)
               .request(Manifest.permission.SEND_SMS, Manifest.permission.READ_SMS)
               .ifNecessary(!isSecureText || forceSms)
               .withPermanentDenialDialog(getString(R.string.ConversationActivity_signal_needs_sms_permission_in_order_to_send_an_sms))
               .onAllGranted(() -> {
                 if (clearComposeBox) {
                   inputPanel.clearQuote();
                   attachmentManager.clear(glideRequests, false);
                   silentlySetComposeText("");
                 }

                 final long id = fragment.stageOutgoingMessage(outgoingMessage);

                 SimpleTask.run(() -> {
                   return MessageSender.send(context, outgoingMessage, threadId, forceSms, () -> fragment.releaseOutgoingMessage(id));
                 }, result -> {
                   sendComplete(result);
                   future.set(null);
                 });
               })
               .onAnyDenied(() -> future.set(null))
               .execute();

    return future;
  }

  private void sendTextMessage(final boolean forceSms, final long expiresIn, final int subscriptionId, final boolean initiating)
      throws InvalidMessageException
  {
    if (!isDefaultSms && (!isSecureText || forceSms)) {
      showDefaultSmsPrompt();
      return;
    }

    final Context context     = getApplicationContext();
    final String  messageBody = getMessage();

    OutgoingTextMessage message;

    if (isSecureText && !forceSms) {
      message = new OutgoingEncryptedMessage(recipient.get(), messageBody, expiresIn);
      ApplicationContext.getInstance(context).getTypingStatusSender().onTypingStopped(threadId);
    } else {
      message = new OutgoingTextMessage(recipient.get(), messageBody, expiresIn, subscriptionId);
    }

    Permissions.with(this)
               .request(Manifest.permission.SEND_SMS)
               .ifNecessary(forceSms || !isSecureText)
               .withPermanentDenialDialog(getString(R.string.ConversationActivity_signal_needs_sms_permission_in_order_to_send_an_sms))
               .onAllGranted(() -> {
                 silentlySetComposeText("");
                 final long id = fragment.stageOutgoingMessage(message);

                 new AsyncTask<OutgoingTextMessage, Void, Long>() {
                   @Override
                   protected Long doInBackground(OutgoingTextMessage... messages) {
                     return MessageSender.send(context, messages[0], threadId, forceSms, () -> fragment.releaseOutgoingMessage(id));
                   }

                   @Override
                   protected void onPostExecute(Long result) {
                     sendComplete(result);
                   }
                 }.executeOnExecutor(AsyncTask.THREAD_POOL_EXECUTOR, message);

               })
               .execute();
  }

  private void showDefaultSmsPrompt() {}

  private void updateToggleButtonState() {
    if (inputPanel.isRecordingInLockedMode()) {
      buttonToggle.display(sendButton);
      quickAttachmentToggle.show();
      inlineAttachmentToggle.hide();
      return;
    }

    if (composeText.getText().length() == 0 && !attachmentManager.isAttachmentPresent()) {
      buttonToggle.display(attachButton);
      quickAttachmentToggle.show();
      inlineAttachmentToggle.hide();
    } else {
      buttonToggle.display(sendButton);
      quickAttachmentToggle.hide();

      if (!attachmentManager.isAttachmentPresent() && !linkPreviewViewModel.hasLinkPreview()) {
        inlineAttachmentToggle.show();
      } else {
        inlineAttachmentToggle.hide();
      }
    }
  }

  private void updateLinkPreviewState() {
    if (TextSecurePreferences.isLinkPreviewsEnabled(this) && !sendButton.getSelectedTransport().isSms() && !attachmentManager.isAttachmentPresent()) {
      linkPreviewViewModel.onEnabled();
      linkPreviewViewModel.onTextChanged(this, composeText.getTextTrimmed(), composeText.getSelectionStart(), composeText.getSelectionEnd());
    } else {
      linkPreviewViewModel.onUserCancel();
    }
  }

  private void recordTransportPreference(TransportOption transportOption) {
    new AsyncTask<Void, Void, Void>() {
      @Override
      protected Void doInBackground(Void... params) {
        RecipientDatabase recipientDatabase = DatabaseFactory.getRecipientDatabase(ConversationActivity.this);

        recipientDatabase.setDefaultSubscriptionId(recipient.getId(), transportOption.getSimSubscriptionId().or(-1));

        if (!recipient.resolve().isPushGroup()) {
          recipientDatabase.setForceSmsSelection(recipient.getId(), recipient.get().getRegistered() == RegisteredState.REGISTERED && transportOption.isSms());
        }

        return null;
      }
    }.executeOnExecutor(AsyncTask.THREAD_POOL_EXECUTOR);
  }

  @Override
  public void onRecorderPermissionRequired() {
    Permissions.with(this)
               .request(Manifest.permission.RECORD_AUDIO)
               .ifNecessary()
               .withRationaleDialog(getString(R.string.ConversationActivity_to_send_audio_messages_allow_signal_access_to_your_microphone), R.drawable.ic_mic_solid_24)
               .withPermanentDenialDialog(getString(R.string.ConversationActivity_signal_requires_the_microphone_permission_in_order_to_send_audio_messages))
               .execute();
  }

  @Override
  public void onRecorderStarted() {
    Vibrator vibrator = ServiceUtil.getVibrator(this);
    vibrator.vibrate(20);

    getWindow().addFlags(WindowManager.LayoutParams.FLAG_KEEP_SCREEN_ON);

    audioRecorder.startRecording();
  }

  @Override
  public void onRecorderLocked() {
    updateToggleButtonState();
  }

  @Override
  public void onRecorderFinished() {
    updateToggleButtonState();
    Vibrator vibrator = ServiceUtil.getVibrator(this);
    vibrator.vibrate(20);

    getWindow().clearFlags(WindowManager.LayoutParams.FLAG_KEEP_SCREEN_ON);

    ListenableFuture<Pair<Uri, Long>> future = audioRecorder.stopRecording();
    future.addListener(new ListenableFuture.Listener<Pair<Uri, Long>>() {
      @Override
      public void onSuccess(final @NonNull Pair<Uri, Long> result) {
        boolean    forceSms       = sendButton.isManualSelection() && sendButton.getSelectedTransport().isSms();
        boolean    initiating     = threadId == -1;
        int        subscriptionId = sendButton.getSelectedTransport().getSimSubscriptionId().or(-1);
        long       expiresIn      = recipient.get().getExpireMessages() * 1000L;
        AudioSlide audioSlide     = new AudioSlide(ConversationActivity.this, result.first(), result.second(), MediaUtil.AUDIO_AAC, true);
        SlideDeck  slideDeck      = new SlideDeck();
        slideDeck.addSlide(audioSlide);

        sendMediaMessage(forceSms, "", slideDeck, inputPanel.getQuote().orNull(), Collections.emptyList(), Collections.emptyList(), expiresIn, false, subscriptionId, initiating, true).addListener(new AssertedSuccessListener<Void>() {
          @Override
          public void onSuccess(Void nothing) {
            new AsyncTask<Void, Void, Void>() {
              @Override
              protected Void doInBackground(Void... params) {
                BlobProvider.getInstance().delete(ConversationActivity.this, result.first());
                return null;
              }
            }.executeOnExecutor(AsyncTask.THREAD_POOL_EXECUTOR);
          }
        });
      }

      @Override
      public void onFailure(ExecutionException e) {
        Toast.makeText(ConversationActivity.this, R.string.ConversationActivity_unable_to_record_audio, Toast.LENGTH_LONG).show();
      }
    });
  }

  @Override
  public void onRecorderCanceled() {
    updateToggleButtonState();
    Vibrator vibrator = ServiceUtil.getVibrator(this);
    vibrator.vibrate(50);

    getWindow().clearFlags(WindowManager.LayoutParams.FLAG_KEEP_SCREEN_ON);

    ListenableFuture<Pair<Uri, Long>> future = audioRecorder.stopRecording();
    future.addListener(new ListenableFuture.Listener<Pair<Uri, Long>>() {
      @Override
      public void onSuccess(final Pair<Uri, Long> result) {
        new AsyncTask<Void, Void, Void>() {
          @Override
          protected Void doInBackground(Void... params) {
            BlobProvider.getInstance().delete(ConversationActivity.this, result.first());
            return null;
          }
        }.executeOnExecutor(AsyncTask.THREAD_POOL_EXECUTOR);
      }

      @Override
      public void onFailure(ExecutionException e) {}
    });
  }

  @Override
  public void onEmojiToggle() {
    if (!emojiDrawerStub.resolved()) {
      Boolean stickersAvailable = stickerViewModel.getStickersAvailability().getValue();

      initializeMediaKeyboardProviders(emojiDrawerStub.get(), stickersAvailable == null ? false : stickersAvailable);

      inputPanel.setMediaKeyboard(emojiDrawerStub.get());
    }

    if (container.getCurrentInput() == emojiDrawerStub.get()) {
      container.showSoftkey(composeText);
    } else {
      container.show(composeText, emojiDrawerStub.get());
    }
  }

  @Override
  public void onLinkPreviewCanceled() {
    linkPreviewViewModel.onUserCancel();
  }

  @Override
  public void onStickerSuggestionSelected(@NonNull StickerRecord sticker) {
    sendSticker(sticker, true);
  }

  @Override
  public void onMediaSelected(@NonNull Uri uri, String contentType) {
    if (!TextUtils.isEmpty(contentType) && contentType.trim().equals("image/gif")) {
      setMedia(uri, MediaType.GIF);
    } else if (MediaUtil.isImageType(contentType)) {
      setMedia(uri, MediaType.IMAGE);
    } else if (MediaUtil.isVideoType(contentType)) {
      setMedia(uri, MediaType.VIDEO);
    } else if (MediaUtil.isAudioType(contentType)) {
      setMedia(uri, MediaType.AUDIO);
    }
  }

  @Override
  public void onCursorPositionChanged(int start, int end) {
    linkPreviewViewModel.onTextChanged(this, composeText.getTextTrimmed(), start, end);
  }

  @Override
  public void onStickerSelected(@NonNull StickerRecord stickerRecord) {
    sendSticker(stickerRecord, false);
  }

  @Override
  public void onStickerManagementClicked() {
    startActivity(StickerManagementActivity.getIntent(this));
    container.hideAttachedInput(true);
  }

  private void sendSticker(@NonNull StickerRecord stickerRecord, boolean clearCompose) {
    sendSticker(new StickerLocator(stickerRecord.getPackId(), stickerRecord.getPackKey(), stickerRecord.getStickerId()), stickerRecord.getUri(), stickerRecord.getSize(), clearCompose);

    SignalExecutors.BOUNDED.execute(() ->
     DatabaseFactory.getStickerDatabase(getApplicationContext())
                    .updateStickerLastUsedTime(stickerRecord.getRowId(), System.currentTimeMillis())
    );
  }

  private void sendSticker(@NonNull StickerLocator stickerLocator, @NonNull Uri uri, long size, boolean clearCompose) {
    if (sendButton.getSelectedTransport().isSms()) {
      Media  media  = new Media(uri, MediaUtil.IMAGE_WEBP, System.currentTimeMillis(), StickerSlide.WIDTH, StickerSlide.HEIGHT, size, 0, Optional.absent(), Optional.absent(), Optional.absent());
      Intent intent = MediaSendActivity.buildEditorIntent(this, Collections.singletonList(media), recipient.get(), composeText.getTextTrimmed(), sendButton.getSelectedTransport());
      startActivityForResult(intent, MEDIA_SENDER);
      return;
    }

    long            expiresIn      = recipient.get().getExpireMessages() * 1000L;
    int             subscriptionId = sendButton.getSelectedTransport().getSimSubscriptionId().or(-1);
    boolean         initiating     = threadId == -1;
    TransportOption transport      = sendButton.getSelectedTransport();
    SlideDeck       slideDeck      = new SlideDeck();
    Slide           stickerSlide   = new StickerSlide(this, uri, size, stickerLocator);

    slideDeck.addSlide(stickerSlide);

    sendMediaMessage(transport.isSms(), "", slideDeck, null, Collections.emptyList(), Collections.emptyList(), expiresIn, false, subscriptionId, initiating, clearCompose);
  }

  private void silentlySetComposeText(String text) {
    typingTextWatcher.setEnabled(false);
    composeText.setText(text);
    typingTextWatcher.setEnabled(true);
  }

  // Listeners

  private class QuickCameraToggleListener implements OnClickListener {
    @Override
    public void onClick(View v) {
      Permissions.with(ConversationActivity.this)
                 .request(Manifest.permission.CAMERA)
                 .ifNecessary()
                 .withRationaleDialog(getString(R.string.ConversationActivity_to_capture_photos_and_video_allow_signal_access_to_the_camera), R.drawable.ic_camera_solid_24)
                 .withPermanentDenialDialog(getString(R.string.ConversationActivity_signal_needs_the_camera_permission_to_take_photos_or_video))
                 .onAllGranted(() -> {
                   composeText.clearFocus();
                   startActivityForResult(MediaSendActivity.buildCameraIntent(ConversationActivity.this, recipient.get(), sendButton.getSelectedTransport()), MEDIA_SENDER);
                   overridePendingTransition(R.anim.camera_slide_from_bottom, R.anim.stationary);
                 })
                 .onAnyDenied(() -> Toast.makeText(ConversationActivity.this, R.string.ConversationActivity_signal_needs_camera_permissions_to_take_photos_or_video, Toast.LENGTH_LONG).show())
                 .execute();
    }
  }

  private class SendButtonListener implements OnClickListener, TextView.OnEditorActionListener {
    @Override
    public void onClick(View v) {
      sendMessage();
    }

    @Override
    public boolean onEditorAction(TextView v, int actionId, KeyEvent event) {
      if (actionId == EditorInfo.IME_ACTION_SEND) {
        sendButton.performClick();
        return true;
      }
      return false;
    }
  }

  private class AttachButtonListener implements OnClickListener {
    @Override
    public void onClick(View v) {
      handleAddAttachment();
    }
  }

  private class AttachButtonLongClickListener implements View.OnLongClickListener {
    @Override
    public boolean onLongClick(View v) {
      return sendButton.performLongClick();
    }
  }

  private class ComposeKeyPressedListener implements OnKeyListener, OnClickListener, TextWatcher, OnFocusChangeListener {

    int beforeLength;

    @Override
    public boolean onKey(View v, int keyCode, KeyEvent event) {
      if (event.getAction() == KeyEvent.ACTION_DOWN) {
        if (keyCode == KeyEvent.KEYCODE_ENTER) {
          if (TextSecurePreferences.isEnterSendsEnabled(ConversationActivity.this)) {
            sendButton.dispatchKeyEvent(new KeyEvent(KeyEvent.ACTION_DOWN, KeyEvent.KEYCODE_ENTER));
            sendButton.dispatchKeyEvent(new KeyEvent(KeyEvent.ACTION_UP, KeyEvent.KEYCODE_ENTER));
            return true;
          }
        }
      }
      return false;
    }

    @Override
    public void onClick(View v) {
      container.showSoftkey(composeText);
    }

    @Override
    public void beforeTextChanged(CharSequence s, int start, int count,int after) {
      beforeLength = composeText.getTextTrimmed().length();
    }

    @Override
    public void afterTextChanged(Editable s) {
      calculateCharactersRemaining();

      if (composeText.getTextTrimmed().length() == 0 || beforeLength == 0) {
        composeText.postDelayed(ConversationActivity.this::updateToggleButtonState, 50);
      }

      stickerViewModel.onInputTextUpdated(s.toString());
    }

    @Override
    public void onTextChanged(CharSequence s, int start, int before,int count) {}

    @Override
    public void onFocusChange(View v, boolean hasFocus) {}
  }

  private class TypingStatusTextWatcher extends SimpleTextWatcher {

    private boolean enabled = true;

    @Override
    public void onTextChanged(String text) {
      if (enabled && threadId > 0 && isSecureText && !isSmsForced() && !recipient.get().isBlocked()) {
        ApplicationContext.getInstance(ConversationActivity.this).getTypingStatusSender().onTypingStarted(threadId);
      }
    }

    public void setEnabled(boolean enabled) {
      this.enabled = enabled;
    }
  }

  @Override
  public void onMessageRequest(@NonNull MessageRequestViewModel viewModel) {
    messageRequestBottomView.setAcceptOnClickListener(v -> viewModel.onAccept(this::showGroupChangeErrorToast));
    messageRequestBottomView.setDeleteOnClickListener(v -> onMessageRequestDeleteClicked(viewModel));
    messageRequestBottomView.setBlockOnClickListener(v -> onMessageRequestBlockClicked(viewModel));
    messageRequestBottomView.setUnblockOnClickListener(v -> onMessageRequestUnblockClicked(viewModel));

    viewModel.getRecipient().observe(this, this::presentMessageRequestBottomViewTo);
    viewModel.getMessageRequestDisplayState().observe(this, this::presentMessageRequestDisplayState);
    viewModel.getMessageRequestStatus().observe(this, status -> {
      switch (status) {
        case ACCEPTED:
          messageRequestBottomView.setVisibility(View.GONE);
          return;
        case DELETED:
        case BLOCKED:
          finish();
      }
    });
  }

  private void showGroupChangeErrorToast(@NonNull GroupChangeFailureReason e) {
    Toast.makeText(this, GroupErrors.getUserDisplayMessage(e), Toast.LENGTH_LONG).show();
  }

  @Override
  public void handleReaction(@NonNull View maskTarget,
                             @NonNull MessageRecord messageRecord,
                             @NonNull Toolbar.OnMenuItemClickListener toolbarListener,
                             @NonNull ConversationReactionOverlay.OnHideListener onHideListener)
  {
    reactionOverlay.setOnToolbarItemClickedListener(toolbarListener);
    reactionOverlay.setOnHideListener(onHideListener);
    reactionOverlay.show(this, maskTarget, messageRecord, panelParent.getMeasuredHeight());
  }

  @Override
  public void onListVerticalTranslationChanged(float translationY) {
    reactionOverlay.setListVerticalTranslation(translationY);
  }

  @Override
  public void onMessageWithErrorClicked(@NonNull MessageRecord messageRecord) {
    if (messageRecord.hasFailedWithNetworkFailures()) {
      new AlertDialog.Builder(this)
                     .setMessage(R.string.conversation_activity__message_could_not_be_sent)
                     .setNegativeButton(android.R.string.cancel, null)
                     .setPositiveButton(R.string.conversation_activity__send, (dialog, which) -> MessageSender.resend(this, messageRecord))
                     .show();
    } else if (messageRecord.isIdentityMismatchFailure()) {
      SafetyNumberChangeDialog.create(this, messageRecord).show(getSupportFragmentManager(), SAFETY_NUMBER_DIALOG);
    } else {
      startActivity(MessageDetailsActivity.getIntentForMessageDetails(this, messageRecord, messageRecord.getRecipient().getId(), messageRecord.getThreadId()));
    }
  }

  @Override
  public void onCursorChanged() {
    if (!reactionOverlay.isShowing()) {
      return;
    }

    SimpleTask.run(() -> {
          //noinspection CodeBlock2Expr
          return DatabaseFactory.getMmsSmsDatabase(this)
                                .checkMessageExists(reactionOverlay.getMessageRecord());
        }, messageExists -> {
          if (!messageExists) {
            reactionOverlay.hide();
          }
        });
  }

  @Override
  public void setThreadId(long threadId) {
    this.threadId = threadId;
  }

  @Override
  public void handleReplyMessage(MessageRecord messageRecord) {
    Recipient author;

    if (messageRecord.isOutgoing()) {
      author = Recipient.self();
    } else {
      author = messageRecord.getIndividualRecipient();
    }

    if (messageRecord.isMms() && !((MmsMessageRecord) messageRecord).getSharedContacts().isEmpty()) {
      Contact   contact     = ((MmsMessageRecord) messageRecord).getSharedContacts().get(0);
      String    displayName = ContactUtil.getDisplayName(contact);
      String    body        = getString(R.string.ConversationActivity_quoted_contact_message, EmojiStrings.BUST_IN_SILHOUETTE, displayName);
      SlideDeck slideDeck   = new SlideDeck();

      if (contact.getAvatarAttachment() != null) {
        slideDeck.addSlide(MediaUtil.getSlideForAttachment(this, contact.getAvatarAttachment()));
      }

      inputPanel.setQuote(GlideApp.with(this),
                          messageRecord.getDateSent(),
                          author,
                          body,
                          slideDeck);

    } else if (messageRecord.isMms() && !((MmsMessageRecord) messageRecord).getLinkPreviews().isEmpty()) {
      LinkPreview linkPreview = ((MmsMessageRecord) messageRecord).getLinkPreviews().get(0);
      SlideDeck   slideDeck   = new SlideDeck();

      if (linkPreview.getThumbnail().isPresent()) {
        slideDeck.addSlide(MediaUtil.getSlideForAttachment(this, linkPreview.getThumbnail().get()));
      }

      inputPanel.setQuote(GlideApp.with(this),
                          messageRecord.getDateSent(),
                          author,
                          messageRecord.getBody(),
                          slideDeck);
    } else {
      SlideDeck slideDeck = messageRecord.isMms() ? ((MmsMessageRecord) messageRecord).getSlideDeck() : new SlideDeck();

      if (messageRecord.isMms() && ((MmsMessageRecord) messageRecord).isViewOnce()) {
        Attachment attachment = new TombstoneAttachment(MediaUtil.VIEW_ONCE, true);
        slideDeck = new SlideDeck();
        slideDeck.addSlide(MediaUtil.getSlideForAttachment(this, attachment));
      }

      inputPanel.setQuote(GlideApp.with(this),
                          messageRecord.getDateSent(),
                          author,
                          messageRecord.getBody(),
                          slideDeck);
    }

    inputPanel.clickOnComposeInput();
  }

  @Override
  public void onMessageActionToolbarOpened() {
    searchViewItem.collapseActionView();
  }

  @Override
  public void onForwardClicked()  {
    inputPanel.clearQuote();
  }

  @Override
  public void onAttachmentChanged() {
    handleSecurityChange(isSecureText, isDefaultSms);
    updateToggleButtonState();
    updateLinkPreviewState();
  }

  private void onMessageRequestDeleteClicked(@NonNull MessageRequestViewModel requestModel) {
    Recipient recipient = requestModel.getRecipient().getValue();
    if (recipient == null) {
      Log.w(TAG, "[onMessageRequestDeleteClicked] No recipient!");
      return;
    }

    AlertDialog.Builder builder = new AlertDialog.Builder(this)
                                                 .setNeutralButton(R.string.ConversationActivity_cancel, (d, w) -> d.dismiss());

    if (recipient.isGroup() && recipient.isBlocked()) {
      builder.setTitle(R.string.ConversationActivity_delete_conversation);
      builder.setMessage(R.string.ConversationActivity_this_conversation_will_be_deleted_from_all_of_your_devices);
      builder.setPositiveButton(R.string.ConversationActivity_delete, (d, w) -> requestModel.onDelete());
    } else if (recipient.isGroup()) {
      builder.setTitle(R.string.ConversationActivity_delete_and_leave_group);
      builder.setMessage(R.string.ConversationActivity_you_will_leave_this_group_and_it_will_be_deleted_from_all_of_your_devices);
      builder.setNegativeButton(R.string.ConversationActivity_delete_and_leave, (d, w) -> requestModel.onDelete());
    } else {
      builder.setTitle(R.string.ConversationActivity_delete_conversation);
      builder.setMessage(R.string.ConversationActivity_this_conversation_will_be_deleted_from_all_of_your_devices);
      builder.setNegativeButton(R.string.ConversationActivity_delete, (d, w) -> requestModel.onDelete());
    }

    builder.show();
  }

  private void onMessageRequestBlockClicked(@NonNull MessageRequestViewModel requestModel) {
    Recipient recipient = requestModel.getRecipient().getValue();
    if (recipient == null) {
      Log.w(TAG, "[onMessageRequestBlockClicked] No recipient!");
      return;
    }

    BlockUnblockDialog.showBlockAndDeleteFor(this, getLifecycle(), recipient, requestModel::onBlock, requestModel::onBlockAndDelete);
  }

  private void onMessageRequestUnblockClicked(@NonNull MessageRequestViewModel requestModel) {
    Recipient recipient = requestModel.getRecipient().getValue();
    if (recipient == null) {
      Log.w(TAG, "[onMessageRequestUnblockClicked] No recipient!");
      return;
    }

    BlockUnblockDialog.showUnblockFor(this, getLifecycle(), recipient, requestModel::onUnblock);
  }

  private void presentMessageRequestDisplayState(@NonNull MessageRequestViewModel.DisplayState displayState) {
    if (getIntent().hasExtra(TEXT_EXTRA) || getIntent().hasExtra(MEDIA_EXTRA) || getIntent().hasExtra(STICKER_EXTRA)) {
      Log.d(TAG, "[presentMessageRequestDisplayState] Have extra, so ignoring provided state.");
      messageRequestBottomView.setVisibility(View.GONE);
    } else if (isPushGroupV1Conversation() && !isActiveGroup()) {
      Log.d(TAG, "[presentMessageRequestDisplayState] Inactive push group V1, so ignoring provided state.");
      messageRequestBottomView.setVisibility(View.GONE);
    } else {
      Log.d(TAG, "[presentMessageRequestDisplayState] " + displayState);
      switch (displayState) {
        case DISPLAY_MESSAGE_REQUEST:
          messageRequestBottomView.setVisibility(View.VISIBLE);
          if (groupShareProfileView.resolved()) {
            groupShareProfileView.get().setVisibility(View.GONE);
          }
          break;
        case DISPLAY_LEGACY:
          if (recipient.get().isGroup()) {
            groupShareProfileView.get().setRecipient(recipient.get());
            groupShareProfileView.get().setVisibility(View.VISIBLE);
          }
          messageRequestBottomView.setVisibility(View.GONE);
          break;
        case DISPLAY_NONE:
          messageRequestBottomView.setVisibility(View.GONE);
          if (groupShareProfileView.resolved()) {
            groupShareProfileView.get().setVisibility(View.GONE);
          }
          break;
      }
    }

    invalidateOptionsMenu();
  }

  private static void hideMenuItem(@NonNull Menu menu, @IdRes int menuItem) {
    if (menu.findItem(menuItem) != null) {
      menu.findItem(menuItem).setVisible(false);
    }
  }

  private class UnverifiedDismissedListener implements UnverifiedBannerView.DismissListener {
    @Override
    public void onDismissed(final List<IdentityRecord> unverifiedIdentities) {
      final IdentityDatabase identityDatabase = DatabaseFactory.getIdentityDatabase(ConversationActivity.this);

      new AsyncTask<Void, Void, Void>() {
        @Override
        protected Void doInBackground(Void... params) {
          synchronized (SESSION_LOCK) {
            for (IdentityRecord identityRecord : unverifiedIdentities) {
              identityDatabase.setVerified(identityRecord.getRecipientId(),
                                           identityRecord.getIdentityKey(),
                                           VerifiedStatus.DEFAULT);
            }
          }

          return null;
        }

        @Override
        protected void onPostExecute(Void result) {
          initializeIdentityRecords();
        }
      }.executeOnExecutor(AsyncTask.THREAD_POOL_EXECUTOR);
    }
  }

  private class UnverifiedClickedListener implements UnverifiedBannerView.ClickListener {
    @Override
    public void onClicked(final List<IdentityRecord> unverifiedIdentities) {
      Log.i(TAG, "onClicked: " + unverifiedIdentities.size());
      if (unverifiedIdentities.size() == 1) {
        startActivity(VerifyIdentityActivity.newIntent(ConversationActivity.this, unverifiedIdentities.get(0), false));
      } else {
        String[] unverifiedNames = new String[unverifiedIdentities.size()];

        for (int i=0;i<unverifiedIdentities.size();i++) {
          unverifiedNames[i] = Recipient.resolved(unverifiedIdentities.get(i).getRecipientId()).getDisplayName(ConversationActivity.this);
        }

        AlertDialog.Builder builder = new AlertDialog.Builder(ConversationActivity.this);
        builder.setIconAttribute(R.attr.dialog_alert_icon);
        builder.setTitle("No longer verified");
        builder.setItems(unverifiedNames, (dialog, which) -> {
          startActivity(VerifyIdentityActivity.newIntent(ConversationActivity.this, unverifiedIdentities.get(which), false));
        });
        builder.show();
      }
    }
  }

  private class QuoteRestorationTask extends AsyncTask<Void, Void, MessageRecord> {

    private final String                  serialized;
    private final SettableFuture<Boolean> future;

    QuoteRestorationTask(@NonNull String serialized, @NonNull SettableFuture<Boolean> future) {
      this.serialized = serialized;
      this.future     = future;
    }

    @Override
    protected MessageRecord doInBackground(Void... voids) {
      QuoteId quoteId = QuoteId.deserialize(ConversationActivity.this, serialized);

      if (quoteId != null) {
        return DatabaseFactory.getMmsSmsDatabase(getApplicationContext()).getMessageFor(quoteId.getId(), quoteId.getAuthor());
      }

      return null;
    }

    @Override
    protected void onPostExecute(MessageRecord messageRecord) {
      if (messageRecord != null) {
        handleReplyMessage(messageRecord);
        future.set(true);
      } else {
        Log.e(TAG, "Failed to restore a quote from a draft. No matching message record.");
        future.set(false);
      }
    }
  }

  private void presentMessageRequestBottomViewTo(@Nullable Recipient recipient) {
    if (recipient == null) return;

    messageRequestBottomView.setRecipient(recipient);
  }
}<|MERGE_RESOLUTION|>--- conflicted
+++ resolved
@@ -85,12 +85,7 @@
 import org.thoughtcrime.securesms.GroupMembersDialog;
 import org.thoughtcrime.securesms.MainActivity;
 import org.thoughtcrime.securesms.MuteDialog;
-<<<<<<< HEAD
-import org.thoughtcrime.securesms.PassphraseRequiredActionBarActivity;
-=======
 import org.thoughtcrime.securesms.PassphraseRequiredActivity;
-import org.thoughtcrime.securesms.PromptMmsActivity;
->>>>>>> a01bec3a
 import org.thoughtcrime.securesms.R;
 import org.thoughtcrime.securesms.ShortcutLauncherActivity;
 import org.thoughtcrime.securesms.TransportOption;
@@ -2096,16 +2091,7 @@
   }
 
   private void setBlockedUserState(Recipient recipient, boolean isSecureText, boolean isDefaultSms) {
-<<<<<<< HEAD
-    if (recipient.isBlocked() && !FeatureFlags.messageRequests()) {
-      unblockButton.setVisibility(View.VISIBLE);
-      inputPanel.setVisibility(View.GONE);
-      inviteButton.setVisibility(View.GONE);
-      registerButton.setVisibility(View.GONE);
-    } else if (!isSecureText && isPushGroupConversation()) {
-=======
     if (!isSecureText && isPushGroupConversation()) {
->>>>>>> a01bec3a
       unblockButton.setVisibility(View.GONE);
       inputPanel.setVisibility(View.GONE);
       inviteButton.setVisibility(View.GONE);
