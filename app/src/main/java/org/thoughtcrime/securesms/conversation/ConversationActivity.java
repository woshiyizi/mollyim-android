/*
 * Copyright (C) 2011 Whisper Systems
 *
 * This program is free software: you can redistribute it and/or modify
 * it under the terms of the GNU General Public License as published by
 * the Free Software Foundation, either version 3 of the License, or
 * (at your option) any later version.
 *
 * This program is distributed in the hope that it will be useful,
 * but WITHOUT ANY WARRANTY; without even the implied warranty of
 * MERCHANTABILITY or FITNESS FOR A PARTICULAR PURPOSE.  See the
 * GNU General Public License for more details.
 *
 * You should have received a copy of the GNU General Public License
 * along with this program.  If not, see <http://www.gnu.org/licenses/>.
 */
package org.thoughtcrime.securesms.conversation;

import android.Manifest;
import android.annotation.SuppressLint;
import android.annotation.TargetApi;
import android.content.ActivityNotFoundException;
import android.content.BroadcastReceiver;
import android.content.Context;
import android.content.Intent;
import android.content.IntentFilter;
import android.content.pm.ActivityInfo;
import android.content.pm.ShortcutManager;
import android.content.res.ColorStateList;
import android.content.res.Configuration;
import android.graphics.Bitmap;
import android.graphics.Color;
import android.graphics.PorterDuff;
import android.graphics.drawable.ColorDrawable;
import android.graphics.drawable.Drawable;
import android.hardware.Camera;
import android.net.Uri;
import android.os.AsyncTask;
import android.os.Build;
import android.os.Bundle;
import android.os.Vibrator;
import android.provider.Browser;
import android.provider.ContactsContract;
import android.text.Editable;
import android.text.Spannable;
import android.text.SpannableString;
import android.text.SpannableStringBuilder;
import android.text.TextWatcher;
import android.view.Display;
import android.view.Gravity;
import android.view.KeyEvent;
import android.view.Menu;
import android.view.MenuInflater;
import android.view.MenuItem;
import android.view.MotionEvent;
import android.view.View;
import android.view.View.OnClickListener;
import android.view.View.OnFocusChangeListener;
import android.view.View.OnKeyListener;
import android.view.WindowManager;
import android.view.inputmethod.EditorInfo;
import android.widget.Button;
import android.widget.ImageButton;
import android.widget.ImageView;
import android.widget.TextView;
import android.widget.Toast;

import androidx.annotation.IdRes;
import androidx.annotation.NonNull;
import androidx.annotation.Nullable;
import androidx.annotation.WorkerThread;
import androidx.appcompat.app.ActionBar;
import androidx.appcompat.app.AlertDialog;
import androidx.appcompat.widget.SearchView;
import androidx.appcompat.widget.Toolbar;
import androidx.core.content.ContextCompat;
import androidx.core.content.pm.ShortcutInfoCompat;
import androidx.core.content.pm.ShortcutManagerCompat;
import androidx.core.graphics.drawable.DrawableCompat;
import androidx.core.graphics.drawable.IconCompat;
import androidx.lifecycle.ViewModelProviders;

import com.annimon.stream.Collectors;
import com.annimon.stream.Stream;
import com.bumptech.glide.load.engine.DiskCacheStrategy;
import com.bumptech.glide.request.target.CustomTarget;
import com.bumptech.glide.request.transition.Transition;
import com.google.android.material.button.MaterialButton;

import org.greenrobot.eventbus.EventBus;
import org.greenrobot.eventbus.Subscribe;
import org.greenrobot.eventbus.ThreadMode;
import org.signal.core.util.concurrent.SignalExecutors;
import org.signal.core.util.logging.Log;
import org.thoughtcrime.securesms.BlockUnblockDialog;
import org.thoughtcrime.securesms.ExpirationDialog;
import org.thoughtcrime.securesms.GroupMembersDialog;
import org.thoughtcrime.securesms.MainActivity;
import org.thoughtcrime.securesms.MuteDialog;
import org.thoughtcrime.securesms.PassphraseRequiredActivity;
import org.thoughtcrime.securesms.R;
import org.thoughtcrime.securesms.ShortcutLauncherActivity;
import org.thoughtcrime.securesms.TransportOption;
import org.thoughtcrime.securesms.VerifyIdentityActivity;
import org.thoughtcrime.securesms.attachments.Attachment;
import org.thoughtcrime.securesms.attachments.TombstoneAttachment;
import org.thoughtcrime.securesms.audio.AudioRecorder;
import org.thoughtcrime.securesms.color.MaterialColor;
import org.thoughtcrime.securesms.components.AnimatingToggle;
import org.thoughtcrime.securesms.components.ComposeText;
import org.thoughtcrime.securesms.components.ConversationSearchBottomBar;
import org.thoughtcrime.securesms.components.HidingLinearLayout;
import org.thoughtcrime.securesms.components.InputAwareLayout;
import org.thoughtcrime.securesms.components.InputPanel;
import org.thoughtcrime.securesms.components.KeyboardAwareLinearLayout.OnKeyboardShownListener;
import org.thoughtcrime.securesms.components.SendButton;
import org.thoughtcrime.securesms.components.TooltipPopup;
import org.thoughtcrime.securesms.components.TypingStatusSender;
import org.thoughtcrime.securesms.components.emoji.EmojiKeyboardProvider;
import org.thoughtcrime.securesms.components.emoji.EmojiStrings;
import org.thoughtcrime.securesms.components.emoji.MediaKeyboard;
import org.thoughtcrime.securesms.components.identity.UnverifiedBannerView;
import org.thoughtcrime.securesms.components.location.SignalPlace;
import org.thoughtcrime.securesms.components.mention.MentionAnnotation;
import org.thoughtcrime.securesms.components.reminder.ExpiredBuildReminder;
import org.thoughtcrime.securesms.components.reminder.GroupsV1MigrationInitiationReminder;
import org.thoughtcrime.securesms.components.reminder.GroupsV1MigrationSuggestionsReminder;
import org.thoughtcrime.securesms.components.reminder.PendingGroupJoinRequestsReminder;
import org.thoughtcrime.securesms.components.reminder.Reminder;
import org.thoughtcrime.securesms.components.reminder.ReminderView;
import org.thoughtcrime.securesms.components.reminder.ServiceOutageReminder;
import org.thoughtcrime.securesms.components.reminder.UnauthorizedReminder;
import org.thoughtcrime.securesms.contacts.ContactAccessor;
import org.thoughtcrime.securesms.contacts.ContactAccessor.ContactData;
import org.thoughtcrime.securesms.contacts.sync.DirectoryHelper;
import org.thoughtcrime.securesms.contactshare.Contact;
import org.thoughtcrime.securesms.contactshare.ContactShareEditActivity;
import org.thoughtcrime.securesms.contactshare.ContactUtil;
import org.thoughtcrime.securesms.contactshare.SimpleTextWatcher;
import org.thoughtcrime.securesms.conversation.ConversationGroupViewModel.GroupActiveState;
import org.thoughtcrime.securesms.conversation.ConversationMessage.ConversationMessageFactory;
import org.thoughtcrime.securesms.conversation.ui.error.SafetyNumberChangeDialog;
import org.thoughtcrime.securesms.conversation.ui.groupcall.GroupCallViewModel;
import org.thoughtcrime.securesms.conversation.ui.mentions.MentionsPickerViewModel;
import org.thoughtcrime.securesms.conversationlist.model.MessageResult;
import org.thoughtcrime.securesms.crypto.SecurityEvent;
import org.thoughtcrime.securesms.database.DatabaseFactory;
import org.thoughtcrime.securesms.database.DraftDatabase;
import org.thoughtcrime.securesms.database.DraftDatabase.Draft;
import org.thoughtcrime.securesms.database.DraftDatabase.Drafts;
import org.thoughtcrime.securesms.database.GroupDatabase;
import org.thoughtcrime.securesms.database.IdentityDatabase;
import org.thoughtcrime.securesms.database.IdentityDatabase.IdentityRecord;
import org.thoughtcrime.securesms.database.IdentityDatabase.VerifiedStatus;
import org.thoughtcrime.securesms.database.MentionUtil;
import org.thoughtcrime.securesms.database.MentionUtil.UpdatedBodyAndMentions;
import org.thoughtcrime.securesms.database.MmsSmsColumns.Types;
import org.thoughtcrime.securesms.database.RecipientDatabase;
import org.thoughtcrime.securesms.database.RecipientDatabase.RegisteredState;
import org.thoughtcrime.securesms.database.ThreadDatabase;
import org.thoughtcrime.securesms.database.identity.IdentityRecordList;
import org.thoughtcrime.securesms.database.model.Mention;
import org.thoughtcrime.securesms.database.model.MessageRecord;
import org.thoughtcrime.securesms.database.model.MmsMessageRecord;
import org.thoughtcrime.securesms.database.model.ReactionRecord;
import org.thoughtcrime.securesms.database.model.StickerRecord;
import org.thoughtcrime.securesms.dependencies.ApplicationDependencies;
import org.thoughtcrime.securesms.events.GroupCallPeekEvent;
import org.thoughtcrime.securesms.events.ReminderUpdateEvent;
import org.thoughtcrime.securesms.giph.ui.GiphyActivity;
import org.thoughtcrime.securesms.groups.GroupChangeException;
import org.thoughtcrime.securesms.groups.GroupId;
import org.thoughtcrime.securesms.groups.GroupManager;
import org.thoughtcrime.securesms.groups.ui.GroupChangeFailureReason;
import org.thoughtcrime.securesms.groups.ui.GroupChangeResult;
import org.thoughtcrime.securesms.groups.ui.GroupErrors;
import org.thoughtcrime.securesms.groups.ui.LeaveGroupDialog;
import org.thoughtcrime.securesms.groups.ui.invitesandrequests.ManagePendingAndRequestingMembersActivity;
import org.thoughtcrime.securesms.groups.ui.managegroup.ManageGroupActivity;
import org.thoughtcrime.securesms.groups.ui.migration.GroupsV1MigrationInitiationBottomSheetDialogFragment;
import org.thoughtcrime.securesms.groups.ui.migration.GroupsV1MigrationSuggestionsDialog;
import org.thoughtcrime.securesms.jobs.GroupV1MigrationJob;
import org.thoughtcrime.securesms.jobs.GroupV2UpdateSelfProfileKeyJob;
import org.thoughtcrime.securesms.jobs.RequestGroupV2InfoJob;
import org.thoughtcrime.securesms.jobs.RetrieveProfileJob;
import org.thoughtcrime.securesms.jobs.ServiceOutageDetectionJob;
import org.thoughtcrime.securesms.keyvalue.SignalStore;
import org.thoughtcrime.securesms.linkpreview.LinkPreview;
import org.thoughtcrime.securesms.linkpreview.LinkPreviewRepository;
import org.thoughtcrime.securesms.linkpreview.LinkPreviewViewModel;
import org.thoughtcrime.securesms.maps.PlacePickerActivity;
import org.thoughtcrime.securesms.mediaoverview.MediaOverviewActivity;
import org.thoughtcrime.securesms.mediasend.Media;
import org.thoughtcrime.securesms.mediasend.MediaSendActivity;
import org.thoughtcrime.securesms.mediasend.MediaSendActivityResult;
import org.thoughtcrime.securesms.messagedetails.MessageDetailsActivity;
import org.thoughtcrime.securesms.messagerequests.MessageRequestState;
import org.thoughtcrime.securesms.messagerequests.MessageRequestViewModel;
import org.thoughtcrime.securesms.messagerequests.MessageRequestsBottomView;
import org.thoughtcrime.securesms.mms.AttachmentManager;
import org.thoughtcrime.securesms.mms.SlideFactory.MediaType;
import org.thoughtcrime.securesms.mms.AudioSlide;
import org.thoughtcrime.securesms.mms.DecryptableStreamUriLoader;
import org.thoughtcrime.securesms.mms.GifSlide;
import org.thoughtcrime.securesms.mms.GlideApp;
import org.thoughtcrime.securesms.mms.GlideRequests;
import org.thoughtcrime.securesms.mms.ImageSlide;
import org.thoughtcrime.securesms.mms.LocationSlide;
import org.thoughtcrime.securesms.mms.MediaConstraints;
import org.thoughtcrime.securesms.mms.OutgoingExpirationUpdateMessage;
import org.thoughtcrime.securesms.mms.OutgoingMediaMessage;
import org.thoughtcrime.securesms.mms.OutgoingSecureMediaMessage;
import org.thoughtcrime.securesms.mms.QuoteId;
import org.thoughtcrime.securesms.mms.QuoteModel;
import org.thoughtcrime.securesms.mms.Slide;
import org.thoughtcrime.securesms.mms.SlideDeck;
import org.thoughtcrime.securesms.mms.SlideFactory;
import org.thoughtcrime.securesms.mms.StickerSlide;
import org.thoughtcrime.securesms.mms.VideoSlide;
import org.thoughtcrime.securesms.notifications.NotificationChannels;
import org.thoughtcrime.securesms.permissions.Permissions;
import org.thoughtcrime.securesms.profiles.spoofing.ReviewBannerView;
import org.thoughtcrime.securesms.profiles.spoofing.ReviewCardDialogFragment;
import org.thoughtcrime.securesms.providers.BlobProvider;
import org.thoughtcrime.securesms.reactions.ReactionsBottomSheetDialogFragment;
import org.thoughtcrime.securesms.reactions.any.ReactWithAnyEmojiBottomSheetDialogFragment;
import org.thoughtcrime.securesms.recipients.LiveRecipient;
import org.thoughtcrime.securesms.recipients.Recipient;
import org.thoughtcrime.securesms.recipients.RecipientExporter;
import org.thoughtcrime.securesms.recipients.RecipientFormattingException;
import org.thoughtcrime.securesms.recipients.RecipientId;
import org.thoughtcrime.securesms.recipients.RecipientUtil;
import org.thoughtcrime.securesms.recipients.ui.managerecipient.ManageRecipientActivity;
import org.thoughtcrime.securesms.registration.RegistrationNavigationActivity;
import org.thoughtcrime.securesms.service.KeyCachingService;
import org.thoughtcrime.securesms.sms.MessageSender;
import org.thoughtcrime.securesms.sms.OutgoingEncryptedMessage;
import org.thoughtcrime.securesms.sms.OutgoingEndSessionMessage;
import org.thoughtcrime.securesms.sms.OutgoingTextMessage;
import org.thoughtcrime.securesms.stickers.StickerKeyboardProvider;
import org.thoughtcrime.securesms.stickers.StickerLocator;
import org.thoughtcrime.securesms.stickers.StickerManagementActivity;
import org.thoughtcrime.securesms.stickers.StickerPackInstallEvent;
import org.thoughtcrime.securesms.stickers.StickerSearchRepository;
import org.thoughtcrime.securesms.util.AsynchronousCallback;
import org.thoughtcrime.securesms.util.Base64;
import org.thoughtcrime.securesms.util.BitmapUtil;
import org.thoughtcrime.securesms.util.BubbleUtil;
import org.thoughtcrime.securesms.util.CharacterCalculator.CharacterState;
import org.thoughtcrime.securesms.util.CommunicationActions;
import org.thoughtcrime.securesms.util.ContextUtil;
import org.thoughtcrime.securesms.util.ConversationUtil;
import org.thoughtcrime.securesms.util.DrawableUtil;
import org.thoughtcrime.securesms.util.DynamicDarkToolbarTheme;
import org.thoughtcrime.securesms.util.DynamicLanguage;
import org.thoughtcrime.securesms.util.DynamicTheme;
import org.thoughtcrime.securesms.util.FeatureFlags;
import org.thoughtcrime.securesms.util.FullscreenHelper;
import org.thoughtcrime.securesms.util.IdentityUtil;
import org.thoughtcrime.securesms.util.MediaUtil;
import org.thoughtcrime.securesms.util.MessageUtil;
import org.thoughtcrime.securesms.util.PlayStoreUtil;
import org.thoughtcrime.securesms.util.ServiceUtil;
import org.thoughtcrime.securesms.util.SmsUtil;
import org.thoughtcrime.securesms.util.SpanUtil;
import org.thoughtcrime.securesms.util.TextSecurePreferences;
import org.thoughtcrime.securesms.util.TextSecurePreferences.MediaKeyboardMode;
import org.thoughtcrime.securesms.util.ThemeUtil;
import org.thoughtcrime.securesms.util.Util;
import org.thoughtcrime.securesms.util.ViewUtil;
import org.thoughtcrime.securesms.util.WindowUtil;
import org.thoughtcrime.securesms.util.concurrent.AssertedSuccessListener;
import org.thoughtcrime.securesms.util.concurrent.ListenableFuture;
import org.thoughtcrime.securesms.util.concurrent.SettableFuture;
import org.thoughtcrime.securesms.util.concurrent.SimpleTask;
import org.thoughtcrime.securesms.util.views.Stub;
import org.thoughtcrime.securesms.wallpaper.ChatWallpaper;
import org.thoughtcrime.securesms.wallpaper.ChatWallpaperDimLevelUtil;
import org.whispersystems.libsignal.InvalidMessageException;
import org.whispersystems.libsignal.util.Pair;
import org.whispersystems.libsignal.util.guava.Optional;

import java.io.IOException;
import java.util.ArrayList;
import java.util.Collections;
import java.util.List;
import java.util.Locale;
import java.util.Objects;
import java.util.Set;
import java.util.concurrent.ExecutionException;
import java.util.concurrent.TimeUnit;
import java.util.concurrent.TimeoutException;
import java.util.concurrent.atomic.AtomicBoolean;
import java.util.concurrent.atomic.AtomicInteger;

import static org.thoughtcrime.securesms.TransportOption.Type;
import static org.thoughtcrime.securesms.database.GroupDatabase.GroupRecord;
import static org.whispersystems.libsignal.SessionCipher.SESSION_LOCK;

/**
 * Activity for displaying a message thread, as well as
 * composing/sending a new message into that thread.
 *
 * @author Moxie Marlinspike
 *
 */
@SuppressLint("StaticFieldLeak")
public class ConversationActivity extends PassphraseRequiredActivity
    implements ConversationFragment.ConversationFragmentListener,
               AttachmentManager.AttachmentListener,
               OnKeyboardShownListener,
               InputPanel.Listener,
               InputPanel.MediaListener,
               ComposeText.CursorPositionChangedListener,
               ConversationSearchBottomBar.EventListener,
               StickerKeyboardProvider.StickerEventListener,
               AttachmentKeyboard.Callback,
               ConversationReactionOverlay.OnReactionSelectedListener,
               ReactWithAnyEmojiBottomSheetDialogFragment.Callback,
               SafetyNumberChangeDialog.Callback,
               ReactionsBottomSheetDialogFragment.Callback
{

  private static final int SHORTCUT_ICON_SIZE = Build.VERSION.SDK_INT >= 26 ? ViewUtil.dpToPx(72) : ViewUtil.dpToPx(48 + 16 * 2);

  private static final String TAG = ConversationActivity.class.getSimpleName();

  private static final String STATE_REACT_WITH_ANY_PAGE = "STATE_REACT_WITH_ANY_PAGE";

  private static final int PICK_GALLERY        = 1;
  private static final int PICK_DOCUMENT       = 2;
  private static final int PICK_AUDIO          = 3;
  private static final int PICK_CONTACT        = 4;
  private static final int GET_CONTACT_DETAILS = 5;
  private static final int GROUP_EDIT          = 6;
  private static final int TAKE_PHOTO          = 7;
  private static final int ADD_CONTACT         = 8;
  private static final int PICK_LOCATION       = 9;
  private static final int PICK_GIF            = 10;
  private static final int SMS_DEFAULT         = 11;
  private static final int MEDIA_SENDER        = 12;

  private   GlideRequests              glideRequests;
  protected ComposeText                composeText;
  private   AnimatingToggle            buttonToggle;
  private   SendButton                 sendButton;
  private   ImageButton                attachButton;
  protected ConversationTitleView      titleView;
  private   TextView                   charactersLeft;
  private   ConversationFragment       fragment;
  private   Button                     unblockButton;
  private   Button                     inviteButton;
  private   Button                     registerButton;
  private   InputAwareLayout           container;
  protected Stub<ReminderView>         reminderView;
  private   Stub<UnverifiedBannerView> unverifiedBannerView;
  private   Stub<ReviewBannerView>      reviewBanner;
  private   TypingStatusTextWatcher     typingTextWatcher;
  private   ConversationSearchBottomBar searchNav;
  private   MenuItem                    searchViewItem;
  private   MessageRequestsBottomView   messageRequestBottomView;
  private   ConversationReactionOverlay reactionOverlay;

  private   AttachmentManager        attachmentManager;
  private   AudioRecorder            audioRecorder;
  private   BroadcastReceiver        securityUpdateReceiver;
  private   Stub<MediaKeyboard>      emojiDrawerStub;
  private   Stub<AttachmentKeyboard> attachmentKeyboardStub;
  protected HidingLinearLayout       quickAttachmentToggle;
  protected HidingLinearLayout       inlineAttachmentToggle;
  private   InputPanel               inputPanel;
  private   View                     panelParent;
  private   View                     noLongerMemberBanner;
  private   View                     requestingMemberBanner;
  private   View                     cancelJoinRequest;
  private   Stub<View>               mentionsSuggestions;
  private   MaterialButton           joinGroupCallButton;
  private   boolean                  callingTooltipShown;
  private   ImageView                wallpaper;
  private   View                     wallpaperDim;

  private LinkPreviewViewModel         linkPreviewViewModel;
  private ConversationSearchViewModel  searchViewModel;
  private ConversationStickerViewModel stickerViewModel;
  private ConversationViewModel        viewModel;
  private ConversationGroupViewModel   groupViewModel;
  private MentionsPickerViewModel      mentionsViewModel;
  private GroupCallViewModel           groupCallViewModel;

  private LiveRecipient recipient;
  private long          threadId;
  private int           distributionType;
  private boolean       isSecureText;
<<<<<<< HEAD
  private boolean       isDefaultSms                  = false;
  private boolean       isMmsEnabled                  = false;
=======
  private int           reactWithAnyEmojiStartPage    = -1;
  private boolean       isDefaultSms                  = true;
  private boolean       isMmsEnabled                  = true;
>>>>>>> 5852a508
  private boolean       isSecurityInitialized         = false;

  private       IdentityRecordList identityRecords = new IdentityRecordList(Collections.emptyList());
  private final DynamicTheme       dynamicTheme    = new DynamicDarkToolbarTheme();
  private final DynamicLanguage    dynamicLanguage = new DynamicLanguage();

  @Override
  protected void onPreCreate() {
    dynamicTheme.onCreate(this);
    dynamicLanguage.onCreate(this);
  }

  @Override
  protected void onCreate(Bundle state, boolean ready) {
    if (ConversationIntents.isInvalid(getIntent())) {
      Log.w(TAG, "[onCreate] Missing recipientId!");
      // TODO [greyson] Navigation
      startActivity(MainActivity.clearTop(this));
      finish();
      return;
    }

    new FullscreenHelper(this).showSystemUI();

    ConversationIntents.Args args = ConversationIntents.Args.from(getIntent());

    reportShortcutLaunch(args.getRecipientId());
    setContentView(R.layout.conversation_activity);

    getWindow().getDecorView().setBackgroundResource(R.color.signal_background_primary);
    WindowUtil.setLightNavigationBarFromTheme(this);

    fragment = initFragment(R.id.fragment_content, new ConversationFragment(), dynamicLanguage.getCurrentLocale());

    initializeReceivers();
    initializeActionBar();
    initializeViews();
    updateWallpaper(args.getWallpaper());
    initializeResources(args);
    initializeLinkPreviewObserver();
    initializeSearchObserver();
    initializeStickerObserver();
    initializeViewModel(args);
    initializeGroupViewModel();
    initializeMentionsViewModel();
    initializeGroupCallViewModel();
    initializeEnabledCheck();
    initializePendingRequestsBanner();
    initializeGroupV1MigrationsBanners();
    initializeSecurity(recipient.get().isRegistered(), isDefaultSms).addListener(new AssertedSuccessListener<Boolean>() {
      @Override
      public void onSuccess(Boolean result) {
        initializeProfiles();
        initializeGv1Migration();
        initializeDraft(args).addListener(new AssertedSuccessListener<Boolean>() {
          @Override
          public void onSuccess(Boolean loadedDraft) {
            if (loadedDraft != null && loadedDraft) {
              Log.i(TAG, "Finished loading draft");
              Util.runOnMain(() -> {
                if (fragment != null && fragment.isResumed()) {
                  fragment.moveToLastSeen();
                } else {
                  Log.w(TAG, "Wanted to move to the last seen position, but the fragment was in an invalid state");
                }
              });
            }

            if (TextSecurePreferences.isTypingIndicatorsEnabled(ConversationActivity.this)) {
              composeText.addTextChangedListener(typingTextWatcher);
            }
            composeText.setSelection(composeText.length(), composeText.length());
          }
        });
      }
    });
  }

  @Override
  protected void onNewIntent(Intent intent) {
    super.onNewIntent(intent);
    Log.i(TAG, "onNewIntent()");

    if (isFinishing()) {
      Log.w(TAG, "Activity is finishing...");
      return;
    }

    reactWithAnyEmojiStartPage = -1;
    if (!Util.isEmpty(composeText) || attachmentManager.isAttachmentPresent() || inputPanel.getQuote().isPresent()) {
      saveDraft();
      attachmentManager.clear(glideRequests, false);
      inputPanel.clearQuote();
      silentlySetComposeText("");
    }

    if (ConversationIntents.isInvalid(intent)) {
      Log.w(TAG, "[onNewIntent] Missing recipientId!");
      // TODO [greyson] Navigation
      startActivity(MainActivity.clearTop(this));
      finish();
      return;
    }

    setIntent(intent);

    viewModel.setArgs(ConversationIntents.Args.from(intent));

    reportShortcutLaunch(viewModel.getArgs().getRecipientId());
    initializeResources(viewModel.getArgs());
    initializeSecurity(recipient.get().isRegistered(), isDefaultSms).addListener(new AssertedSuccessListener<Boolean>() {
      @Override
      public void onSuccess(Boolean result) {
        initializeDraft(viewModel.getArgs());
      }
    });

    if (fragment != null) {
      fragment.onNewIntent();
    }

    searchNav.setVisibility(View.GONE);
  }

  @Override
  protected void onResume() {
    super.onResume();
    dynamicTheme.onResume(this);
    dynamicLanguage.onResume(this);

    EventBus.getDefault().register(this);
    initializeMmsEnabledCheck();
    initializeIdentityRecords();
    composeText.setTransport(sendButton.getSelectedTransport());

    Recipient recipientSnapshot = recipient.get();

    titleView.setTitle(glideRequests, recipientSnapshot);
    setActionBarColor(recipientSnapshot.getColor());
    setBlockedUserState(recipientSnapshot, isSecureText, isDefaultSms);
    calculateCharactersRemaining();

    if (recipientSnapshot.getGroupId().isPresent() && recipientSnapshot.getGroupId().get().isV2()) {
      GroupId.V2 groupId = recipientSnapshot.getGroupId().get().requireV2();

      ApplicationDependencies.getJobManager()
                             .startChain(new RequestGroupV2InfoJob(groupId))
                             .then(new GroupV2UpdateSelfProfileKeyJob(groupId))
                             .enqueue();

      if (viewModel.getArgs().isFirstTimeInSelfCreatedGroup()) {
        groupViewModel.inviteFriendsOneTimeIfJustSelfInGroup(getSupportFragmentManager(), groupId);
      }
    }

    if (groupCallViewModel != null) {
      groupCallViewModel.peekGroupCall(this);
    }

    setVisibleThread(threadId);
    ConversationUtil.refreshRecipientShortcuts();
  }

  @Override
  protected void onPause() {
    super.onPause();
    if (!isInBubble()) {
      ApplicationDependencies.getMessageNotifier().clearVisibleThread();
    }

    if (isFinishing()) overridePendingTransition(R.anim.fade_scale_in, R.anim.slide_to_end);
    inputPanel.onPause();

    fragment.setLastSeen(System.currentTimeMillis());
    markLastSeen();
    EventBus.getDefault().unregister(this);
  }

  @Override
  protected void onStop() {
    super.onStop();
    EventBus.getDefault().unregister(this);
  }

  @Override
  public void onConfigurationChanged(Configuration newConfig) {
    Log.i(TAG, "onConfigurationChanged(" + newConfig.orientation + ")");
    super.onConfigurationChanged(newConfig);
    composeText.setTransport(sendButton.getSelectedTransport());

    if (emojiDrawerStub.resolved() && container.getCurrentInput() == emojiDrawerStub.get()) {
      container.hideAttachedInput(true);
    }

    if (reactionOverlay != null && reactionOverlay.isShowing()) {
      reactionOverlay.hide();
    }
  }

  @Override
  protected void onDestroy() {
    saveDraft();
    if (securityUpdateReceiver != null)  unregisterReceiver(securityUpdateReceiver);
    super.onDestroy();
  }

  @Override
  public boolean dispatchTouchEvent(MotionEvent ev) {
    return reactionOverlay.applyTouchEvent(ev) || super.dispatchTouchEvent(ev);
  }

  @Override
  public void onActivityResult(final int reqCode, int resultCode, Intent data) {
    Log.i(TAG, "onActivityResult called: " + reqCode + ", " + resultCode + " , " + data);
    super.onActivityResult(reqCode, resultCode, data);

    if ((data == null && reqCode != TAKE_PHOTO && reqCode != SMS_DEFAULT) ||
        (resultCode != RESULT_OK && reqCode != SMS_DEFAULT))
    {
      updateLinkPreviewState();
      return;
    }

    switch (reqCode) {
    case PICK_DOCUMENT:
      setMedia(data.getData(), SlideFactory.MediaType.DOCUMENT);
      break;
    case PICK_AUDIO:
      setMedia(data.getData(), SlideFactory.MediaType.AUDIO);
      break;
    case PICK_CONTACT:
      if (isSecureText && !isSmsForced()) {
        openContactShareEditor(data.getData());
      } else {
        addAttachmentContactInfo(data.getData());
      }
      break;
    case GET_CONTACT_DETAILS:
      sendSharedContact(data.getParcelableArrayListExtra(ContactShareEditActivity.KEY_CONTACTS));
      break;
    case GROUP_EDIT:
      Recipient recipientSnapshot = recipient.get();

      onRecipientChanged(recipientSnapshot);
      titleView.setTitle(glideRequests, recipientSnapshot);
      NotificationChannels.updateContactChannelName(this, recipientSnapshot);
      setBlockedUserState(recipientSnapshot, isSecureText, isDefaultSms);
      supportInvalidateOptionsMenu();
      break;
    case TAKE_PHOTO:
      handleImageFromDeviceCameraApp();
      break;
    case ADD_CONTACT:
      SimpleTask.run(() -> {
        try {
          DirectoryHelper.refreshDirectoryFor(this, recipient.get(), false);
        } catch (IOException e) {
          Log.w(TAG, "Failed to refresh user after adding to contacts.");
        }
        return null;
      }, nothing -> onRecipientChanged(recipient.get()));
      break;
    case PICK_LOCATION:
      SignalPlace place = new SignalPlace(PlacePickerActivity.addressFromData(data));
      attachmentManager.setLocation(place, getCurrentMediaConstraints());
      break;
    case PICK_GIF:
      setMedia(data.getData(),
               SlideFactory.MediaType.GIF,
               data.getIntExtra(GiphyActivity.EXTRA_WIDTH, 0),
               data.getIntExtra(GiphyActivity.EXTRA_HEIGHT, 0),
               data.getBooleanExtra(GiphyActivity.EXTRA_BORDERLESS, false));
      break;
    case SMS_DEFAULT:
      initializeSecurity(isSecureText, isDefaultSms);
      break;
    case MEDIA_SENDER:
      MediaSendActivityResult result = data.getParcelableExtra(MediaSendActivity.EXTRA_RESULT);
      sendButton.setTransport(result.getTransport());

      if (result.isPushPreUpload()) {
        sendMediaMessage(result);
        return;
      }

      long       expiresIn      = recipient.get().getExpireMessages() * 1000L;
      int        subscriptionId = sendButton.getSelectedTransport().getSimSubscriptionId().or(-1);
      boolean    initiating     = threadId == -1;
      QuoteModel quote          = result.isViewOnce() ? null : inputPanel.getQuote().orNull();
      SlideDeck  slideDeck      = new SlideDeck();
      List<Mention> mentions    = new ArrayList<>(result.getMentions());

      for (Media mediaItem : result.getNonUploadedMedia()) {
        if (MediaUtil.isVideoType(mediaItem.getMimeType())) {
          slideDeck.addSlide(new VideoSlide(this, mediaItem.getUri(), mediaItem.getSize(), mediaItem.getWidth(), mediaItem.getHeight(), mediaItem.getCaption().orNull(), mediaItem.getTransformProperties().orNull()));
        } else if (MediaUtil.isGif(mediaItem.getMimeType())) {
          slideDeck.addSlide(new GifSlide(this, mediaItem.getUri(), mediaItem.getSize(), mediaItem.getWidth(), mediaItem.getHeight(), mediaItem.isBorderless(), mediaItem.getCaption().orNull()));
        } else if (MediaUtil.isImageType(mediaItem.getMimeType())) {
          slideDeck.addSlide(new ImageSlide(this, mediaItem.getUri(), mediaItem.getMimeType(), mediaItem.getSize(), mediaItem.getWidth(), mediaItem.getHeight(), mediaItem.isBorderless(), mediaItem.getCaption().orNull(), null));
        } else {
          Log.w(TAG, "Asked to send an unexpected mimeType: '" + mediaItem.getMimeType() + "'. Skipping.");
        }
      }

      final Context context = ConversationActivity.this.getApplicationContext();

      sendMediaMessage(result.getTransport().isSms(),
                       result.getBody(),
                       slideDeck,
                       quote,
                       Collections.emptyList(),
                       Collections.emptyList(),
                       mentions,
                       expiresIn,
                       result.isViewOnce(),
                       subscriptionId,
                       initiating,
                       true).addListener(new AssertedSuccessListener<Void>() {
        @Override
        public void onSuccess(Void result) {
          AsyncTask.THREAD_POOL_EXECUTOR.execute(() -> {
            Stream.of(slideDeck.getSlides())
                  .map(Slide::getUri)
                  .withoutNulls()
                  .filter(BlobProvider::isAuthority)
                  .forEach(uri -> BlobProvider.getInstance().delete(context, uri));
          });
        }
      });

      break;
    }
  }

  @Override
  protected void onSaveInstanceState(@NonNull Bundle outState) {
    super.onSaveInstanceState(outState);

    outState.putInt(STATE_REACT_WITH_ANY_PAGE, reactWithAnyEmojiStartPage);
  }

  @Override
  protected void onRestoreInstanceState(Bundle savedInstanceState) {
    super.onRestoreInstanceState(savedInstanceState);

    reactWithAnyEmojiStartPage = savedInstanceState.getInt(STATE_REACT_WITH_ANY_PAGE, -1);
  }

  private void setVisibleThread(long threadId) {
    if (!isInBubble()) {
      ApplicationDependencies.getMessageNotifier().setVisibleThread(threadId);
    }
  }

  private void reportShortcutLaunch(@NonNull RecipientId recipientId) {
    if (Build.VERSION.SDK_INT < ConversationUtil.CONVERSATION_SUPPORT_VERSION) {
      return;
    }

    ShortcutManager shortcutManager = ServiceUtil.getShortcutManager(this);
    if (shortcutManager != null) {
      shortcutManager.reportShortcutUsed(ConversationUtil.getShortcutId(recipientId));
    }
  }

  private void handleImageFromDeviceCameraApp() {
    if (attachmentManager.getCaptureUri() == null) {
      Log.w(TAG, "No image available.");
      return;
    }

    try {
      Uri mediaUri = BlobProvider.getInstance()
                                 .forData(getContentResolver().openInputStream(attachmentManager.getCaptureUri()), 0L)
                                 .withMimeType(MediaUtil.IMAGE_JPEG)
                                 .createForSingleSessionOnDisk(this);

      getContentResolver().delete(attachmentManager.getCaptureUri(), null, null);

      setMedia(mediaUri, SlideFactory.MediaType.IMAGE);
    } catch (IOException ioe) {
      Log.w(TAG, "Could not handle public image", ioe);
    }
  }

  @Override
  public void startActivity(Intent intent) {
    if (intent.getStringExtra(Browser.EXTRA_APPLICATION_ID) != null) {
      intent.removeExtra(Browser.EXTRA_APPLICATION_ID);
    }

    try {
      super.startActivity(intent);
    } catch (ActivityNotFoundException e) {
      Log.w(TAG, e);
      Toast.makeText(this, R.string.ConversationActivity_there_is_no_app_available_to_handle_this_link_on_your_device, Toast.LENGTH_LONG).show();
    }
  }

  @Override
  public boolean onCreateOptionsMenu(Menu menu) {
    MenuInflater inflater = this.getMenuInflater();
    menu.clear();

    GroupActiveState groupActiveState = groupViewModel.getGroupActiveState().getValue();
    boolean isActiveGroup             = groupActiveState != null && groupActiveState.isActiveGroup();
    boolean isActiveV2Group           = groupActiveState != null && groupActiveState.isActiveV2Group();
    boolean isInActiveGroup           = groupActiveState != null && !groupActiveState.isActiveGroup();

    if (isInMessageRequest()) {
      if (isActiveGroup) {
        inflater.inflate(R.menu.conversation_message_requests_group, menu);
      }

      inflater.inflate(R.menu.conversation_message_requests, menu);

      if (recipient != null && recipient.get().isMuted()) inflater.inflate(R.menu.conversation_muted, menu);
      else                                                inflater.inflate(R.menu.conversation_unmuted, menu);

      super.onCreateOptionsMenu(menu);
      return true;
    }

    if (isSecureText) {
      if (recipient.get().getExpireMessages() > 0) {
        if (!isInActiveGroup) {
          inflater.inflate(R.menu.conversation_expiring_on, menu);
        }
        titleView.showExpiring(recipient);
      } else {
        if (!isInActiveGroup) {
          inflater.inflate(R.menu.conversation_expiring_off, menu);
        }
        titleView.clearExpiring();
      }
    }

    if (isSingleConversation()) {
      if (isSecureText) inflater.inflate(R.menu.conversation_callable_secure, menu);
      else              inflater.inflate(R.menu.conversation_callable_insecure, menu);
    } else if (isGroupConversation()) {
      if (isActiveV2Group && FeatureFlags.groupCalling()) {
        inflater.inflate(R.menu.conversation_callable_groupv2, menu);
        if (groupCallViewModel != null && Boolean.TRUE.equals(groupCallViewModel.hasActiveGroupCall().getValue())) {
          hideMenuItem(menu, R.id.menu_video_secure);
        }
        showGroupCallingTooltip();
      }

      inflater.inflate(R.menu.conversation_group_options, menu);

      if (!isPushGroupConversation()) {
        inflater.inflate(R.menu.conversation_mms_group_options, menu);
        if (distributionType == ThreadDatabase.DistributionTypes.BROADCAST) {
          menu.findItem(R.id.menu_distribution_broadcast).setChecked(true);
        } else {
          menu.findItem(R.id.menu_distribution_conversation).setChecked(true);
        }
      }

      inflater.inflate(R.menu.conversation_active_group_options, menu);
    }

    inflater.inflate(R.menu.conversation, menu);

    if (isSingleConversation() && isSecureText) {
      inflater.inflate(R.menu.conversation_secure, menu);
    } else if (isSingleConversation()) {
      inflater.inflate(R.menu.conversation_insecure, menu);
    }

    if (recipient != null && recipient.get().isMuted()) inflater.inflate(R.menu.conversation_muted, menu);
    else                                                inflater.inflate(R.menu.conversation_unmuted, menu);

    if (isSingleConversation() && getRecipient().getContactUri() == null) {
      inflater.inflate(R.menu.conversation_add_to_contacts, menu);
    }

    if (recipient != null && recipient.get().isSelf()) {
      if (isSecureText) {
        hideMenuItem(menu, R.id.menu_call_secure);
        hideMenuItem(menu, R.id.menu_video_secure);
      } else {
        hideMenuItem(menu, R.id.menu_call_insecure);
      }

      hideMenuItem(menu, R.id.menu_mute_notifications);
    }

    if (recipient != null && recipient.get().isBlocked()) {
      if (isSecureText) {
        hideMenuItem(menu, R.id.menu_call_secure);
        hideMenuItem(menu, R.id.menu_video_secure);
        hideMenuItem(menu, R.id.menu_expiring_messages);
        hideMenuItem(menu, R.id.menu_expiring_messages_off);
      } else {
        hideMenuItem(menu, R.id.menu_call_insecure);
      }

      hideMenuItem(menu, R.id.menu_mute_notifications);
    }

    hideMenuItem(menu, R.id.menu_group_recipients);

    if (isActiveV2Group) {
      hideMenuItem(menu, R.id.menu_mute_notifications);
      hideMenuItem(menu, R.id.menu_conversation_settings);
    } else if (isGroupConversation()) {
      hideMenuItem(menu, R.id.menu_conversation_settings);
    }

    hideMenuItem(menu, R.id.menu_create_bubble);
    viewModel.canShowAsBubble().observe(this, canShowAsBubble -> {
      MenuItem item = menu.findItem(R.id.menu_create_bubble);

      if (item != null) {
        item.setVisible(canShowAsBubble && !isInBubble());
      }
    });

    searchViewItem = menu.findItem(R.id.menu_search);

    SearchView                     searchView    = (SearchView) searchViewItem.getActionView();
    SearchView.OnQueryTextListener queryListener = new SearchView.OnQueryTextListener() {
      @Override
      public boolean onQueryTextSubmit(String query) {
        searchViewModel.onQueryUpdated(query, threadId, true);
        searchNav.showLoading();
        fragment.onSearchQueryUpdated(query);
        return true;
      }

      @Override
      public boolean onQueryTextChange(String query) {
        searchViewModel.onQueryUpdated(query, threadId, false);
        searchNav.showLoading();
        fragment.onSearchQueryUpdated(query);
        return true;
      }
    };

    searchViewItem.setOnActionExpandListener(new MenuItem.OnActionExpandListener() {
      private int inputPanelVis;

      @Override
      public boolean onMenuItemActionExpand(MenuItem item) {
        searchView.setOnQueryTextListener(queryListener);
        searchViewModel.onSearchOpened();
        searchNav.setVisibility(View.VISIBLE);
        searchNav.setData(0, 0);
        inputPanelVis = inputPanel.getVisibility();
        inputPanel.setVisibility(View.GONE);

        for (int i = 0; i < menu.size(); i++) {
          if (!menu.getItem(i).equals(searchViewItem)) {
            menu.getItem(i).setVisible(false);
          }
        }
        return true;
      }

      @Override
      public boolean onMenuItemActionCollapse(MenuItem item) {
        searchView.setOnQueryTextListener(null);
        searchViewModel.onSearchClosed();
        searchNav.setVisibility(View.GONE);
        inputPanel.setVisibility(inputPanelVis);
        fragment.onSearchQueryUpdated(null);
        setBlockedUserState(recipient.get(), isSecureText, isDefaultSms);
        invalidateOptionsMenu();
        return true;
      }
    });

    super.onCreateOptionsMenu(menu);
    return true;
  }

  @Override
  public boolean onOptionsItemSelected(MenuItem item) {
    super.onOptionsItemSelected(item);
    switch (item.getItemId()) {
    case R.id.menu_call_secure:               handleDial(getRecipient(), true);                  return true;
    case R.id.menu_video_secure:              handleVideo(getRecipient());                       return true;
    case R.id.menu_call_insecure:             handleDial(getRecipient(), false);                 return true;
    case R.id.menu_view_media:                handleViewMedia();                                 return true;
    case R.id.menu_add_shortcut:              handleAddShortcut();                               return true;
    case R.id.menu_search:                    handleSearch();                                    return true;
    case R.id.menu_add_to_contacts:           handleAddToContacts();                             return true;
    case R.id.menu_reset_secure_session:      handleResetSecureSession();                        return true;
    case R.id.menu_group_recipients:          handleDisplayGroupRecipients();                    return true;
    case R.id.menu_distribution_broadcast:    handleDistributionBroadcastEnabled(item);          return true;
    case R.id.menu_distribution_conversation: handleDistributionConversationEnabled(item);       return true;
    case R.id.menu_group_settings:            handleManageGroup();                               return true;
    case R.id.menu_leave:                     handleLeavePushGroup();                            return true;
    case R.id.menu_invite:                    handleInviteLink();                                return true;
    case R.id.menu_mute_notifications:        handleMuteNotifications();                         return true;
    case R.id.menu_unmute_notifications:      handleUnmuteNotifications();                       return true;
    case R.id.menu_conversation_settings:     handleConversationSettings();                      return true;
    case R.id.menu_expiring_messages_off:
    case R.id.menu_expiring_messages:         handleSelectMessageExpiration();                   return true;
    case R.id.menu_create_bubble:             handleCreateBubble();                              return true;
    case android.R.id.home:                   onNavigateUp();                                    return true;
    }

    return false;
  }

  @Override
  public boolean onMenuOpened(int featureId, Menu menu) {
    if (menu == null) {
      return super.onMenuOpened(featureId, null);
    }

    if (!SignalStore.uiHints().hasSeenGroupSettingsMenuToast()) {
      MenuItem settingsMenuItem = menu.findItem(R.id.menu_group_settings);

      if (settingsMenuItem != null && settingsMenuItem.isVisible()) {
        Toast toast = Toast.makeText(this, R.string.ConversationActivity__more_options_now_in_group_settings, Toast.LENGTH_SHORT);

        toast.setGravity(Gravity.CENTER, 0, 0);
        toast.show();

        SignalStore.uiHints().markHasSeenGroupSettingsMenuToast();
      }
    }

    return super.onMenuOpened(featureId, menu);
  }

  @Override
  public void onBackPressed() {
    Log.d(TAG, "onBackPressed()");
    if (reactionOverlay.isShowing()) {
      reactionOverlay.hide();
    } else if (container.isInputOpen()) {
      container.hideCurrentInput(composeText);
    } else {
      super.onBackPressed();
    }
  }

  @Override
  public void onKeyboardShown() {
    inputPanel.onKeyboardShown();
  }

  @Subscribe(threadMode = ThreadMode.MAIN)
  public void onEvent(ReminderUpdateEvent event) {
    updateReminders();
  }

  @Override
  public void onRequestPermissionsResult(int requestCode, @NonNull String[] permissions, @NonNull int[] grantResults) {
    Permissions.onRequestPermissionsResult(this, requestCode, permissions, grantResults);
  }

  @Override
  public void onAttachmentMediaClicked(@NonNull Media media) {
    linkPreviewViewModel.onUserCancel();
    startActivityForResult(MediaSendActivity.buildEditorIntent(ConversationActivity.this, Collections.singletonList(media), recipient.get(), composeText.getTextTrimmed(), sendButton.getSelectedTransport()), MEDIA_SENDER);
    container.hideCurrentInput(composeText);
  }

  @Override
  public void onAttachmentSelectorClicked(@NonNull AttachmentKeyboardButton button) {
    switch (button) {
      case GALLERY:
        AttachmentManager.selectGallery(this, MEDIA_SENDER, recipient.get(), composeText.getTextTrimmed(), sendButton.getSelectedTransport());
        break;
      case GIF:
        AttachmentManager.selectGif(this, PICK_GIF, !isSecureText, recipient.get().getColor().toConversationColor(this));
        break;
      case FILE:
        AttachmentManager.selectDocument(this, PICK_DOCUMENT);
        break;
      case CONTACT:
        AttachmentManager.selectContactInfo(this, PICK_CONTACT);
        break;
      case LOCATION:
        AttachmentManager.selectLocation(this, PICK_LOCATION);
        break;
    }

    container.hideCurrentInput(composeText);
  }

  @Override
  public void onAttachmentPermissionsRequested() {
    Permissions.with(this)
               .request(Manifest.permission.READ_EXTERNAL_STORAGE)
               .onAllGranted(() -> viewModel.onAttachmentKeyboardOpen())
               .withPermanentDenialDialog(getString(R.string.AttachmentManager_signal_requires_the_external_storage_permission_in_order_to_attach_photos_videos_or_audio))
               .execute();
  }

//////// Event Handlers

  private void handleSelectMessageExpiration() {
    boolean activeGroup = isActiveGroup();

    if (isPushGroupConversation() && !activeGroup) {
      return;
    }

    final long thread = this.threadId;

    ExpirationDialog.show(this, recipient.get().getExpireMessages(),
      expirationTime ->
        SimpleTask.run(
          getLifecycle(),
          () -> {
            if (activeGroup) {
              try {
                GroupManager.updateGroupTimer(ConversationActivity.this, getRecipient().requireGroupId().requirePush(), expirationTime);
                } catch (GroupChangeException | IOException e) {
                Log.w(TAG, e);
                return GroupChangeResult.failure(GroupChangeFailureReason.fromException(e));
              }
            } else {
              DatabaseFactory.getRecipientDatabase(ConversationActivity.this).setExpireMessages(recipient.getId(), expirationTime);
              OutgoingExpirationUpdateMessage outgoingMessage = new OutgoingExpirationUpdateMessage(getRecipient(), System.currentTimeMillis(), expirationTime * 1000L);
              MessageSender.send(ConversationActivity.this, outgoingMessage, thread, false, null);
            }
            return GroupChangeResult.SUCCESS;
          },
          (changeResult) -> {
            if (!changeResult.isSuccess()) {
              Toast.makeText(ConversationActivity.this, GroupErrors.getUserDisplayMessage(changeResult.getFailureReason()), Toast.LENGTH_SHORT).show();
            } else {
              invalidateOptionsMenu();
              if (fragment != null) fragment.setLastSeen(0);
            }
          })
    );
  }

  private void handleMuteNotifications() {
    MuteDialog.show(this, until -> {
      new AsyncTask<Void, Void, Void>() {
        @Override
        protected Void doInBackground(Void... params) {
          DatabaseFactory.getRecipientDatabase(ConversationActivity.this)
                         .setMuted(recipient.getId(), until);

          return null;
        }
      }.executeOnExecutor(AsyncTask.THREAD_POOL_EXECUTOR);
    });
  }

  private void handleConversationSettings() {
    if (isGroupConversation()) {
      handleManageGroup();
      return;
    }

    if (isInMessageRequest()) return;

    Intent intent = ManageRecipientActivity.newIntentFromConversation(this, recipient.getId());
    startActivitySceneTransition(intent, titleView.findViewById(R.id.contact_photo_image), "avatar");
  }

  private void handleUnmuteNotifications() {
    new AsyncTask<Void, Void, Void>() {
      @Override
      protected Void doInBackground(Void... params) {
        DatabaseFactory.getRecipientDatabase(ConversationActivity.this)
                       .setMuted(recipient.getId(), 0);

        return null;
      }
    }.executeOnExecutor(AsyncTask.THREAD_POOL_EXECUTOR);
  }

  private void handleUnblock() {
    BlockUnblockDialog.showUnblockFor(this, getLifecycle(), recipient.get(), () -> {
      SignalExecutors.BOUNDED.execute(() -> {
        RecipientUtil.unblock(ConversationActivity.this, recipient.get());
      });
    });
  }

  private void handleRegisterForSignal() {
    startActivity(RegistrationNavigationActivity.newIntentForReRegistration(this));
  }

  private void handleInviteLink() {
    String inviteText = getString(R.string.ConversationActivity_lets_switch_to_signal, getString(R.string.install_url));

    if (isDefaultSms) {
      composeText.appendInvite(inviteText);
    } else {
      Intent intent = new Intent(Intent.ACTION_SENDTO);
      intent.setData(Uri.parse("smsto:" + recipient.get().requireSmsAddress()));
      intent.putExtra("sms_body", inviteText);
      intent.putExtra(Intent.EXTRA_TEXT, inviteText);
      startActivity(intent);
    }
  }

  private void handleResetSecureSession() {
    AlertDialog.Builder builder = new AlertDialog.Builder(this);
    builder.setTitle(R.string.ConversationActivity_reset_secure_session_question);
    builder.setIcon(R.drawable.ic_warning);
    builder.setCancelable(true);
    builder.setMessage(R.string.ConversationActivity_this_may_help_if_youre_having_encryption_problems);
    builder.setPositiveButton(R.string.ConversationActivity_reset, (dialog, which) -> {
      if (isSingleConversation()) {
        final Context context = getApplicationContext();

        OutgoingEndSessionMessage endSessionMessage =
            new OutgoingEndSessionMessage(new OutgoingTextMessage(getRecipient(), "TERMINATE", 0, -1));

        new AsyncTask<OutgoingEndSessionMessage, Void, Long>() {
          @Override
          protected Long doInBackground(OutgoingEndSessionMessage... messages) {
            return MessageSender.send(context, messages[0], threadId, false, null);
          }

          @Override
          protected void onPostExecute(Long result) {
            sendComplete(result);
          }
        }.executeOnExecutor(AsyncTask.THREAD_POOL_EXECUTOR, endSessionMessage);
      }
    });
    builder.setNegativeButton(android.R.string.cancel, null);
    builder.show();
  }

  private void handleViewMedia() {
    startActivity(MediaOverviewActivity.forThread(this, threadId));
  }

  private void handleAddShortcut() {
    Log.i(TAG, "Creating home screen shortcut for recipient " + recipient.get().getId());

    final Context context = getApplicationContext();
    final Recipient recipient = this.recipient.get();

    GlideApp.with(this)
            .asBitmap()
            .load(recipient.getContactPhoto())
            .error(recipient.getFallbackContactPhoto().asDrawable(this, recipient.getColor().toAvatarColor(this), false))
            .into(new CustomTarget<Bitmap>() {
              @Override
              public void onLoadFailed(@Nullable Drawable errorDrawable) {
                if (errorDrawable == null) {
                  throw new AssertionError();
                }

                Log.w(TAG, "Utilizing fallback photo for shortcut for recipient " + recipient.getId());

                SimpleTask.run(() -> DrawableUtil.toBitmap(errorDrawable, SHORTCUT_ICON_SIZE, SHORTCUT_ICON_SIZE),
                               bitmap -> addIconToHomeScreen(context, bitmap, recipient));
              }

              @Override
              public void onResourceReady(@NonNull Bitmap resource, @Nullable Transition<? super Bitmap> transition) {
                SimpleTask.run(() -> BitmapUtil.createScaledBitmap(resource, SHORTCUT_ICON_SIZE, SHORTCUT_ICON_SIZE),
                               bitmap -> addIconToHomeScreen(context, bitmap, recipient));
              }

              @Override
              public void onLoadCleared(@Nullable Drawable placeholder) {
              }
            });

  }

  private void handleCreateBubble() {
    ConversationIntents.Args args = viewModel.getArgs();

    BubbleUtil.displayAsBubble(this, args.getRecipientId(), args.getThreadId());
    finish();
  }

  private static void addIconToHomeScreen(@NonNull Context context,
                                          @NonNull Bitmap bitmap,
                                          @NonNull Recipient recipient)
  {
    IconCompat icon = IconCompat.createWithAdaptiveBitmap(bitmap);
    String     name = recipient.isSelf() ? context.getString(R.string.note_to_self)
                                                  : recipient.getDisplayName(context);

    ShortcutInfoCompat shortcutInfoCompat = new ShortcutInfoCompat.Builder(context, recipient.getId().serialize() + '-' + System.currentTimeMillis())
                                                                  .setShortLabel(name)
                                                                  .setIcon(icon)
                                                                  .setIntent(ShortcutLauncherActivity.createIntent(context, recipient.getId()))
                                                                  .build();

    if (ShortcutManagerCompat.requestPinShortcut(context, shortcutInfoCompat, null)) {
      Toast.makeText(context, context.getString(R.string.ConversationActivity_added_to_home_screen), Toast.LENGTH_LONG).show();
    }

    bitmap.recycle();
  }

  private void handleSearch() {
    searchViewModel.onSearchOpened();
  }

  private void handleLeavePushGroup() {
    if (getRecipient() == null) {
      Toast.makeText(this, getString(R.string.ConversationActivity_invalid_recipient),
                     Toast.LENGTH_LONG).show();
      return;
    }

    LeaveGroupDialog.handleLeavePushGroup(this, getRecipient().requireGroupId().requirePush(), this::finish);
  }

  private void handleManageGroup() {
    startActivityForResult(ManageGroupActivity.newIntent(ConversationActivity.this, recipient.get().requireGroupId()),
                           GROUP_EDIT,
                           ManageGroupActivity.createTransitionBundle(this, titleView.findViewById(R.id.contact_photo_image)));
  }

  private void handleDistributionBroadcastEnabled(MenuItem item) {
    distributionType = ThreadDatabase.DistributionTypes.BROADCAST;
    item.setChecked(true);

    if (threadId != -1) {
      new AsyncTask<Void, Void, Void>() {
        @Override
        protected Void doInBackground(Void... params) {
          DatabaseFactory.getThreadDatabase(ConversationActivity.this)
                         .setDistributionType(threadId, ThreadDatabase.DistributionTypes.BROADCAST);
          return null;
        }
      }.executeOnExecutor(AsyncTask.THREAD_POOL_EXECUTOR);
    }
  }

  private void handleDistributionConversationEnabled(MenuItem item) {
    distributionType = ThreadDatabase.DistributionTypes.CONVERSATION;
    item.setChecked(true);

    if (threadId != -1) {
      new AsyncTask<Void, Void, Void>() {
        @Override
        protected Void doInBackground(Void... params) {
          DatabaseFactory.getThreadDatabase(ConversationActivity.this)
                         .setDistributionType(threadId, ThreadDatabase.DistributionTypes.CONVERSATION);
          return null;
        }
      }.executeOnExecutor(AsyncTask.THREAD_POOL_EXECUTOR);
    }
  }

  private void handleDial(final Recipient recipient, boolean isSecure) {
    if (recipient == null) return;

    if (isSecure) {
      CommunicationActions.startVoiceCall(this, recipient);
    } else {
      CommunicationActions.startInsecureCall(this, recipient);
    }
  }

  private void handleVideo(final Recipient recipient) {
    if (recipient == null) return;

    CommunicationActions.startVideoCall(this, recipient);
  }

  private void handleDisplayGroupRecipients() {
    new GroupMembersDialog(this, getRecipient()).display();
  }

  private void handleAddToContacts() {
    if (recipient.get().isGroup()) return;

    try {
      startActivityForResult(RecipientExporter.export(recipient.get()).asAddContactIntent(), ADD_CONTACT);
    } catch (ActivityNotFoundException e) {
      Log.w(TAG, e);
    }
  }

  private boolean handleDisplayQuickContact() {
    if (isInMessageRequest() || recipient.get().isGroup()) return false;

    if (recipient.get().getContactUri() != null) {
      ContactsContract.QuickContact.showQuickContact(ConversationActivity.this, titleView, recipient.get().getContactUri(), ContactsContract.QuickContact.MODE_LARGE, null);
    } else {
      handleAddToContacts();
    }

    return true;
  }

  private void handleAddAttachment() {
    if (this.isMmsEnabled || isSecureText) {
      viewModel.getRecentMedia().removeObservers(this);

      if (attachmentKeyboardStub.resolved() && container.isInputOpen() && container.getCurrentInput() == attachmentKeyboardStub.get()) {
        container.showSoftkey(composeText);
      } else {
        viewModel.getRecentMedia().observe(this, media -> attachmentKeyboardStub.get().onMediaChanged(media));
        attachmentKeyboardStub.get().setCallback(this);
        container.show(composeText, attachmentKeyboardStub.get());

        viewModel.onAttachmentKeyboardOpen();
      }
    } else {
      handleManualMmsRequired();
    }
  }

  private void handleManualMmsRequired() {}

  private void handleRecentSafetyNumberChange() {
    List<IdentityRecord> records = identityRecords.getUnverifiedRecords();
    records.addAll(identityRecords.getUntrustedRecords());
    SafetyNumberChangeDialog.show(getSupportFragmentManager(), records);
  }

  @Override
  public void onSendAnywayAfterSafetyNumberChange(@NonNull List<RecipientId> changedRecipients) {
    initializeIdentityRecords().addListener(new AssertedSuccessListener<Boolean>() {
      @Override
      public void onSuccess(Boolean result) {
        sendMessage();
      }
    });
  }

  @Override
  public void onMessageResentAfterSafetyNumberChange() {
    initializeIdentityRecords().addListener(new AssertedSuccessListener<Boolean>() {
      @Override
      public void onSuccess(Boolean result) { }
    });
  }

  @Override
  public void onCanceled() { }

  private void handleSecurityChange(boolean isSecureText, boolean isDefaultSms) {
    Log.i(TAG, "handleSecurityChange(" + isSecureText + ", " + isDefaultSms + ")");

    this.isSecureText          = isSecureText;
    this.isDefaultSms          = isDefaultSms;
    this.isSecurityInitialized = true;

    boolean isMediaMessage = recipient.get().isMmsGroup() || attachmentManager.isAttachmentPresent();

    sendButton.resetAvailableTransports(isMediaMessage);

    calculateCharactersRemaining();
    supportInvalidateOptionsMenu();
    setBlockedUserState(recipient.get(), isSecureText, isDefaultSms);
  }

  ///// Initializers

  private ListenableFuture<Boolean> initializeDraft(@NonNull ConversationIntents.Args args) {
    final SettableFuture<Boolean> result = new SettableFuture<>();

    final CharSequence   draftText        = args.getDraftText();
    final Uri            draftMedia       = getIntent().getData();
    final String         draftContentType = getIntent().getType();
    final MediaType      draftMediaType   = SlideFactory.MediaType.from(draftContentType);
    final List<Media>    mediaList        = args.getMedia();
    final StickerLocator stickerLocator   = args.getStickerLocator();
    final boolean        borderless       = args.isBorderless();

    if (stickerLocator != null && draftMedia != null) {
      Log.d(TAG, "Handling shared sticker.");
      sendSticker(stickerLocator, Objects.requireNonNull(draftContentType), draftMedia, 0, true);
      return new SettableFuture<>(false);
    }

    if (draftMedia != null && draftContentType != null && borderless) {
      SimpleTask.run(getLifecycle(),
                     () -> getKeyboardImageDetails(draftMedia),
                     details -> sendKeyboardImage(draftMedia, draftContentType, details));
      return new SettableFuture<>(false);
    }

    if (!Util.isEmpty(mediaList)) {
      Log.d(TAG, "Handling shared Media.");
      Intent sendIntent = MediaSendActivity.buildEditorIntent(this, mediaList, recipient.get(), draftText, sendButton.getSelectedTransport());
      startActivityForResult(sendIntent, MEDIA_SENDER);
      return new SettableFuture<>(false);
    }

    if (draftText != null) {
      composeText.setText("");
      composeText.append(draftText);
      result.set(true);
    }

    if (draftMedia != null && draftMediaType != null) {
      Log.d(TAG, "Handling shared Data.");
      return setMedia(draftMedia, draftMediaType);
    }

    if (draftText == null && draftMedia == null && draftMediaType == null) {
      return initializeDraftFromDatabase();
    } else {
      updateToggleButtonState();
      result.set(false);
    }

    return result;
  }

  private void initializeEnabledCheck() {
    groupViewModel.getSelfMemberLevel().observe(this, selfMemberShip -> {
      boolean canSendMessages;
      boolean leftGroup;
      boolean canCancelRequest;

      if (selfMemberShip == null) {
        leftGroup        = false;
        canSendMessages  = isSecureText || isDefaultSms;
        canCancelRequest = false;
      } else {
        switch (selfMemberShip) {
          case NOT_A_MEMBER:
            leftGroup        = true;
            canSendMessages  = false;
            canCancelRequest = false;
            break;
          case PENDING_MEMBER:
            leftGroup        = false;
            canSendMessages  = false;
            canCancelRequest = false;
            break;
          case REQUESTING_MEMBER:
            leftGroup        = false;
            canSendMessages  = false;
            canCancelRequest = true;
            break;
          case FULL_MEMBER:
          case ADMINISTRATOR:
            leftGroup        = false;
            canSendMessages  = true;
            canCancelRequest = false;
            break;
          default:
            throw new AssertionError();
        }
      }

      noLongerMemberBanner.setVisibility(leftGroup ? View.VISIBLE : View.GONE);
      requestingMemberBanner.setVisibility(canCancelRequest ? View.VISIBLE : View.GONE);
      if (canCancelRequest) {
        cancelJoinRequest.setOnClickListener(v -> ConversationGroupViewModel.onCancelJoinRequest(getRecipient(), new AsynchronousCallback.MainThread<Void, GroupChangeFailureReason>() {
          @Override
          public void onComplete(@Nullable Void result) {
            Log.d(TAG, "Cancel request complete");
          }

          @Override
          public void onError(@Nullable GroupChangeFailureReason error) {
            Log.d(TAG, "Cancel join request failed " + error);
            Toast.makeText(ConversationActivity.this, GroupErrors.getUserDisplayMessage(error), Toast.LENGTH_SHORT).show();
          }
        }.toWorkerCallback()));
      }

      inputPanel.setVisibility(canSendMessages ? View.VISIBLE : View.GONE);
      inputPanel.setEnabled(canSendMessages);
      sendButton.setEnabled(canSendMessages);
      attachButton.setEnabled(canSendMessages);
    });
  }

  private void initializePendingRequestsBanner() {
    groupViewModel.getActionableRequestingMembers()
                  .observe(this, actionablePendingGroupRequests -> updateReminders());
  }

  private void initializeGroupV1MigrationsBanners() {
    groupViewModel.getGroupV1MigrationSuggestions()
                  .observe(this, s -> updateReminders());
    groupViewModel.getShowGroupsV1MigrationBanner()
                  .observe(this, b -> updateReminders());
  }


  private ListenableFuture<Boolean> initializeDraftFromDatabase() {
    SettableFuture<Boolean> future = new SettableFuture<>();

    new AsyncTask<Void, Void, Pair<Drafts, CharSequence>>() {
      @Override
      protected Pair<Drafts, CharSequence> doInBackground(Void... params) {
        Context       context       = ConversationActivity.this;
        DraftDatabase draftDatabase = DatabaseFactory.getDraftDatabase(context);
        Drafts        results       = draftDatabase.getDrafts(threadId);
        Draft         mentionsDraft = results.getDraftOfType(Draft.MENTION);
        Spannable     updatedText   = null;

        if (mentionsDraft != null) {
          String                 text     = results.getDraftOfType(Draft.TEXT).getValue();
          List<Mention>          mentions = MentionUtil.bodyRangeListToMentions(context, Base64.decodeOrThrow(mentionsDraft.getValue()));
          UpdatedBodyAndMentions updated  = MentionUtil.updateBodyAndMentionsWithDisplayNames(context, text, mentions);

          updatedText = new SpannableString(updated.getBody());
          MentionAnnotation.setMentionAnnotations(updatedText, updated.getMentions());
        }

        draftDatabase.clearDrafts(threadId);

        return new Pair<>(results, updatedText);
      }

      @Override
      protected void onPostExecute(Pair<Drafts, CharSequence> draftsWithUpdatedMentions) {
        Drafts       drafts      = Objects.requireNonNull(draftsWithUpdatedMentions.first());
        CharSequence updatedText = draftsWithUpdatedMentions.second();

        if (drafts.isEmpty()) {
          future.set(false);
          updateToggleButtonState();
          return;
        }

        AtomicInteger                      draftsRemaining = new AtomicInteger(drafts.size());
        AtomicBoolean                      success         = new AtomicBoolean(false);
        ListenableFuture.Listener<Boolean> listener        = new AssertedSuccessListener<Boolean>() {
          @Override
          public void onSuccess(Boolean result) {
            success.compareAndSet(false, result);

            if (draftsRemaining.decrementAndGet() <= 0) {
              future.set(success.get());
            }
          }
        };

        for (Draft draft : drafts) {
          try {
            switch (draft.getType()) {
              case Draft.TEXT:
                composeText.setText(updatedText == null ? draft.getValue() : updatedText);
                listener.onSuccess(true);
                break;
              case Draft.LOCATION:
                attachmentManager.setLocation(SignalPlace.deserialize(draft.getValue()), getCurrentMediaConstraints()).addListener(listener);
                break;
              case Draft.IMAGE:
                setMedia(Uri.parse(draft.getValue()), SlideFactory.MediaType.IMAGE).addListener(listener);
                break;
              case Draft.AUDIO:
                setMedia(Uri.parse(draft.getValue()), SlideFactory.MediaType.AUDIO).addListener(listener);
                break;
              case Draft.VIDEO:
                setMedia(Uri.parse(draft.getValue()), SlideFactory.MediaType.VIDEO).addListener(listener);
                break;
              case Draft.QUOTE:
                SettableFuture<Boolean> quoteResult = new SettableFuture<>();
                new QuoteRestorationTask(draft.getValue(), quoteResult).execute();
                quoteResult.addListener(listener);
                break;
            }
          } catch (IOException e) {
            Log.w(TAG, e);
          }
        }

        updateToggleButtonState();
      }
    }.executeOnExecutor(AsyncTask.THREAD_POOL_EXECUTOR);

    return future;
  }

  private ListenableFuture<Boolean> initializeSecurity(final boolean currentSecureText,
                                                       final boolean currentIsDefaultSms)
  {
    final SettableFuture<Boolean> future = new SettableFuture<>();

    handleSecurityChange(currentSecureText || isPushGroupConversation(), currentIsDefaultSms);

    new AsyncTask<Recipient, Void, boolean[]>() {
      @Override
      protected boolean[] doInBackground(Recipient... params) {
        Context           context         = ConversationActivity.this;
        Recipient         recipient       = params[0].resolve();
        Log.i(TAG, "Resolving registered state...");
        RegisteredState registeredState;

        if (recipient.isPushGroup()) {
          Log.i(TAG, "Push group recipient...");
          registeredState = RegisteredState.REGISTERED;
        } else {
          Log.i(TAG, "Checking through resolved recipient");
          registeredState = recipient.resolve().getRegistered();
        }

        Log.i(TAG, "Resolved registered state: " + registeredState);
        boolean           signalEnabled   = TextSecurePreferences.isPushRegistered(context);

        if (registeredState == RegisteredState.UNKNOWN) {
          try {
            Log.i(TAG, "Refreshing directory for user: " + recipient.getId().serialize());
            registeredState = DirectoryHelper.refreshDirectoryFor(context, recipient, false);
          } catch (IOException e) {
            Log.w(TAG, e);
          }
        }

        Log.i(TAG, "Returning registered state...");
        return new boolean[] {registeredState == RegisteredState.REGISTERED && signalEnabled,
                              Util.isDefaultSmsProvider(context)};
      }

      @Override
      protected void onPostExecute(boolean[] result) {
        if (result[0] != currentSecureText || result[1] != currentIsDefaultSms) {
          Log.i(TAG, "onPostExecute() handleSecurityChange: " + result[0] + " , " + result[1]);
          handleSecurityChange(result[0], result[1]);
        }
        future.set(true);
        onSecurityUpdated();
      }
    }.executeOnExecutor(AsyncTask.THREAD_POOL_EXECUTOR, recipient.get());

    return future;
  }

  private void onSecurityUpdated() {
    Log.i(TAG, "onSecurityUpdated()");
    updateReminders();
  }

  protected void updateReminders() {
    Integer            actionableRequestingMembers = groupViewModel.getActionableRequestingMembers().getValue();
    List<RecipientId>  gv1MigrationSuggestions     = groupViewModel.getGroupV1MigrationSuggestions().getValue();
    Boolean            gv1MigrationBanner          = groupViewModel.getShowGroupsV1MigrationBanner().getValue();

    if (UnauthorizedReminder.isEligible(this)) {
      reminderView.get().showReminder(new UnauthorizedReminder(this));
    } else if (ExpiredBuildReminder.isEligible()) {
      reminderView.get().showReminder(new ExpiredBuildReminder(this));
      reminderView.get().setOnActionClickListener(this::handleReminderAction);
    } else if (ServiceOutageReminder.isEligible(this)) {
      ApplicationDependencies.getJobManager().add(new ServiceOutageDetectionJob());
      reminderView.get().showReminder(new ServiceOutageReminder(this));
    } else if (actionableRequestingMembers != null && actionableRequestingMembers > 0) {
      reminderView.get().showReminder(PendingGroupJoinRequestsReminder.create(this, actionableRequestingMembers));
      reminderView.get().setOnActionClickListener(id -> {
        if (id == R.id.reminder_action_review_join_requests) {
          startActivity(ManagePendingAndRequestingMembersActivity.newIntent(this, getRecipient().getGroupId().get().requireV2()));
        }
      });
    } else if (gv1MigrationBanner == Boolean.TRUE && recipient.get().isPushV1Group()) {
      reminderView.get().showReminder(new GroupsV1MigrationInitiationReminder(this));
      reminderView.get().setOnActionClickListener(actionId -> {
        if (actionId == R.id.reminder_action_gv1_initiation_update_group) {
          GroupsV1MigrationInitiationBottomSheetDialogFragment.showForInitiation(getSupportFragmentManager(), recipient.getId());
        } else if (actionId == R.id.reminder_action_gv1_initiation_not_now) {
          groupViewModel.onMigrationInitiationReminderBannerDismissed(recipient.getId());
        }
      });
    } else if (gv1MigrationSuggestions != null && gv1MigrationSuggestions.size() > 0 && recipient.get().isPushV2Group()) {
      reminderView.get().showReminder(new GroupsV1MigrationSuggestionsReminder(this, gv1MigrationSuggestions));
      reminderView.get().setOnActionClickListener(actionId -> {
        if (actionId == R.id.reminder_action_gv1_suggestion_add_members) {
          GroupsV1MigrationSuggestionsDialog.show(this, recipient.get().requireGroupId().requireV2(), gv1MigrationSuggestions);
        } else if (actionId == R.id.reminder_action_gv1_suggestion_no_thanks) {
          groupViewModel.onSuggestedMembersBannerDismissed(recipient.get().requireGroupId(), gv1MigrationSuggestions);
        }
      });
      reminderView.get().setOnDismissListener(() -> {
      });
    } else if (reminderView.resolved()) {
      reminderView.get().hide();
    }
  }

  private void handleReminderAction(@IdRes int reminderActionId) {
    if (reminderActionId == R.id.reminder_action_update_now) {
      PlayStoreUtil.openPlayStoreOrOurApkDownloadPage(this);
    } else {
      throw new IllegalArgumentException("Unknown ID: " + reminderActionId);
    }
  }

  private void initializeMmsEnabledCheck() {
    new AsyncTask<Void, Void, Boolean>() {
      @Override
      protected Boolean doInBackground(Void... params) {
        return Util.isMmsCapable(ConversationActivity.this);
      }

      @Override
      protected void onPostExecute(Boolean isMmsEnabled) {
        ConversationActivity.this.isMmsEnabled = isMmsEnabled;
      }
    }.executeOnExecutor(AsyncTask.THREAD_POOL_EXECUTOR);
  }

  private ListenableFuture<Boolean> initializeIdentityRecords() {
    final SettableFuture<Boolean> future = new SettableFuture<>();

    new AsyncTask<Recipient, Void, Pair<IdentityRecordList, String>>() {
      @Override
      protected @NonNull Pair<IdentityRecordList, String> doInBackground(Recipient... params) {
        IdentityDatabase identityDatabase = DatabaseFactory.getIdentityDatabase(ConversationActivity.this);
        List<Recipient>                     recipients;

        if (params[0].isGroup()) {
          recipients = DatabaseFactory.getGroupDatabase(ConversationActivity.this)
                                      .getGroupMembers(params[0].requireGroupId(), GroupDatabase.MemberSet.FULL_MEMBERS_EXCLUDING_SELF);
        } else {
          recipients = Collections.singletonList(params[0]);
        }

        long               startTime          =  System.currentTimeMillis();
        IdentityRecordList identityRecordList = identityDatabase.getIdentities(recipients);

        Log.i(TAG, String.format(Locale.US, "Loaded %d identities in %d ms", recipients.size(), System.currentTimeMillis() - startTime));

        String message = null;

        if (identityRecordList.isUnverified()) {
          message = IdentityUtil.getUnverifiedBannerDescription(ConversationActivity.this, identityRecordList.getUnverifiedRecipients());
        }

        return new Pair<>(identityRecordList, message);
      }

      @Override
      protected void onPostExecute(@NonNull Pair<IdentityRecordList, String> result) {
        Log.i(TAG, "Got identity records: " + result.first().isUnverified());
        identityRecords = result.first();

        if (result.second() != null) {
          Log.d(TAG, "Replacing banner...");
          unverifiedBannerView.get().display(result.second(), result.first().getUnverifiedRecords(),
                                             new UnverifiedClickedListener(),
                                             new UnverifiedDismissedListener());
        } else if (unverifiedBannerView.resolved()) {
          Log.d(TAG, "Clearing banner...");
          unverifiedBannerView.get().hide();
        }

        titleView.setVerified(isSecureText && identityRecords.isVerified());

        future.set(true);
      }

    }.executeOnExecutor(AsyncTask.THREAD_POOL_EXECUTOR, recipient.get());

    return future;
  }

  private void initializeViews() {
    titleView                = findViewById(R.id.conversation_title_view);
    buttonToggle             = findViewById(R.id.button_toggle);
    sendButton               = findViewById(R.id.send_button);
    attachButton             = findViewById(R.id.attach_button);
    composeText              = findViewById(R.id.embedded_text_editor);
    charactersLeft           = findViewById(R.id.space_left);
    emojiDrawerStub          = ViewUtil.findStubById(this, R.id.emoji_drawer_stub);
    attachmentKeyboardStub   = ViewUtil.findStubById(this, R.id.attachment_keyboard_stub);
    unblockButton            = findViewById(R.id.unblock_button);
    inviteButton             = findViewById(R.id.invite_button);
    registerButton           = findViewById(R.id.register_button);
    container                = findViewById(R.id.layout_container);
    reminderView             = ViewUtil.findStubById(this, R.id.reminder_stub);
    unverifiedBannerView     = ViewUtil.findStubById(this, R.id.unverified_banner_stub);
    reviewBanner             = ViewUtil.findStubById(this, R.id.review_banner_stub);
    quickAttachmentToggle    = findViewById(R.id.quick_attachment_toggle);
    inlineAttachmentToggle   = findViewById(R.id.inline_attachment_container);
    inputPanel               = findViewById(R.id.bottom_panel);
    panelParent              = findViewById(R.id.conversation_activity_panel_parent);
    searchNav                = findViewById(R.id.conversation_search_nav);
    messageRequestBottomView = findViewById(R.id.conversation_activity_message_request_bottom_bar);
    reactionOverlay          = findViewById(R.id.conversation_reaction_scrubber);
    mentionsSuggestions      = ViewUtil.findStubById(this, R.id.conversation_mention_suggestions_stub);
    wallpaper                = findViewById(R.id.conversation_wallpaper);
    wallpaperDim             = findViewById(R.id.conversation_wallpaper_dim);

    ImageButton quickCameraToggle      = findViewById(R.id.quick_camera_toggle);
    ImageButton inlineAttachmentButton = findViewById(R.id.inline_attachment_button);

    noLongerMemberBanner   = findViewById(R.id.conversation_no_longer_member_banner);
    requestingMemberBanner = findViewById(R.id.conversation_requesting_banner);
    cancelJoinRequest      = findViewById(R.id.conversation_cancel_request);
    joinGroupCallButton    = findViewById(R.id.conversation_group_cal_join);

    container.addOnKeyboardShownListener(this);
    inputPanel.setListener(this);
    inputPanel.setMediaListener(this);

    attachmentManager = new AttachmentManager(this, this);
    audioRecorder     = new AudioRecorder(this);
    typingTextWatcher = new TypingStatusTextWatcher();

    SendButtonListener        sendButtonListener        = new SendButtonListener();
    ComposeKeyPressedListener composeKeyPressedListener = new ComposeKeyPressedListener();

    composeText.setOnEditorActionListener(sendButtonListener);
    composeText.setCursorPositionChangedListener(this);
    attachButton.setOnClickListener(new AttachButtonListener());
    attachButton.setOnLongClickListener(new AttachButtonLongClickListener());
    sendButton.setOnClickListener(sendButtonListener);
    sendButton.setEnabled(true);
    sendButton.addOnTransportChangedListener((newTransport, manuallySelected) -> {
      calculateCharactersRemaining();
      updateLinkPreviewState();
      linkPreviewViewModel.onTransportChanged(newTransport.isSms());
      composeText.setTransport(newTransport);

      buttonToggle.getBackground().setColorFilter(newTransport.getBackgroundColor(), PorterDuff.Mode.MULTIPLY);
      buttonToggle.getBackground().invalidateSelf();

      if (manuallySelected) recordTransportPreference(newTransport);
    });

    titleView.setOnClickListener(v -> handleConversationSettings());
    titleView.setOnLongClickListener(v -> handleDisplayQuickContact());
    unblockButton.setOnClickListener(v -> handleUnblock());
    inviteButton.setOnClickListener(v -> handleInviteLink());
    registerButton.setOnClickListener(v -> handleRegisterForSignal());

    composeText.setOnKeyListener(composeKeyPressedListener);
    composeText.addTextChangedListener(composeKeyPressedListener);
    composeText.setOnEditorActionListener(sendButtonListener);
    composeText.setOnClickListener(composeKeyPressedListener);
    composeText.setOnFocusChangeListener(composeKeyPressedListener);

    if (Camera.getNumberOfCameras() > 0) {
      quickCameraToggle.setVisibility(View.VISIBLE);
      quickCameraToggle.setOnClickListener(new QuickCameraToggleListener());
    } else {
      quickCameraToggle.setVisibility(View.GONE);
    }

    searchNav.setEventListener(this);

    inlineAttachmentButton.setOnClickListener(v -> handleAddAttachment());

    reactionOverlay.setOnReactionSelectedListener(this);

    joinGroupCallButton.setOnClickListener(v -> handleVideo(getRecipient()));
  }

  private void updateWallpaper(@Nullable ChatWallpaper chatWallpaper) {
    Log.d(TAG, "Setting wallpaper.");
    if (chatWallpaper != null) {
      chatWallpaper.loadInto(wallpaper);
      ChatWallpaperDimLevelUtil.applyDimLevelForNightMode(wallpaperDim, chatWallpaper);
    } else {
      wallpaper.setImageDrawable(null);
      wallpaperDim.setVisibility(View.GONE);
    }
    fragment.onWallpaperChanged(chatWallpaper);
  }

  protected void initializeActionBar() {
    Toolbar toolbar = findViewById(R.id.toolbar);
    setSupportActionBar(toolbar);

    ActionBar supportActionBar = getSupportActionBar();
    if (supportActionBar == null) throw new AssertionError();

    supportActionBar.setDisplayHomeAsUpEnabled(true);
    supportActionBar.setDisplayShowTitleEnabled(false);

    if (isInBubble()) {
      supportActionBar.setHomeAsUpIndicator(ContextCompat.getDrawable(this, R.drawable.ic_notification));
      toolbar.setNavigationOnClickListener(unused -> startActivity(MainActivity.clearTop(this)));
    }
  }

  private boolean isInBubble() {
    if (Build.VERSION.SDK_INT >= ConversationUtil.CONVERSATION_SUPPORT_VERSION) {
      Display display = getDisplay();

      return display != null && display.getDisplayId() != Display.DEFAULT_DISPLAY;
    } else {
      return false;
    }
  }

  private void initializeResources(@NonNull ConversationIntents.Args args) {
    if (recipient != null) {
      recipient.removeObservers(this);
    }

    recipient        = Recipient.live(args.getRecipientId());
    threadId         = args.getThreadId();
    distributionType = args.getDistributionType();
    glideRequests    = GlideApp.with(this);

    recipient.observe(this, this::onRecipientChanged);
  }

  private void initializeLinkPreviewObserver() {
    linkPreviewViewModel = ViewModelProviders.of(this, new LinkPreviewViewModel.Factory(new LinkPreviewRepository())).get(LinkPreviewViewModel.class);

    linkPreviewViewModel.getLinkPreviewState().observe(this, previewState -> {
      if (previewState == null) return;

      if (previewState.isLoading()) {
        inputPanel.setLinkPreviewLoading();
      } else if (previewState.hasLinks() && !previewState.getLinkPreview().isPresent()) {
        inputPanel.setLinkPreviewNoPreview(previewState.getError());
      } else {
        inputPanel.setLinkPreview(glideRequests, previewState.getLinkPreview());
      }

      updateToggleButtonState();
    });
  }

  private void initializeSearchObserver() {
    searchViewModel = ViewModelProviders.of(this).get(ConversationSearchViewModel.class);

    searchViewModel.getSearchResults().observe(this, result -> {
      if (result == null) return;

      if (!result.getResults().isEmpty()) {
        MessageResult messageResult = result.getResults().get(result.getPosition());
        fragment.jumpToMessage(messageResult.messageRecipient.getId(), messageResult.receivedTimestampMs, searchViewModel::onMissingResult);
      }

      searchNav.setData(result.getPosition(), result.getResults().size());
    });
  }

  private void initializeStickerObserver() {
    StickerSearchRepository repository = new StickerSearchRepository(this);

    stickerViewModel = ViewModelProviders.of(this, new ConversationStickerViewModel.Factory(getApplication(), repository))
                                         .get(ConversationStickerViewModel.class);

    stickerViewModel.getStickerResults().observe(this, stickers -> {
      if (stickers == null) return;

      inputPanel.setStickerSuggestions(stickers);
    });

    stickerViewModel.getStickersAvailability().observe(this, stickersAvailable -> {
      if (stickersAvailable == null) return;

      boolean           isSystemEmojiPreferred = TextSecurePreferences.isSystemEmojiPreferred(this);
      MediaKeyboardMode keyboardMode           = TextSecurePreferences.getMediaKeyboardMode(this);
      boolean           stickerIntro           = !TextSecurePreferences.hasSeenStickerIntroTooltip(this);

      if (stickersAvailable) {
        inputPanel.showMediaKeyboardToggle(true);
        inputPanel.setMediaKeyboardToggleMode(isSystemEmojiPreferred || keyboardMode == MediaKeyboardMode.STICKER);
        if (stickerIntro) showStickerIntroductionTooltip();
      }

      if (emojiDrawerStub.resolved()) {
        initializeMediaKeyboardProviders(emojiDrawerStub.get(), stickersAvailable);
      }
    });
  }

  private void initializeViewModel(@NonNull ConversationIntents.Args args) {
    this.viewModel = ViewModelProviders.of(this, new ConversationViewModel.Factory()).get(ConversationViewModel.class);

    this.viewModel.setArgs(args);
    this.viewModel.getWallpaper().observe(this, this::updateWallpaper);
  }

  private void initializeGroupViewModel() {
    groupViewModel = ViewModelProviders.of(this, new ConversationGroupViewModel.Factory()).get(ConversationGroupViewModel.class);
    recipient.observe(this, groupViewModel::onRecipientChange);
    groupViewModel.getGroupActiveState().observe(this, unused -> invalidateOptionsMenu());
    groupViewModel.getReviewState().observe(this, this::presentGroupReviewBanner);
  }

  private void initializeMentionsViewModel() {
    mentionsViewModel = ViewModelProviders.of(this, new MentionsPickerViewModel.Factory()).get(MentionsPickerViewModel.class);

    recipient.observe(this, r -> {
      if (r.isPushV2Group() && !mentionsSuggestions.resolved()) {
        mentionsSuggestions.get();
      }
      mentionsViewModel.onRecipientChange(r);
    });

    composeText.setMentionQueryChangedListener(query -> {
      if (getRecipient().isPushV2Group() && getRecipient().isActiveGroup()) {
        if (!mentionsSuggestions.resolved()) {
          mentionsSuggestions.get();
        }
        mentionsViewModel.onQueryChange(query);
      }
    });

    composeText.setMentionValidator(annotations -> {
      if (!getRecipient().isPushV2Group() || !getRecipient().isActiveGroup()) {
        return annotations;
      }

      Set<String> validRecipientIds = Stream.of(getRecipient().getParticipants())
                                            .map(r -> MentionAnnotation.idToMentionAnnotationValue(r.getId()))
                                            .collect(Collectors.toSet());

      return Stream.of(annotations)
                   .filterNot(a -> validRecipientIds.contains(a.getValue()))
                   .toList();
    });

    mentionsViewModel.getSelectedRecipient().observe(this, recipient -> {
      composeText.replaceTextWithMention(recipient.getDisplayName(this), recipient.getId());
    });
  }

  public void initializeGroupCallViewModel() {
    groupCallViewModel = ViewModelProviders.of(this, new GroupCallViewModel.Factory()).get(GroupCallViewModel.class);

    recipient.observe(this, r -> {
      groupCallViewModel.onRecipientChange(this, r);
    });

    groupCallViewModel.hasActiveGroupCall().observe(this, hasActiveCall -> {
      invalidateOptionsMenu();
      joinGroupCallButton.setVisibility(hasActiveCall ? View.VISIBLE : View.GONE);
    });

    groupCallViewModel.groupCallHasCapacity().observe(this, hasCapacity -> joinGroupCallButton.setText(hasCapacity ? R.string.ConversationActivity_join : R.string.ConversationActivity_full));
  }

  private void showGroupCallingTooltip() {
    if (!FeatureFlags.groupCalling() || !SignalStore.tooltips().shouldShowGroupCallingTooltip() || callingTooltipShown) {
      return;
    }

    View anchor = findViewById(R.id.menu_video_secure);
    if (anchor == null) {
      Log.w(TAG, "Video Call tooltip anchor is null. Skipping tooltip...");
      return;
    }

    callingTooltipShown = true;

    SignalStore.tooltips().markGroupCallSpeakerViewSeen();
    TooltipPopup.forTarget(anchor)
                .setBackgroundTint(ContextCompat.getColor(this, R.color.signal_accent_green))
                .setTextColor(getResources().getColor(R.color.core_white))
                .setText(R.string.ConversationActivity__tap_here_to_start_a_group_call)
                .setOnDismissListener(() -> SignalStore.tooltips().markGroupCallingTooltipSeen())
                .show(TooltipPopup.POSITION_BELOW);
  }

  private void showStickerIntroductionTooltip() {
    TextSecurePreferences.setMediaKeyboardMode(this, MediaKeyboardMode.STICKER);
    inputPanel.setMediaKeyboardToggleMode(true);

    TooltipPopup.forTarget(inputPanel.getMediaKeyboardToggleAnchorView())
                .setBackgroundTint(getResources().getColor(R.color.core_ultramarine))
                .setTextColor(getResources().getColor(R.color.core_white))
                .setText(R.string.ConversationActivity_new_say_it_with_stickers)
                .setOnDismissListener(() -> {
                  TextSecurePreferences.setHasSeenStickerIntroTooltip(this, true);
                  EventBus.getDefault().removeStickyEvent(StickerPackInstallEvent.class);
                })
                .show(TooltipPopup.POSITION_ABOVE);
  }

  @Override
  public void onReactionSelected(MessageRecord messageRecord, String emoji) {
    final Context context = getApplicationContext();

    reactionOverlay.hide();

    SignalExecutors.BOUNDED.execute(() -> {
      ReactionRecord oldRecord = Stream.of(messageRecord.getReactions())
                                       .filter(record -> record.getAuthor().equals(Recipient.self().getId()))
                                       .findFirst()
                                       .orElse(null);

      if (oldRecord != null && oldRecord.getEmoji().equals(emoji)) {
        MessageSender.sendReactionRemoval(context, messageRecord.getId(), messageRecord.isMms(), oldRecord);
      } else {
        MessageSender.sendNewReaction(context, messageRecord.getId(), messageRecord.isMms(), emoji);
      }
    });
  }

  @Override
  public void onCustomReactionSelected(@NonNull MessageRecord messageRecord, boolean hasAddedCustomEmoji) {
    ReactionRecord oldRecord = Stream.of(messageRecord.getReactions())
                                     .filter(record -> record.getAuthor().equals(Recipient.self().getId()))
                                     .findFirst()
                                     .orElse(null);

    if (oldRecord != null && hasAddedCustomEmoji) {
      final Context context = getApplicationContext();

      reactionOverlay.hide();

      SignalExecutors.BOUNDED.execute(() -> MessageSender.sendReactionRemoval(context,
                                                                              messageRecord.getId(),
                                                                              messageRecord.isMms(),
                                                                              oldRecord));
    } else {
      reactionOverlay.hideAllButMask();

      ReactWithAnyEmojiBottomSheetDialogFragment.createForMessageRecord(messageRecord, reactWithAnyEmojiStartPage)
                                                .show(getSupportFragmentManager(), "BOTTOM");
    }
  }

  @Override
  public void onReactWithAnyEmojiDialogDismissed() {
    reactionOverlay.hideMask();
  }

  @Override
  public void onReactWithAnyEmojiPageChanged(int page) {
    reactWithAnyEmojiStartPage = page;
  }

  @Override
  public void onReactWithAnyEmojiSelected(@NonNull String emoji) {
  }

  @Override
  public void onSearchMoveUpPressed() {
    searchViewModel.onMoveUp();
  }

  @Override
  public void onSearchMoveDownPressed() {
    searchViewModel.onMoveDown();
  }

  private void initializeProfiles() {
    if (!isSecureText) {
      Log.i(TAG, "SMS contact, no profile fetch needed.");
      return;
    }

    RetrieveProfileJob.enqueueAsync(recipient.getId());
  }

  private void initializeGv1Migration() {
    GroupV1MigrationJob.enqueuePossibleAutoMigrate(recipient.getId());
  }

  private void onRecipientChanged(@NonNull Recipient recipient) {
    Log.i(TAG, "onModified(" + recipient.getId() + ") " + recipient.getRegistered());
    titleView.setTitle(glideRequests, recipient);
    titleView.setVerified(identityRecords.isVerified());
    setBlockedUserState(recipient, isSecureText, isDefaultSms);
    setActionBarColor(recipient.getColor());
    updateReminders();
    initializeSecurity(isSecureText, isDefaultSms);

    if (searchViewItem == null || !searchViewItem.isActionViewExpanded()) {
      invalidateOptionsMenu();
    }

    if (groupViewModel != null) {
      groupViewModel.onRecipientChange(recipient);
    }

    if (mentionsViewModel != null) {
      mentionsViewModel.onRecipientChange(recipient);
    }

    if (groupCallViewModel != null) {
      groupCallViewModel.onRecipientChange(this, recipient);
    }
  }

  @Subscribe(threadMode = ThreadMode.MAIN)
  public void onIdentityRecordUpdate(final IdentityRecord event) {
    initializeIdentityRecords();
  }

  @Subscribe(threadMode =  ThreadMode.MAIN, sticky = true)
  public void onStickerPackInstalled(final StickerPackInstallEvent event) {
    if (!TextSecurePreferences.hasSeenStickerIntroTooltip(this)) return;

    EventBus.getDefault().removeStickyEvent(event);

    if (!inputPanel.isStickerMode()) {
      TooltipPopup.forTarget(inputPanel.getMediaKeyboardToggleAnchorView())
                  .setText(R.string.ConversationActivity_sticker_pack_installed)
                  .setIconGlideModel(event.getIconGlideModel())
                  .show(TooltipPopup.POSITION_ABOVE);
    }
  }

  @Subscribe(threadMode = ThreadMode.MAIN, sticky = true)
  public void onGroupCallPeekEvent(@NonNull GroupCallPeekEvent event) {
    if (groupCallViewModel != null) {
      groupCallViewModel.onGroupCallPeekEvent(event);
    }
  }

  private void initializeReceivers() {
    securityUpdateReceiver = new BroadcastReceiver() {
      @Override
      public void onReceive(Context context, Intent intent) {
        initializeSecurity(isSecureText, isDefaultSms);
        calculateCharactersRemaining();
      }
    };

    registerReceiver(securityUpdateReceiver,
                     new IntentFilter(SecurityEvent.SECURITY_UPDATE_EVENT),
                     KeyCachingService.KEY_PERMISSION, null);
  }

  //////// Helper Methods

  private ListenableFuture<Boolean> setMedia(@Nullable Uri uri, @NonNull MediaType mediaType) {
    return setMedia(uri, mediaType, 0, 0, false);
  }

  private ListenableFuture<Boolean> setMedia(@Nullable Uri uri, @NonNull MediaType mediaType, int width, int height, boolean borderless) {
    if (uri == null) {
      return new SettableFuture<>(false);
    }

    if (SlideFactory.MediaType.VCARD.equals(mediaType) && isSecureText) {
      openContactShareEditor(uri);
      return new SettableFuture<>(false);
    } else if (SlideFactory.MediaType.IMAGE.equals(mediaType) || SlideFactory.MediaType.GIF.equals(mediaType) || SlideFactory.MediaType.VIDEO.equals(mediaType)) {
      String mimeType = MediaUtil.getMimeType(this, uri);
      if (mimeType == null) {
        mimeType = mediaType.toFallbackMimeType();
      }

      Media media = new Media(uri, mimeType, 0, width, height, 0, 0, borderless, Optional.absent(), Optional.absent(), Optional.absent());
      startActivityForResult(MediaSendActivity.buildEditorIntent(ConversationActivity.this, Collections.singletonList(media), recipient.get(), composeText.getTextTrimmed(), sendButton.getSelectedTransport()), MEDIA_SENDER);
      return new SettableFuture<>(false);
    } else {
      return attachmentManager.setMedia(glideRequests, uri, mediaType, getCurrentMediaConstraints(), width, height);
    }
  }

  private void openContactShareEditor(Uri contactUri) {
    Intent intent = ContactShareEditActivity.getIntent(this, Collections.singletonList(contactUri));
    startActivityForResult(intent, GET_CONTACT_DETAILS);
  }

  private void addAttachmentContactInfo(Uri contactUri) {
    ContactAccessor contactDataList = ContactAccessor.getInstance();
    ContactData contactData = contactDataList.getContactData(this, contactUri);

    if      (contactData.numbers.size() == 1) composeText.append(contactData.numbers.get(0).number);
    else if (contactData.numbers.size() > 1)  selectContactInfo(contactData);
  }

  private void sendSharedContact(List<Contact> contacts) {
    int        subscriptionId = sendButton.getSelectedTransport().getSimSubscriptionId().or(-1);
    long       expiresIn      = recipient.get().getExpireMessages() * 1000L;
    boolean    initiating     = threadId == -1;

    sendMediaMessage(isSmsForced(), "", attachmentManager.buildSlideDeck(), null, contacts, Collections.emptyList(), Collections.emptyList(), expiresIn, false, subscriptionId, initiating, false);
  }

  private void selectContactInfo(ContactData contactData) {
    final CharSequence[] numbers     = new CharSequence[contactData.numbers.size()];
    final CharSequence[] numberItems = new CharSequence[contactData.numbers.size()];

    for (int i = 0; i < contactData.numbers.size(); i++) {
      numbers[i]     = contactData.numbers.get(i).number;
      numberItems[i] = contactData.numbers.get(i).type + ": " + contactData.numbers.get(i).number;
    }

    AlertDialog.Builder builder = new AlertDialog.Builder(this);
    builder.setIcon(R.drawable.ic_account_box);
    builder.setTitle(R.string.ConversationActivity_select_contact_info);

    builder.setItems(numberItems, (dialog, which) -> composeText.append(numbers[which]));
    builder.show();
  }

  private Drafts getDraftsForCurrentState() {
    Drafts drafts = new Drafts();

    if (recipient.get().isGroup() && !recipient.get().isActiveGroup()) {
      return drafts;
    }

    if (!Util.isEmpty(composeText)) {
      drafts.add(new Draft(Draft.TEXT, composeText.getTextTrimmed().toString()));
      List<Mention> draftMentions = composeText.getMentions();
      if (!draftMentions.isEmpty()) {
        drafts.add(new Draft(Draft.MENTION, Base64.encodeBytes(MentionUtil.mentionsToBodyRangeList(draftMentions).toByteArray())));
      }
    }

    for (Slide slide : attachmentManager.buildSlideDeck().getSlides()) {
      if      (slide.hasAudio() && slide.getUri() != null)    drafts.add(new Draft(Draft.AUDIO, slide.getUri().toString()));
      else if (slide.hasVideo() && slide.getUri() != null)    drafts.add(new Draft(Draft.VIDEO, slide.getUri().toString()));
      else if (slide.hasLocation())                           drafts.add(new Draft(Draft.LOCATION, ((LocationSlide)slide).getPlace().serialize()));
      else if (slide.hasImage() && slide.getUri() != null)    drafts.add(new Draft(Draft.IMAGE, slide.getUri().toString()));
    }

    Optional<QuoteModel> quote = inputPanel.getQuote();

    if (quote.isPresent()) {
      drafts.add(new Draft(Draft.QUOTE, new QuoteId(quote.get().getId(), quote.get().getAuthor()).serialize()));
    }

    return drafts;
  }

  protected ListenableFuture<Long> saveDraft() {
    final SettableFuture<Long> future = new SettableFuture<>();

    if (this.recipient == null) {
      future.set(threadId);
      return future;
    }

    final Drafts       drafts               = getDraftsForCurrentState();
    final long         thisThreadId         = this.threadId;
    final int          thisDistributionType = this.distributionType;

    new AsyncTask<Long, Void, Long>() {
      @Override
      protected Long doInBackground(Long... params) {
        ThreadDatabase threadDatabase = DatabaseFactory.getThreadDatabase(ConversationActivity.this);
        DraftDatabase  draftDatabase  = DatabaseFactory.getDraftDatabase(ConversationActivity.this);
        long           threadId       = params[0];

        if (drafts.size() > 0) {
          if (threadId == -1) threadId = threadDatabase.getThreadIdFor(getRecipient(), thisDistributionType);

          draftDatabase.insertDrafts(threadId, drafts);
          threadDatabase.updateSnippet(threadId, drafts.getSnippet(ConversationActivity.this),
                                       drafts.getUriSnippet(),
                                       System.currentTimeMillis(), Types.BASE_DRAFT_TYPE, true);
        } else if (threadId > 0) {
          threadDatabase.update(threadId, false);
        }

        return threadId;
      }

      @Override
      protected void onPostExecute(Long result) {
        future.set(result);
      }

    }.executeOnExecutor(AsyncTask.THREAD_POOL_EXECUTOR, thisThreadId);

    return future;
  }

  private void setActionBarColor(MaterialColor color) {
    ActionBar supportActionBar = getSupportActionBar();
    if (supportActionBar == null) throw new AssertionError();
    int actionBarColor = color.toActionBarColor(this);
    supportActionBar.setBackgroundDrawable(new ColorDrawable(actionBarColor));
    WindowUtil.setStatusBarColor(getWindow(), color.toStatusBarColor(this));

    joinGroupCallButton.setTextColor(actionBarColor);
    joinGroupCallButton.setIconTint(ColorStateList.valueOf(actionBarColor));
    joinGroupCallButton.setRippleColor(ColorStateList.valueOf(actionBarColor));
  }

  private void setBlockedUserState(Recipient recipient, boolean isSecureText, boolean isDefaultSms) {
    if (!isSecureText && isPushGroupConversation()) {
      unblockButton.setVisibility(View.GONE);
      inputPanel.setVisibility(View.GONE);
      inviteButton.setVisibility(View.GONE);
      registerButton.setVisibility(View.VISIBLE);
    } else if (!isSecureText && !isDefaultSms) {
      unblockButton.setVisibility(View.GONE);
      inputPanel.setVisibility(View.GONE);
      boolean canInvite = TextSecurePreferences.isPushRegistered(this) && recipient.getRegistered() != RegisteredState.UNKNOWN;
      inviteButton.setVisibility(canInvite ? View.VISIBLE : View.GONE);
      registerButton.setVisibility(View.GONE);
    } else {
      boolean inactivePushGroup = isPushGroupConversation() && !recipient.isActiveGroup();
      inputPanel.setVisibility(inactivePushGroup ? View.GONE : View.VISIBLE);
      inputPanel.setEnabled(!inactivePushGroup);
      unblockButton.setVisibility(View.GONE);
      inviteButton.setVisibility(View.GONE);
      registerButton.setVisibility(View.GONE);
    }
  }

  private void calculateCharactersRemaining() {
    String          messageBody     = composeText.getTextTrimmed().toString();
    TransportOption transportOption = sendButton.getSelectedTransport();
    CharacterState  characterState  = transportOption.calculateCharacters(messageBody);

    if (characterState.charactersRemaining <= 15 || characterState.messagesSpent > 1) {
      charactersLeft.setText(String.format(dynamicLanguage.getCurrentLocale(),
                                           "%d/%d (%d)",
                                           characterState.charactersRemaining,
                                           characterState.maxTotalMessageSize,
                                           characterState.messagesSpent));
      charactersLeft.setVisibility(View.VISIBLE);
    } else {
      charactersLeft.setVisibility(View.GONE);
    }
  }

  private void initializeMediaKeyboardProviders(@NonNull MediaKeyboard mediaKeyboard, boolean stickersAvailable) {
    boolean isSystemEmojiPreferred   = TextSecurePreferences.isSystemEmojiPreferred(this);

    if (stickersAvailable) {
      if (isSystemEmojiPreferred) {
        mediaKeyboard.setProviders(0, new StickerKeyboardProvider(this, this));
      } else {
        MediaKeyboardMode keyboardMode = TextSecurePreferences.getMediaKeyboardMode(this);
        int               index        = keyboardMode == MediaKeyboardMode.STICKER ? 1 : 0;

        mediaKeyboard.setProviders(index,
                                   new EmojiKeyboardProvider(this, inputPanel),
                                   new StickerKeyboardProvider(this, this));
      }
    } else if (!isSystemEmojiPreferred) {
      mediaKeyboard.setProviders(0, new EmojiKeyboardProvider(this, inputPanel));
    }
  }

  private boolean isInMessageRequest() {
    return messageRequestBottomView.getVisibility() == View.VISIBLE;
  }

  private boolean isSingleConversation() {
    return getRecipient() != null && !getRecipient().isGroup();
  }

  private boolean isActiveGroup() {
    if (!isGroupConversation()) return false;

    Optional<GroupRecord> record = DatabaseFactory.getGroupDatabase(this).getGroup(getRecipient().getId());
    return record.isPresent() && record.get().isActive();
  }

  @SuppressWarnings("SimplifiableIfStatement")
  private boolean isSelfConversation() {
    if (!TextSecurePreferences.isPushRegistered(this)) return false;
    if (recipient.get().isGroup())                     return false;

    return recipient.get().isSelf();
  }

  private boolean isGroupConversation() {
    return getRecipient() != null && getRecipient().isGroup();
  }

  private boolean isPushGroupConversation() {
    return getRecipient() != null && getRecipient().isPushGroup();
  }

  private boolean isPushGroupV1Conversation() {
    return getRecipient() != null && getRecipient().isPushV1Group();
  }

  private boolean isSmsForced() {
    return sendButton.isManualSelection() && sendButton.getSelectedTransport().isSms();
  }

  protected Recipient getRecipient() {
    return this.recipient.get();
  }

  protected long getThreadId() {
    return this.threadId;
  }

  private String getMessage() throws InvalidMessageException {
    String rawText = composeText.getTextTrimmed().toString();

    if (rawText.length() < 1 && !attachmentManager.isAttachmentPresent())
      throw new InvalidMessageException(getString(R.string.ConversationActivity_message_is_empty_exclamation));

    return rawText;
  }

  private MediaConstraints getCurrentMediaConstraints() {
    return sendButton.getSelectedTransport().getType() == Type.TEXTSECURE
           ? MediaConstraints.getPushMediaConstraints()
           : MediaConstraints.getMmsMediaConstraints(sendButton.getSelectedTransport().getSimSubscriptionId().or(-1));
  }

  private void markLastSeen() {
    new AsyncTask<Long, Void, Void>() {
      @Override
      protected Void doInBackground(Long... params) {
        DatabaseFactory.getThreadDatabase(ConversationActivity.this).setLastSeen(params[0]);
        return null;
      }
    }.executeOnExecutor(AsyncTask.THREAD_POOL_EXECUTOR, threadId);
  }

  protected void sendComplete(long threadId) {
    boolean refreshFragment = (threadId != this.threadId);
    this.threadId = threadId;

    if (fragment == null || !fragment.isVisible() || isFinishing()) {
      return;
    }

    fragment.setLastSeen(0);

    if (refreshFragment) {
      fragment.reload(recipient.get(), threadId);
      setVisibleThread(threadId);
    }

    fragment.scrollToBottom();
    attachmentManager.cleanup();

    updateLinkPreviewState();
    linkPreviewViewModel.onSend();
  }

  private void sendMessage() {
    if (inputPanel.isRecordingInLockedMode()) {
      inputPanel.releaseRecordingLock();
      return;
    }

    try {
      Recipient recipient = getRecipient();

      if (recipient == null) {
        throw new RecipientFormattingException("Badly formatted");
      }

      String          message        = getMessage();
      TransportOption transport      = sendButton.getSelectedTransport();
      boolean         forceSms       = (recipient.isForceSmsSelection() || sendButton.isManualSelection()) && transport.isSms();
      int             subscriptionId = sendButton.getSelectedTransport().getSimSubscriptionId().or(-1);
      long            expiresIn      = recipient.getExpireMessages() * 1000L;
      boolean         initiating     = threadId == -1;
      boolean         needsSplit     = !transport.isSms() && message.length() > transport.calculateCharacters(message).maxPrimaryMessageSize;
      boolean         isMediaMessage = attachmentManager.isAttachmentPresent() ||
                                       recipient.isGroup()                     ||
                                       recipient.getEmail().isPresent()        ||
                                       inputPanel.getQuote().isPresent()       ||
                                       composeText.hasMentions()               ||
                                       linkPreviewViewModel.hasLinkPreview()   ||
                                       needsSplit;

      Log.i(TAG, "isManual Selection: " + sendButton.isManualSelection());
      Log.i(TAG, "forceSms: " + forceSms);

      if ((recipient.isMmsGroup() || recipient.getEmail().isPresent()) && !isMmsEnabled) {
        handleManualMmsRequired();
      } else if (!forceSms && (identityRecords.isUnverified(true) || identityRecords.isUntrusted(true))) {
        handleRecentSafetyNumberChange();
      } else if (isMediaMessage) {
        sendMediaMessage(forceSms, expiresIn, false, subscriptionId, initiating);
      } else {
        sendTextMessage(forceSms, expiresIn, subscriptionId, initiating);
      }
    } catch (RecipientFormattingException ex) {
      Toast.makeText(ConversationActivity.this,
                     R.string.ConversationActivity_recipient_is_not_a_valid_sms_or_email_address_exclamation,
                     Toast.LENGTH_LONG).show();
      Log.w(TAG, ex);
    } catch (InvalidMessageException ex) {
      Toast.makeText(ConversationActivity.this, R.string.ConversationActivity_message_is_empty_exclamation,
                     Toast.LENGTH_SHORT).show();
      Log.w(TAG, ex);
    }
  }

  private void sendMediaMessage(@NonNull MediaSendActivityResult result) {
    long                 thread        = this.threadId;
    long                 expiresIn     = recipient.get().getExpireMessages() * 1000L;
    QuoteModel           quote         = result.isViewOnce() ? null : inputPanel.getQuote().orNull();
    List<Mention>        mentions      = new ArrayList<>(result.getMentions());
    OutgoingMediaMessage message       = new OutgoingMediaMessage(recipient.get(), new SlideDeck(), result.getBody(), System.currentTimeMillis(), -1, expiresIn, result.isViewOnce(), distributionType, quote, Collections.emptyList(), Collections.emptyList(), mentions);
    OutgoingMediaMessage secureMessage = new OutgoingSecureMediaMessage(message);

    ApplicationDependencies.getTypingStatusSender().onTypingStopped(thread);

    inputPanel.clearQuote();
    attachmentManager.clear(glideRequests, false);
    silentlySetComposeText("");

    long id = fragment.stageOutgoingMessage(message);

    SimpleTask.run(() -> {
      long resultId = MessageSender.sendPushWithPreUploadedMedia(this, secureMessage, result.getPreUploadResults(), thread, () -> fragment.releaseOutgoingMessage(id));

      int deleted = DatabaseFactory.getAttachmentDatabase(this).deleteAbandonedPreuploadedAttachments();
      Log.i(TAG, "Deleted " + deleted + " abandoned attachments.");

      return resultId;
    }, this::sendComplete);
  }

  private void sendMediaMessage(final boolean forceSms, final long expiresIn, final boolean viewOnce, final int subscriptionId, final boolean initiating)
      throws InvalidMessageException
  {
    Log.i(TAG, "Sending media message...");
    sendMediaMessage(forceSms,
                     getMessage(),
                     attachmentManager.buildSlideDeck(),
                     inputPanel.getQuote().orNull(),
                     Collections.emptyList(),
                     linkPreviewViewModel.getActiveLinkPreviews(),
                     composeText.getMentions(),
                     expiresIn,
                     viewOnce,
                     subscriptionId,
                     initiating,
                     true);
  }

  private ListenableFuture<Void> sendMediaMessage(final boolean forceSms,
                                                  @NonNull String body,
                                                  SlideDeck slideDeck,
                                                  QuoteModel quote,
                                                  List<Contact> contacts,
                                                  List<LinkPreview> previews,
                                                  List<Mention> mentions,
                                                  final long expiresIn,
                                                  final boolean viewOnce,
                                                  final int subscriptionId,
                                                  final boolean initiating,
                                                  final boolean clearComposeBox)
  {
    if (!isDefaultSms && (!isSecureText || forceSms)) {
      showDefaultSmsPrompt();
      return new SettableFuture<>(null);
    }

    final long thread = this.threadId;

    if (isSecureText && !forceSms) {
      MessageUtil.SplitResult splitMessage = MessageUtil.getSplitMessage(this, body, sendButton.getSelectedTransport().calculateCharacters(body).maxPrimaryMessageSize);
      body = splitMessage.getBody();

      if (splitMessage.getTextSlide().isPresent()) {
        slideDeck.addSlide(splitMessage.getTextSlide().get());
      }
    }

    OutgoingMediaMessage outgoingMessageCandidate = new OutgoingMediaMessage(recipient.get(), slideDeck, body, System.currentTimeMillis(), subscriptionId, expiresIn, viewOnce, distributionType, quote, contacts, previews, mentions);

    final SettableFuture<Void> future  = new SettableFuture<>();
    final Context              context = getApplicationContext();

    final OutgoingMediaMessage outgoingMessage;

    if (isSecureText && !forceSms) {
      outgoingMessage = new OutgoingSecureMediaMessage(outgoingMessageCandidate);
      ApplicationDependencies.getTypingStatusSender().onTypingStopped(thread);
    } else {
      outgoingMessage = outgoingMessageCandidate;
    }

    Permissions.with(this)
               .request(Manifest.permission.SEND_SMS, Manifest.permission.READ_SMS)
               .ifNecessary(!isSecureText || forceSms)
               .withPermanentDenialDialog(getString(R.string.ConversationActivity_signal_needs_sms_permission_in_order_to_send_an_sms))
               .onAllGranted(() -> {
                 if (clearComposeBox) {
                   inputPanel.clearQuote();
                   attachmentManager.clear(glideRequests, false);
                   silentlySetComposeText("");
                 }

                 final long id = fragment.stageOutgoingMessage(outgoingMessage);

                 SimpleTask.run(() -> {
                   return MessageSender.send(context, outgoingMessage, thread, forceSms, () -> fragment.releaseOutgoingMessage(id));
                 }, result -> {
                   sendComplete(result);
                   future.set(null);
                 });
               })
               .onAnyDenied(() -> future.set(null))
               .execute();

    return future;
  }

  private void sendTextMessage(final boolean forceSms, final long expiresIn, final int subscriptionId, final boolean initiating)
      throws InvalidMessageException
  {
    if (!isDefaultSms && (!isSecureText || forceSms)) {
      showDefaultSmsPrompt();
      return;
    }

    final long    thread      = this.threadId;
    final Context context     = getApplicationContext();
    final String  messageBody = getMessage();

    OutgoingTextMessage message;

    if (isSecureText && !forceSms) {
      message = new OutgoingEncryptedMessage(recipient.get(), messageBody, expiresIn);
      ApplicationDependencies.getTypingStatusSender().onTypingStopped(thread);
    } else {
      message = new OutgoingTextMessage(recipient.get(), messageBody, expiresIn, subscriptionId);
    }

    Permissions.with(this)
               .request(Manifest.permission.SEND_SMS)
               .ifNecessary(forceSms || !isSecureText)
               .withPermanentDenialDialog(getString(R.string.ConversationActivity_signal_needs_sms_permission_in_order_to_send_an_sms))
               .onAllGranted(() -> {
                 silentlySetComposeText("");
                 final long id = fragment.stageOutgoingMessage(message);

                 new AsyncTask<OutgoingTextMessage, Void, Long>() {
                   @Override
                   protected Long doInBackground(OutgoingTextMessage... messages) {
                     return MessageSender.send(context, messages[0], thread, forceSms, () -> fragment.releaseOutgoingMessage(id));
                   }

                   @Override
                   protected void onPostExecute(Long result) {
                     sendComplete(result);
                   }
                 }.executeOnExecutor(AsyncTask.THREAD_POOL_EXECUTOR, message);

               })
               .execute();
  }

  private void showDefaultSmsPrompt() {}

  private void updateToggleButtonState() {
    if (inputPanel.isRecordingInLockedMode()) {
      buttonToggle.display(sendButton);
      quickAttachmentToggle.show();
      inlineAttachmentToggle.hide();
      return;
    }

    if (composeText.getText().length() == 0 && !attachmentManager.isAttachmentPresent()) {
      buttonToggle.display(attachButton);
      quickAttachmentToggle.show();
      inlineAttachmentToggle.hide();
    } else {
      buttonToggle.display(sendButton);
      quickAttachmentToggle.hide();

      if (!attachmentManager.isAttachmentPresent() && !linkPreviewViewModel.hasLinkPreviewUi()) {
        inlineAttachmentToggle.show();
      } else {
        inlineAttachmentToggle.hide();
      }
    }
  }

  private void updateLinkPreviewState() {
    if (SignalStore.settings().isLinkPreviewsEnabled() && isSecureText && !sendButton.getSelectedTransport().isSms() && !attachmentManager.isAttachmentPresent()) {
      linkPreviewViewModel.onEnabled();
      linkPreviewViewModel.onTextChanged(this, composeText.getTextTrimmed().toString(), composeText.getSelectionStart(), composeText.getSelectionEnd());
    } else {
      linkPreviewViewModel.onUserCancel();
    }
  }

  private void recordTransportPreference(TransportOption transportOption) {
    new AsyncTask<Void, Void, Void>() {
      @Override
      protected Void doInBackground(Void... params) {
        RecipientDatabase recipientDatabase = DatabaseFactory.getRecipientDatabase(ConversationActivity.this);

        recipientDatabase.setDefaultSubscriptionId(recipient.getId(), transportOption.getSimSubscriptionId().or(-1));

        if (!recipient.resolve().isPushGroup()) {
          recipientDatabase.setForceSmsSelection(recipient.getId(), recipient.get().getRegistered() == RegisteredState.REGISTERED && transportOption.isSms());
        }

        return null;
      }
    }.executeOnExecutor(AsyncTask.THREAD_POOL_EXECUTOR);
  }

  @Override
  public void onRecorderPermissionRequired() {
    Permissions.with(this)
               .request(Manifest.permission.RECORD_AUDIO)
               .ifNecessary()
               .withRationaleDialog(getString(R.string.ConversationActivity_to_send_audio_messages_allow_signal_access_to_your_microphone), R.drawable.ic_mic_solid_24)
               .withPermanentDenialDialog(getString(R.string.ConversationActivity_signal_requires_the_microphone_permission_in_order_to_send_audio_messages))
               .execute();
  }

  @Override
  public void onRecorderStarted() {
    Vibrator vibrator = ServiceUtil.getVibrator(this);
    vibrator.vibrate(20);

    getWindow().addFlags(WindowManager.LayoutParams.FLAG_KEEP_SCREEN_ON);
    setRequestedOrientation(ActivityInfo.SCREEN_ORIENTATION_LOCKED);

    audioRecorder.startRecording();
  }

  @Override
  public void onRecorderLocked() {
    updateToggleButtonState();
    setRequestedOrientation(ActivityInfo.SCREEN_ORIENTATION_UNSPECIFIED);
  }

  @Override
  public void onRecorderFinished() {
    updateToggleButtonState();
    Vibrator vibrator = ServiceUtil.getVibrator(this);
    vibrator.vibrate(20);

    getWindow().clearFlags(WindowManager.LayoutParams.FLAG_KEEP_SCREEN_ON);
    setRequestedOrientation(ActivityInfo.SCREEN_ORIENTATION_UNSPECIFIED);

    ListenableFuture<Pair<Uri, Long>> future = audioRecorder.stopRecording();
    future.addListener(new ListenableFuture.Listener<Pair<Uri, Long>>() {
      @Override
      public void onSuccess(final @NonNull Pair<Uri, Long> result) {
        boolean    forceSms       = sendButton.isManualSelection() && sendButton.getSelectedTransport().isSms();
        boolean    initiating     = threadId == -1;
        int        subscriptionId = sendButton.getSelectedTransport().getSimSubscriptionId().or(-1);
        long       expiresIn      = recipient.get().getExpireMessages() * 1000L;
        AudioSlide audioSlide     = new AudioSlide(ConversationActivity.this, result.first(), result.second(), MediaUtil.AUDIO_AAC, true);
        SlideDeck  slideDeck      = new SlideDeck();
        slideDeck.addSlide(audioSlide);

        ListenableFuture<Void> sendResult = sendMediaMessage(forceSms,
                                                             "",
                                                             slideDeck,
                                                             inputPanel.getQuote().orNull(),
                                                             Collections.emptyList(),
                                                             Collections.emptyList(),
                                                             composeText.getMentions(),
                                                             expiresIn,
                                                             false,
                                                             subscriptionId,
                                                             initiating,
                                                             true);

        sendResult.addListener(new AssertedSuccessListener<Void>() {
          @Override
          public void onSuccess(Void nothing) {
            new AsyncTask<Void, Void, Void>() {
              @Override
              protected Void doInBackground(Void... params) {
                BlobProvider.getInstance().delete(ConversationActivity.this, result.first());
                return null;
              }
            }.executeOnExecutor(AsyncTask.THREAD_POOL_EXECUTOR);
          }
        });
      }

      @Override
      public void onFailure(ExecutionException e) {
        Toast.makeText(ConversationActivity.this, R.string.ConversationActivity_unable_to_record_audio, Toast.LENGTH_LONG).show();
      }
    });
  }

  @Override
  public void onRecorderCanceled() {
    updateToggleButtonState();
    Vibrator vibrator = ServiceUtil.getVibrator(this);
    vibrator.vibrate(50);

    getWindow().clearFlags(WindowManager.LayoutParams.FLAG_KEEP_SCREEN_ON);
    setRequestedOrientation(ActivityInfo.SCREEN_ORIENTATION_UNSPECIFIED);

    ListenableFuture<Pair<Uri, Long>> future = audioRecorder.stopRecording();
    future.addListener(new ListenableFuture.Listener<Pair<Uri, Long>>() {
      @Override
      public void onSuccess(final Pair<Uri, Long> result) {
        new AsyncTask<Void, Void, Void>() {
          @Override
          protected Void doInBackground(Void... params) {
            BlobProvider.getInstance().delete(ConversationActivity.this, result.first());
            return null;
          }
        }.executeOnExecutor(AsyncTask.THREAD_POOL_EXECUTOR);
      }

      @Override
      public void onFailure(ExecutionException e) {}
    });
  }

  @Override
  public void onEmojiToggle() {
    if (!emojiDrawerStub.resolved()) {
      Boolean stickersAvailable = stickerViewModel.getStickersAvailability().getValue();

      initializeMediaKeyboardProviders(emojiDrawerStub.get(), stickersAvailable == null ? false : stickersAvailable);

      inputPanel.setMediaKeyboard(emojiDrawerStub.get());
    }

    if (container.getCurrentInput() == emojiDrawerStub.get()) {
      container.showSoftkey(composeText);
    } else {
      container.show(composeText, emojiDrawerStub.get());
    }
  }

  @Override
  public void onLinkPreviewCanceled() {
    linkPreviewViewModel.onUserCancel();
  }

  @Override
  public void onStickerSuggestionSelected(@NonNull StickerRecord sticker) {
    sendSticker(sticker, true);
  }

  @Override
  public void onMediaSelected(@NonNull Uri uri, String contentType) {
    if (MediaUtil.isGif(contentType) || MediaUtil.isImageType(contentType)) {
      SimpleTask.run(getLifecycle(),
                     () -> getKeyboardImageDetails(uri),
                     details -> sendKeyboardImage(uri, contentType, details));
    } else if (MediaUtil.isVideoType(contentType)) {
      setMedia(uri, SlideFactory.MediaType.VIDEO);
    } else if (MediaUtil.isAudioType(contentType)) {
      setMedia(uri, SlideFactory.MediaType.AUDIO);
    }
  }

  @Override
  public void onCursorPositionChanged(int start, int end) {
    linkPreviewViewModel.onTextChanged(this, composeText.getTextTrimmed().toString(), start, end);
  }

  @Override
  public void onStickerSelected(@NonNull StickerRecord stickerRecord) {
    sendSticker(stickerRecord, false);
  }

  @Override
  public void onStickerManagementClicked() {
    startActivity(StickerManagementActivity.getIntent(this));
    container.hideAttachedInput(true);
  }

  private void sendSticker(@NonNull StickerRecord stickerRecord, boolean clearCompose) {
    sendSticker(new StickerLocator(stickerRecord.getPackId(), stickerRecord.getPackKey(), stickerRecord.getStickerId(), stickerRecord.getEmoji()), stickerRecord.getContentType(), stickerRecord.getUri(), stickerRecord.getSize(), clearCompose);

    SignalExecutors.BOUNDED.execute(() ->
     DatabaseFactory.getStickerDatabase(getApplicationContext())
                    .updateStickerLastUsedTime(stickerRecord.getRowId(), System.currentTimeMillis())
    );
  }

  private void sendSticker(@NonNull StickerLocator stickerLocator, @NonNull String contentType, @NonNull Uri uri, long size, boolean clearCompose) {
    if (sendButton.getSelectedTransport().isSms()) {
      Media  media  = new Media(uri, contentType, System.currentTimeMillis(), StickerSlide.WIDTH, StickerSlide.HEIGHT, size, 0, false, Optional.absent(), Optional.absent(), Optional.absent());
      Intent intent = MediaSendActivity.buildEditorIntent(this, Collections.singletonList(media), recipient.get(), composeText.getTextTrimmed(), sendButton.getSelectedTransport());
      startActivityForResult(intent, MEDIA_SENDER);
      return;
    }

    long            expiresIn      = recipient.get().getExpireMessages() * 1000L;
    int             subscriptionId = sendButton.getSelectedTransport().getSimSubscriptionId().or(-1);
    boolean         initiating     = threadId == -1;
    TransportOption transport      = sendButton.getSelectedTransport();
    SlideDeck       slideDeck      = new SlideDeck();
    Slide           stickerSlide   = new StickerSlide(this, uri, size, stickerLocator, contentType);

    slideDeck.addSlide(stickerSlide);

    sendMediaMessage(transport.isSms(), "", slideDeck, null, Collections.emptyList(), Collections.emptyList(), Collections.emptyList(), expiresIn, false, subscriptionId, initiating, clearCompose);
  }

  private void silentlySetComposeText(String text) {
    typingTextWatcher.setEnabled(false);
    composeText.setText(text);
    typingTextWatcher.setEnabled(true);
  }

  @Override
  public void onReactionsDialogDismissed() {
    reactionOverlay.hideMask();
  }

  // Listeners

  private class QuickCameraToggleListener implements OnClickListener {
    @Override
    public void onClick(View v) {
      Permissions.with(ConversationActivity.this)
                 .request(Manifest.permission.CAMERA)
                 .ifNecessary()
                 .withRationaleDialog(getString(R.string.ConversationActivity_to_capture_photos_and_video_allow_signal_access_to_the_camera), R.drawable.ic_camera_24)
                 .withPermanentDenialDialog(getString(R.string.ConversationActivity_signal_needs_the_camera_permission_to_take_photos_or_video))
                 .onAllGranted(() -> {
                   composeText.clearFocus();
                   startActivityForResult(MediaSendActivity.buildCameraIntent(ConversationActivity.this, recipient.get(), sendButton.getSelectedTransport()), MEDIA_SENDER);
                   overridePendingTransition(R.anim.camera_slide_from_bottom, R.anim.stationary);
                 })
                 .onAnyDenied(() -> Toast.makeText(ConversationActivity.this, R.string.ConversationActivity_signal_needs_camera_permissions_to_take_photos_or_video, Toast.LENGTH_LONG).show())
                 .execute();
    }
  }

  private class SendButtonListener implements OnClickListener, TextView.OnEditorActionListener {
    @Override
    public void onClick(View v) {
      sendMessage();
    }

    @Override
    public boolean onEditorAction(TextView v, int actionId, KeyEvent event) {
      if (actionId == EditorInfo.IME_ACTION_SEND) {
        sendButton.performClick();
        return true;
      }
      return false;
    }
  }

  private class AttachButtonListener implements OnClickListener {
    @Override
    public void onClick(View v) {
      handleAddAttachment();
    }
  }

  private class AttachButtonLongClickListener implements View.OnLongClickListener {
    @Override
    public boolean onLongClick(View v) {
      return sendButton.performLongClick();
    }
  }

  private class ComposeKeyPressedListener implements OnKeyListener, OnClickListener, TextWatcher, OnFocusChangeListener {

    int beforeLength;

    @Override
    public boolean onKey(View v, int keyCode, KeyEvent event) {
      if (event.getAction() == KeyEvent.ACTION_DOWN) {
        if (keyCode == KeyEvent.KEYCODE_ENTER) {
          if (TextSecurePreferences.isEnterSendsEnabled(ConversationActivity.this)) {
            sendButton.dispatchKeyEvent(new KeyEvent(KeyEvent.ACTION_DOWN, KeyEvent.KEYCODE_ENTER));
            sendButton.dispatchKeyEvent(new KeyEvent(KeyEvent.ACTION_UP, KeyEvent.KEYCODE_ENTER));
            return true;
          }
        }
      }
      return false;
    }

    @Override
    public void onClick(View v) {
      container.showSoftkey(composeText);
    }

    @Override
    public void beforeTextChanged(CharSequence s, int start, int count,int after) {
      beforeLength = composeText.getTextTrimmed().length();
    }

    @Override
    public void afterTextChanged(Editable s) {
      calculateCharactersRemaining();

      if (composeText.getTextTrimmed().length() == 0 || beforeLength == 0) {
        composeText.postDelayed(ConversationActivity.this::updateToggleButtonState, 50);
      }

      stickerViewModel.onInputTextUpdated(s.toString());
    }

    @Override
    public void onTextChanged(CharSequence s, int start, int before,int count) {}

    @Override
    public void onFocusChange(View v, boolean hasFocus) {}
  }

  private class TypingStatusTextWatcher extends SimpleTextWatcher {

    private boolean enabled = true;

    private String previousText = "";

    @Override
    public void onTextChanged(String text) {
      if (enabled && threadId > 0 && isSecureText && !isSmsForced() && !recipient.get().isBlocked()) {
        TypingStatusSender typingStatusSender = ApplicationDependencies.getTypingStatusSender();

        if (text.length() == 0) {
          typingStatusSender.onTypingStoppedWithNotify(threadId);
        } else if (text.length() < previousText.length() && previousText.contains(text)) {
          typingStatusSender.onTypingStopped(threadId);
        } else {
          typingStatusSender.onTypingStarted(threadId);
        }

        previousText = text;
      }
    }

    public void setEnabled(boolean enabled) {
      this.enabled = enabled;
    }
  }

  @Override
  public void onMessageRequest(@NonNull MessageRequestViewModel viewModel) {
    messageRequestBottomView.setAcceptOnClickListener(v -> viewModel.onAccept());
    messageRequestBottomView.setDeleteOnClickListener(v -> onMessageRequestDeleteClicked(viewModel));
    messageRequestBottomView.setBlockOnClickListener(v -> onMessageRequestBlockClicked(viewModel));
    messageRequestBottomView.setUnblockOnClickListener(v -> onMessageRequestUnblockClicked(viewModel));
    messageRequestBottomView.setGroupV1MigrationContinueListener(v -> GroupsV1MigrationInitiationBottomSheetDialogFragment.showForInitiation(getSupportFragmentManager(), recipient.getId()));

    viewModel.getRequestReviewDisplayState().observe(this, this::presentRequestReviewBanner);
    viewModel.getMessageData().observe(this, this::presentMessageRequestState);
    viewModel.getFailures().observe(this, this::showGroupChangeErrorToast);
    viewModel.getMessageRequestStatus().observe(this, status -> {
      switch (status) {
        case IDLE:
          hideMessageRequestBusy();
          break;
        case ACCEPTING:
        case BLOCKING:
        case DELETING:
          showMessageRequestBusy();
          break;
        case ACCEPTED:
          hideMessageRequestBusy();
          break;
        case DELETED:
        case BLOCKED:
          hideMessageRequestBusy();
          finish();
      }
    });
  }

  private void presentRequestReviewBanner(@NonNull MessageRequestViewModel.RequestReviewDisplayState state) {
    switch (state) {
      case SHOWN:
        reviewBanner.get().setVisibility(View.VISIBLE);

        CharSequence message = new SpannableStringBuilder().append(SpanUtil.bold(getString(R.string.ConversationFragment__review_requests_carefully)))
                                                           .append(" ")
                                                           .append(getString(R.string.ConversationFragment__signal_found_another_contact_with_the_same_name));

        reviewBanner.get().setBannerMessage(message);

        Drawable drawable = ContextUtil.requireDrawable(this, R.drawable.ic_info_white_24).mutate();
        DrawableCompat.setTint(drawable, ContextCompat.getColor(this, R.color.signal_icon_tint_primary));

        reviewBanner.get().setBannerIcon(drawable);
        reviewBanner.get().setOnClickListener(unused -> handleReviewRequest(recipient.getId()));
        break;
      case HIDDEN:
        reviewBanner.get().setVisibility(View.GONE);
        break;
      default:
        break;
    }
  }

  private void presentGroupReviewBanner(@NonNull ConversationGroupViewModel.ReviewState groupReviewState) {
    if (groupReviewState.getCount() > 0) {
      reviewBanner.get().setVisibility(View.VISIBLE);
      reviewBanner.get().setBannerMessage(getString(R.string.ConversationFragment__d_group_members_have_the_same_name, groupReviewState.getCount()));
      reviewBanner.get().setBannerRecipient(groupReviewState.getRecipient());
      reviewBanner.get().setOnClickListener(unused -> handleReviewGroupMembers(groupReviewState.getGroupId()));
    } else if (reviewBanner.resolved()) {
      reviewBanner.get().setVisibility(View.GONE);
    }
  }

  private void showMessageRequestBusy() {
    messageRequestBottomView.showBusy();
  }

  private void hideMessageRequestBusy() {
    messageRequestBottomView.hideBusy();
  }

  private void handleReviewGroupMembers(@Nullable GroupId.V2 groupId) {
    if (groupId == null) {
      return;
    }

    ReviewCardDialogFragment.createForReviewMembers(groupId)
                            .show(getSupportFragmentManager(), null);
  }

  private void handleReviewRequest(@NonNull RecipientId recipientId) {
    if (recipientId == Recipient.UNKNOWN.getId()) {
      return;
    }

    ReviewCardDialogFragment.createForReviewRequest(recipientId)
                            .show(getSupportFragmentManager(), null);
  }

  private void showGroupChangeErrorToast(@NonNull GroupChangeFailureReason e) {
    Toast.makeText(this, GroupErrors.getUserDisplayMessage(e), Toast.LENGTH_LONG).show();
  }

  @Override
  public void handleReaction(@NonNull View maskTarget,
                             @NonNull MessageRecord messageRecord,
                             @NonNull Toolbar.OnMenuItemClickListener toolbarListener,
                             @NonNull ConversationReactionOverlay.OnHideListener onHideListener)
  {
    reactionOverlay.setOnToolbarItemClickedListener(toolbarListener);
    reactionOverlay.setOnHideListener(onHideListener);
    reactionOverlay.show(this, maskTarget, recipient.get(), messageRecord, inputAreaHeight());
  }

  @Override
  public void onListVerticalTranslationChanged(float translationY) {
    reactionOverlay.setListVerticalTranslation(translationY);
  }

  @Override
  public void onMessageWithErrorClicked(@NonNull MessageRecord messageRecord) {
    if (messageRecord.hasFailedWithNetworkFailures()) {
      new AlertDialog.Builder(this)
                     .setMessage(R.string.conversation_activity__message_could_not_be_sent)
                     .setNegativeButton(android.R.string.cancel, null)
                     .setPositiveButton(R.string.conversation_activity__send, (dialog, which) -> MessageSender.resend(this, messageRecord))
                     .show();
    } else if (messageRecord.isIdentityMismatchFailure()) {
      SafetyNumberChangeDialog.show(this, messageRecord);
    } else {
      startActivity(MessageDetailsActivity.getIntentForMessageDetails(this, messageRecord, messageRecord.getRecipient().getId(), messageRecord.getThreadId()));
    }
  }

  @Override
  public void handleReactionDetails(@NonNull View maskTarget) {
    reactionOverlay.showMask(maskTarget, titleView.getMeasuredHeight(), inputAreaHeight());
  }

  @Override
  public void onCursorChanged() {
    if (!reactionOverlay.isShowing()) {
      return;
    }

    SimpleTask.run(() -> {
          //noinspection CodeBlock2Expr
          return DatabaseFactory.getMmsSmsDatabase(this)
                                .checkMessageExists(reactionOverlay.getMessageRecord());
        }, messageExists -> {
          if (!messageExists) {
            reactionOverlay.hide();
          }
        });
  }

  @Override
  public void setThreadId(long threadId) {
    this.threadId = threadId;
  }

  @Override
  public void handleReplyMessage(ConversationMessage conversationMessage) {
    MessageRecord messageRecord = conversationMessage.getMessageRecord();

    Recipient author;

    if (messageRecord.isOutgoing()) {
      author = Recipient.self();
    } else {
      author = messageRecord.getIndividualRecipient();
    }

    if (messageRecord.isMms() && !((MmsMessageRecord) messageRecord).getSharedContacts().isEmpty()) {
      Contact   contact     = ((MmsMessageRecord) messageRecord).getSharedContacts().get(0);
      String    displayName = ContactUtil.getDisplayName(contact);
      String    body        = getString(R.string.ConversationActivity_quoted_contact_message, EmojiStrings.BUST_IN_SILHOUETTE, displayName);
      SlideDeck slideDeck   = new SlideDeck();

      if (contact.getAvatarAttachment() != null) {
        slideDeck.addSlide(MediaUtil.getSlideForAttachment(this, contact.getAvatarAttachment()));
      }

      inputPanel.setQuote(GlideApp.with(this),
                          messageRecord.getDateSent(),
                          author,
                          body,
                          slideDeck);

    } else if (messageRecord.isMms() && !((MmsMessageRecord) messageRecord).getLinkPreviews().isEmpty()) {
      LinkPreview linkPreview = ((MmsMessageRecord) messageRecord).getLinkPreviews().get(0);
      SlideDeck   slideDeck   = new SlideDeck();

      if (linkPreview.getThumbnail().isPresent()) {
        slideDeck.addSlide(MediaUtil.getSlideForAttachment(this, linkPreview.getThumbnail().get()));
      }

      inputPanel.setQuote(GlideApp.with(this),
                          messageRecord.getDateSent(),
                          author,
                          conversationMessage.getDisplayBody(this),
                          slideDeck);
    } else {
      SlideDeck slideDeck = messageRecord.isMms() ? ((MmsMessageRecord) messageRecord).getSlideDeck() : new SlideDeck();

      if (messageRecord.isMms() && ((MmsMessageRecord) messageRecord).isViewOnce()) {
        Attachment attachment = new TombstoneAttachment(MediaUtil.VIEW_ONCE, true);
        slideDeck = new SlideDeck();
        slideDeck.addSlide(MediaUtil.getSlideForAttachment(this, attachment));
      }

      inputPanel.setQuote(GlideApp.with(this),
                          messageRecord.getDateSent(),
                          author,
                          conversationMessage.getDisplayBody(this),
                          slideDeck);
    }

    inputPanel.clickOnComposeInput();
  }

  @Override
  public void onMessageActionToolbarOpened() {
    searchViewItem.collapseActionView();
  }

  @Override
  public void onForwardClicked()  {
    inputPanel.clearQuote();
  }

  @Override
  public void onAttachmentChanged() {
    handleSecurityChange(isSecureText, isDefaultSms);
    updateToggleButtonState();
    updateLinkPreviewState();
  }

  private int inputAreaHeight() {
    int height = panelParent.getMeasuredHeight();

    if (attachmentKeyboardStub.resolved()) {
      View keyboard = attachmentKeyboardStub.get();
      if (keyboard.getVisibility() == View.VISIBLE) {
        return height + keyboard.getMeasuredHeight();
      }
    }

    return height;
  }

  private void onMessageRequestDeleteClicked(@NonNull MessageRequestViewModel requestModel) {
    Recipient recipient = requestModel.getRecipient().getValue();
    if (recipient == null) {
      Log.w(TAG, "[onMessageRequestDeleteClicked] No recipient!");
      return;
    }

    AlertDialog.Builder builder = new AlertDialog.Builder(this)
                                                 .setNeutralButton(R.string.ConversationActivity_cancel, (d, w) -> d.dismiss());

    if (recipient.isGroup() && recipient.isBlocked()) {
      builder.setTitle(R.string.ConversationActivity_delete_conversation);
      builder.setMessage(R.string.ConversationActivity_this_conversation_will_be_deleted_from_all_of_your_devices);
      builder.setPositiveButton(R.string.ConversationActivity_delete, (d, w) -> requestModel.onDelete());
    } else if (recipient.isGroup()) {
      builder.setTitle(R.string.ConversationActivity_delete_and_leave_group);
      builder.setMessage(R.string.ConversationActivity_you_will_leave_this_group_and_it_will_be_deleted_from_all_of_your_devices);
      builder.setNegativeButton(R.string.ConversationActivity_delete_and_leave, (d, w) -> requestModel.onDelete());
    } else {
      builder.setTitle(R.string.ConversationActivity_delete_conversation);
      builder.setMessage(R.string.ConversationActivity_this_conversation_will_be_deleted_from_all_of_your_devices);
      builder.setNegativeButton(R.string.ConversationActivity_delete, (d, w) -> requestModel.onDelete());
    }

    builder.show();
  }

  private void onMessageRequestBlockClicked(@NonNull MessageRequestViewModel requestModel) {
    Recipient recipient = requestModel.getRecipient().getValue();
    if (recipient == null) {
      Log.w(TAG, "[onMessageRequestBlockClicked] No recipient!");
      return;
    }

    BlockUnblockDialog.showBlockAndDeleteFor(this, getLifecycle(), recipient, requestModel::onBlock, requestModel::onBlockAndDelete);
  }

  private void onMessageRequestUnblockClicked(@NonNull MessageRequestViewModel requestModel) {
    Recipient recipient = requestModel.getRecipient().getValue();
    if (recipient == null) {
      Log.w(TAG, "[onMessageRequestUnblockClicked] No recipient!");
      return;
    }

    BlockUnblockDialog.showUnblockFor(this, getLifecycle(), recipient, requestModel::onUnblock);
  }

  private static void hideMenuItem(@NonNull Menu menu, @IdRes int menuItem) {
    if (menu.findItem(menuItem) != null) {
      menu.findItem(menuItem).setVisible(false);
    }
  }

  @WorkerThread
  private @Nullable KeyboardImageDetails getKeyboardImageDetails(@NonNull Uri uri) {
    try {
      Bitmap bitmap = glideRequests.asBitmap()
                                   .load(new DecryptableStreamUriLoader.DecryptableUri(uri))
                                   .skipMemoryCache(true)
                                   .diskCacheStrategy(DiskCacheStrategy.NONE)
                                   .submit()
                                   .get(1000, TimeUnit.MILLISECONDS);
      int topLeft = bitmap.getPixel(0, 0);
      return new KeyboardImageDetails(bitmap.getWidth(), bitmap.getHeight(), Color.alpha(topLeft) < 255);
    } catch (InterruptedException | ExecutionException | TimeoutException e) {
      return null;
    }
  }

  private void sendKeyboardImage(@NonNull Uri uri, @NonNull String contentType, @Nullable KeyboardImageDetails details) {
    if (details == null || !details.hasTransparency) {
      setMedia(uri, Objects.requireNonNull(SlideFactory.MediaType.from(contentType)));
      return;
    }

    long       expiresIn      = recipient.get().getExpireMessages() * 1000L;
    int        subscriptionId = sendButton.getSelectedTransport().getSimSubscriptionId().or(-1);
    boolean    initiating     = threadId == -1;
    SlideDeck  slideDeck      = new SlideDeck();

    if (MediaUtil.isGif(contentType)) {
      slideDeck.addSlide(new GifSlide(this, uri, 0, details.width, details.height, details.hasTransparency, null));
    } else if (MediaUtil.isImageType(contentType)) {
      slideDeck.addSlide(new ImageSlide(this, uri, contentType, 0, details.width, details.height, details.hasTransparency, null, null));
    } else {
      throw new AssertionError("Only images are supported!");
    }

    sendMediaMessage(isSmsForced(),
                     "",
                     slideDeck,
                     null,
                     Collections.emptyList(),
                     Collections.emptyList(),
                     composeText.getMentions(),
                     expiresIn,
                     false,
                     subscriptionId,
                     initiating,
                     false);
  }

  private class UnverifiedDismissedListener implements UnverifiedBannerView.DismissListener {
    @Override
    public void onDismissed(final List<IdentityRecord> unverifiedIdentities) {
      final IdentityDatabase identityDatabase = DatabaseFactory.getIdentityDatabase(ConversationActivity.this);

      new AsyncTask<Void, Void, Void>() {
        @Override
        protected Void doInBackground(Void... params) {
          synchronized (SESSION_LOCK) {
            for (IdentityRecord identityRecord : unverifiedIdentities) {
              identityDatabase.setVerified(identityRecord.getRecipientId(),
                                           identityRecord.getIdentityKey(),
                                           VerifiedStatus.DEFAULT);
            }
          }

          return null;
        }

        @Override
        protected void onPostExecute(Void result) {
          initializeIdentityRecords();
        }
      }.executeOnExecutor(AsyncTask.THREAD_POOL_EXECUTOR);
    }
  }

  private class UnverifiedClickedListener implements UnverifiedBannerView.ClickListener {
    @Override
    public void onClicked(final List<IdentityRecord> unverifiedIdentities) {
      Log.i(TAG, "onClicked: " + unverifiedIdentities.size());
      if (unverifiedIdentities.size() == 1) {
        startActivity(VerifyIdentityActivity.newIntent(ConversationActivity.this, unverifiedIdentities.get(0), false));
      } else {
        String[] unverifiedNames = new String[unverifiedIdentities.size()];

        for (int i=0;i<unverifiedIdentities.size();i++) {
          unverifiedNames[i] = Recipient.resolved(unverifiedIdentities.get(i).getRecipientId()).getDisplayName(ConversationActivity.this);
        }

        AlertDialog.Builder builder = new AlertDialog.Builder(ConversationActivity.this);
        builder.setIcon(R.drawable.ic_warning);
        builder.setTitle("No longer verified");
        builder.setItems(unverifiedNames, (dialog, which) -> {
          startActivity(VerifyIdentityActivity.newIntent(ConversationActivity.this, unverifiedIdentities.get(which), false));
        });
        builder.show();
      }
    }
  }

  private class QuoteRestorationTask extends AsyncTask<Void, Void, ConversationMessage> {

    private final String                  serialized;
    private final SettableFuture<Boolean> future;

    QuoteRestorationTask(@NonNull String serialized, @NonNull SettableFuture<Boolean> future) {
      this.serialized = serialized;
      this.future     = future;
    }

    @Override
    protected ConversationMessage doInBackground(Void... voids) {
      QuoteId quoteId = QuoteId.deserialize(ConversationActivity.this, serialized);

      if (quoteId == null) {
        return null;
      }

      Context context = getApplicationContext();

      MessageRecord messageRecord = DatabaseFactory.getMmsSmsDatabase(context).getMessageFor(quoteId.getId(), quoteId.getAuthor());
      if (messageRecord == null) {
        return null;
      }

      return ConversationMessageFactory.createWithUnresolvedData(context, messageRecord);
    }

    @Override
    protected void onPostExecute(ConversationMessage conversationMessage) {
      if (conversationMessage != null) {
        handleReplyMessage(conversationMessage);
        future.set(true);
      } else {
        Log.e(TAG, "Failed to restore a quote from a draft. No matching message record.");
        future.set(false);
      }
    }
  }

  private void presentMessageRequestState(@Nullable MessageRequestViewModel.MessageData messageData) {
    if (!Util.isEmpty(viewModel.getArgs().getDraftText()) ||
        viewModel.getArgs().getMedia() != null            ||
        viewModel.getArgs().getStickerLocator() != null)
    {
      Log.d(TAG, "[presentMessageRequestState] Have extra, so ignoring provided state.");
      messageRequestBottomView.setVisibility(View.GONE);
    } else if (isPushGroupV1Conversation() && !isActiveGroup()) {
      Log.d(TAG, "[presentMessageRequestState] Inactive push group V1, so ignoring provided state.");
      messageRequestBottomView.setVisibility(View.GONE);
    } else if (messageData == null) {
      Log.d(TAG, "[presentMessageRequestState] Null messageData. Ignoring.");
    } else if (messageData.getMessageState() == MessageRequestState.NONE) {
      Log.d(TAG, "[presentMessageRequestState] No message request necessary.");
      messageRequestBottomView.setVisibility(View.GONE);
    } else {
      Log.d(TAG, "[presentMessageRequestState] " + messageData.getMessageState());
      messageRequestBottomView.setMessageData(messageData);
      messageRequestBottomView.setVisibility(View.VISIBLE);
    }

    invalidateOptionsMenu();
  }

  private static class KeyboardImageDetails {
    private final int     width;
    private final int     height;
    private final boolean hasTransparency;

    private KeyboardImageDetails(int width, int height, boolean hasTransparency) {
      this.width           = width;
      this.height          = height;
      this.hasTransparency = hasTransparency;
    }
  }
}<|MERGE_RESOLUTION|>--- conflicted
+++ resolved
@@ -391,14 +391,9 @@
   private long          threadId;
   private int           distributionType;
   private boolean       isSecureText;
-<<<<<<< HEAD
+  private int           reactWithAnyEmojiStartPage    = -1;
   private boolean       isDefaultSms                  = false;
   private boolean       isMmsEnabled                  = false;
-=======
-  private int           reactWithAnyEmojiStartPage    = -1;
-  private boolean       isDefaultSms                  = true;
-  private boolean       isMmsEnabled                  = true;
->>>>>>> 5852a508
   private boolean       isSecurityInitialized         = false;
 
   private       IdentityRecordList identityRecords = new IdentityRecordList(Collections.emptyList());
