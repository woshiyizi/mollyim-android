--- conflicted
+++ resolved
@@ -342,15 +342,9 @@
   private long          threadId;
   private int           distributionType;
   private boolean       isSecureText;
-<<<<<<< HEAD
-  private boolean       isDefaultSms          = false;
-  private boolean       isMmsEnabled          = false;
-  private boolean       isSecurityInitialized = false;
-=======
-  private boolean       isDefaultSms                  = true;
-  private boolean       isMmsEnabled                  = true;
+  private boolean       isDefaultSms                  = false;
+  private boolean       isMmsEnabled                  = false;
   private boolean       isSecurityInitialized         = false;
->>>>>>> 981676c7
 
   private final IdentityRecordList identityRecords = new IdentityRecordList();
   private final DynamicTheme       dynamicTheme    = new DynamicDarkToolbarTheme();
@@ -441,7 +435,7 @@
   protected void onNewIntent(Intent intent) {
     super.onNewIntent(intent);
     Log.i(TAG, "onNewIntent()");
-    
+
     if (isFinishing()) {
       Log.w(TAG, "Activity is finishing...");
       return;
