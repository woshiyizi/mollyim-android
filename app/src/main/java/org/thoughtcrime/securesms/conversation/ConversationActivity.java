--- conflicted
+++ resolved
@@ -1501,27 +1501,6 @@
 
     sendButton.resetAvailableTransports(isMediaMessage);
 
-<<<<<<< HEAD
-=======
-    if (!isSecureText && !isPushGroupConversation() && !recipient.get().isAciOnly()) {
-      sendButton.disableTransport(Type.TEXTSECURE);
-    }
-
-    if (recipient.get().isPushGroup() || (!recipient.get().isMmsGroup() && !recipient.get().hasSmsAddress())) {
-      sendButton.disableTransport(Type.SMS);
-    }
-
-    if (!recipient.get().isPushGroup() && recipient.get().isForceSmsSelection()) {
-      sendButton.setDefaultTransport(Type.SMS);
-    } else {
-      if (isSecureText || isPushGroupConversation() || recipient.get().isAciOnly()) {
-        sendButton.setDefaultTransport(Type.TEXTSECURE);
-      } else {
-        sendButton.setDefaultTransport(Type.SMS);
-      }
-    }
-
->>>>>>> 8bee95eb
     calculateCharactersRemaining();
     invalidateOptionsMenu();
     setBlockedUserState(recipient.get(), isSecureText, isDefaultSms);
