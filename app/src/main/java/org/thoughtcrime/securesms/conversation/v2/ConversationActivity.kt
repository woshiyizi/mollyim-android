package org.thoughtcrime.securesms.conversation.v2

import android.content.Intent
import android.os.Bundle
import android.view.MotionEvent
import android.view.Window
import androidx.activity.viewModels
import org.thoughtcrime.securesms.PassphraseRequiredActivity
import org.thoughtcrime.securesms.R
import org.thoughtcrime.securesms.components.voice.VoiceNoteMediaController
import org.thoughtcrime.securesms.components.voice.VoiceNoteMediaControllerOwner
import org.thoughtcrime.securesms.conversation.ConversationIntents
import org.thoughtcrime.securesms.util.Debouncer
import org.thoughtcrime.securesms.util.DynamicNoActionBarTheme
import java.util.concurrent.TimeUnit

/**
 * Wrapper activity for ConversationFragment.
 */
<<<<<<< HEAD
class ConversationActivity : PassphraseRequiredActivity(), VoiceNoteMediaControllerOwner {
=======
open class ConversationActivity : PassphraseRequiredActivity(), VoiceNoteMediaControllerOwner, DonationPaymentComponent {
>>>>>>> 9e95f188

  companion object {
    private const val STATE_WATERMARK = "share_data_watermark"
  }

  private val theme = DynamicNoActionBarTheme()
  private val transitionDebouncer: Debouncer = Debouncer(150, TimeUnit.MILLISECONDS)

  override val voiceNoteMediaController = VoiceNoteMediaController(this, true)

  private val motionEventRelay: MotionEventRelay by viewModels()
  private val shareDataTimestampViewModel: ShareDataTimestampViewModel by viewModels()

  override fun onPreCreate() {
    theme.onCreate(this)
  }

  override fun onCreate(savedInstanceState: Bundle?, ready: Boolean) {
    supportPostponeEnterTransition()
    transitionDebouncer.publish { supportStartPostponedEnterTransition() }
    window.requestFeature(Window.FEATURE_ACTIVITY_TRANSITIONS)

    if (savedInstanceState != null) {
      shareDataTimestampViewModel.timestamp = savedInstanceState.getLong(STATE_WATERMARK, -1L)
    } else if (intent.flags and Intent.FLAG_ACTIVITY_LAUNCHED_FROM_HISTORY != 0) {
      shareDataTimestampViewModel.timestamp = System.currentTimeMillis()
    }

    setContentView(R.layout.fragment_container)

    if (savedInstanceState == null) {
      replaceFragment()
    }
  }

  override fun onResume() {
    super.onResume()
    theme.onResume(this)
  }

  override fun onSaveInstanceState(outState: Bundle) {
    super.onSaveInstanceState(outState)
    outState.putLong(STATE_WATERMARK, shareDataTimestampViewModel.timestamp)
  }

  override fun onDestroy() {
    super.onDestroy()
    transitionDebouncer.clear()
  }

  override fun onNewIntent(intent: Intent?) {
    super.onNewIntent(intent)
    setIntent(intent)
    replaceFragment()
  }

  private fun replaceFragment() {
    val fragment = ConversationFragment().apply {
      arguments = if (ConversationIntents.isBubbleIntentUri(intent.data)) {
        ConversationIntents.createParentFragmentArguments(intent)
      } else {
        intent.extras
      }
    }

    supportFragmentManager
      .beginTransaction()
      .replace(R.id.fragment_container, fragment)
      .disallowAddToBackStack()
      .commitNowAllowingStateLoss()
  }

  override fun dispatchTouchEvent(ev: MotionEvent?): Boolean {
    return motionEventRelay.offer(ev) || super.dispatchTouchEvent(ev)
  }
}<|MERGE_RESOLUTION|>--- conflicted
+++ resolved
@@ -17,11 +17,7 @@
 /**
  * Wrapper activity for ConversationFragment.
  */
-<<<<<<< HEAD
-class ConversationActivity : PassphraseRequiredActivity(), VoiceNoteMediaControllerOwner {
-=======
-open class ConversationActivity : PassphraseRequiredActivity(), VoiceNoteMediaControllerOwner, DonationPaymentComponent {
->>>>>>> 9e95f188
+open class ConversationActivity : PassphraseRequiredActivity(), VoiceNoteMediaControllerOwner {
 
   companion object {
     private const val STATE_WATERMARK = "share_data_watermark"
