--- conflicted
+++ resolved
@@ -34,25 +34,19 @@
 import org.signal.core.ui.Buttons
 import org.signal.core.ui.Previews
 import org.thoughtcrime.securesms.R
-<<<<<<< HEAD
-=======
 import org.thoughtcrime.securesms.backup.v2.MessageBackupTier
-import org.thoughtcrime.securesms.components.settings.app.subscription.donate.gateway.GatewayResponse
-import org.thoughtcrime.securesms.components.settings.app.subscription.models.GooglePayButton
->>>>>>> 46638a19
+//import org.thoughtcrime.securesms.components.settings.app.subscription.donate.gateway.GatewayResponse
+//import org.thoughtcrime.securesms.components.settings.app.subscription.models.GooglePayButton
 import org.thoughtcrime.securesms.databinding.PaypalButtonBinding
 import org.thoughtcrime.securesms.payments.FiatMoneyUtil
 
 @OptIn(ExperimentalMaterial3Api::class)
 @Composable
 fun MessageBackupsCheckoutSheet(
-<<<<<<< HEAD
-  messageBackupsType: MessageBackupsType,
-=======
   messageBackupTier: MessageBackupTier,
-  availablePaymentGateways: List<GatewayResponse.Gateway>,
->>>>>>> 46638a19
+//  availablePaymentGateways: List<GatewayResponse.Gateway>,
   onDismissRequest: () -> Unit,
+//  onPaymentGatewaySelected: (GatewayResponse.Gateway) -> Unit
 ) {
   ModalBottomSheet(
     onDismissRequest = onDismissRequest,
@@ -60,26 +54,18 @@
     modifier = Modifier.padding(horizontal = dimensionResource(id = R.dimen.core_ui__gutter))
   ) {
     SheetContent(
-<<<<<<< HEAD
-      messageBackupsType = messageBackupsType,
-=======
       messageBackupTier = messageBackupTier,
-      availablePaymentGateways = availablePaymentGateways,
-      onPaymentGatewaySelected = onPaymentGatewaySelected
->>>>>>> 46638a19
+//      availablePaymentGateways = availablePaymentGateways,
+//      onPaymentGatewaySelected = onPaymentGatewaySelected
     )
   }
 }
 
 @Composable
 private fun SheetContent(
-<<<<<<< HEAD
-  messageBackupsType: MessageBackupsType,
-=======
   messageBackupTier: MessageBackupTier,
-  availablePaymentGateways: List<GatewayResponse.Gateway>,
-  onPaymentGatewaySelected: (GatewayResponse.Gateway) -> Unit
->>>>>>> 46638a19
+//  availablePaymentGateways: List<GatewayResponse.Gateway>,
+//  onPaymentGatewaySelected: (GatewayResponse.Gateway) -> Unit
 ) {
   val resources = LocalContext.current.resources
   val backupTypeDetails = remember(messageBackupTier) {
@@ -108,6 +94,35 @@
     enabled = false,
     modifier = Modifier.padding(top = 24.dp)
   )
+
+//  Column(
+//    verticalArrangement = spacedBy(12.dp),
+//    modifier = Modifier.padding(top = 48.dp, bottom = 24.dp)
+//  ) {
+//    availablePaymentGateways.forEach {
+//      when (it) {
+//        GatewayResponse.Gateway.GOOGLE_PAY -> GooglePayButton {
+//          onPaymentGatewaySelected(GatewayResponse.Gateway.GOOGLE_PAY)
+//        }
+//
+//        GatewayResponse.Gateway.PAYPAL -> PayPalButton {
+//          onPaymentGatewaySelected(GatewayResponse.Gateway.PAYPAL)
+//        }
+//
+//        GatewayResponse.Gateway.CREDIT_CARD -> CreditOrDebitCardButton {
+//          onPaymentGatewaySelected(GatewayResponse.Gateway.CREDIT_CARD)
+//        }
+//
+//        GatewayResponse.Gateway.SEPA_DEBIT -> SepaButton {
+//          onPaymentGatewaySelected(GatewayResponse.Gateway.SEPA_DEBIT)
+//        }
+//
+//        GatewayResponse.Gateway.IDEAL -> IdealButton {
+//          onPaymentGatewaySelected(GatewayResponse.Gateway.IDEAL)
+//        }
+//      }
+//    }
+//  }
 }
 
 @Composable
@@ -131,6 +146,20 @@
   }
 }
 
+//@Composable
+//private fun GooglePayButton(
+//  onClick: () -> Unit
+//) {
+//  val model = GooglePayButton.Model(onClick, true)
+//
+//  AndroidView(factory = {
+//    LayoutInflater.from(it).inflate(R.layout.google_pay_button_pref, null)
+//  }) {
+//    val holder = GooglePayButton.ViewHolder(it)
+//    holder.bind(model)
+//  }
+//}
+
 @Composable
 private fun SepaButton(
   onClick: () -> Unit
@@ -192,32 +221,7 @@
 @Preview
 @Composable
 private fun MessageBackupsCheckoutSheetPreview() {
-<<<<<<< HEAD
-  val paidTier = MessageBackupsType(
-    pricePerMonth = FiatMoney(BigDecimal.valueOf(3), Currency.getInstance("USD")),
-    title = "Text + All your media",
-    features = persistentListOf(
-      MessageBackupsTypeFeature(
-        iconResourceId = R.drawable.symbol_thread_compact_bold_16,
-        label = "Full text message backup"
-      ),
-      MessageBackupsTypeFeature(
-        iconResourceId = R.drawable.symbol_album_compact_bold_16,
-        label = "Full media backup"
-      ),
-      MessageBackupsTypeFeature(
-        iconResourceId = R.drawable.symbol_thread_compact_bold_16,
-        label = "1TB of storage (~250K photos)"
-      ),
-      MessageBackupsTypeFeature(
-        iconResourceId = R.drawable.symbol_heart_compact_bold_16,
-        label = "Thanks for supporting Signal!"
-      )
-    )
-  )
-=======
-  val availablePaymentGateways = GatewayResponse.Gateway.values().toList()
->>>>>>> 46638a19
+//  val availablePaymentGateways = GatewayResponse.Gateway.values().toList()
 
   Previews.Preview {
     Column(
@@ -225,13 +229,9 @@
       modifier = Modifier.padding(horizontal = dimensionResource(id = R.dimen.core_ui__gutter))
     ) {
       SheetContent(
-<<<<<<< HEAD
-        messageBackupsType = paidTier,
-=======
         messageBackupTier = MessageBackupTier.PAID,
-        availablePaymentGateways = availablePaymentGateways,
-        onPaymentGatewaySelected = {}
->>>>>>> 46638a19
+//        availablePaymentGateways = availablePaymentGateways,
+//        onPaymentGatewaySelected = {}
       )
     }
   }
