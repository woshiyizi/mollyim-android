package org.thoughtcrime.securesms;

import android.content.Intent;
import android.os.Bundle;
import android.view.Window;

import androidx.appcompat.app.AlertDialog;

import com.google.android.material.dialog.MaterialAlertDialogBuilder;

import org.signal.core.util.logging.Log;

public class DeviceProvisioningActivity extends PassphraseRequiredActivity {

  @SuppressWarnings("unused")
  private static final String TAG = Log.tag(DeviceProvisioningActivity.class);

  @Override
  protected void onPreCreate() {
    supportRequestWindowFeature(Window.FEATURE_NO_TITLE);
  }

  @Override
  protected void onCreate(Bundle bundle, boolean ready) {
    AlertDialog dialog = new MaterialAlertDialogBuilder(this)
        .setTitle(getString(R.string.DeviceProvisioningActivity_link_a_signal_device))
        .setMessage(getString(R.string.DeviceProvisioningActivity_it_looks_like_youre_trying_to_link_a_signal_device_using_a_3rd_party_scanner))
        .setPositiveButton(R.string.DeviceProvisioningActivity_continue, (dialog1, which) -> {
          Intent intent = new Intent(DeviceProvisioningActivity.this, DeviceActivity.class);
          intent.putExtra("add", true);
          startActivity(intent);
          finish();
        })
        .setNegativeButton(android.R.string.cancel, (dialog12, which) -> {
          dialog12.dismiss();
          finish();
        })
        .setOnDismissListener(dialog13 -> finish())
        .create();

<<<<<<< HEAD
    dialog.setIcon(getResources().getDrawable(R.drawable.ic_molly_logo));
=======
>>>>>>> bd3b7792
    dialog.show();
  }
}<|MERGE_RESOLUTION|>--- conflicted
+++ resolved
@@ -38,10 +38,6 @@
         .setOnDismissListener(dialog13 -> finish())
         .create();
 
-<<<<<<< HEAD
-    dialog.setIcon(getResources().getDrawable(R.drawable.ic_molly_logo));
-=======
->>>>>>> bd3b7792
     dialog.show();
   }
 }