--- conflicted
+++ resolved
@@ -45,10 +45,7 @@
 import org.thoughtcrime.securesms.util.DateUtils;
 import org.thoughtcrime.securesms.util.RemoteConfig;
 import org.thoughtcrime.securesms.util.ServiceUtil;
-<<<<<<< HEAD
 import org.thoughtcrime.securesms.util.TextSecurePreferences;
-=======
->>>>>>> 45d8dbc3
 import org.thoughtcrime.securesms.util.VersionTracker;
 import org.thoughtcrime.securesms.util.dynamiclanguage.DynamicLanguageContextWrapper;
 
@@ -506,13 +503,6 @@
         .build();
   }
 
-<<<<<<< HEAD
-  private static boolean shouldShowDonateMegaphone(@NonNull Context context, @NonNull Event event, @NonNull Map<Event, MegaphoneRecord> records) {
-    long timeSinceLastDonatePrompt = timeSinceLastDonatePrompt(event, records);
-
-    return timeSinceLastDonatePrompt > MIN_TIME_BETWEEN_DONATE_MEGAPHONES &&
-           VersionTracker.getDaysSinceFirstInstalled(context) >= 7;
-=======
   public static @NonNull Megaphone buildTurnOnSignalBackupsMegaphone() {
     return new Megaphone.Builder(Event.TURN_ON_SIGNAL_BACKUPS, Megaphone.Style.BASIC)
         .setImage(R.drawable.backups_megaphone_image)
@@ -528,7 +518,13 @@
           controller.onMegaphoneCompleted(Event.TURN_ON_SIGNAL_BACKUPS);
         })
         .build();
->>>>>>> 45d8dbc3
+  }
+
+  private static boolean shouldShowDonateMegaphone(@NonNull Context context, @NonNull Event event, @NonNull Map<Event, MegaphoneRecord> records) {
+    long timeSinceLastDonatePrompt = timeSinceLastDonatePrompt(event, records);
+
+    return timeSinceLastDonatePrompt > MIN_TIME_BETWEEN_DONATE_MEGAPHONES &&
+           VersionTracker.getDaysSinceFirstInstalled(context) >= 7;
   }
 
   private static boolean shouldShowOnboardingMegaphone(@NonNull Context context) {
