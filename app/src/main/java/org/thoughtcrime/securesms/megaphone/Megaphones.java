package org.thoughtcrime.securesms.megaphone;

import android.annotation.SuppressLint;
import android.content.Context;
import android.content.Intent;
import android.os.Build;

import androidx.annotation.NonNull;
import androidx.annotation.Nullable;
import androidx.annotation.WorkerThread;
import androidx.core.app.NotificationManagerCompat;

import com.annimon.stream.Stream;

import org.signal.core.util.MapUtil;
import org.signal.core.util.SetUtil;
import org.signal.core.util.TranslationDetection;
import org.signal.core.util.logging.Log;
import org.thoughtcrime.securesms.R;
<<<<<<< HEAD
import org.thoughtcrime.securesms.apkupdate.ApkUpdateRefreshListener;
=======
>>>>>>> 1222c307
import org.thoughtcrime.securesms.components.settings.app.AppSettingsActivity;
import org.thoughtcrime.securesms.database.model.MegaphoneRecord;
import org.thoughtcrime.securesms.database.model.RemoteMegaphoneRecord;
import org.thoughtcrime.securesms.dependencies.ApplicationDependencies;
import org.thoughtcrime.securesms.jobmanager.impl.NetworkConstraint;
import org.thoughtcrime.securesms.keyvalue.PhoneNumberPrivacyValues;
import org.thoughtcrime.securesms.keyvalue.SignalStore;
import org.thoughtcrime.securesms.lock.SignalPinReminderDialog;
import org.thoughtcrime.securesms.lock.SignalPinReminders;
import org.thoughtcrime.securesms.lock.v2.CreateSvrPinActivity;
import org.thoughtcrime.securesms.lock.v2.SvrMigrationActivity;
import org.thoughtcrime.securesms.mms.GlideApp;
import org.thoughtcrime.securesms.notifications.NotificationChannels;
import org.thoughtcrime.securesms.notifications.TurnOnNotificationsBottomSheet;
import org.thoughtcrime.securesms.profiles.AvatarHelper;
import org.thoughtcrime.securesms.profiles.manage.EditProfileActivity;
import org.thoughtcrime.securesms.recipients.Recipient;
import org.thoughtcrime.securesms.util.CommunicationActions;
import org.thoughtcrime.securesms.util.FeatureFlags;
import org.thoughtcrime.securesms.util.ServiceUtil;
<<<<<<< HEAD
import org.thoughtcrime.securesms.util.TextSecurePreferences;
import org.thoughtcrime.securesms.util.VersionTracker;
=======
>>>>>>> 1222c307
import org.thoughtcrime.securesms.util.dynamiclanguage.DynamicLanguageContextWrapper;

import java.util.LinkedHashMap;
import java.util.List;
import java.util.Locale;
import java.util.Map;
import java.util.Objects;
import java.util.Set;
import java.util.concurrent.TimeUnit;

/**
 * Creating a new megaphone:
 * - Add an enum to {@link Event}
 * - Return a megaphone in {@link #forRecord(Context, MegaphoneRecord)}
 * - Include the event in {@link #buildDisplayOrder(Context, Map)}
 * <p>
 * Common patterns:
 * - For events that have a snooze-able recurring display schedule, use a {@link RecurringSchedule}.
 * - For events guarded by feature flags, set a {@link ForeverSchedule} with false in
 * {@link #buildDisplayOrder(Context, Map)}.
 * - For events that change, return different megaphones in {@link #forRecord(Context, MegaphoneRecord)}
 * based on whatever properties you're interested in.
 */
public final class Megaphones {

  private static final String TAG = Log.tag(Megaphones.class);

  private static final MegaphoneSchedule ALWAYS = new ForeverSchedule(true);
  private static final MegaphoneSchedule NEVER  = new ForeverSchedule(false);

  private static final Set<Event> DONATE_EVENTS                      = SetUtil.newHashSet(Event.DONATE_MOLLY);
  private static final long       MIN_TIME_BETWEEN_DONATE_MEGAPHONES = TimeUnit.DAYS.toMillis(30);

  private Megaphones() {}

  @WorkerThread
  static @Nullable Megaphone getNextMegaphone(@NonNull Context context, @NonNull Map<Event, MegaphoneRecord> records) {
    long currentTime = System.currentTimeMillis();

    List<Megaphone> megaphones = Stream.of(buildDisplayOrder(context, records))
                                       .filter(e -> {
                                         MegaphoneRecord   record   = Objects.requireNonNull(records.get(e.getKey()));
                                         MegaphoneSchedule schedule = e.getValue();

                                         return !record.isFinished() && schedule.shouldDisplay(record.getSeenCount(), record.getLastSeen(), record.getFirstVisible(), currentTime);
                                       })
                                       .map(Map.Entry::getKey)
                                       .map(records::get)
                                       .map(record -> Megaphones.forRecord(context, record))
                                       .toList();

    if (megaphones.size() > 0) {
      return megaphones.get(0);
    } else {
      return null;
    }
  }

  /**
   * The megaphones we want to display *in priority order*. This is a {@link LinkedHashMap}, so order is preserved.
   * We will render the first applicable megaphone in this collection.
   * <p>
   * This is also when you would hide certain megaphones based on things like {@link FeatureFlags}.
   */
  private static Map<Event, MegaphoneSchedule> buildDisplayOrder(@NonNull Context context, @NonNull Map<Event, MegaphoneRecord> records) {
    return new LinkedHashMap<Event, MegaphoneSchedule>() {{
      put(Event.PINS_FOR_ALL, new PinsForAllSchedule());
      put(Event.CLIENT_DEPRECATED, SignalStore.misc().isClientDeprecated() ? ALWAYS : NEVER);
      put(Event.NOTIFICATIONS, shouldShowNotificationsMegaphone(context) ? RecurringSchedule.every(TimeUnit.DAYS.toMillis(30)) : NEVER);
      put(Event.GRANT_FULL_SCREEN_INTENT, shouldShowGrantFullScreenIntentPermission(context) ? RecurringSchedule.every(TimeUnit.DAYS.toMillis(3)) : NEVER);
      put(Event.BACKUP_SCHEDULE_PERMISSION, shouldShowBackupSchedulePermissionMegaphone(context) ? RecurringSchedule.every(TimeUnit.DAYS.toMillis(3)) : NEVER);
      put(Event.ONBOARDING, shouldShowOnboardingMegaphone(context) ? ALWAYS : NEVER);
      put(Event.TURN_OFF_CENSORSHIP_CIRCUMVENTION, shouldShowTurnOffCircumventionMegaphone() ? RecurringSchedule.every(TimeUnit.DAYS.toMillis(7)) : NEVER);
<<<<<<< HEAD
      put(Event.ENABLE_APP_UPDATES, shouldShowEnableAppUpdatesMegaphone(context) ? ALWAYS : NEVER);
      put(Event.DONATE_MOLLY, shouldShowDonateMegaphone(context, Event.DONATE_MOLLY, records) ? ShowForDurationSchedule.showForDays(7) : NEVER);
=======
>>>>>>> 1222c307
      put(Event.REMOTE_MEGAPHONE, shouldShowRemoteMegaphone(records) ? RecurringSchedule.every(TimeUnit.DAYS.toMillis(1)) : NEVER);
      put(Event.PIN_REMINDER, new SignalPinReminderSchedule());
      put(Event.SET_UP_YOUR_USERNAME, shouldShowSetUpYourUsernameMegaphone(records) ? ALWAYS : NEVER);

      // Feature-introduction megaphones should *probably* be added below this divider
      put(Event.ADD_A_PROFILE_PHOTO, shouldShowAddAProfilePhotoMegaphone(context) ? ALWAYS : NEVER);
    }};
  }

  private static @NonNull Megaphone forRecord(@NonNull Context context, @NonNull MegaphoneRecord record) {
    switch (record.getEvent()) {
      case PINS_FOR_ALL:
        return buildPinsForAllMegaphone(record);
      case PIN_REMINDER:
        return buildPinReminderMegaphone(context);
      case CLIENT_DEPRECATED:
        return buildClientDeprecatedMegaphone(context);
      case ONBOARDING:
        return buildOnboardingMegaphone();
      case NOTIFICATIONS:
        return buildNotificationsMegaphone(context);
      case ADD_A_PROFILE_PHOTO:
        return buildAddAProfilePhotoMegaphone(context);
<<<<<<< HEAD
      case ENABLE_APP_UPDATES:
        return buildEnableAppUpdatesMegaphone(context);
      case DONATE_MOLLY:
        return buildDonateQ2Megaphone(context);
=======
>>>>>>> 1222c307
      case TURN_OFF_CENSORSHIP_CIRCUMVENTION:
        return buildTurnOffCircumventionMegaphone(context);
      case REMOTE_MEGAPHONE:
        return buildRemoteMegaphone(context);
      case BACKUP_SCHEDULE_PERMISSION:
        return buildBackupPermissionMegaphone(context);
      case SET_UP_YOUR_USERNAME:
        return buildSetUpYourUsernameMegaphone(context);
      case GRANT_FULL_SCREEN_INTENT:
        return buildGrantFullScreenIntentPermission(context);

      default:
        throw new IllegalArgumentException("Event not handled!");
    }
  }

  private static @NonNull Megaphone buildPinsForAllMegaphone(@NonNull MegaphoneRecord record) {
    if (PinsForAllSchedule.shouldDisplayFullScreen(record.getFirstVisible(), System.currentTimeMillis())) {
      return new Megaphone.Builder(Event.PINS_FOR_ALL, Megaphone.Style.FULLSCREEN)
          .enableSnooze(null)
          .setOnVisibleListener((megaphone, listener) -> {
            if (new NetworkConstraint.Factory(ApplicationDependencies.getApplication()).create().isMet()) {
              listener.onMegaphoneNavigationRequested(SvrMigrationActivity.createIntent(), SvrMigrationActivity.REQUEST_NEW_PIN);
            }
          })
          .build();
    } else {
      return new Megaphone.Builder(Event.PINS_FOR_ALL, Megaphone.Style.BASIC)
          .setImage(R.drawable.kbs_pin_megaphone)
          .setTitle(R.string.KbsMegaphone__create_a_pin)
          .setBody(R.string.KbsMegaphone__pins_keep_information_thats_stored_with_signal_encrytped)
          .setActionButton(R.string.KbsMegaphone__create_pin, (megaphone, listener) -> {
            Intent intent = CreateSvrPinActivity.getIntentForPinCreate(ApplicationDependencies.getApplication());

            listener.onMegaphoneNavigationRequested(intent, CreateSvrPinActivity.REQUEST_NEW_PIN);
          })
          .build();
    }
  }

  @SuppressWarnings("CodeBlock2Expr")
  private static @NonNull Megaphone buildPinReminderMegaphone(@NonNull Context context) {
    return new Megaphone.Builder(Event.PIN_REMINDER, Megaphone.Style.BASIC)
        .setTitle(R.string.Megaphones_verify_your_signal_pin)
        .setBody(R.string.Megaphones_well_occasionally_ask_you_to_verify_your_pin)
        .setImage(R.drawable.kbs_pin_megaphone)
        .setActionButton(R.string.Megaphones_verify_pin, (megaphone, controller) -> {
          SignalPinReminderDialog.show(controller.getMegaphoneActivity(), controller::onMegaphoneNavigationRequested, new SignalPinReminderDialog.Callback() {
            @Override
            public void onReminderDismissed(boolean includedFailure) {
              Log.i(TAG, "[PinReminder] onReminderDismissed(" + includedFailure + ")");
              if (includedFailure) {
                SignalStore.pinValues().onEntrySkipWithWrongGuess();
              }
            }

            @Override
            public void onReminderCompleted(@NonNull String pin, boolean includedFailure) {
              Log.i(TAG, "[PinReminder] onReminderCompleted(" + includedFailure + ")");
              if (includedFailure) {
                SignalStore.pinValues().onEntrySuccessWithWrongGuess(pin);
              } else {
                SignalStore.pinValues().onEntrySuccess(pin);
              }

              controller.onMegaphoneSnooze(Event.PIN_REMINDER);
              controller.onMegaphoneToastRequested(controller.getMegaphoneActivity().getString(SignalPinReminders.getReminderString(SignalStore.pinValues().getCurrentInterval())));
            }
          });
        })
        .build();
  }

  private static @NonNull Megaphone buildClientDeprecatedMegaphone(@NonNull Context context) {
    return new Megaphone.Builder(Event.CLIENT_DEPRECATED, Megaphone.Style.FULLSCREEN)
        .disableSnooze()
        .setOnVisibleListener((megaphone, listener) -> listener.onMegaphoneNavigationRequested(new Intent(context, ClientDeprecatedActivity.class)))
        .build();
  }

  private static @NonNull Megaphone buildOnboardingMegaphone() {
    return new Megaphone.Builder(Event.ONBOARDING, Megaphone.Style.ONBOARDING)
        .build();
  }

  private static @NonNull Megaphone buildNotificationsMegaphone(@NonNull Context context) {
    return new Megaphone.Builder(Event.NOTIFICATIONS, Megaphone.Style.BASIC)
        .setTitle(R.string.NotificationsMegaphone_turn_on_notifications)
        .setBody(R.string.NotificationsMegaphone_never_miss_a_message)
        .setImage(R.drawable.megaphone_notifications_64)
        .setActionButton(R.string.NotificationsMegaphone_turn_on, (megaphone, controller) -> {
          if (Build.VERSION.SDK_INT >= 26) {
            controller.onMegaphoneDialogFragmentRequested(TurnOnNotificationsBottomSheet.turnOnSystemNotificationsFragment(context));
          } else {
            controller.onMegaphoneNavigationRequested(AppSettingsActivity.notifications(context));
          }
        })
        .setSecondaryButton(R.string.NotificationsMegaphone_not_now, (megaphone, controller) -> controller.onMegaphoneSnooze(Event.NOTIFICATIONS))
        .build();
  }

  private static @NonNull Megaphone buildAddAProfilePhotoMegaphone(@NonNull Context context) {
    return new Megaphone.Builder(Event.ADD_A_PROFILE_PHOTO, Megaphone.Style.BASIC)
        .setTitle(R.string.AddAProfilePhotoMegaphone__add_a_profile_photo)
        .setImage(R.drawable.ic_add_a_profile_megaphone_image)
        .setBody(R.string.AddAProfilePhotoMegaphone__choose_a_look_and_color)
        .setActionButton(R.string.AddAProfilePhotoMegaphone__add_photo, (megaphone, listener) -> {
          listener.onMegaphoneNavigationRequested(EditProfileActivity.getIntentForAvatarEdit(context));
          listener.onMegaphoneCompleted(Event.ADD_A_PROFILE_PHOTO);
        })
        .setSecondaryButton(R.string.AddAProfilePhotoMegaphone__not_now, (megaphone, listener) -> {
          listener.onMegaphoneCompleted(Event.ADD_A_PROFILE_PHOTO);
        })
        .build();
  }

<<<<<<< HEAD
  private static @NonNull Megaphone buildEnableAppUpdatesMegaphone(@NonNull Context context) {
    return new Megaphone.Builder(Event.ENABLE_APP_UPDATES, Megaphone.Style.BASIC)
        .setTitle(R.string.EnableAppUpdatesMegaphone_check_for_updates_automatically)
        .setImage(R.drawable.ic_avatar_celebration)
        .setBody(R.string.EnableAppUpdatesMegaphone_molly_can_periodically_check_for_new_releases_and_ask_you_to_install_them)
        .setActionButton(R.string.EnableAppUpdatesMegaphone_check_for_updates, (megaphone, listener) -> {
          TextSecurePreferences.setUpdateApkEnabled(context, true);
          ApkUpdateRefreshListener.scheduleIfAllowed(context);
          listener.onMegaphoneCompleted(Event.ENABLE_APP_UPDATES);
          listener.onMegaphoneToastRequested(context.getString(R.string.EnableAppUpdatesMegaphone_you_will_be_notified_when_updates_are_available));
        })
        .setSecondaryButton(R.string.CensorshipCircumventionMegaphone_no_thanks, (megaphone, listener) -> {
          listener.onMegaphoneCompleted(Event.ENABLE_APP_UPDATES);
        })
        .build();
  }

  private static @NonNull Megaphone buildDonateQ2Megaphone(@NonNull Context context) {
    return new Megaphone.Builder(Event.DONATE_MOLLY, Megaphone.Style.BASIC)
        .setTitle(R.string.DonateMegaphone_molly_is_free_software)
        .setBody(R.string.DonateMegaphone_we_maintain_molly_with_your_support_consider_donating_at_open_collective)
        .setImage(R.drawable.ic_donate_megaphone)
        .setActionButton(R.string.BecomeASustainerMegaphone__donate, (megaphone, listener) -> {
          CommunicationActions.openBrowserLink(listener.getMegaphoneActivity(), context.getString(R.string.donate_url));
          listener.onMegaphoneCompleted(megaphone.getEvent());
        })
        .setSecondaryButton(R.string.BecomeASustainerMegaphone__not_now, (megaphone, controller) -> controller.onMegaphoneCompleted(megaphone.getEvent()))
        .build();
  }

=======
>>>>>>> 1222c307
  private static @NonNull Megaphone buildTurnOffCircumventionMegaphone(@NonNull Context context) {
    return new Megaphone.Builder(Event.TURN_OFF_CENSORSHIP_CIRCUMVENTION, Megaphone.Style.BASIC)
        .setTitle(R.string.CensorshipCircumventionMegaphone_turn_off_censorship_circumvention)
        .setImage(R.drawable.ic_censorship_megaphone_64)
        .setBody(R.string.CensorshipCircumventionMegaphone_you_can_now_connect_to_the_signal_service)
        .setActionButton(R.string.CensorshipCircumventionMegaphone_turn_off, (megaphone, listener) -> {
          SignalStore.settings().setCensorshipCircumventionEnabled(false);
          listener.onMegaphoneSnooze(Event.TURN_OFF_CENSORSHIP_CIRCUMVENTION);
        })
        .setSecondaryButton(R.string.CensorshipCircumventionMegaphone_no_thanks, (megaphone, listener) -> {
          listener.onMegaphoneSnooze(Event.TURN_OFF_CENSORSHIP_CIRCUMVENTION);
        })
        .build();
  }

  private static @NonNull Megaphone buildRemoteMegaphone(@NonNull Context context) {
    RemoteMegaphoneRecord record = RemoteMegaphoneRepository.getRemoteMegaphoneToShow(System.currentTimeMillis());

    if (record != null) {
      Megaphone.Builder builder = new Megaphone.Builder(Event.REMOTE_MEGAPHONE, Megaphone.Style.BASIC)
          .setTitle(record.getTitle())
          .setBody(record.getBody());

      if (record.getImageUri() != null) {
        builder.setImageRequest(GlideApp.with(context).asDrawable().load(record.getImageUri()));
      }

      if (record.hasPrimaryAction()) {
        //noinspection ConstantConditions
        builder.setActionButton(record.getPrimaryActionText(), (megaphone, controller) -> {
          RemoteMegaphoneRepository.getAction(Objects.requireNonNull(record.getPrimaryActionId()))
                                   .run(context, controller, record);
        });
      }

      if (record.hasSecondaryAction()) {
        //noinspection ConstantConditions
        builder.setSecondaryButton(record.getSecondaryActionText(), (megaphone, controller) -> {
          RemoteMegaphoneRepository.getAction(Objects.requireNonNull(record.getSecondaryActionId()))
                                   .run(context, controller, record);
        });
      }

      builder.setOnVisibleListener((megaphone, controller) -> {
        RemoteMegaphoneRepository.markShown(record.getUuid());
      });

      return builder.build();
    } else {
      throw new IllegalStateException("No record to show");
    }
  }

  @SuppressLint("InlinedApi")
  private static Megaphone buildBackupPermissionMegaphone(@NonNull Context context) {
    return new Megaphone.Builder(Event.BACKUP_SCHEDULE_PERMISSION, Megaphone.Style.BASIC)
        .setTitle(R.string.BackupSchedulePermissionMegaphone__cant_back_up_chats)
        .setImage(R.drawable.ic_cant_backup_megaphone)
        .setBody(R.string.BackupSchedulePermissionMegaphone__your_chats_are_no_longer_being_automatically_backed_up)
        .setActionButton(R.string.BackupSchedulePermissionMegaphone__back_up_chats, (megaphone, controller) -> {
          controller.onMegaphoneDialogFragmentRequested(new ReenableBackupsDialogFragment());
        })
        .setSecondaryButton(R.string.BackupSchedulePermissionMegaphone__not_now, (megaphone, controller) -> {
          controller.onMegaphoneSnooze(Event.BACKUP_SCHEDULE_PERMISSION);
        })
        .build();
  }

  private static boolean shouldShowEnableAppUpdatesMegaphone(@NonNull Context context) {
    return FeatureFlags.selfUpdater() &&
           !TextSecurePreferences.isUpdateApkEnabled(context) &&
           VersionTracker.getDaysSinceFirstInstalled(context) > 0;
  }

  public static @NonNull Megaphone buildSetUpYourUsernameMegaphone(@NonNull Context context) {
    return new Megaphone.Builder(Event.SET_UP_YOUR_USERNAME, Megaphone.Style.BASIC)
        .setTitle(R.string.SetUpYourUsername__set_up_your_signal_username)
        .setBody(R.string.SetUpYourUsername__usernames_let_others)
        .setImage(R.drawable.usernames_64)
        .setActionButton(R.string.SetUpYourUsername__continue, (megaphone, controller) -> {
          controller.onMegaphoneNavigationRequested(EditProfileActivity.getIntentForUsernameEdit(context));
        })
        .setSecondaryButton(R.string.SetUpYourUsername__not_now, (megaphone, controller) -> {
          controller.onMegaphoneCompleted(Event.SET_UP_YOUR_USERNAME);
        })
        .build();
  }

  public static @NonNull Megaphone buildGrantFullScreenIntentPermission(@NonNull Context context) {
    return new Megaphone.Builder(Event.GRANT_FULL_SCREEN_INTENT, Megaphone.Style.BASIC)
        .setTitle(R.string.GrantFullScreenIntentPermission_megaphone_title)
        .setBody(R.string.GrantFullScreenIntentPermission_megaphone_body)
        .setImage(R.drawable.calling_64)
        .setActionButton(R.string.GrantFullScreenIntentPermission_megaphone_turn_on, (megaphone, controller) -> {
          controller.onMegaphoneDialogFragmentRequested(TurnOnNotificationsBottomSheet.turnOnFullScreenIntentFragment(context));
        })
        .setSecondaryButton(R.string.SetUpYourUsername__not_now, (megaphone, controller) -> {
          controller.onMegaphoneCompleted(Event.GRANT_FULL_SCREEN_INTENT);
        })
        .build();
  }

<<<<<<< HEAD
  private static boolean shouldShowDonateMegaphone(@NonNull Context context, @NonNull Event event, @NonNull Map<Event, MegaphoneRecord> records) {
    long timeSinceLastDonatePrompt = timeSinceLastDonatePrompt(event, records);

    return timeSinceLastDonatePrompt > MIN_TIME_BETWEEN_DONATE_MEGAPHONES &&
           VersionTracker.getDaysSinceFirstInstalled(context) >= 7 &&
           LocaleFeatureFlags.isInDonateMegaphone();
  }

=======
>>>>>>> 1222c307
  private static boolean shouldShowOnboardingMegaphone(@NonNull Context context) {
    return SignalStore.onboarding().hasOnboarding(context);
  }

  private static boolean shouldShowTurnOffCircumventionMegaphone() {
    return ApplicationDependencies.getSignalServiceNetworkAccess().isCensored() &&
           SignalStore.misc().isServiceReachableWithoutCircumvention();
  }

  private static boolean shouldShowNotificationsMegaphone(@NonNull Context context) {
    boolean shouldShow = !SignalStore.settings().isMessageNotificationsEnabled() ||
                         !NotificationChannels.getInstance().isMessageChannelEnabled() ||
                         !NotificationChannels.getInstance().isMessagesChannelGroupEnabled() ||
                         !NotificationChannels.getInstance().areNotificationsEnabled();
    if (shouldShow) {
      Locale locale = DynamicLanguageContextWrapper.getUsersSelectedLocale(context);
      if (!new TranslationDetection(context, locale)
          .textExistsInUsersLanguage(R.string.NotificationsMegaphone_turn_on_notifications,
                                     R.string.NotificationsMegaphone_never_miss_a_message,
                                     R.string.NotificationsMegaphone_turn_on,
                                     R.string.NotificationsMegaphone_not_now))
      {
        Log.i(TAG, "Would show NotificationsMegaphone but is not yet translated in " + locale);
        return false;
      }
    }
    return shouldShow;
  }

  private static boolean shouldShowAddAProfilePhotoMegaphone(@NonNull Context context) {
    if (SignalStore.misc().hasEverHadAnAvatar()) {
      return false;
    }

    boolean hasAnAvatar = AvatarHelper.hasAvatar(context, Recipient.self().getId());
    if (hasAnAvatar) {
      SignalStore.misc().markHasEverHadAnAvatar();
      return false;
    }

    return true;
  }

  /**
   * Prompt megaphone 3 days after turning off phone number discovery when no username is set.
   */
  private static boolean shouldShowSetUpYourUsernameMegaphone(@NonNull Map<Event, MegaphoneRecord> records) {
    boolean                                         hasUsername                    = SignalStore.account().isRegistered() && SignalStore.account().getUsername() != null;
    boolean                                         hasCompleted                   = MapUtil.mapOrDefault(records, Event.SET_UP_YOUR_USERNAME, MegaphoneRecord::isFinished, false);
    long                                            phoneNumberDiscoveryDisabledAt = SignalStore.phoneNumberPrivacy().getPhoneNumberListingModeTimestamp();
    PhoneNumberPrivacyValues.PhoneNumberListingMode listingMode                    = SignalStore.phoneNumberPrivacy().getPhoneNumberListingMode();

    return FeatureFlags.usernames() &&
           !hasUsername &&
           listingMode.isUnlisted() &&
           !hasCompleted &&
           phoneNumberDiscoveryDisabledAt > 0 &&
           (System.currentTimeMillis() - phoneNumberDiscoveryDisabledAt) >= TimeUnit.DAYS.toMillis(3);
  }

  private static boolean shouldShowGrantFullScreenIntentPermission(@NonNull Context context) {
    return Build.VERSION.SDK_INT >= 34 && !NotificationManagerCompat.from(context).canUseFullScreenIntent();
  }

  @WorkerThread
  private static boolean shouldShowRemoteMegaphone(@NonNull Map<Event, MegaphoneRecord> records) {
    boolean canShowLocalDonate = timeSinceLastDonatePrompt(Event.REMOTE_MEGAPHONE, records) > MIN_TIME_BETWEEN_DONATE_MEGAPHONES;
    return RemoteMegaphoneRepository.hasRemoteMegaphoneToShow(canShowLocalDonate);
  }

  private static boolean shouldShowBackupSchedulePermissionMegaphone(@NonNull Context context) {
    return Build.VERSION.SDK_INT >= 31 && SignalStore.settings().isBackupEnabled() && !ServiceUtil.getAlarmManager(context).canScheduleExactAlarms();
  }

  /**
   * Unfortunately lastSeen is only set today upon snoozing, which never happens to donate prompts.
   * So we use firstVisible as a proxy.
   */
  private static long timeSinceLastDonatePrompt(@NonNull Event excludeEvent, @NonNull Map<Event, MegaphoneRecord> records) {
    long lastSeenDonatePrompt = records.entrySet()
                                       .stream()
                                       .filter(e -> DONATE_EVENTS.contains(e.getKey()))
                                       .filter(e -> !e.getKey().equals(excludeEvent))
                                       .map(e -> e.getValue().getFirstVisible())
                                       .filter(t -> t > 0)
                                       .sorted()
                                       .findFirst()
                                       .orElse(0L);
    return System.currentTimeMillis() - lastSeenDonatePrompt;
  }


  public enum Event {
    PINS_FOR_ALL("pins_for_all"),
    PIN_REMINDER("pin_reminder"),
    CLIENT_DEPRECATED("client_deprecated"),
    ONBOARDING("onboarding"),
    NOTIFICATIONS("notifications"),
    ADD_A_PROFILE_PHOTO("add_a_profile_photo"),
    ENABLE_APP_UPDATES("enable_app_updates_molly"),
    DONATE_MOLLY("donate_molly"),
    TURN_OFF_CENSORSHIP_CIRCUMVENTION("turn_off_censorship_circumvention"),
    REMOTE_MEGAPHONE("remote_megaphone"),
    BACKUP_SCHEDULE_PERMISSION("backup_schedule_permission"),
    SET_UP_YOUR_USERNAME("set_up_your_username"),
    GRANT_FULL_SCREEN_INTENT("grant_full_screen_intent");

    private final String key;

    Event(@NonNull String key) {
      this.key = key;
    }

    public @NonNull String getKey() {
      return key;
    }

    public static Event fromKey(@NonNull String key) {
      for (Event event : values()) {
        if (event.getKey().equals(key)) {
          return event;
        }
      }
      throw new IllegalArgumentException("No event for key: " + key);
    }

    public static boolean hasKey(@NonNull String key) {
      for (Event event : values()) {
        if (event.getKey().equals(key)) {
          return true;
        }
      }
      return false;
    }
  }
}<|MERGE_RESOLUTION|>--- conflicted
+++ resolved
@@ -17,10 +17,7 @@
 import org.signal.core.util.TranslationDetection;
 import org.signal.core.util.logging.Log;
 import org.thoughtcrime.securesms.R;
-<<<<<<< HEAD
 import org.thoughtcrime.securesms.apkupdate.ApkUpdateRefreshListener;
-=======
->>>>>>> 1222c307
 import org.thoughtcrime.securesms.components.settings.app.AppSettingsActivity;
 import org.thoughtcrime.securesms.database.model.MegaphoneRecord;
 import org.thoughtcrime.securesms.database.model.RemoteMegaphoneRecord;
@@ -41,11 +38,8 @@
 import org.thoughtcrime.securesms.util.CommunicationActions;
 import org.thoughtcrime.securesms.util.FeatureFlags;
 import org.thoughtcrime.securesms.util.ServiceUtil;
-<<<<<<< HEAD
 import org.thoughtcrime.securesms.util.TextSecurePreferences;
 import org.thoughtcrime.securesms.util.VersionTracker;
-=======
->>>>>>> 1222c307
 import org.thoughtcrime.securesms.util.dynamiclanguage.DynamicLanguageContextWrapper;
 
 import java.util.LinkedHashMap;
@@ -119,11 +113,8 @@
       put(Event.BACKUP_SCHEDULE_PERMISSION, shouldShowBackupSchedulePermissionMegaphone(context) ? RecurringSchedule.every(TimeUnit.DAYS.toMillis(3)) : NEVER);
       put(Event.ONBOARDING, shouldShowOnboardingMegaphone(context) ? ALWAYS : NEVER);
       put(Event.TURN_OFF_CENSORSHIP_CIRCUMVENTION, shouldShowTurnOffCircumventionMegaphone() ? RecurringSchedule.every(TimeUnit.DAYS.toMillis(7)) : NEVER);
-<<<<<<< HEAD
       put(Event.ENABLE_APP_UPDATES, shouldShowEnableAppUpdatesMegaphone(context) ? ALWAYS : NEVER);
       put(Event.DONATE_MOLLY, shouldShowDonateMegaphone(context, Event.DONATE_MOLLY, records) ? ShowForDurationSchedule.showForDays(7) : NEVER);
-=======
->>>>>>> 1222c307
       put(Event.REMOTE_MEGAPHONE, shouldShowRemoteMegaphone(records) ? RecurringSchedule.every(TimeUnit.DAYS.toMillis(1)) : NEVER);
       put(Event.PIN_REMINDER, new SignalPinReminderSchedule());
       put(Event.SET_UP_YOUR_USERNAME, shouldShowSetUpYourUsernameMegaphone(records) ? ALWAYS : NEVER);
@@ -147,13 +138,10 @@
         return buildNotificationsMegaphone(context);
       case ADD_A_PROFILE_PHOTO:
         return buildAddAProfilePhotoMegaphone(context);
-<<<<<<< HEAD
       case ENABLE_APP_UPDATES:
         return buildEnableAppUpdatesMegaphone(context);
       case DONATE_MOLLY:
         return buildDonateQ2Megaphone(context);
-=======
->>>>>>> 1222c307
       case TURN_OFF_CENSORSHIP_CIRCUMVENTION:
         return buildTurnOffCircumventionMegaphone(context);
       case REMOTE_MEGAPHONE:
@@ -270,7 +258,6 @@
         .build();
   }
 
-<<<<<<< HEAD
   private static @NonNull Megaphone buildEnableAppUpdatesMegaphone(@NonNull Context context) {
     return new Megaphone.Builder(Event.ENABLE_APP_UPDATES, Megaphone.Style.BASIC)
         .setTitle(R.string.EnableAppUpdatesMegaphone_check_for_updates_automatically)
@@ -301,8 +288,6 @@
         .build();
   }
 
-=======
->>>>>>> 1222c307
   private static @NonNull Megaphone buildTurnOffCircumventionMegaphone(@NonNull Context context) {
     return new Megaphone.Builder(Event.TURN_OFF_CENSORSHIP_CIRCUMVENTION, Megaphone.Style.BASIC)
         .setTitle(R.string.CensorshipCircumventionMegaphone_turn_off_censorship_circumvention)
@@ -405,17 +390,13 @@
         .build();
   }
 
-<<<<<<< HEAD
   private static boolean shouldShowDonateMegaphone(@NonNull Context context, @NonNull Event event, @NonNull Map<Event, MegaphoneRecord> records) {
     long timeSinceLastDonatePrompt = timeSinceLastDonatePrompt(event, records);
 
     return timeSinceLastDonatePrompt > MIN_TIME_BETWEEN_DONATE_MEGAPHONES &&
-           VersionTracker.getDaysSinceFirstInstalled(context) >= 7 &&
-           LocaleFeatureFlags.isInDonateMegaphone();
-  }
-
-=======
->>>>>>> 1222c307
+           VersionTracker.getDaysSinceFirstInstalled(context) >= 7;
+  }
+
   private static boolean shouldShowOnboardingMegaphone(@NonNull Context context) {
     return SignalStore.onboarding().hasOnboarding(context);
   }
