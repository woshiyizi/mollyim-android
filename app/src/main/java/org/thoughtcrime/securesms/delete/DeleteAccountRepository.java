package org.thoughtcrime.securesms.delete;

import androidx.annotation.NonNull;
import androidx.core.util.Consumer;

import com.annimon.stream.Stream;
import com.google.i18n.phonenumbers.PhoneNumberUtil;

import org.signal.core.util.concurrent.SignalExecutors;
import org.signal.core.util.logging.Log;
import org.thoughtcrime.securesms.components.settings.app.subscription.InAppPaymentsRepository;
import org.thoughtcrime.securesms.database.GroupTable;
import org.thoughtcrime.securesms.database.SignalDatabase;
import org.thoughtcrime.securesms.database.model.GroupRecord;
import org.thoughtcrime.securesms.database.model.InAppPaymentSubscriberRecord;
import org.thoughtcrime.securesms.dependencies.AppDependencies;
import org.thoughtcrime.securesms.groups.GroupManager;
import org.thoughtcrime.securesms.util.ServiceUtil;
import org.whispersystems.signalservice.api.util.PhoneNumberFormatter;
import org.whispersystems.signalservice.internal.EmptyResponse;
import org.whispersystems.signalservice.internal.ServiceResponse;

import java.io.IOException;
import java.text.Collator;
import java.util.Comparator;
import java.util.List;

class DeleteAccountRepository {
  private static final String TAG = Log.tag(DeleteAccountRepository.class);

  @NonNull List<Country> getAllCountries() {
    return Stream.of(PhoneNumberUtil.getInstance().getSupportedRegions())
                 .map(DeleteAccountRepository::getCountryForRegion)
                 .sorted(new RegionComparator())
                 .toList();
  }

  @NonNull String getRegionDisplayName(@NonNull String region) {
    return PhoneNumberFormatter.getRegionDisplayName(region).orElse("");
  }

  int getRegionCountryCode(@NonNull String region) {
    return PhoneNumberUtil.getInstance().getCountryCodeForRegion(region);
  }

  void deleteAccount(@NonNull Consumer<DeleteAccountEvent> onDeleteAccountEvent) {
    SignalExecutors.BOUNDED.execute(() -> {
<<<<<<< HEAD
      if (SignalStore.signalDonationsValues().getSubscriber() != null) {
        Log.i(TAG, "deleteAccount: attempting to cancel subscription");
        onDeleteAccountEvent.accept(DeleteAccountEvent.CancelingSubscription.INSTANCE);

        Subscriber                     subscriber                 = SignalStore.signalDonationsValues().requireSubscriber();
        ServiceResponse<EmptyResponse> cancelSubscriptionResponse = ApplicationDependencies.getSignalDonationsService()
                                                                                           .cancelSubscription(subscriber.getSubscriberId());
=======
      if (InAppPaymentsRepository.getSubscriber(InAppPaymentSubscriberRecord.Type.DONATION) != null) {
        Log.i(TAG, "deleteAccount: attempting to cancel subscription");
        onDeleteAccountEvent.accept(DeleteAccountEvent.CancelingSubscription.INSTANCE);

        InAppPaymentSubscriberRecord subscriber = InAppPaymentsRepository.requireSubscriber(InAppPaymentSubscriberRecord.Type.DONATION);
        ServiceResponse<EmptyResponse> cancelSubscriptionResponse = AppDependencies.getDonationsService()
                                                                                   .cancelSubscription(subscriber.getSubscriberId());
>>>>>>> 26bd59c3

        if (cancelSubscriptionResponse.getExecutionError().isPresent()) {
          Log.w(TAG, "deleteAccount: failed attempt to cancel subscription");
          onDeleteAccountEvent.accept(DeleteAccountEvent.CancelSubscriptionFailed.INSTANCE);
          return;
        }

        switch (cancelSubscriptionResponse.getStatus()) {
          case 404:
            Log.i(TAG, "deleteAccount: subscription does not exist. Continuing deletion...");
            break;
          case 200:
            Log.i(TAG, "deleteAccount: successfully cancelled subscription. Continuing deletion...");
            break;
          default:
            Log.w(TAG, "deleteAccount: an unexpected error occurred. " + cancelSubscriptionResponse.getStatus());
            onDeleteAccountEvent.accept(DeleteAccountEvent.CancelSubscriptionFailed.INSTANCE);
            return;
        }
      }

      Log.i(TAG, "deleteAccount: attempting to leave groups...");

      int groupsLeft = 0;
      try (GroupTable.Reader groups = SignalDatabase.groups().getGroups()) {
        GroupRecord groupRecord = groups.getNext();
        onDeleteAccountEvent.accept(new DeleteAccountEvent.LeaveGroupsProgress(groups.getCount(), 0));
        Log.i(TAG, "deleteAccount: found " + groups.getCount() + " groups to leave.");

        while (groupRecord != null) {
          if (groupRecord.getId().isPush() && groupRecord.isActive()) {
            if (!groupRecord.isV1Group()) {
              GroupManager.leaveGroup(AppDependencies.getApplication(), groupRecord.getId().requirePush(), true);
            }
            onDeleteAccountEvent.accept(new DeleteAccountEvent.LeaveGroupsProgress(groups.getCount(), ++groupsLeft));
          }

          groupRecord = groups.getNext();
        }

        onDeleteAccountEvent.accept(DeleteAccountEvent.LeaveGroupsFinished.INSTANCE);
      } catch (Exception e) {
        Log.w(TAG, "deleteAccount: failed to leave groups", e);
        onDeleteAccountEvent.accept(DeleteAccountEvent.LeaveGroupsFailed.INSTANCE);
        return;
      }

      Log.i(TAG, "deleteAccount: successfully left all groups.");
      Log.i(TAG, "deleteAccount: attempting to delete account from server...");

      try {
        AppDependencies.getSignalServiceAccountManager().deleteAccount();
      } catch (IOException e) {
        Log.w(TAG, "deleteAccount: failed to delete account from signal service", e);
        onDeleteAccountEvent.accept(DeleteAccountEvent.ServerDeletionFailed.INSTANCE);
        return;
      }

      Log.i(TAG, "deleteAccount: successfully removed account from server");
      Log.i(TAG, "deleteAccount: attempting to delete user data and close process...");

      if (!ServiceUtil.getActivityManager(AppDependencies.getApplication()).clearApplicationUserData()) {
        Log.w(TAG, "deleteAccount: failed to delete user data");
        onDeleteAccountEvent.accept(DeleteAccountEvent.LocalDataDeletionFailed.INSTANCE);
      }
    });
  }

  private static @NonNull Country getCountryForRegion(@NonNull String region) {
    return new Country(PhoneNumberFormatter.getRegionDisplayName(region).orElse(""),
                       PhoneNumberUtil.getInstance().getCountryCodeForRegion(region),
                       region);
  }

  private static class RegionComparator implements Comparator<Country> {

    private final Collator collator;

    RegionComparator() {
      collator = Collator.getInstance();
      collator.setStrength(Collator.PRIMARY);
    }

    @Override
    public int compare(Country lhs, Country rhs) {
      return collator.compare(lhs.getDisplayName(), rhs.getDisplayName());
    }
  }
}<|MERGE_RESOLUTION|>--- conflicted
+++ resolved
@@ -45,15 +45,6 @@
 
   void deleteAccount(@NonNull Consumer<DeleteAccountEvent> onDeleteAccountEvent) {
     SignalExecutors.BOUNDED.execute(() -> {
-<<<<<<< HEAD
-      if (SignalStore.signalDonationsValues().getSubscriber() != null) {
-        Log.i(TAG, "deleteAccount: attempting to cancel subscription");
-        onDeleteAccountEvent.accept(DeleteAccountEvent.CancelingSubscription.INSTANCE);
-
-        Subscriber                     subscriber                 = SignalStore.signalDonationsValues().requireSubscriber();
-        ServiceResponse<EmptyResponse> cancelSubscriptionResponse = ApplicationDependencies.getSignalDonationsService()
-                                                                                           .cancelSubscription(subscriber.getSubscriberId());
-=======
       if (InAppPaymentsRepository.getSubscriber(InAppPaymentSubscriberRecord.Type.DONATION) != null) {
         Log.i(TAG, "deleteAccount: attempting to cancel subscription");
         onDeleteAccountEvent.accept(DeleteAccountEvent.CancelingSubscription.INSTANCE);
@@ -61,7 +52,6 @@
         InAppPaymentSubscriberRecord subscriber = InAppPaymentsRepository.requireSubscriber(InAppPaymentSubscriberRecord.Type.DONATION);
         ServiceResponse<EmptyResponse> cancelSubscriptionResponse = AppDependencies.getDonationsService()
                                                                                    .cancelSubscription(subscriber.getSubscriberId());
->>>>>>> 26bd59c3
 
         if (cancelSubscriptionResponse.getExecutionError().isPresent()) {
           Log.w(TAG, "deleteAccount: failed attempt to cancel subscription");
