--- conflicted
+++ resolved
@@ -9,13 +9,8 @@
 public class LocaleChangedReceiver extends ExportedBroadcastReceiver {
 
   @Override
-<<<<<<< HEAD
   public void onReceiveUnlock(Context context, Intent intent) {
-    NotificationChannels.create(context);
-=======
-  public void onReceive(Context context, Intent intent) {
     NotificationChannels.getInstance().onLocaleChanged();
->>>>>>> cb0e7ade
     EmojiSearchIndexDownloadJob.scheduleImmediately();
   }
 }