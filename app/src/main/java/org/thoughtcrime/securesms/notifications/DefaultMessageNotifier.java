/*
 * Copyright (C) 2011 Whisper Systems
 *
 * This program is free software: you can redistribute it and/or modify
 * it under the terms of the GNU General Public License as published by
 * the Free Software Foundation, either version 3 of the License, or
 * (at your option) any later version.
 *
 * This program is distributed in the hope that it will be useful,
 * but WITHOUT ANY WARRANTY; without even the implied warranty of
 * MERCHANTABILITY or FITNESS FOR A PARTICULAR PURPOSE.  See the
 * GNU General Public License for more details.
 *
 * You should have received a copy of the GNU General Public License
 * along with this program.  If not, see <http://www.gnu.org/licenses/>.
 */
package org.thoughtcrime.securesms.notifications;

import android.app.AlarmManager;
import android.app.Notification;
import android.app.NotificationManager;
import android.app.PendingIntent;
import android.content.Context;
import android.content.Intent;
import android.database.Cursor;
import android.media.AudioAttributes;
import android.media.AudioManager;
import android.media.Ringtone;
import android.media.RingtoneManager;
import android.net.Uri;
import android.os.Build;
import android.service.notification.StatusBarNotification;
import android.text.SpannableStringBuilder;
import android.text.TextUtils;

import androidx.annotation.NonNull;
import androidx.annotation.Nullable;
import androidx.annotation.StringRes;
import androidx.core.app.NotificationCompat;
import androidx.core.app.NotificationManagerCompat;

import com.annimon.stream.Stream;

import org.thoughtcrime.securesms.R;
import org.thoughtcrime.securesms.contactshare.Contact;
import org.thoughtcrime.securesms.contactshare.ContactUtil;
import org.thoughtcrime.securesms.conversation.ConversationActivity;
import org.thoughtcrime.securesms.database.DatabaseFactory;
import org.thoughtcrime.securesms.database.MentionUtil;
import org.thoughtcrime.securesms.database.MmsSmsColumns;
import org.thoughtcrime.securesms.database.MmsSmsDatabase;
import org.thoughtcrime.securesms.database.RecipientDatabase;
import org.thoughtcrime.securesms.database.ThreadBodyUtil;
import org.thoughtcrime.securesms.database.model.MessageRecord;
import org.thoughtcrime.securesms.database.model.MmsMessageRecord;
import org.thoughtcrime.securesms.database.model.ReactionRecord;
import org.thoughtcrime.securesms.dependencies.ApplicationDependencies;
import org.thoughtcrime.securesms.logging.Log;
import org.thoughtcrime.securesms.messages.IncomingMessageObserver;
import org.thoughtcrime.securesms.mms.Slide;
import org.thoughtcrime.securesms.mms.SlideDeck;
import org.thoughtcrime.securesms.preferences.widgets.NotificationPrivacyPreference;
import org.thoughtcrime.securesms.recipients.Recipient;
import org.thoughtcrime.securesms.recipients.RecipientUtil;
import org.thoughtcrime.securesms.service.KeyCachingService;
import org.thoughtcrime.securesms.service.WipeMemoryService;
import org.thoughtcrime.securesms.util.FeatureFlags;
import org.thoughtcrime.securesms.util.MediaUtil;
import org.thoughtcrime.securesms.util.MessageRecordUtil;
import org.thoughtcrime.securesms.util.ServiceUtil;
import org.thoughtcrime.securesms.util.SpanUtil;
import org.thoughtcrime.securesms.util.TextSecurePreferences;
import org.thoughtcrime.securesms.webrtc.CallNotificationBuilder;
import org.whispersystems.signalservice.internal.util.Util;

import java.util.HashSet;
import java.util.LinkedList;
import java.util.List;
import java.util.ListIterator;
import java.util.Set;
import java.util.concurrent.Executor;
import java.util.concurrent.Executors;
import java.util.concurrent.TimeUnit;
import java.util.concurrent.atomic.AtomicBoolean;

import me.leolin.shortcutbadger.ShortcutBadger;


/**
 * Handles posting system notifications for new messages.
 *
 *
 * @author Moxie Marlinspike
 */
public class DefaultMessageNotifier implements MessageNotifier {

  private static final String TAG = DefaultMessageNotifier.class.getSimpleName();

  public static final  String EXTRA_REMOTE_REPLY = "extra_remote_reply";

  private static final String EMOJI_REPLACEMENT_STRING  = "__EMOJI__";
  private static final String NOTIFICATION_GROUP        = "messages";
  private static final long   MIN_AUDIBLE_PERIOD_MILLIS = TimeUnit.SECONDS.toMillis(2);
  private static final long   DESKTOP_ACTIVITY_PERIOD   = TimeUnit.MINUTES.toMillis(1);

  private volatile long                     visibleThread                = -1;
  private volatile long                     lastDesktopActivityTimestamp = -1;
  private volatile long                     lastAudibleNotification      = -1;
  private          final CancelableExecutor executor                     = new CancelableExecutor();

  @Override
  public void setVisibleThread(long threadId) {
    visibleThread = threadId;
  }

  @Override
  public long getVisibleThread() {
    return visibleThread;
  }

  @Override
  public void clearVisibleThread() {
    setVisibleThread(-1);
  }

  @Override
  public void setLastDesktopActivityTimestamp(long timestamp) {
    lastDesktopActivityTimestamp = timestamp;
  }

  @Override
  public void notifyMessageDeliveryFailed(Context context, Recipient recipient, long threadId) {
    if (visibleThread == threadId) {
      sendInThreadNotification(context, recipient);
    } else {
      Intent intent = new Intent(context, ConversationActivity.class);
      intent.putExtra(ConversationActivity.RECIPIENT_EXTRA, recipient.getId());
      intent.putExtra(ConversationActivity.THREAD_ID_EXTRA, threadId);
      intent.setData((Uri.parse("custom://" + System.currentTimeMillis())));

      FailedNotificationBuilder builder = new FailedNotificationBuilder(context, TextSecurePreferences.getNotificationPrivacy(context), intent);
      ((NotificationManager)context.getSystemService(Context.NOTIFICATION_SERVICE))
        .notify((int)threadId, builder.build());
    }
  }

  @Override
  public void cancelDelayedNotifications() {
    executor.cancel();
  }

  private static void cancelActiveNotifications(@NonNull Context context) {
    NotificationManager notifications = ServiceUtil.getNotificationManager(context);
    notifications.cancel(NotificationIds.MESSAGE_SUMMARY);

    if (Build.VERSION.SDK_INT >= 23) {
      try {
        StatusBarNotification[] activeNotifications = notifications.getActiveNotifications();

        for (StatusBarNotification activeNotification : activeNotifications) {
          if (!CallNotificationBuilder.isWebRtcNotification(activeNotification.getId())) {
            notifications.cancel(activeNotification.getId());
          }
        }
      } catch (Throwable e) {
        // XXX Appears to be a ROM bug, see #6043
        Log.w(TAG, e);
        notifications.cancelAll();
      }
    }
  }

  private static boolean isDisplayingSummaryNotification(@NonNull Context context) {
    if (Build.VERSION.SDK_INT >= 23) {
      try {
        NotificationManager     notificationManager = ServiceUtil.getNotificationManager(context);
        StatusBarNotification[] activeNotifications = notificationManager.getActiveNotifications();

        for (StatusBarNotification activeNotification : activeNotifications) {
          if (activeNotification.getId() == NotificationIds.MESSAGE_SUMMARY) {
            return true;
          }
        }

        return false;

      } catch (Throwable e) {
        // XXX Android ROM Bug, see #6043
        Log.w(TAG, e);
        return false;
      }
    } else {
      return false;
    }
  }

  private static void cancelOrphanedNotifications(@NonNull Context context, NotificationState notificationState) {
    if (Build.VERSION.SDK_INT >= 23) {
      try {
        NotificationManager     notifications       = ServiceUtil.getNotificationManager(context);
        StatusBarNotification[] activeNotifications = notifications.getActiveNotifications();

        for (StatusBarNotification notification : activeNotifications) {
          boolean validNotification = false;

          if (notification.getId() != NotificationIds.MESSAGE_SUMMARY       &&
              notification.getId() != KeyCachingService.SERVICE_RUNNING_ID  &&
              notification.getId() != WipeMemoryService.NOTIFICATION_ID     &&
              notification.getId() != IncomingMessageObserver.FOREGROUND_ID &&
              notification.getId() != NotificationIds.PENDING_MESSAGES      &&
              !CallNotificationBuilder.isWebRtcNotification(notification.getId()))
          {
            for (NotificationItem item : notificationState.getNotifications()) {
              if (notification.getId() == NotificationIds.getNotificationIdForThread(item.getThreadId())) {
                validNotification = true;
                break;
              }
            }

            if (!validNotification) {
              notifications.cancel(notification.getId());
            }
          }
        }
      } catch (Throwable e) {
        // XXX Android ROM Bug, see #6043
        Log.w(TAG, e);
      }
    }
  }

  @Override
  public void updateNotification(@NonNull Context context) {
    if (!TextSecurePreferences.isNotificationsEnabled(context)) {
      return;
    }

    updateNotification(context, -1, false, 0);
  }

  @Override
  public void updateNotification(@NonNull Context context, long threadId)
  {
    if (System.currentTimeMillis() - lastDesktopActivityTimestamp < DESKTOP_ACTIVITY_PERIOD) {
      Log.i(TAG, "Scheduling delayed notification...");
      executor.execute(new DelayedNotification(context, threadId));
    } else {
      updateNotification(context, threadId, true);
    }
  }

  @Override
  public void updateNotification(@NonNull Context context,
                                 long threadId,
                                 boolean signal)
  {
    boolean   isVisible = visibleThread == threadId;
    Recipient recipient = DatabaseFactory.getThreadDatabase(context).getRecipientForThreadId(threadId);

    if (shouldNotify(context, recipient, threadId)) {
      if (isVisible) {
        sendInThreadNotification(context, recipient);
      } else {
        updateNotification(context, threadId, signal, 0);
      }
    }
  }

  private boolean shouldNotify(@NonNull Context context, @Nullable Recipient recipient, long threadId) {
    if (!TextSecurePreferences.isNotificationsEnabled(context)) {
      return false;
    }

    if (recipient == null || !recipient.isMuted()) {
      return true;
    }

    return recipient.isPushV2Group()                                                       &&
           recipient.getMentionSetting() == RecipientDatabase.MentionSetting.ALWAYS_NOTIFY &&
           DatabaseFactory.getMmsDatabase(context).getUnreadMentionCount(threadId) > 0;
  }

  @Override
  public void updateNotification(@NonNull Context context,
                                  long    targetThread,
                                  boolean signal,
                                  int     reminderCount)
  {
    boolean isReminder  = reminderCount > 0;
    Cursor  telcoCursor = null;
    Cursor  pushCursor  = null;

    try {
      telcoCursor = DatabaseFactory.getMmsSmsDatabase(context).getUnread();
      pushCursor  = DatabaseFactory.getPushDatabase(context).getPending();

      if ((telcoCursor == null || telcoCursor.isAfterLast()) &&
          (pushCursor == null || pushCursor.isAfterLast()))
      {
        cancelActiveNotifications(context);
        updateBadge(context, 0);
        clearReminder(context);
        return;
      }

      NotificationState notificationState = constructNotificationState(context, telcoCursor);

      if (signal && (System.currentTimeMillis() - lastAudibleNotification) < MIN_AUDIBLE_PERIOD_MILLIS) {
        signal = false;
      } else if (signal) {
        lastAudibleNotification = System.currentTimeMillis();
      }

      boolean shouldScheduleReminder = signal;

      if (notificationState.hasMultipleThreads()) {
        if (Build.VERSION.SDK_INT >= 23) {
          for (long threadId : notificationState.getThreads()) {
            if (targetThread < 1 || targetThread == threadId) {
              sendSingleThreadNotification(context,
                                           new NotificationState(notificationState.getNotificationsForThread(threadId)),
                                           signal && (threadId == targetThread),
                                           true,
                                           isReminder);
            }
          }
        }

        sendMultipleThreadNotification(context, notificationState, signal && (Build.VERSION.SDK_INT < 23));
      } else {
        shouldScheduleReminder = sendSingleThreadNotification(context, notificationState, signal, false, isReminder);

        if (isDisplayingSummaryNotification(context)) {
          sendMultipleThreadNotification(context, notificationState, false);
        }
      }

      cancelOrphanedNotifications(context, notificationState);
      updateBadge(context, notificationState.getMessageCount());

      List<Long> smsIds = new LinkedList<>();
      List<Long> mmsIds = new LinkedList<>();
      for (NotificationItem item : notificationState.getNotifications()) {
        if (item.isMms()) {
          mmsIds.add(item.getId());
        } else {
          smsIds.add(item.getId());
        }
      }
      DatabaseFactory.getMmsSmsDatabase(context).setNotifiedTimestamp(System.currentTimeMillis(), smsIds, mmsIds);

      if (shouldScheduleReminder) {
        scheduleReminder(context, reminderCount);
      }
    } finally {
      if (telcoCursor != null) telcoCursor.close();
      if (pushCursor != null)  pushCursor.close();
    }
  }

<<<<<<< HEAD
  @Override
  public void clearNotifications(@NonNull Context context, boolean clearDelayed)
  {
    if (clearDelayed) {
      cancelDelayedNotifications();
    }

    cancelActiveNotifications(context);
    updateBadge(context, 0);
    clearReminder(context);
  }

  private static void sendSingleThreadNotification(@NonNull Context context,
                                                   @NonNull NotificationState notificationState,
                                                   boolean signal,
                                                   boolean bundled)
=======
  private static boolean sendSingleThreadNotification(@NonNull Context context,
                                                      @NonNull NotificationState notificationState,
                                                      boolean signal,
                                                      boolean bundled,
                                                      boolean isReminder)
>>>>>>> 918497fb
  {
    Log.i(TAG, "sendSingleThreadNotification()  signal: " + signal + "  bundled: " + bundled);

    if (notificationState.getNotifications().isEmpty()) {
      if (!bundled) cancelActiveNotifications(context);
      Log.i(TAG, "[sendSingleThreadNotification] Empty notification state. Skipping.");
      return false;
    }

    NotificationPrivacyPreference      notificationPrivacy = TextSecurePreferences.getNotificationPrivacy(context);
    SingleRecipientNotificationBuilder builder             = new SingleRecipientNotificationBuilder(context, notificationPrivacy);
    List<NotificationItem>             notifications       = notificationState.getNotifications();
    Recipient                          recipient           = notifications.get(0).getRecipient();
    boolean                            shouldAlert         = signal && (isReminder || Stream.of(notifications).anyMatch(item -> item.getNotifiedTimestamp() == 0));
    int                                notificationId;

    if (Build.VERSION.SDK_INT >= 23) {
      notificationId = NotificationIds.getNotificationIdForThread(notifications.get(0).getThreadId());
    } else {
      notificationId = NotificationIds.MESSAGE_SUMMARY;
    }

    builder.setThread(notifications.get(0).getRecipient());
    builder.setMessageCount(notificationState.getMessageCount());
    builder.setPrimaryMessageBody(recipient, notifications.get(0).getIndividualRecipient(),
                                  notifications.get(0).getText(), notifications.get(0).getSlideDeck());
    builder.setContentIntent(notifications.get(0).getPendingIntent(context));
    builder.setDeleteIntent(notificationState.getDeleteIntent(context));
    builder.setOnlyAlertOnce(!shouldAlert);
    builder.setSortKey(String.valueOf(Long.MAX_VALUE - notifications.get(0).getTimestamp()));

    long timestamp = notifications.get(0).getTimestamp();
    if (timestamp != 0) builder.setWhen(timestamp);

    boolean isSingleNotificationContactJoined = notifications.size() == 1 && notifications.get(0).isJoin();

    if (notificationPrivacy.isDisplayMessage() &&
        !KeyCachingService.isLocked(context)   &&
        RecipientUtil.isMessageRequestAccepted(context, recipient.resolve()))
    {
      ReplyMethod replyMethod = ReplyMethod.forRecipient(context, recipient);

      builder.addActions(notificationState.getMarkAsReadIntent(context, notificationId),
                         notificationState.getQuickReplyIntent(context, notifications.get(0).getRecipient()),
                         notificationState.getRemoteReplyIntent(context, notifications.get(0).getRecipient(), replyMethod),
                         replyMethod,
                         !isSingleNotificationContactJoined && notificationState.canReply());

      builder.addAndroidAutoAction(notificationState.getAndroidAutoReplyIntent(context, notifications.get(0).getRecipient()),
                                   notificationState.getAndroidAutoHeardIntent(context, notificationId), notifications.get(0).getTimestamp());
    }

    if (!KeyCachingService.isLocked(context) && isSingleNotificationContactJoined) {
      builder.addTurnOffTheseNotificationsAction(notificationState.getTurnOffTheseNotificationsIntent(context));
    }

    ListIterator<NotificationItem> iterator = notifications.listIterator(notifications.size());

    while(iterator.hasPrevious()) {
      NotificationItem item = iterator.previous();
      builder.addMessageBody(item.getRecipient(), item.getIndividualRecipient(), item.getText(), item.getTimestamp());
    }

    if (signal) {
      builder.setAlarms(notificationState.getRingtone(context), notificationState.getVibrate());
      builder.setTicker(notifications.get(0).getIndividualRecipient(),
                        notifications.get(0).getText());
    }

    if (Build.VERSION.SDK_INT >= 23) {
      builder.setGroup(NOTIFICATION_GROUP);
      builder.setGroupAlertBehavior(NotificationCompat.GROUP_ALERT_CHILDREN);
    }

    Notification notification = builder.build();
    NotificationManagerCompat.from(context).notify(notificationId, notification);
    Log.i(TAG, "Posted notification.");

    return shouldAlert;
  }

  private static void sendMultipleThreadNotification(@NonNull Context context,
                                                     @NonNull NotificationState notificationState,
                                                     boolean signal)
  {
    Log.i(TAG, "sendMultiThreadNotification()  signal: " + signal);

    if (notificationState.getNotifications().isEmpty()) {
      Log.i(TAG, "[sendMultiThreadNotification] Empty notification state. Skipping.");
      return;
    }

    NotificationPrivacyPreference        notificationPrivacy = TextSecurePreferences.getNotificationPrivacy(context);
    MultipleRecipientNotificationBuilder builder             = new MultipleRecipientNotificationBuilder(context, notificationPrivacy);
    List<NotificationItem>               notifications       = notificationState.getNotifications();
    boolean                              shouldAlert         = signal && Stream.of(notifications).anyMatch(item -> item.getNotifiedTimestamp() == 0);

    builder.setMessageCount(notificationState.getMessageCount(), notificationState.getThreadCount());
    builder.setMostRecentSender(notifications.get(0).getIndividualRecipient());
    builder.setDeleteIntent(notificationState.getDeleteIntent(context));
    builder.setOnlyAlertOnce(!shouldAlert);

    if (Build.VERSION.SDK_INT >= 23) {
      builder.setGroup(NOTIFICATION_GROUP);
      builder.setGroupAlertBehavior(NotificationCompat.GROUP_ALERT_CHILDREN);
    }

    long timestamp = notifications.get(0).getTimestamp();
    if (timestamp != 0) builder.setWhen(timestamp);

    if (notificationPrivacy.isDisplayMessage()) {
      builder.addActions(notificationState.getMarkAsReadIntent(context, NotificationIds.MESSAGE_SUMMARY));
    }

    ListIterator<NotificationItem> iterator = notifications.listIterator(notifications.size());

    while(iterator.hasPrevious()) {
      NotificationItem item = iterator.previous();
      builder.addMessageBody(item.getIndividualRecipient(), item.getText());
    }

    if (signal) {
      builder.setAlarms(notificationState.getRingtone(context), notificationState.getVibrate());
      builder.setTicker(notifications.get(0).getIndividualRecipient(),
                        notifications.get(0).getText());
    }

    Notification notification = builder.build();
    NotificationManagerCompat.from(context).notify(NotificationIds.MESSAGE_SUMMARY, builder.build());
    Log.i(TAG, "Posted notification. " + notification.toString());
  }

  private static void sendInThreadNotification(Context context, Recipient recipient) {
    if (!TextSecurePreferences.isInThreadNotifications(context) ||
        ServiceUtil.getAudioManager(context).getRingerMode() != AudioManager.RINGER_MODE_NORMAL)
    {
      return;
    }

    Uri uri = null;
    if (recipient != null) {
      uri = NotificationChannels.supported() ? NotificationChannels.getMessageRingtone(context, recipient) : recipient.getMessageRingtone();
    }

    if (uri == null) {
      uri = NotificationChannels.supported() ? NotificationChannels.getMessageRingtone(context) : TextSecurePreferences.getNotificationRingtone(context);
    }

    if (uri.toString().isEmpty()) {
      Log.d(TAG, "ringtone uri is empty");
      return;
    }

    Ringtone ringtone = RingtoneManager.getRingtone(context, uri);

    if (ringtone == null) {
      Log.w(TAG, "ringtone is null");
      return;
    }

    if (Build.VERSION.SDK_INT >= 21) {
      ringtone.setAudioAttributes(new AudioAttributes.Builder().setContentType(AudioAttributes.CONTENT_TYPE_UNKNOWN)
                                                               .setUsage(AudioAttributes.USAGE_NOTIFICATION_COMMUNICATION_INSTANT)
                                                               .build());
    } else {
      ringtone.setStreamType(AudioManager.STREAM_NOTIFICATION);
    }

    ringtone.play();
  }

  private static NotificationState constructNotificationState(@NonNull  Context context,
                                                              @NonNull  Cursor cursor)
  {
    NotificationState     notificationState = new NotificationState();
    MmsSmsDatabase.Reader reader            = DatabaseFactory.getMmsSmsDatabase(context).readerFor(cursor);

    MessageRecord record;

    while ((record = reader.getNext()) != null) {
      long         id                    = record.getId();
      boolean      mms                   = record.isMms() || record.isMmsNotification();
      Recipient    recipient             = record.getIndividualRecipient().resolve();
      Recipient    conversationRecipient = record.getRecipient().resolve();
      long         threadId              = record.getThreadId();
      CharSequence body                  = MentionUtil.updateBodyWithDisplayNames(context, record);
      Recipient    threadRecipients      = null;
      SlideDeck    slideDeck             = null;
      long         timestamp             = record.getTimestamp();
      long         receivedTimestamp     = record.getDateReceived();
      boolean      isUnreadMessage       = cursor.getInt(cursor.getColumnIndexOrThrow(MmsSmsColumns.READ)) == 0;
      boolean      hasUnreadReactions    = cursor.getInt(cursor.getColumnIndexOrThrow(MmsSmsColumns.REACTIONS_UNREAD)) == 1;
      long         lastReactionRead      = cursor.getLong(cursor.getColumnIndexOrThrow(MmsSmsColumns.REACTIONS_LAST_SEEN));
      long         notifiedTimestamp     = record.getNotifiedTimestamp();

      if (threadId != -1) {
        threadRecipients = DatabaseFactory.getThreadDatabase(context).getRecipientForThreadId(threadId);
      }

      if (isUnreadMessage) {
        boolean canReply = false;

        if (KeyCachingService.isLocked(context)) {
          body = SpanUtil.italic(context.getString(R.string.MessageNotifier_locked_message));
        } else if (record.isMms() && !((MmsMessageRecord) record).getSharedContacts().isEmpty()) {
          Contact contact = ((MmsMessageRecord) record).getSharedContacts().get(0);
          body = ContactUtil.getStringSummary(context, contact);
        } else if (record.isMms() && ((MmsMessageRecord) record).isViewOnce()) {
          body = SpanUtil.italic(context.getString(getViewOnceDescription((MmsMessageRecord) record)));
        } else if (record.isRemoteDelete()) {
          body = SpanUtil.italic(context.getString(R.string.MessageNotifier_this_message_was_deleted));;
        } else if (record.isMms() && !record.isMmsNotification() && !((MmsMessageRecord) record).getSlideDeck().getSlides().isEmpty()) {
          body      = ThreadBodyUtil.getFormattedBodyFor(context, record);
          slideDeck = ((MmsMessageRecord) record).getSlideDeck();
          canReply  = true;
        } else {
          canReply  = true;
        }

        boolean includeMessage = true;
        if (threadRecipients != null && threadRecipients.isMuted()) {
          boolean mentionsOverrideMute = threadRecipients.getMentionSetting() == RecipientDatabase.MentionSetting.ALWAYS_NOTIFY;

          includeMessage = mentionsOverrideMute && record.hasSelfMention();
        }

        if (threadRecipients == null || includeMessage) {
          notificationState.addNotification(new NotificationItem(id, mms, recipient, conversationRecipient, threadRecipients, threadId, body, timestamp, receivedTimestamp, slideDeck, false, record.isJoined(), canReply, notifiedTimestamp));
        }
      }

      if (hasUnreadReactions) {
        CharSequence originalBody = body;
        for (ReactionRecord reaction : record.getReactions()) {
          Recipient reactionSender = Recipient.resolved(reaction.getAuthor());
          if (reactionSender.equals(Recipient.self()) || !record.isOutgoing() || reaction.getDateReceived() <= lastReactionRead) {
            continue;
          }

          if (KeyCachingService.isLocked(context)) {
            body = SpanUtil.italic(context.getString(R.string.MessageNotifier_locked_message));
          } else {
            String   text  = SpanUtil.italic(getReactionMessageBody(context, record, originalBody)).toString();
            String[] parts = text.split(EMOJI_REPLACEMENT_STRING);

            SpannableStringBuilder builder = new SpannableStringBuilder();
            for (int i = 0; i < parts.length; i++) {
              builder.append(SpanUtil.italic(parts[i]));

              if (i != parts.length -1) {
                builder.append(reaction.getEmoji());
              }
            }

            if (text.endsWith(EMOJI_REPLACEMENT_STRING)) {
              builder.append(reaction.getEmoji());
            }

            body = builder;
          }

          if (threadRecipients == null || !threadRecipients.isMuted()) {
            notificationState.addNotification(new NotificationItem(id, mms, reactionSender, conversationRecipient, threadRecipients, threadId, body, reaction.getDateReceived(), receivedTimestamp, null, true, record.isJoined(), false, 0));
          }
        }
      }
    }

    reader.close();
    return notificationState;
  }

  private static CharSequence getReactionMessageBody(@NonNull Context context, @NonNull MessageRecord record, @NonNull CharSequence body) {
    boolean bodyIsEmpty = TextUtils.isEmpty(body);

    if (MessageRecordUtil.hasSharedContact(record)) {
      Contact       contact = ((MmsMessageRecord) record).getSharedContacts().get(0);
      CharSequence  summary = ContactUtil.getStringSummary(context, contact);

      return context.getString(R.string.MessageNotifier_reacted_s_to_s, EMOJI_REPLACEMENT_STRING, summary);
    } else if (MessageRecordUtil.hasSticker(record)) {
      return context.getString(R.string.MessageNotifier_reacted_s_to_your_sticker, EMOJI_REPLACEMENT_STRING);
    } else if (record.isMms() && record.isViewOnce() && MediaUtil.isVideoType(getMessageContentType((MmsMessageRecord) record))) {
      return context.getString(R.string.MessageNotifier_reacted_s_to_your_view_once_video, EMOJI_REPLACEMENT_STRING);
    } else if (record.isMms() && record.isViewOnce()){
      return context.getString(R.string.MessageNotifier_reacted_s_to_your_view_once_photo, EMOJI_REPLACEMENT_STRING);
    } else if (!bodyIsEmpty) {
      return context.getString(R.string.MessageNotifier_reacted_s_to_s, EMOJI_REPLACEMENT_STRING, body);
    } else if (MessageRecordUtil.isMediaMessage(record) && MediaUtil.isVideoType(getMessageContentType((MmsMessageRecord) record))) {
      return context.getString(R.string.MessageNotifier_reacted_s_to_your_video, EMOJI_REPLACEMENT_STRING);
    } else if (MessageRecordUtil.isMediaMessage(record) && MediaUtil.isImageType(getMessageContentType((MmsMessageRecord) record))) {
      return context.getString(R.string.MessageNotifier_reacted_s_to_your_image, EMOJI_REPLACEMENT_STRING);
    } else if (MessageRecordUtil.isMediaMessage(record) && MediaUtil.isAudioType(getMessageContentType((MmsMessageRecord) record))) {
      return context.getString(R.string.MessageNotifier_reacted_s_to_your_audio, EMOJI_REPLACEMENT_STRING);
    } else if (MessageRecordUtil.isMediaMessage(record)) {
      return context.getString(R.string.MessageNotifier_reacted_s_to_your_file, EMOJI_REPLACEMENT_STRING);
    } else {
      return context.getString(R.string.MessageNotifier_reacted_s_to_s, EMOJI_REPLACEMENT_STRING, body);
    }
  }

  private static @StringRes int getViewOnceDescription(@NonNull MmsMessageRecord messageRecord) {
    final String contentType = getMessageContentType(messageRecord);

    if (MediaUtil.isImageType(contentType)) {
      return R.string.MessageNotifier_view_once_photo;
    }
    return R.string.MessageNotifier_view_once_video;
  }

  private static String getMessageContentType(@NonNull MmsMessageRecord messageRecord) {
    Slide thumbnailSlide = messageRecord.getSlideDeck().getThumbnailSlide();
    if (thumbnailSlide == null) {
      String slideContentType = messageRecord.getSlideDeck().getFirstSlideContentType();
      if (slideContentType != null) {
        return slideContentType;
      }
      Log.w(TAG, "Could not distinguish view-once content type from message record, defaulting to JPEG");
      return MediaUtil.IMAGE_JPEG;
    }
    return thumbnailSlide.getContentType();
  }

  private static void updateBadge(Context context, int count) {
    try {
      if (count == 0) ShortcutBadger.removeCount(context);
      else            ShortcutBadger.applyCount(context, count);
    } catch (Throwable t) {
      // NOTE :: I don't totally trust this thing, so I'm catching
      // everything.
      Log.w(TAG, t);
    }
  }

  private static void scheduleReminder(Context context, int count) {
    if (count >= TextSecurePreferences.getRepeatAlertsCount(context)) {
      return;
    }

    AlarmManager alarmManager = (AlarmManager) context.getSystemService(Context.ALARM_SERVICE);
    Intent       alarmIntent  = new Intent(context, ReminderReceiver.class);
    alarmIntent.putExtra("reminder_count", count);

    PendingIntent pendingIntent = PendingIntent.getBroadcast(context, 0, alarmIntent, PendingIntent.FLAG_CANCEL_CURRENT);
    long          timeout       = TimeUnit.MINUTES.toMillis(2);

    alarmManager.set(AlarmManager.RTC_WAKEUP, System.currentTimeMillis() + timeout, pendingIntent);
  }

  @Override
  public void clearReminder(@NonNull Context context) {
    Intent        alarmIntent   = new Intent(context, ReminderReceiver.class);
    PendingIntent pendingIntent = PendingIntent.getBroadcast(context, 0, alarmIntent, PendingIntent.FLAG_CANCEL_CURRENT);
    AlarmManager  alarmManager  = (AlarmManager) context.getSystemService(Context.ALARM_SERVICE);

    alarmManager.cancel(pendingIntent);
  }

  private static class DelayedNotification implements Runnable {

    private static final long DELAY = TimeUnit.SECONDS.toMillis(5);

    private final AtomicBoolean canceled = new AtomicBoolean(false);

    private final Context context;
    private final long    threadId;
    private final long    delayUntil;

    private DelayedNotification(Context context, long threadId) {
      this.context    = context;
      this.threadId   = threadId;
      this.delayUntil = System.currentTimeMillis() + DELAY;
    }

    @Override
    public void run() {
      long delayMillis = delayUntil - System.currentTimeMillis();
      Log.i(TAG, "Waiting to notify: " + delayMillis);

      if (delayMillis > 0) {
        Util.sleep(delayMillis);
      }

      if (!canceled.get()) {
        Log.i(TAG, "Not canceled, notifying...");
        ApplicationDependencies.getMessageNotifier().updateNotification(context, threadId, true);
        ApplicationDependencies.getMessageNotifier().cancelDelayedNotifications();
      } else {
        Log.w(TAG, "Canceled, not notifying...");
      }
    }

    public void cancel() {
      canceled.set(true);
    }
  }

  private static class CancelableExecutor {

    private final Executor                 executor = Executors.newSingleThreadExecutor();
    private final Set<DelayedNotification> tasks    = new HashSet<>();

    public void execute(final DelayedNotification runnable) {
      synchronized (tasks) {
        tasks.add(runnable);
      }

      Runnable wrapper = () -> {
        runnable.run();

        synchronized (tasks) {
          tasks.remove(runnable);
        }
      };

      executor.execute(wrapper);
    }

    public void cancel() {
      synchronized (tasks) {
        for (DelayedNotification task : tasks) {
          task.cancel();
        }
      }
    }
  }
}<|MERGE_RESOLUTION|>--- conflicted
+++ resolved
@@ -358,7 +358,6 @@
     }
   }
 
-<<<<<<< HEAD
   @Override
   public void clearNotifications(@NonNull Context context, boolean clearDelayed)
   {
@@ -371,17 +370,11 @@
     clearReminder(context);
   }
 
-  private static void sendSingleThreadNotification(@NonNull Context context,
-                                                   @NonNull NotificationState notificationState,
-                                                   boolean signal,
-                                                   boolean bundled)
-=======
   private static boolean sendSingleThreadNotification(@NonNull Context context,
                                                       @NonNull NotificationState notificationState,
                                                       boolean signal,
                                                       boolean bundled,
                                                       boolean isReminder)
->>>>>>> 918497fb
   {
     Log.i(TAG, "sendSingleThreadNotification()  signal: " + signal + "  bundled: " + bundled);
 
