--- conflicted
+++ resolved
@@ -283,31 +283,10 @@
   private data class Reminder(val lastNotified: Long, val count: Int = 0)
 }
 
-<<<<<<< HEAD
-    try {
-      for (notification: StatusBarNotification in activeNotifications) {
-        if (notification.id != NotificationIds.MESSAGE_SUMMARY &&
-          notification.id != KeyCachingService.SERVICE_RUNNING_ID &&
-          notification.id != WipeMemoryService.NOTIFICATION_ID &&
-          notification.id != IncomingMessageObserver.FOREGROUND_ID &&
-          notification.id != NotificationIds.PENDING_MESSAGES &&
-          !CallNotificationBuilder.isWebRtcNotification(notification.id) &&
-          !stickyNotifications.contains(notification.id)
-        ) {
-          if (!state.notificationIds.contains(notification.id)) {
-            Log.d(TAG, "Cancelling orphaned notification: ${notification.id}")
-            NotificationCancellationHelper.cancel(context, notification.id)
-          }
-        }
-      }
-      NotificationCancellationHelper.cancelMessageSummaryIfSoleNotification(context)
-    } catch (e: Throwable) {
-      Log.w(TAG, e)
-    }
-=======
 private fun StatusBarNotification.isMessageNotification(): Boolean {
   return id != NotificationIds.MESSAGE_SUMMARY &&
     id != KeyCachingService.SERVICE_RUNNING_ID &&
+    id != WipeMemoryService.NOTIFICATION_ID &&
     id != IncomingMessageObserver.FOREGROUND_ID &&
     id != NotificationIds.PENDING_MESSAGES &&
     !CallNotificationBuilder.isWebRtcNotification(id)
@@ -316,7 +295,6 @@
 private fun NotificationManager.getDisplayedNotificationIds(): Result<Set<Int>> {
   if (Build.VERSION.SDK_INT < 24) {
     return Result.failure(UnsupportedOperationException("SDK level too low"))
->>>>>>> 02c87a4d
   }
 
   return try {
