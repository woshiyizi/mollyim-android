--- conflicted
+++ resolved
@@ -6,6 +6,7 @@
 import android.content.Intent;
 import android.content.pm.PackageManager;
 import android.net.Uri;
+import android.os.Build;
 import android.provider.Settings;
 import android.util.DisplayMetrics;
 import android.view.Display;
@@ -242,22 +243,14 @@
   }
 
   public static boolean hasAny(@NonNull Context context, String... permissions) {
-<<<<<<< HEAD
-    return Stream.of(permissions).anyMatch(permission -> ContextCompat.checkSelfPermission(context, permission) == PackageManager.PERMISSION_GRANTED);
-=======
     return !isRuntimePermissionsRequired() ||
         Stream.of(permissions).anyMatch(permission -> ContextCompat.checkSelfPermission(context, permission) == PackageManager.PERMISSION_GRANTED);
->>>>>>> 9e836ba5
 
   }
 
   public static boolean hasAll(@NonNull Context context, String... permissions) {
-<<<<<<< HEAD
-    return Stream.of(permissions).allMatch(permission -> ContextCompat.checkSelfPermission(context, permission) == PackageManager.PERMISSION_GRANTED);
-=======
     return !isRuntimePermissionsRequired() ||
         Stream.of(permissions).allMatch(permission -> ContextCompat.checkSelfPermission(context, permission) == PackageManager.PERMISSION_GRANTED);
->>>>>>> 9e836ba5
 
   }
 
