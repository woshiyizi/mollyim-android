--- conflicted
+++ resolved
@@ -29,19 +29,9 @@
 
     final Intent nextIntent;
 
-<<<<<<< HEAD
     if (uri != null && "content".equals(uri.getScheme())) {
       Recipient recipient = Recipient.external(this, getDestinationForSyncAdapter(uri));
-      long      threadId  = DatabaseFactory.getThreadDatabase(this).getThreadIdIfExistsFor(recipient.getId());
-=======
-    if (TextUtils.isEmpty(destination.destination)) {
-      nextIntent = new Intent(this, NewConversationActivity.class);
-      nextIntent.putExtra(Intent.EXTRA_TEXT, destination.getBody());
-      Toast.makeText(this, R.string.ConversationActivity_specify_recipient, Toast.LENGTH_LONG).show();
-    } else {
-      Recipient recipient = Recipient.external(this, destination.getDestination());
       long      threadId  = SignalDatabase.threads().getThreadIdIfExistsFor(recipient.getId());
->>>>>>> 182a112c
 
       nextIntent = ConversationIntents.createBuilder(this, recipient.getId(), threadId)
                                       .withDraftText("")
