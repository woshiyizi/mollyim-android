package org.thoughtcrime.securesms.logsubmit;

import android.app.ActivityManager;
import android.content.Context;
import android.content.pm.PackageManager;
import android.os.Build;
import android.text.TextUtils;
import android.util.DisplayMetrics;
import android.view.WindowManager;

import androidx.annotation.NonNull;

import com.google.android.gms.common.ConnectionResult;
import com.google.android.gms.common.GoogleApiAvailability;

import org.thoughtcrime.securesms.BuildConfig;
import org.thoughtcrime.securesms.emoji.EmojiFiles;
import org.thoughtcrime.securesms.keyvalue.SignalStore;
import org.thoughtcrime.securesms.recipients.Recipient;
import org.thoughtcrime.securesms.service.KeyCachingService;
import org.thoughtcrime.securesms.util.AppSignatureUtil;
import org.thoughtcrime.securesms.util.ByteUnit;
import org.thoughtcrime.securesms.util.CensorshipUtil;
import org.thoughtcrime.securesms.util.DeviceProperties;
import org.thoughtcrime.securesms.util.ScreenDensity;
import org.thoughtcrime.securesms.util.ServiceUtil;
import org.thoughtcrime.securesms.util.TextSecurePreferences;
import org.thoughtcrime.securesms.util.Util;
import org.thoughtcrime.securesms.util.VersionTracker;
import org.whispersystems.signalservice.api.push.ACI;

import java.util.Arrays;
import java.util.LinkedList;
import java.util.Locale;
import java.util.UUID;

public class LogSectionSystemInfo implements LogSection {

  @Override
  public @NonNull String getTitle() {
    return "SYSINFO";
  }

  @Override
  public @NonNull CharSequence getContent(@NonNull Context context) {
    final PackageManager pm      = context.getPackageManager();
    final StringBuilder  builder = new StringBuilder();

    boolean locked = KeyCachingService.isLocked();

    builder.append("Time          : ").append(System.currentTimeMillis()).append('\n');
    builder.append("Manufacturer  : ").append(Build.MANUFACTURER).append("\n");
    builder.append("Model         : ").append(Build.MODEL).append("\n");
    builder.append("Product       : ").append(Build.PRODUCT).append("\n");
    builder.append("Screen        : ").append(getScreenResolution(context)).append(", ")
                                      .append(ScreenDensity.get(context)).append(", ")
                                      .append(getScreenRefreshRate(context)).append("\n");
    builder.append("Font Scale    : ").append(context.getResources().getConfiguration().fontScale).append("\n");
    builder.append("Android       : ").append(Build.VERSION.RELEASE).append(" (")
                                     .append(Build.VERSION.INCREMENTAL).append(", ")
                                     .append(Build.DISPLAY).append(")\n");
    builder.append("ABIs          : ").append(TextUtils.join(", ", getSupportedAbis())).append("\n");
    builder.append("Memory        : ").append(getMemoryUsage()).append("\n");
    builder.append("Memclass      : ").append(getMemoryClass(context)).append("\n");
    builder.append("MemInfo       : ").append(getMemoryInfo(context)).append("\n");
    builder.append("OS Host       : ").append(Build.HOST).append("\n");
<<<<<<< HEAD
    builder.append("RecipientId   : ").append(locked ? "Unknown" : SignalStore.registrationValues().isRegistrationComplete() ? Recipient.self().getId() : "N/A").append("\n");
    builder.append("UUID          : ").append(locked ? "Unknown" : getCensoredUuid(context)).append("\n");
    builder.append("Censored      : ").append(locked ? "Unknown" : CensorshipUtil.isCensored(context)).append("\n");
=======
    builder.append("RecipientId   : ").append(SignalStore.registrationValues().isRegistrationComplete() ? Recipient.self().getId() : "N/A").append("\n");
    builder.append("ACI           : ").append(getCensoredAci(context)).append("\n");
    builder.append("Censored      : ").append(CensorshipUtil.isCensored(context)).append("\n");
>>>>>>> 8bee95eb
    builder.append("Play Services : ").append(getPlayServicesString(context)).append("\n");
    builder.append("FCM           : ").append(locked ? "Unknown" : !TextSecurePreferences.isFcmDisabled(context)).append("\n");
    builder.append("BkgRestricted : ").append(Build.VERSION.SDK_INT >= 28 ? DeviceProperties.isBackgroundRestricted(context) : "N/A").append("\n");
    builder.append("Locale        : ").append(Locale.getDefault().toString()).append("\n");
    builder.append("Linked Devices: ").append(locked ? "Unknown" : !TextSecurePreferences.isMultiDevice(context)).append("\n");
    builder.append("First Version : ").append(TextSecurePreferences.getFirstInstallVersion(context)).append("\n");
    builder.append("Days Installed: ").append(VersionTracker.getDaysSinceFirstInstalled(context)).append("\n");
    builder.append("Build Variant : ").append(BuildConfig.FLAVOR_distribution).append(BuildConfig.BUILD_ENVIRONMENT_TYPE).append(BuildConfig.BUILD_VARIANT_TYPE).append("\n");
    builder.append("Emoji Version : ").append(getEmojiVersionString(context)).append("\n");
    builder.append("App           : ");
    try {
      builder.append(pm.getApplicationLabel(pm.getApplicationInfo(context.getPackageName(), 0)))
             .append(" ")
             .append(pm.getPackageInfo(context.getPackageName(), 0).versionName)
             .append(" (")
             .append(BuildConfig.CANONICAL_VERSION_CODE)
             .append(", ")
             .append(Util.getManifestApkVersion(context))
             .append(") (")
             .append(BuildConfig.GIT_HASH).append(") \n");
    } catch (PackageManager.NameNotFoundException nnfe) {
      builder.append("Unknown\n");
    }
    builder.append("Package       : ").append(BuildConfig.APPLICATION_ID).append(" (").append(getSigningString(context)).append(")");

    return builder;
  }

  private static @NonNull String getMemoryUsage() {
    Runtime info        = Runtime.getRuntime();
    long    totalMemory = info.totalMemory();

    return String.format(Locale.ENGLISH,
                         "%dM (%.2f%% free, %dM max)",
                         ByteUnit.BYTES.toMegabytes(totalMemory),
                         (float) info.freeMemory() / totalMemory * 100f,
                         ByteUnit.BYTES.toMegabytes(info.maxMemory()));
  }

  private static @NonNull String getMemoryClass(Context context) {
    ActivityManager activityManager = ServiceUtil.getActivityManager(context);
    String          lowMem          = "";

    if (activityManager.isLowRamDevice()) {
      lowMem = ", low-mem device";
    }

    return activityManager.getMemoryClass() + lowMem;
  }

  private static @NonNull String getMemoryInfo(Context context) {
    ActivityManager.MemoryInfo info = DeviceProperties.getMemoryInfo(context);
    return String.format(Locale.US, "availMem: %d mb, totalMem: %d mb, threshold: %d mb, lowMemory: %b",
                         ByteUnit.BYTES.toMegabytes(info.availMem), ByteUnit.BYTES.toMegabytes(info.totalMem), ByteUnit.BYTES.toMegabytes(info.threshold), info.lowMemory);
  }

  private static @NonNull Iterable<String> getSupportedAbis() {
    if (Build.VERSION.SDK_INT >= Build.VERSION_CODES.LOLLIPOP) {
      return Arrays.asList(Build.SUPPORTED_ABIS);
    } else {
      LinkedList<String> abis = new LinkedList<>();
      abis.add(Build.CPU_ABI);
      if (Build.CPU_ABI2 != null && !"unknown".equals(Build.CPU_ABI2)) {
        abis.add(Build.CPU_ABI2);
      }
      return abis;
    }
  }

  private static @NonNull String getScreenResolution(@NonNull Context context) {
    DisplayMetrics displayMetrics = new DisplayMetrics();
    WindowManager  windowManager  = ServiceUtil.getWindowManager(context);

    windowManager.getDefaultDisplay().getMetrics(displayMetrics);
    return displayMetrics.widthPixels + "x" + displayMetrics.heightPixels;
  }

  private static @NonNull String getScreenRefreshRate(@NonNull Context context) {
    return String.format(Locale.ENGLISH, "%.2f hz", ServiceUtil.getWindowManager(context).getDefaultDisplay().getRefreshRate());
  }

  private static String getSigningString(@NonNull Context context) {
    return AppSignatureUtil.getAppSignature(context).or("Unknown");
  }

  private static String getPlayServicesString(@NonNull Context context) {
    int result = GoogleApiAvailability.getInstance().isGooglePlayServicesAvailable(context);
    return result == ConnectionResult.SUCCESS ? "true" : "false (" + result + ")";
  }

  private static String getEmojiVersionString(@NonNull Context context) {
    EmojiFiles.Version version = EmojiFiles.Version.readVersion(context);

    if (version == null) {
      return "None";
    } else {
      return version.getVersion() + " (" + version.getDensity() + ")";
    }
  }

  private static String getCensoredAci(@NonNull Context context) {
    ACI aci = TextSecurePreferences.getLocalAci(context);

    if (aci != null) {
      String aciString = aci.toString();
      String lastTwo   = aciString.substring(aciString.length() - 2);

      return "********-****-****-****-**********" + lastTwo;
    } else {
      return "N/A";
    }
  }
}<|MERGE_RESOLUTION|>--- conflicted
+++ resolved
@@ -64,15 +64,9 @@
     builder.append("Memclass      : ").append(getMemoryClass(context)).append("\n");
     builder.append("MemInfo       : ").append(getMemoryInfo(context)).append("\n");
     builder.append("OS Host       : ").append(Build.HOST).append("\n");
-<<<<<<< HEAD
     builder.append("RecipientId   : ").append(locked ? "Unknown" : SignalStore.registrationValues().isRegistrationComplete() ? Recipient.self().getId() : "N/A").append("\n");
-    builder.append("UUID          : ").append(locked ? "Unknown" : getCensoredUuid(context)).append("\n");
+    builder.append("ACI           : ").append(locked ? "Unknown" : getCensoredAci(context)).append("\n");
     builder.append("Censored      : ").append(locked ? "Unknown" : CensorshipUtil.isCensored(context)).append("\n");
-=======
-    builder.append("RecipientId   : ").append(SignalStore.registrationValues().isRegistrationComplete() ? Recipient.self().getId() : "N/A").append("\n");
-    builder.append("ACI           : ").append(getCensoredAci(context)).append("\n");
-    builder.append("Censored      : ").append(CensorshipUtil.isCensored(context)).append("\n");
->>>>>>> 8bee95eb
     builder.append("Play Services : ").append(getPlayServicesString(context)).append("\n");
     builder.append("FCM           : ").append(locked ? "Unknown" : !TextSecurePreferences.isFcmDisabled(context)).append("\n");
     builder.append("BkgRestricted : ").append(Build.VERSION.SDK_INT >= 28 ? DeviceProperties.isBackgroundRestricted(context) : "N/A").append("\n");
