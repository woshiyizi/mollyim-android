--- conflicted
+++ resolved
@@ -13,15 +13,12 @@
 import org.signal.core.util.ThreadUtil;
 import org.signal.core.util.logging.Log;
 import org.signal.core.util.tracing.Tracer;
-<<<<<<< HEAD
-import org.signal.paging.PagedDataSource;
-=======
 import org.signal.paging.LivePagedData;
 import org.signal.paging.PagedData;
+import org.signal.paging.PagedDataSource;
 import org.signal.paging.PagingConfig;
 import org.signal.paging.PagingController;
 import org.signal.paging.ProxyPagingController;
->>>>>>> dac649ce
 import org.thoughtcrime.securesms.database.LogDatabase;
 import org.thoughtcrime.securesms.dependencies.AppDependencies;
 import org.thoughtcrime.securesms.util.SingleLiveEvent;
@@ -57,7 +54,6 @@
     repo.getPrefixLogLines(staticLines -> {
       this.staticLines.addAll(staticLines);
 
-<<<<<<< HEAD
       PagedDataSource<Long, LogLine> dataSource;
 
       try {
@@ -88,20 +84,12 @@
           }
         };
       }
-      int size                  = dataSource.size();
-      List<LogLine> allLogLines = new ArrayList<>(dataSource.load(0, size, size, () -> false));
-=======
-      Log.blockUntilAllWritesFinished();
-      LogDatabase.getInstance(AppDependencies.getApplication()).logs().trimToSize();
-
-      LogDataSource dataSource = new LogDataSource(AppDependencies.getApplication(), staticLines, firstViewTime);
       PagingConfig  config     = new PagingConfig.Builder().setPageSize(100)
                                                            .setBufferPages(3)
                                                            .setStartIndex(0)
                                                            .build();
 
       LivePagedData<Long, LogLine> pagedData = PagedData.createForLiveData(dataSource, config);
->>>>>>> dac649ce
 
       ThreadUtil.runOnMain(() -> {
         pagingController.set(pagedData.getController());
