package org.thoughtcrime.securesms.logsubmit;

import android.app.Application;
import android.content.Context;
import android.net.Uri;
import android.os.Build;
import android.os.ParcelFileDescriptor;

import androidx.annotation.NonNull;
import androidx.annotation.Nullable;
import androidx.annotation.WorkerThread;

import com.annimon.stream.Stream;

import org.json.JSONException;
import org.json.JSONObject;
import org.signal.core.util.StreamUtil;
import org.signal.core.util.concurrent.SignalExecutors;
import org.signal.core.util.logging.Log;
import org.signal.core.util.logging.Scrubber;
import org.signal.core.util.tracing.Tracer;
import org.thoughtcrime.securesms.database.LogDatabase;
import org.thoughtcrime.securesms.dependencies.AppDependencies;
import org.thoughtcrime.securesms.net.Networking;
import org.thoughtcrime.securesms.net.StandardUserAgentInterceptor;
import org.thoughtcrime.securesms.providers.BlobProvider;
import org.thoughtcrime.securesms.service.KeyCachingService;
import org.thoughtcrime.securesms.util.RemoteConfig;
import org.signal.core.util.Stopwatch;

import java.io.IOException;
import java.io.OutputStream;
import java.nio.charset.StandardCharsets;
import java.util.ArrayList;
import java.util.Iterator;
import java.util.List;
import java.util.Optional;
import java.util.concurrent.ExecutionException;
import java.util.concurrent.ExecutorService;
import java.util.concurrent.Future;
import java.util.regex.Pattern;
import java.util.zip.GZIPOutputStream;
import java.util.zip.ZipEntry;
import java.util.zip.ZipOutputStream;

import okhttp3.MediaType;
import okhttp3.MultipartBody;
import okhttp3.OkHttpClient;
import okhttp3.Request;
import okhttp3.RequestBody;
import okhttp3.Response;
import okhttp3.ResponseBody;
import okio.BufferedSink;
import okio.Okio;
import okio.Source;

/**
 * Handles retrieving, scrubbing, and uploading of all debug logs.
 *
 * Adding a new log section:
 * - Create a new {@link LogSection}.
 * - Add it to {@link #SECTIONS}. The order of the list is the order the sections are displayed.
 */
public class SubmitDebugLogRepository {

  private static final String TAG = Log.tag(SubmitDebugLogRepository.class);

  private static final char   TITLE_DECORATION = '=';
  private static final int    MIN_DECORATIONS  = 5;
  private static final int    SECTION_SPACING  = 3;
  private static final String API_ENDPOINT     = "https://debuglogs.org";

  /** Ordered list of log sections. */
  private static final List<LogSection> SECTIONS = new ArrayList<LogSection>() {{
    add(new LogSectionSystemInfo());
    add(new LogSectionJobs());
    add(new LogSectionConstraints());
    add(new LogSectionCapabilities());
    add(new LogSectionMemory());
    add(new LogSectionLocalMetrics());
    add(new LogSectionRemoteConfig());
    add(new LogSectionPin());
    if (Build.VERSION.SDK_INT >= 28) {
      add(new LogSectionPower());
    }
    add(new LogSectionNotifications());
    add(new LogSectionNotificationProfiles());
    add(new LogSectionExoPlayerPool());
    add(new LogSectionKeyPreferences());
    add(new LogSectionStories());
<<<<<<< HEAD
=======
    add(new LogSectionBadges());
    add(new LogSectionChatFolders());
>>>>>>> 9f54de8b
    add(new LogSectionRemoteBackups());
    add(new LogSectionPermissions());
    add(new LogSectionThreads());
    add(new LogSectionThreadDump());
    add(new LogSectionCurrentThreadDump());
    if (RemoteConfig.internalUser()) {
      add(new LogSectionSenderKey());
    }
    add(new LogSectionDatabaseSchema());
    add(new LogSectionRemappedRecords());
    add(new LogSectionLogcat());
    add(new LogSectionLoggerHeader());
    // MOLLY: Review default implementation of isInitialized() for new sections
  }};

  private final Application     context;
  private final ExecutorService executor;

  public SubmitDebugLogRepository() {
    this.context  = AppDependencies.getApplication();
    this.executor = SignalExecutors.SERIAL;
  }

  public void getPrefixLogLines(@NonNull Callback<List<LogLine>> callback) {
    executor.execute(() -> callback.onResult(getPrefixLogLinesInternal()));
  }

  public void buildAndSubmitLog(@NonNull Callback<Optional<String>> callback) {
    SignalExecutors.UNBOUNDED.execute(() -> {
      Log.blockUntilAllWritesFinished();
      LogDatabase.getInstance(context).logs().trimToSize();
      callback.onResult(submitLogInternal(System.currentTimeMillis(), getPrefixLogLinesInternal(), Tracer.getInstance().serialize()));
    });
  }

  /**
   * Submits a log with the provided prefix lines.
   *
   * @param untilTime Only submit logs from {@link LogDatabase} if they were created before this time. This is our way of making sure that the logs we submit
   *                  only include the logs that we've already shown the user. It's possible some old logs may have been trimmed off in the meantime, but no
   *                  new ones could pop up.
   */
  public void submitLogWithPrefixLines(long untilTime, @NonNull List<LogLine> prefixLines, @Nullable byte[] trace, Callback<Optional<String>> callback) {
    SignalExecutors.UNBOUNDED.execute(() -> callback.onResult(submitLogInternal(untilTime, prefixLines, trace)));
  }

  public void writeLogToDisk(@NonNull Uri uri, long untilTime, Callback<Boolean> callback) {
    SignalExecutors.UNBOUNDED.execute(() -> {
      try (ZipOutputStream outputStream = new ZipOutputStream(context.getContentResolver().openOutputStream(uri))) {
        StringBuilder prefixLines = linesToStringBuilder(getPrefixLogLinesInternal(), null);

        outputStream.putNextEntry(new ZipEntry("log.txt"));
        outputStream.write(prefixLines.toString().getBytes(StandardCharsets.UTF_8));

        try (LogDatabase.LogTable.Reader reader = LogDatabase.getInstance(context).logs().getAllBeforeTime(untilTime)) {
          while (reader.hasNext()) {
            outputStream.write(reader.next().getBytes());
            outputStream.write("\n".getBytes());
          }
        } catch (IllegalStateException e) {
          if (!KeyCachingService.isLocked()) {
            Log.e(TAG, "Failed to read row!", e);
            callback.onResult(false);
            return;
          }
        }

        outputStream.closeEntry();

        outputStream.putNextEntry(new ZipEntry("signal.trace"));
        outputStream.write(Tracer.getInstance().serialize());
        outputStream.closeEntry();

        callback.onResult(true);
      } catch (IOException e) {
        callback.onResult(false);
      }
    });
  }

  @WorkerThread
  private @NonNull Optional<String> submitLogInternal(long untilTime, @NonNull List<LogLine> prefixLines, @Nullable byte[] trace) {
    String traceUrl = null;
    if (trace != null && trace.length > 0) {
      try {
        traceUrl = uploadContent("application/octet-stream", RequestBody.create(MediaType.get("application/octet-stream"), trace));
      } catch (IOException e) {
        Log.w(TAG, "Error during trace upload.", e);
        return Optional.empty();
      }
    }

    StringBuilder prefixStringBuilder = linesToStringBuilder(prefixLines, traceUrl);

    try {
      Stopwatch stopwatch = new Stopwatch("log-upload");

      ParcelFileDescriptor[] fds        = ParcelFileDescriptor.createPipe();
      Future<Uri>            futureUri  = BlobProvider.getInstance()
                                                      .forData(new ParcelFileDescriptor.AutoCloseInputStream(fds[0]), 0)
                                                      .withMimeType("application/gzip")
                                                      .createForSingleSessionOnDiskAsync(context);

      OutputStream gzipOutput = new GZIPOutputStream(new ParcelFileDescriptor.AutoCloseOutputStream(fds[1]));

      gzipOutput.write(prefixStringBuilder.toString().getBytes());

      stopwatch.split("front-matter");

      try (LogDatabase.LogTable.Reader reader = LogDatabase.getInstance(context).logs().getAllBeforeTime(untilTime)) {
        while (reader.hasNext()) {
          gzipOutput.write(reader.next().getBytes());
          gzipOutput.write("\n".getBytes());
        }
      } catch (IllegalStateException e) {
        Log.e(TAG, "Failed to read row!", e);
        return Optional.empty();
      }

      StreamUtil.close(gzipOutput);
      Uri gzipUri = futureUri.get();

      stopwatch.split("body");

      String logUrl = uploadContent("application/gzip", new RequestBody() {
        @Override
        public @NonNull MediaType contentType() {
          return MediaType.get("application/gzip");
        }

        @Override public long contentLength() {
          return BlobProvider.getInstance().calculateFileSize(context, gzipUri);
        }

        @Override
        public void writeTo(@NonNull BufferedSink sink) throws IOException {
          Source source = Okio.source(BlobProvider.getInstance().getStream(context, gzipUri));
          sink.writeAll(source);
        }
      });

      stopwatch.split("upload");
      stopwatch.stop(TAG);

      BlobProvider.getInstance().delete(context, gzipUri);

      return Optional.of(logUrl);
    } catch (IOException | RuntimeException | ExecutionException | InterruptedException e) {
      Log.w(TAG, "Error during log upload.", e);
      return Optional.empty();
    }
  }

  @WorkerThread
  private @NonNull String uploadContent(@NonNull String contentType, @NonNull RequestBody requestBody) throws IOException {
    OkHttpClient client = new OkHttpClient.Builder()
                                          .socketFactory(Networking.getSocketFactory())
                                          .proxySelector(Networking.getProxySelectorForSocks())
                                          .dns(Networking.getDns())
                                          .addInterceptor(new StandardUserAgentInterceptor())
                                          .build();

    try (Response response = client.newCall(new Request.Builder().url(API_ENDPOINT).get().build()).execute()) {
      ResponseBody body = response.body();

      if (!response.isSuccessful() || body == null) {
        throw new IOException("Unsuccessful response: " + response);
      }

      JSONObject            json   = new JSONObject(body.string());
      String                url    = json.getString("url");
      JSONObject            fields = json.getJSONObject("fields");
      String                item   = fields.getString("key");
      MultipartBody.Builder post   = new MultipartBody.Builder();
      Iterator<String>      keys   = fields.keys();

      post.addFormDataPart("Content-Type", contentType);

      while (keys.hasNext()) {
        String key = keys.next();
        post.addFormDataPart(key, fields.getString(key));
      }

      post.addFormDataPart("file", "file", requestBody);

      try (Response postResponse = client.newCall(new Request.Builder().url(url).post(post.build()).build()).execute()) {
        if (!postResponse.isSuccessful()) {
          throw new IOException("Bad response: " + postResponse);
        }
      }

      return API_ENDPOINT + "/" + item;
    } catch (JSONException e) {
      Log.w(TAG, "Error during upload.", e);
      throw new IOException(e);
    }
  }

  @WorkerThread
  private @NonNull List<LogLine> getPrefixLogLinesInternal() {
    long startTime = System.currentTimeMillis();

    int maxTitleLength = Stream.of(SECTIONS).reduce(0, (max, section) -> Math.max(max, section.getTitle().length()));

    List<LogLine> allLines = new ArrayList<>();

    for (LogSection section : SECTIONS) {
      List<LogLine> lines = getLinesForSection(context, section, maxTitleLength);

      if (SECTIONS.indexOf(section) != SECTIONS.size() - 1) {
        for (int i = 0; i < SECTION_SPACING; i++) {
          lines.add(SimpleLogLine.EMPTY);
        }
      }

      allLines.addAll(lines);
    }

    List<LogLine> withIds = new ArrayList<>(allLines.size());

    for (int i = 0; i < allLines.size(); i++) {
      withIds.add(new CompleteLogLine(i, allLines.get(i)));
    }

    Log.d(TAG, "Total time: " + (System.currentTimeMillis() - startTime) + " ms");

    return withIds;
  }

  @WorkerThread
  private static @NonNull List<LogLine> getLinesForSection(@NonNull Context context, @NonNull LogSection section, int maxTitleLength) {
    long startTime = System.currentTimeMillis();

    List<LogLine> out = new ArrayList<>();
    out.add(new SimpleLogLine(formatTitle(section.getTitle(), maxTitleLength), LogLine.Style.NONE, LogLine.Placeholder.NONE));

    if (!section.isInitialized()) {
      out.add(new SimpleLogLine("<not available>", LogLine.Style.INFO, LogLine.Placeholder.NONE));
    } else if (section.hasContent()) {
      CharSequence content = Scrubber.scrub(section.getContent(context));

      List<LogLine> lines = Stream.of(Pattern.compile("\\n").split(content))
                                  .map(s -> new SimpleLogLine(s, LogStyleParser.parseStyle(s), LogStyleParser.parsePlaceholderType(s)))
                                  .map(line -> (LogLine) line)
                                  .toList();

      out.addAll(lines);
    }

    Log.d(TAG, "[" + section.getTitle() + "] Took " + (System.currentTimeMillis() - startTime) + " ms");

    return out;
  }

  private static @NonNull String formatTitle(@NonNull String title, int maxTitleLength) {
    int neededPadding = maxTitleLength - title.length();
    int leftPadding   = neededPadding  / 2;
    int rightPadding  = neededPadding  - leftPadding;

    StringBuilder out = new StringBuilder();

    for (int i = 0; i < leftPadding + MIN_DECORATIONS; i++) {
      out.append(TITLE_DECORATION);
    }

    out.append(' ').append(title).append(' ');

    for (int i = 0; i < rightPadding + MIN_DECORATIONS; i++) {
      out.append(TITLE_DECORATION);
    }

    return out.toString();
  }

  private static @NonNull StringBuilder linesToStringBuilder(@NonNull List<LogLine> lines, @Nullable String traceUrl) {
    StringBuilder stringBuilder = new StringBuilder();
    for (LogLine line : lines) {
      switch (line.getPlaceholderType()) {
        case NONE:
          stringBuilder.append(line.getText()).append('\n');
          break;
        case TRACE:
          stringBuilder.append(traceUrl).append('\n');
          break;
      }
    }

    return stringBuilder;
  }

  public interface Callback<E> {
    void onResult(E result);
  }
}<|MERGE_RESOLUTION|>--- conflicted
+++ resolved
@@ -88,11 +88,7 @@
     add(new LogSectionExoPlayerPool());
     add(new LogSectionKeyPreferences());
     add(new LogSectionStories());
-<<<<<<< HEAD
-=======
-    add(new LogSectionBadges());
     add(new LogSectionChatFolders());
->>>>>>> 9f54de8b
     add(new LogSectionRemoteBackups());
     add(new LogSectionPermissions());
     add(new LogSectionThreads());
