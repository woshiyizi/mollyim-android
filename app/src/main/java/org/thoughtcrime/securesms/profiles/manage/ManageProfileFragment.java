--- conflicted
+++ resolved
@@ -36,6 +36,7 @@
 import org.thoughtcrime.securesms.mediasend.Media;
 import org.thoughtcrime.securesms.profiles.ProfileName;
 import org.thoughtcrime.securesms.profiles.manage.ManageProfileViewModel.AvatarState;
+import org.thoughtcrime.securesms.recipients.Recipient;
 import org.thoughtcrime.securesms.util.NameUtil;
 import org.thoughtcrime.securesms.util.livedata.LiveDataUtil;
 import org.thoughtcrime.securesms.util.navigation.SafeNavigation;
@@ -122,26 +123,12 @@
       }
     });
 
-<<<<<<< HEAD
     badgesContainer.setVisibility(View.GONE);
-=======
-    if (FeatureFlags.donorBadges()) {
-      badgesContainer.setOnClickListener(v -> {
-        if (Recipient.self().getBadges().isEmpty()) {
-          BecomeASustainerFragment.show(getParentFragmentManager());
-        } else {
-          SafeNavigation.safeNavigate(Navigation.findNavController(v), ManageProfileFragmentDirections.actionManageProfileFragmentToBadgeManageFragment());
-        }
-      });
-    } else {
-      badgesContainer.setVisibility(View.GONE);
-    }
 
     avatarView.setOnClickListener(v -> {
       startActivity(AvatarPreviewActivity.intentFromRecipientId(requireContext(), Recipient.self().getId()),
                     AvatarPreviewActivity.createTransitionBundle(requireActivity(), avatarView));
     });
->>>>>>> 42ccd638
   }
 
   private void initializeViewModel() {
