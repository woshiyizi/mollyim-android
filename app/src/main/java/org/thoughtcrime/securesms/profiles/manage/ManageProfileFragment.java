package org.thoughtcrime.securesms.profiles.manage;

import android.graphics.drawable.Drawable;
import android.os.Bundle;
import android.text.TextUtils;
import android.util.TypedValue;
import android.view.LayoutInflater;
import android.view.View;
import android.view.ViewGroup;
import android.widget.ImageView;
import android.widget.TextView;
import android.widget.Toast;

import androidx.annotation.NonNull;
import androidx.annotation.Nullable;
import androidx.appcompat.app.AlertDialog;
import androidx.appcompat.widget.Toolbar;
import androidx.core.content.res.ResourcesCompat;
import androidx.lifecycle.LiveData;
import androidx.lifecycle.Transformations;
import androidx.lifecycle.ViewModelProviders;
import androidx.navigation.Navigation;

import com.airbnb.lottie.SimpleColorFilter;
import com.bumptech.glide.Glide;

import org.signal.core.util.logging.Log;
import org.thoughtcrime.securesms.LoggingFragment;
import org.thoughtcrime.securesms.R;
import org.thoughtcrime.securesms.avatar.Avatars;
import org.thoughtcrime.securesms.avatar.picker.AvatarPickerFragment;
import org.thoughtcrime.securesms.badges.BadgeImageView;
import org.thoughtcrime.securesms.badges.models.Badge;
import org.thoughtcrime.securesms.badges.self.none.BecomeASustainerFragment;
import org.thoughtcrime.securesms.components.emoji.EmojiUtil;
import org.thoughtcrime.securesms.mediasend.Media;
import org.thoughtcrime.securesms.profiles.ProfileName;
import org.thoughtcrime.securesms.profiles.manage.ManageProfileViewModel.AvatarState;
import org.thoughtcrime.securesms.recipients.Recipient;
import org.thoughtcrime.securesms.util.FeatureFlags;
import org.thoughtcrime.securesms.util.NameUtil;
import org.thoughtcrime.securesms.util.views.SimpleProgressDialog;
import org.whispersystems.libsignal.util.guava.Optional;

public class ManageProfileFragment extends LoggingFragment {

  private static final String TAG                       = Log.tag(ManageProfileFragment.class);

  private Toolbar                toolbar;
  private ImageView              avatarView;
  private ImageView              avatarPlaceholderView;
  private TextView               profileNameView;
  private View                   profileNameContainer;
  private TextView               usernameView;
  private View                   usernameContainer;
  private TextView               aboutView;
  private View                   aboutContainer;
  private ImageView              aboutEmojiView;
  private AlertDialog            avatarProgress;
  private TextView               avatarInitials;
  private ImageView              avatarBackground;
  private View                   badgesContainer;
  private BadgeImageView         badgeView;

  private ManageProfileViewModel viewModel;

  @Override
  public @Nullable View onCreateView(@NonNull LayoutInflater inflater, @Nullable ViewGroup container, @Nullable Bundle savedInstanceState) {
    return inflater.inflate(R.layout.manage_profile_fragment, container, false);
  }

  @Override
  public void onViewCreated(@NonNull View view, @Nullable Bundle savedInstanceState) {
    this.toolbar               = view.findViewById(R.id.toolbar);
    this.avatarView            = view.findViewById(R.id.manage_profile_avatar);
    this.avatarPlaceholderView = view.findViewById(R.id.manage_profile_avatar_placeholder);
    this.profileNameView       = view.findViewById(R.id.manage_profile_name);
    this.profileNameContainer  = view.findViewById(R.id.manage_profile_name_container);
    this.usernameView          = view.findViewById(R.id.manage_profile_username);
    this.usernameContainer     = view.findViewById(R.id.manage_profile_username_container);
    this.aboutView             = view.findViewById(R.id.manage_profile_about);
    this.aboutContainer        = view.findViewById(R.id.manage_profile_about_container);
    this.aboutEmojiView        = view.findViewById(R.id.manage_profile_about_icon);
    this.avatarInitials        = view.findViewById(R.id.manage_profile_avatar_initials);
    this.avatarBackground      = view.findViewById(R.id.manage_profile_avatar_background);
    this.badgesContainer       = view.findViewById(R.id.manage_profile_badges_container);
    this.badgeView             = view.findViewById(R.id.manage_profile_badge);

    initializeViewModel();

    this.toolbar.setNavigationOnClickListener(v -> requireActivity().finish());

    View editAvatar = view.findViewById(R.id.manage_profile_edit_photo);
    editAvatar.setOnClickListener(v -> onEditAvatarClicked());

    this.profileNameContainer.setOnClickListener(v -> {
      Navigation.findNavController(v).navigate(ManageProfileFragmentDirections.actionManageProfileName());
    });

    this.usernameContainer.setOnClickListener(v -> {
      Navigation.findNavController(v).navigate(ManageProfileFragmentDirections.actionManageUsername());
    });

    this.aboutContainer.setOnClickListener(v -> {
      Navigation.findNavController(v).navigate(ManageProfileFragmentDirections.actionManageAbout());
    });

    getParentFragmentManager().setFragmentResultListener(AvatarPickerFragment.REQUEST_KEY_SELECT_AVATAR, getViewLifecycleOwner(), (key, bundle) -> {
      if (bundle.getBoolean(AvatarPickerFragment.SELECT_AVATAR_CLEAR)) {
        viewModel.onAvatarSelected(requireContext(), null);
      } else {
        Media result = bundle.getParcelable(AvatarPickerFragment.SELECT_AVATAR_MEDIA);
        viewModel.onAvatarSelected(requireContext(), result);
      }
    });

    avatarInitials.addOnLayoutChangeListener((v, left, top, right, bottom, oldLeft, oldTop, oldRight, oldBottom) -> {
      if (avatarInitials.length() > 0) {
        updateInitials(avatarInitials.getText().toString());
      }
    });

<<<<<<< HEAD
    badgesContainer.setVisibility(View.GONE);
=======
    if (FeatureFlags.donorBadges()) {
      badgesContainer.setOnClickListener(v -> {
        if (Recipient.self().getBadges().isEmpty()) {
          BecomeASustainerFragment.show(getParentFragmentManager());
        } else {
          Navigation.findNavController(v).navigate(ManageProfileFragmentDirections.actionManageProfileFragmentToBadgeManageFragment());
        }
      });
    } else {
      badgesContainer.setVisibility(View.GONE);
    }
>>>>>>> 182a112c
  }

  private void initializeViewModel() {
    viewModel = ViewModelProviders.of(this, new ManageProfileViewModel.Factory()).get(ManageProfileViewModel.class);

    LiveData<Optional<byte[]>> avatarImage = Transformations.distinctUntilChanged(Transformations.map(viewModel.getAvatar(), avatar -> Optional.fromNullable(avatar.getAvatar())));
    avatarImage.observe(getViewLifecycleOwner(), this::presentAvatarImage);

    viewModel.getAvatar().observe(getViewLifecycleOwner(), this::presentAvatarPlaceholder);
    viewModel.getProfileName().observe(getViewLifecycleOwner(), this::presentProfileName);
    viewModel.getEvents().observe(getViewLifecycleOwner(), this::presentEvent);
    viewModel.getAbout().observe(getViewLifecycleOwner(), this::presentAbout);
    viewModel.getAboutEmoji().observe(getViewLifecycleOwner(), this::presentAboutEmoji);
    viewModel.getBadge().observe(getViewLifecycleOwner(), this::presentBadge);

    if (viewModel.shouldShowUsername()) {
      viewModel.getUsername().observe(getViewLifecycleOwner(), this::presentUsername);
    } else {
      usernameContainer.setVisibility(View.GONE);
    }
  }

  private void presentAvatarImage(@NonNull Optional<byte[]> avatarData) {
    if (avatarData.isPresent()) {
      Glide.with(this)
           .load(avatarData.get())
           .circleCrop()
           .into(avatarView);
    } else {
      avatarView.setImageDrawable(null);
    }
  }

  private void presentAvatarPlaceholder(@NonNull AvatarState avatarState) {
    if (avatarState.getAvatar() == null) {
      CharSequence            initials        = NameUtil.getAbbreviation(avatarState.getSelf().getDisplayName(requireContext()));
      Avatars.ForegroundColor foregroundColor = Avatars.getForegroundColor(avatarState.getSelf().getAvatarColor());

      avatarBackground.setColorFilter(new SimpleColorFilter(avatarState.getSelf().getAvatarColor().colorInt()));
      avatarPlaceholderView.setColorFilter(new SimpleColorFilter(foregroundColor.getColorInt()));
      avatarInitials.setTextColor(foregroundColor.getColorInt());

      if (TextUtils.isEmpty(initials)) {
        avatarPlaceholderView.setVisibility(View.VISIBLE);
        avatarInitials.setVisibility(View.GONE);
      } else {
        updateInitials(initials.toString());
        avatarPlaceholderView.setVisibility(View.GONE);
        avatarInitials.setVisibility(View.VISIBLE);
      }
    } else {
      avatarPlaceholderView.setVisibility(View.GONE);
      avatarInitials.setVisibility(View.GONE);
    }

    if (avatarProgress == null && avatarState.getLoadingState() == ManageProfileViewModel.LoadingState.LOADING) {
      avatarProgress = SimpleProgressDialog.show(requireContext());
    } else if (avatarProgress != null && avatarState.getLoadingState() == ManageProfileViewModel.LoadingState.LOADED) {
      avatarProgress.dismiss();
    }
  }

  private void updateInitials(String initials) {
    avatarInitials.setTextSize(TypedValue.COMPLEX_UNIT_PX, Avatars.getTextSizeForLength(requireContext(), initials, avatarInitials.getMeasuredWidth() * 0.8f, avatarInitials.getMeasuredWidth() * 0.45f));
    avatarInitials.setText(initials);
  }

  private void presentProfileName(@Nullable ProfileName profileName) {
    if (profileName == null || profileName.isEmpty()) {
      profileNameView.setText(R.string.ManageProfileFragment_profile_name);
    } else {
      profileNameView.setText(profileName.toString());
    }
  }

  private void presentUsername(@Nullable String username) {
    if (username == null || username.isEmpty()) {
      usernameView.setText(R.string.ManageProfileFragment_username);
    } else {
      usernameView.setText(username);
    }
  }

  private void presentAbout(@Nullable String about) {
    if (about == null || about.isEmpty()) {
      aboutView.setText(R.string.ManageProfileFragment_about);
    } else {
      aboutView.setText(about);
    }
  }

  private void presentAboutEmoji(@NonNull String aboutEmoji) {
    if (aboutEmoji == null || aboutEmoji.isEmpty()) {
      aboutEmojiView.setImageDrawable(ResourcesCompat.getDrawable(getResources(), R.drawable.ic_compose_24, null));
    } else {
      Drawable emoji = EmojiUtil.convertToDrawable(requireContext(), aboutEmoji);

      if (emoji != null) {
        aboutEmojiView.setImageDrawable(emoji);
      } else {
        aboutEmojiView.setImageDrawable(ResourcesCompat.getDrawable(getResources(), R.drawable.ic_compose_24, null));
      }
    }
  }

  private void presentBadge(@NonNull Optional<Badge> badge) {
    if (badge.isPresent() && badge.get().getVisible() && !badge.get().isExpired()) {
      badgeView.setBadge(badge.orNull());
    } else {
      badgeView.setBadge(null);
    }
  }

  private void presentEvent(@NonNull ManageProfileViewModel.Event event) {
    switch (event) {
      case AVATAR_DISK_FAILURE:
        Toast.makeText(requireContext(), R.string.ManageProfileFragment_failed_to_set_avatar, Toast.LENGTH_LONG).show();
        break;
      case AVATAR_NETWORK_FAILURE:
        Toast.makeText(requireContext(), R.string.EditProfileNameFragment_failed_to_save_due_to_network_issues_try_again_later, Toast.LENGTH_LONG).show();
        break;
    }
  }

  private void onEditAvatarClicked() {
    Navigation.findNavController(requireView()).navigate(ManageProfileFragmentDirections.actionManageProfileFragmentToAvatarPicker(null, null));
  }
}<|MERGE_RESOLUTION|>--- conflicted
+++ resolved
@@ -31,13 +31,10 @@
 import org.thoughtcrime.securesms.avatar.picker.AvatarPickerFragment;
 import org.thoughtcrime.securesms.badges.BadgeImageView;
 import org.thoughtcrime.securesms.badges.models.Badge;
-import org.thoughtcrime.securesms.badges.self.none.BecomeASustainerFragment;
 import org.thoughtcrime.securesms.components.emoji.EmojiUtil;
 import org.thoughtcrime.securesms.mediasend.Media;
 import org.thoughtcrime.securesms.profiles.ProfileName;
 import org.thoughtcrime.securesms.profiles.manage.ManageProfileViewModel.AvatarState;
-import org.thoughtcrime.securesms.recipients.Recipient;
-import org.thoughtcrime.securesms.util.FeatureFlags;
 import org.thoughtcrime.securesms.util.NameUtil;
 import org.thoughtcrime.securesms.util.views.SimpleProgressDialog;
 import org.whispersystems.libsignal.util.guava.Optional;
@@ -120,21 +117,7 @@
       }
     });
 
-<<<<<<< HEAD
     badgesContainer.setVisibility(View.GONE);
-=======
-    if (FeatureFlags.donorBadges()) {
-      badgesContainer.setOnClickListener(v -> {
-        if (Recipient.self().getBadges().isEmpty()) {
-          BecomeASustainerFragment.show(getParentFragmentManager());
-        } else {
-          Navigation.findNavController(v).navigate(ManageProfileFragmentDirections.actionManageProfileFragmentToBadgeManageFragment());
-        }
-      });
-    } else {
-      badgesContainer.setVisibility(View.GONE);
-    }
->>>>>>> 182a112c
   }
 
   private void initializeViewModel() {
