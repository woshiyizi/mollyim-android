--- conflicted
+++ resolved
@@ -224,23 +224,4 @@
   public void setPniInitializedDevices(boolean value) {
     putBoolean(PNI_INITIALIZED_DEVICES, value);
   }
-
-<<<<<<< HEAD
-  public long getStoriesFeatureAvailableTimestamp() {
-    return getLong(STORIES_FEATURE_AVAILABLE_MS, 0);
-  }
-
-  public void setStoriesFeatureAvailableTimestamp(long timestamp) {
-    putLong(STORIES_FEATURE_AVAILABLE_MS, timestamp);
-=======
-  public void startSmsPhase1() {
-    if (!getStore().containsKey(SMS_PHASE_1_START_MS)) {
-      putLong(SMS_PHASE_1_START_MS, System.currentTimeMillis());
-    }
-  }
-
-  public @NonNull SmsExportPhase getSmsExportPhase() {
-    return SmsExportPhase.PHASE_0;
->>>>>>> ec1f7713
-  }
 }