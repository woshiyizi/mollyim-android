--- conflicted
+++ resolved
@@ -17,17 +17,12 @@
     const val CALLING_SERVER: String = "internal.calling_server"
     const val CALLING_DATA_MODE: String = "internal.calling_bandwidth_mode"
     const val CALLING_DISABLE_TELECOM: String = "internal.calling_disable_telecom"
-<<<<<<< HEAD
-    const val CALLING_ENABLE_OBOE_ADM: String = "internal.calling_enable_oboe_adm"
-=======
     const val CALLING_SET_AUDIO_CONFIG: String = "internal.calling_set_audio_config"
     const val CALLING_USE_OBOE_ADM: String = "internal.calling_use_oboe_adm"
     const val CALLING_USE_SOFTWARE_AEC: String = "internal.calling_use_software_aec"
     const val CALLING_USE_SOFTWARE_NS: String = "internal.calling_use_software_ns"
     const val CALLING_USE_INPUT_LOW_LATENCY: String = "internal.calling_use_input_low_latency"
     const val CALLING_USE_INPUT_VOICE_COMM: String = "internal.calling_use_input_voice_comm"
-    const val SHAKE_TO_REPORT: String = "internal.shake_to_report"
->>>>>>> d66a0f61
     const val DISABLE_STORAGE_SERVICE: String = "internal.disable_storage_service"
     const val LAST_SCROLL_POSITION: String = "internal.last_scroll_position"
     const val CONVERSATION_ITEM_V2_MEDIA: String = "internal.conversation_item_v2_media"
