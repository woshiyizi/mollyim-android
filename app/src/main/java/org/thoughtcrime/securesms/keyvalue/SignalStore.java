--- conflicted
+++ resolved
@@ -16,11 +16,7 @@
  */
 public final class SignalStore {
 
-<<<<<<< HEAD
-  private static volatile SignalStore instance;
-=======
   private KeyValueStore store;
->>>>>>> 182a112c
 
   private final AccountValues            accountValues;
   private final KbsValues                kbsValues;
@@ -83,17 +79,6 @@
     this.rateLimitValues          = new RateLimitValues(store);
     this.chatColorsValues         = new ChatColorsValues(store);
     this.imageEditorValues        = new ImageEditorValues(store);
-  }
-
-  public static SignalStore getInstance() {
-    if (instance == null) {
-      synchronized (SignalStore.class) {
-        if (instance == null) {
-          instance = new SignalStore();
-        }
-      }
-    }
-    return instance;
   }
 
   public static void onFirstEverAppLaunch() {
@@ -155,13 +140,10 @@
   @VisibleForTesting
   public static void resetCache() {
     getInstance().store.resetCache();
-<<<<<<< HEAD
-=======
   }
 
   public static @NonNull AccountValues account() {
     return getInstance().accountValues;
->>>>>>> 182a112c
   }
 
   public static @NonNull KbsValues kbsValues() {
@@ -266,8 +248,6 @@
 
   private static @NonNull KeyValueStore getStore() {
     return getInstance().store;
-<<<<<<< HEAD
-=======
   }
 
   /**
@@ -276,6 +256,5 @@
   @VisibleForTesting
   public static void inject(@NonNull KeyValueStore store) {
     instance = new SignalStore(store);
->>>>>>> 182a112c
   }
 }