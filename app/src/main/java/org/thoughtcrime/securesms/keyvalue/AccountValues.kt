package org.thoughtcrime.securesms.keyvalue

import androidx.annotation.VisibleForTesting
import org.signal.core.util.Base64
import org.signal.core.util.logging.Log
import org.signal.libsignal.protocol.IdentityKey
import org.signal.libsignal.protocol.IdentityKeyPair
import org.signal.libsignal.protocol.ecc.Curve
import org.signal.libsignal.protocol.util.Medium
import org.thoughtcrime.securesms.crypto.EncryptedPreferences
import org.thoughtcrime.securesms.crypto.IdentityKeyUtil
import org.thoughtcrime.securesms.crypto.ProfileKeyUtil
import org.thoughtcrime.securesms.crypto.storage.PreKeyMetadataStore
import org.thoughtcrime.securesms.database.SignalDatabase
import org.thoughtcrime.securesms.dependencies.AppDependencies
import org.thoughtcrime.securesms.jobs.PreKeysSyncJob
import org.thoughtcrime.securesms.recipients.Recipient
import org.thoughtcrime.securesms.util.SecurePreferenceManager
import org.thoughtcrime.securesms.util.Util
import org.whispersystems.signalservice.api.push.ServiceId.ACI
import org.whispersystems.signalservice.api.push.ServiceId.PNI
import org.whispersystems.signalservice.api.push.ServiceIds
import org.whispersystems.signalservice.api.push.SignalServiceAddress
import org.whispersystems.signalservice.api.push.UsernameLinkComponents
import org.whispersystems.signalservice.api.util.UuidUtil
import org.whispersystems.signalservice.api.util.toByteArray
import java.security.SecureRandom

internal class AccountValues internal constructor(store: KeyValueStore) : SignalStoreValues(store) {

  companion object {
    private val TAG = Log.tag(AccountValues::class.java)
    // MOLLY: Ensure all keys below are parametrized with the account number
    private const val KEY_SERVICE_PASSWORD = "account.1.service_password"
    private const val KEY_REGISTRATION_ID = "account.1.registration_id"
    private const val KEY_FCM_ENABLED = "account.1.fcm_enabled"
    private const val KEY_FCM_TOKEN = "account.1.fcm_token"
    private const val KEY_FCM_TOKEN_VERSION = "account.1.fcm_token_version"
    private const val KEY_FCM_TOKEN_LAST_SET_TIME = "account.1.fcm_token_last_set_time"
    private const val KEY_DEVICE_NAME = "account.1.device_name"
    private const val KEY_DEVICE_ID = "account.1.device_id"
    private const val KEY_PNI_REGISTRATION_ID = "account.1.pni_registration_id"
    private const val KEY_ACI_SIGNED_PREKEY_REGISTERED = "account.1.aci_signed_prekey_registered"
    private const val KEY_ACI_NEXT_SIGNED_PREKEY_ID = "account.1.aci_next_signed_prekey_id"
    private const val KEY_ACI_ACTIVE_SIGNED_PREKEY_ID = "account.1.aci_active_signed_prekey_id"
    private const val KEY_ACI_LAST_SIGNED_PREKEY_ROTATION_TIME = "account.1.aci_last_signed_prekey_rotation_time"
    private const val KEY_ACI_NEXT_ONE_TIME_PREKEY_ID = "account.1.aci_next_one_time_prekey_id"
    private const val KEY_PNI_SIGNED_PREKEY_REGISTERED = "account.1.pni_signed_prekey_registered"
    private const val KEY_PNI_NEXT_SIGNED_PREKEY_ID = "account.1.pni_next_signed_prekey_id"
    private const val KEY_PNI_ACTIVE_SIGNED_PREKEY_ID = "account.1.pni_active_signed_prekey_id"
    private const val KEY_PNI_LAST_SIGNED_PREKEY_ROTATION_TIME = "account.1.pni_last_signed_prekey_rotation_time"
    private const val KEY_PNI_NEXT_ONE_TIME_PREKEY_ID = "account.1.pni_next_one_time_prekey_id"

    @VisibleForTesting
    const val KEY_E164 = "account.1.e164"
    @VisibleForTesting
    const val KEY_ACI = "account.1.aci"
    @VisibleForTesting
    const val KEY_PNI = "account.1.pni"
    @VisibleForTesting
    const val KEY_IS_REGISTERED = "account.1.is_registered"

    // MOLLY: Leave these keys untouched to preserve compatibility with Signal backups
    private const val KEY_ACI_IDENTITY_PUBLIC_KEY = "account.aci_identity_public_key"
    private const val KEY_ACI_IDENTITY_PRIVATE_KEY = "account.aci_identity_private_key"
    private const val KEY_PNI_IDENTITY_PUBLIC_KEY = "account.pni_identity_public_key"
    private const val KEY_PNI_IDENTITY_PRIVATE_KEY = "account.pni_identity_private_key"
    private const val KEY_ACI_NEXT_KYBER_PREKEY_ID = "account.aci_next_kyber_prekey_id"
    private const val KEY_ACI_LAST_RESORT_KYBER_PREKEY_ID = "account.aci_last_resort_kyber_prekey_id"
    private const val KEY_ACI_LAST_RESORT_KYBER_PREKEY_ROTATION_TIME = "account.aci_last_resort_kyber_prekey_rotation_time"
    private const val KEY_PNI_NEXT_KYBER_PREKEY_ID = "account.pni_next_kyber_prekey_id"
    private const val KEY_PNI_LAST_RESORT_KYBER_PREKEY_ID = "account.pni_last_resort_kyber_prekey_id"
    private const val KEY_PNI_LAST_RESORT_KYBER_PREKEY_ROTATION_TIME = "account.pni_last_resort_kyber_prekey_rotation_time"

    private const val KEY_USERNAME = "account.username"
    private const val KEY_USERNAME_LINK_ENTROPY = "account.username_link_entropy"
    private const val KEY_USERNAME_LINK_SERVER_ID = "account.username_link_server_id"
    private const val KEY_USERNAME_SYNC_STATE = "phoneNumberPrivacy.usernameSyncState"
    private const val KEY_USERNAME_SYNC_ERROR_COUNT = "phoneNumberPrivacy.usernameErrorCount"
  }

  init {
<<<<<<< HEAD
    if (!store.containsKey(KEY_ACI_IDENTITY_PUBLIC_KEY)) {
      migrateFromSharedPrefs()
=======
    if (!store.containsKey(KEY_ACI)) {
      migrateFromSharedPrefsV1(AppDependencies.application)
    }

    if (!store.containsKey(KEY_ACI_IDENTITY_PUBLIC_KEY)) {
      migrateFromSharedPrefsV2(AppDependencies.application)
>>>>>>> 26bd59c3
    }

    store.getString(KEY_PNI, null)?.let { pni ->
      if (!pni.startsWith("PNI:")) {
        store.beginWrite().putString(KEY_PNI, "PNI:$pni").commit()
      }
    }
  }

  public override fun onFirstEverAppLaunch() = Unit

  public override fun getKeysToIncludeInBackup(): List<String> {
    return listOf(
      KEY_ACI_IDENTITY_PUBLIC_KEY,
      KEY_ACI_IDENTITY_PRIVATE_KEY,
      KEY_PNI_IDENTITY_PUBLIC_KEY,
      KEY_PNI_IDENTITY_PRIVATE_KEY,
      KEY_USERNAME,
      KEY_USERNAME_LINK_SERVER_ID
    )
  }

  /** The local user's [ACI]. */
  val aci: ACI?
    get() = ACI.parseOrNull(getString(KEY_ACI, null))

  /** The local user's [ACI]. Will throw if not present. */
  fun requireAci(): ACI {
    return ACI.parseOrThrow(getString(KEY_ACI, null))
  }

  fun setAci(aci: ACI) {
    putString(KEY_ACI, aci.toString())
  }

  /** The local user's [PNI]. */
  val pni: PNI?
    get() = PNI.parseOrNull(getString(KEY_PNI, null))

  /** The local user's [PNI]. Will throw if not present. */
  fun requirePni(): PNI {
    return PNI.parseOrThrow(getString(KEY_PNI, null))
  }

  fun setPni(pni: PNI) {
    putString(KEY_PNI, pni.toString())
  }

  fun getServiceIds(): ServiceIds {
    return ServiceIds(requireAci(), pni)
  }

  /** The local user's E164. */
  val e164: String?
    get() = getString(KEY_E164, null)

  /** The local user's e164. Will throw if not present. */
  fun requireE164(): String {
    val e164: String? = getString(KEY_E164, null)
    return e164 ?: throw IllegalStateException("No e164!")
  }

  fun setE164(e164: String) {
    putString(KEY_E164, e164)
  }

  /** The password for communicating with the Signal service. */
  val servicePassword: String?
    get() = getString(KEY_SERVICE_PASSWORD, null)

  fun setServicePassword(servicePassword: String) {
    putString(KEY_SERVICE_PASSWORD, servicePassword)
  }

  /** A randomly-generated value that represents this registration instance. Helps the server know if you reinstalled. */
  var registrationId: Int by integerValue(KEY_REGISTRATION_ID, 0)

  var pniRegistrationId: Int by integerValue(KEY_PNI_REGISTRATION_ID, 0)

  /** The identity key pair for the ACI identity. */
  val aciIdentityKey: IdentityKeyPair
    get() {
      require(store.containsKey(KEY_ACI_IDENTITY_PUBLIC_KEY)) { "Not yet set!" }
      return IdentityKeyPair(
        IdentityKey(getBlob(KEY_ACI_IDENTITY_PUBLIC_KEY, null)),
        Curve.decodePrivatePoint(getBlob(KEY_ACI_IDENTITY_PRIVATE_KEY, null))
      )
    }

  /** The identity key pair for the PNI identity. */
  val pniIdentityKey: IdentityKeyPair
    get() {
      require(store.containsKey(KEY_PNI_IDENTITY_PUBLIC_KEY)) { "Not yet set!" }
      return IdentityKeyPair(
        IdentityKey(getBlob(KEY_PNI_IDENTITY_PUBLIC_KEY, null)),
        Curve.decodePrivatePoint(getBlob(KEY_PNI_IDENTITY_PRIVATE_KEY, null))
      )
    }

  fun hasAciIdentityKey(): Boolean {
    return store.containsKey(KEY_ACI_IDENTITY_PUBLIC_KEY)
  }

  /** Generates and saves an identity key pair for the ACI identity. Should only be done once. */
  fun generateAciIdentityKeyIfNecessary() {
    synchronized(this) {
      if (store.containsKey(KEY_ACI_IDENTITY_PUBLIC_KEY)) {
        Log.w(TAG, "Tried to generate an ACI identity, but one was already set!", Throwable())
        return
      }

      Log.i(TAG, "Generating a new ACI identity key pair.")

      val key: IdentityKeyPair = IdentityKeyUtil.generateIdentityKeyPair()
      store
        .beginWrite()
        .putBlob(KEY_ACI_IDENTITY_PUBLIC_KEY, key.publicKey.serialize())
        .putBlob(KEY_ACI_IDENTITY_PRIVATE_KEY, key.privateKey.serialize())
        .commit()
    }
  }

  fun hasPniIdentityKey(): Boolean {
    return store.containsKey(KEY_PNI_IDENTITY_PUBLIC_KEY)
  }

  /** Generates and saves an identity key pair for the PNI identity if one doesn't already exist. */
  fun generatePniIdentityKeyIfNecessary() {
    synchronized(this) {
      if (store.containsKey(KEY_PNI_IDENTITY_PUBLIC_KEY)) {
        Log.w(TAG, "Tried to generate a PNI identity, but one was already set!", Throwable())
        return
      }

      Log.i(TAG, "Generating a new PNI identity key pair.")

      val key: IdentityKeyPair = IdentityKeyUtil.generateIdentityKeyPair()
      store
        .beginWrite()
        .putBlob(KEY_PNI_IDENTITY_PUBLIC_KEY, key.publicKey.serialize())
        .putBlob(KEY_PNI_IDENTITY_PRIVATE_KEY, key.privateKey.serialize())
        .commit()
    }
  }

  /** When acting as a linked device, this method lets you store the identity keys sent from the primary device */
  fun setAciIdentityKeysFromPrimaryDevice(aciKeys: IdentityKeyPair) {
    synchronized(this) {
      require(isLinkedDevice) { "Must be a linked device!" }
      store
        .beginWrite()
        .putBlob(KEY_ACI_IDENTITY_PUBLIC_KEY, aciKeys.publicKey.serialize())
        .putBlob(KEY_ACI_IDENTITY_PRIVATE_KEY, aciKeys.privateKey.serialize())
        .commit()
    }
  }

  /** Set an identity key pair for the PNI identity via change number. */
  fun setPniIdentityKeyAfterChangeNumber(key: IdentityKeyPair) {
    synchronized(this) {
      Log.i(TAG, "Setting a new PNI identity key pair.")

      store
        .beginWrite()
        .putBlob(KEY_PNI_IDENTITY_PUBLIC_KEY, key.publicKey.serialize())
        .putBlob(KEY_PNI_IDENTITY_PRIVATE_KEY, key.privateKey.serialize())
        .commit()
    }
  }

  fun restorePniIdentityKeyFromBackup(publicKey: ByteArray, privateKey: ByteArray) {
    synchronized(this) {
      Log.i(TAG, "Setting a new PNI identity key pair.")

      store
        .beginWrite()
        .putBlob(KEY_PNI_IDENTITY_PUBLIC_KEY, publicKey)
        .putBlob(KEY_PNI_IDENTITY_PRIVATE_KEY, privateKey)
        .commit()
    }
  }

  fun restoreAciIdentityKeyFromBackup(publicKey: ByteArray, privateKey: ByteArray) {
    synchronized(this) {
      Log.i(TAG, "Setting a new ACI identity key pair.")

      store
        .beginWrite()
        .putBlob(KEY_ACI_IDENTITY_PUBLIC_KEY, publicKey)
        .putBlob(KEY_ACI_IDENTITY_PRIVATE_KEY, privateKey)
        .commit()
    }
  }

  /** Only to be used when restoring an identity public key from an old backup */
  fun restoreLegacyIdentityPublicKeyFromBackup(base64: String) {
    Log.w(TAG, "Restoring legacy identity public key from backup.")
    putBlob(KEY_ACI_IDENTITY_PUBLIC_KEY, Base64.decode(base64))
  }

  /** Only to be used when restoring an identity private key from an old backup */
  fun restoreLegacyIdentityPrivateKeyFromBackup(base64: String) {
    Log.w(TAG, "Restoring legacy identity private key from backup.")
    putBlob(KEY_ACI_IDENTITY_PRIVATE_KEY, Base64.decode(base64))
  }

  @get:JvmName("aciPreKeys")
  val aciPreKeys: PreKeyMetadataStore = object : PreKeyMetadataStore {
    override var nextSignedPreKeyId: Int by integerValue(KEY_ACI_NEXT_SIGNED_PREKEY_ID, SecureRandom().nextInt(Medium.MAX_VALUE))
    override var activeSignedPreKeyId: Int by integerValue(KEY_ACI_ACTIVE_SIGNED_PREKEY_ID, -1)
    override var isSignedPreKeyRegistered: Boolean by booleanValue(KEY_ACI_SIGNED_PREKEY_REGISTERED, false)
    override var lastSignedPreKeyRotationTime: Long by longValue(KEY_ACI_LAST_SIGNED_PREKEY_ROTATION_TIME, System.currentTimeMillis() - PreKeysSyncJob.REFRESH_INTERVAL)
    override var nextEcOneTimePreKeyId: Int by integerValue(KEY_ACI_NEXT_ONE_TIME_PREKEY_ID, SecureRandom().nextInt(Medium.MAX_VALUE))
    override var nextKyberPreKeyId: Int by integerValue(KEY_ACI_NEXT_KYBER_PREKEY_ID, SecureRandom().nextInt(Medium.MAX_VALUE))
    override var lastResortKyberPreKeyId: Int by integerValue(KEY_ACI_LAST_RESORT_KYBER_PREKEY_ID, -1)
    override var lastResortKyberPreKeyRotationTime: Long by longValue(KEY_ACI_LAST_RESORT_KYBER_PREKEY_ROTATION_TIME, 0)
  }

  @get:JvmName("pniPreKeys")
  val pniPreKeys: PreKeyMetadataStore = object : PreKeyMetadataStore {
    override var nextSignedPreKeyId: Int by integerValue(KEY_PNI_NEXT_SIGNED_PREKEY_ID, SecureRandom().nextInt(Medium.MAX_VALUE))
    override var activeSignedPreKeyId: Int by integerValue(KEY_PNI_ACTIVE_SIGNED_PREKEY_ID, -1)
    override var isSignedPreKeyRegistered: Boolean by booleanValue(KEY_PNI_SIGNED_PREKEY_REGISTERED, false)
    override var lastSignedPreKeyRotationTime: Long by longValue(KEY_PNI_LAST_SIGNED_PREKEY_ROTATION_TIME, System.currentTimeMillis() - PreKeysSyncJob.REFRESH_INTERVAL)
    override var nextEcOneTimePreKeyId: Int by integerValue(KEY_PNI_NEXT_ONE_TIME_PREKEY_ID, SecureRandom().nextInt(Medium.MAX_VALUE))
    override var nextKyberPreKeyId: Int by integerValue(KEY_PNI_NEXT_KYBER_PREKEY_ID, SecureRandom().nextInt(Medium.MAX_VALUE))
    override var lastResortKyberPreKeyId: Int by integerValue(KEY_PNI_LAST_RESORT_KYBER_PREKEY_ID, -1)
    override var lastResortKyberPreKeyRotationTime: Long by longValue(KEY_PNI_LAST_RESORT_KYBER_PREKEY_ROTATION_TIME, 0)
  }

  /** Indicates whether the user has the ability to receive FCM messages. Largely coupled to whether they have Play Service. */
  @get:JvmName("isFcmEnabled")
  var fcmEnabled: Boolean by booleanValue(KEY_FCM_ENABLED, false)

  @get:JvmName("isPushAvailable")
  val pushAvailable: Boolean
    get() = fcmEnabled

  /** The FCM token, which allows the server to send us FCM messages. */
  var fcmToken: String?
    get() {
      val tokenVersion: Int = getInteger(KEY_FCM_TOKEN_VERSION, 0)
      return if (tokenVersion == Util.getSignalCanonicalVersionCode()) {
        getString(KEY_FCM_TOKEN, null)
      } else {
        null
      }
    }
    set(value) {
      store.beginWrite()
        .putString(KEY_FCM_TOKEN, value)
        .putInteger(KEY_FCM_TOKEN_VERSION, Util.getSignalCanonicalVersionCode())
        .putLong(KEY_FCM_TOKEN_LAST_SET_TIME, System.currentTimeMillis())
        .apply()
    }

  /** When we last set the [fcmToken] */
  var fcmTokenLastSetTime: Long
    get() = getLong(KEY_FCM_TOKEN_LAST_SET_TIME, 0)
    set(value) = putLong(KEY_FCM_TOKEN_LAST_SET_TIME, value)

  /** Whether or not the user is registered with the Signal service. */
  val isRegistered: Boolean
    get() = getBoolean(KEY_IS_REGISTERED, false)

  fun setRegistered(registered: Boolean) {
    Log.i(TAG, "Setting push registered: $registered", Throwable())

    val previous = isRegistered

    putBoolean(KEY_IS_REGISTERED, registered)

    AppDependencies.incomingMessageObserver.notifyRegistrationChanged()

    if (previous != registered) {
      Recipient.self().live().refresh()
    }

    if (previous && !registered) {
      clearLocalCredentials()
    }
  }

  /**
   * Function for testing backup/restore
   */
  @Deprecated("debug only")
  fun clearRegistrationButKeepCredentials() {
    putBoolean(KEY_IS_REGISTERED, false)

    AppDependencies.incomingMessageObserver.notifyRegistrationChanged()

    Recipient.self().live().refresh()
  }

  val deviceName: String?
    get() = getString(KEY_DEVICE_NAME, null)

  fun setDeviceName(deviceName: String?) {
    if (deviceName == null)
      remove(KEY_DEVICE_NAME)
    else
      putString(KEY_DEVICE_NAME, deviceName)
  }

  var deviceId: Int by integerValue(KEY_DEVICE_ID, SignalServiceAddress.DEFAULT_DEVICE_ID)

  val isPrimaryDevice: Boolean
    get() = deviceId == SignalServiceAddress.DEFAULT_DEVICE_ID

  val isLinkedDevice: Boolean
    get() = !isPrimaryDevice

  /** The local user's full username (nickname.discriminator), if set. */
  var username: String?
    get() {
      val value = getString(KEY_USERNAME, null)
      return if (value.isNullOrBlank()) null else value
    }
    set(value) {
      putString(KEY_USERNAME, value)
    }

  /** The local user's username link components, if set. */
  var usernameLink: UsernameLinkComponents?
    get() {
      val entropy: ByteArray? = getBlob(KEY_USERNAME_LINK_ENTROPY, null)
      val serverId: ByteArray? = getBlob(KEY_USERNAME_LINK_SERVER_ID, null)

      return if (entropy != null && serverId != null) {
        val serverIdUuid = UuidUtil.parseOrThrow(serverId)
        UsernameLinkComponents(entropy, serverIdUuid)
      } else {
        null
      }
    }
    set(value) {
      store
        .beginWrite()
        .putBlob(KEY_USERNAME_LINK_ENTROPY, value?.entropy)
        .putBlob(KEY_USERNAME_LINK_SERVER_ID, value?.serverId?.toByteArray())
        .apply()
    }

  /**
   * There are some cases where our username may fall out of sync with the service. In particular, we may get a new value for our username from
   * storage service but then find that it doesn't match what's on the service.
   */
  var usernameSyncState: UsernameSyncState
    get() = UsernameSyncState.deserialize(getLong(KEY_USERNAME_SYNC_STATE, UsernameSyncState.IN_SYNC.serialize()))
    set(value) {
      Log.i(TAG, "Marking username sync state as: $value")
      putLong(KEY_USERNAME_SYNC_STATE, value.serialize())
    }

  var usernameSyncErrorCount: Int by integerValue(KEY_USERNAME_SYNC_ERROR_COUNT, 0)

  private fun clearLocalCredentials() {
    putString(KEY_SERVICE_PASSWORD, Util.getSecret(18))

    val newProfileKey = ProfileKeyUtil.createNew()
    val self = Recipient.self()

    SignalDatabase.recipients.setProfileKey(self.id, newProfileKey)
    AppDependencies.groupsV2Authorization.clear()
  }

  private fun migrateFromSharedPrefs() {
    Log.i(TAG, "Migrating account values from shared prefs:")

    val context = ApplicationDependencies.getApplication()
    val sharedPrefs = SecurePreferenceManager.getSecurePreferences(context)
    val identitySharedPrefs = EncryptedPreferences.create(context, "SecureSMS-Preferences")

    if (sharedPrefs.contains("pref_local_uuid")) {
      Log.i(TAG, "Migrating ACI.")

      // MOLLY: This migration is always run in Signal, so migrateFromSharedPrefsV1()
      // might set FCM to true before registration.
      store
        .beginWrite()
        .putString(KEY_ACI, sharedPrefs.getString("pref_local_uuid", null))
        .putString(KEY_E164, sharedPrefs.getString("pref_local_number", null))
        .putString(KEY_SERVICE_PASSWORD, sharedPrefs.getString("pref_gcm_password", null))
        .putBoolean(KEY_IS_REGISTERED, sharedPrefs.getBoolean("pref_gcm_registered", false))
        .putInteger(KEY_REGISTRATION_ID, sharedPrefs.getInt("pref_local_registration_id", 0))
        .putBoolean(KEY_FCM_ENABLED, !sharedPrefs.getBoolean("pref_gcm_disabled", false))
        .putString(KEY_FCM_TOKEN, sharedPrefs.getString("pref_gcm_registration_id", null))
        .putInteger(KEY_FCM_TOKEN_VERSION, sharedPrefs.getInt("pref_gcm_registration_id_version", 0))
        .putLong(KEY_FCM_TOKEN_LAST_SET_TIME, sharedPrefs.getLong("pref_gcm_registration_id_last_set_time", 0))
        .commit()

      sharedPrefs
        .edit()
        .remove("pref_local_uuid")
        .apply()
    } else {
      Log.w(TAG, "No pre-existing ACI! No migration.")
    }

    // MOLLY: Key for PNI hadn't account number before 5.31.6-1
    if (store.containsKey("account.pni") && store.getString("account.1.pni", null) == null) {
      store
        .beginWrite()
        .putString("account.1.pni", store.getString("account.pni", null))
        .remove("account.pni")
        .apply()
    }

    if (identitySharedPrefs.contains("pref_identity_public_v3")) {
      Log.i(TAG, "Migrating modern identity key.")

      val identityPublic = Base64.decode(identitySharedPrefs.getString("pref_identity_public_v3", null)!!)
      val identityPrivate = Base64.decode(identitySharedPrefs.getString("pref_identity_private_v3", null)!!)

      store
        .beginWrite()
        .putBlob(KEY_ACI_IDENTITY_PUBLIC_KEY, identityPublic)
        .putBlob(KEY_ACI_IDENTITY_PRIVATE_KEY, identityPrivate)
        .putInteger(KEY_ACI_NEXT_SIGNED_PREKEY_ID, sharedPrefs.getInt("pref_next_signed_pre_key_id", SecureRandom().nextInt(Medium.MAX_VALUE)))
        .putInteger(KEY_ACI_ACTIVE_SIGNED_PREKEY_ID, sharedPrefs.getInt("pref_active_signed_pre_key_id", -1))
        .putInteger(KEY_ACI_NEXT_ONE_TIME_PREKEY_ID, sharedPrefs.getInt("pref_next_pre_key_id", SecureRandom().nextInt(Medium.MAX_VALUE)))
        .putBoolean(KEY_ACI_SIGNED_PREKEY_REGISTERED, sharedPrefs.getBoolean("pref_signed_prekey_registered", false))
        .commit()

      identitySharedPrefs
        .edit()
        .remove("pref_identity_public_v3")
        .remove("pref_identity_private_v3")
        .apply()
    } else {
      Log.w(TAG, "No pre-existing identity key! No migration.")
    }
  }

  enum class UsernameSyncState(private val value: Long) {
    /** Our username data is in sync with the service */
    IN_SYNC(1),

    /** Both our username and username link are out-of-sync with the service */
    USERNAME_AND_LINK_CORRUPTED(2),

    /** Our username link is out-of-sync with the service */
    LINK_CORRUPTED(3);

    fun serialize(): Long = value

    companion object {
      fun deserialize(value: Long): UsernameSyncState {
        return values().firstOrNull { it.value == value } ?: throw IllegalArgumentException("Invalid value: $value")
      }
    }
  }
}<|MERGE_RESOLUTION|>--- conflicted
+++ resolved
@@ -80,17 +80,8 @@
   }
 
   init {
-<<<<<<< HEAD
     if (!store.containsKey(KEY_ACI_IDENTITY_PUBLIC_KEY)) {
       migrateFromSharedPrefs()
-=======
-    if (!store.containsKey(KEY_ACI)) {
-      migrateFromSharedPrefsV1(AppDependencies.application)
-    }
-
-    if (!store.containsKey(KEY_ACI_IDENTITY_PUBLIC_KEY)) {
-      migrateFromSharedPrefsV2(AppDependencies.application)
->>>>>>> 26bd59c3
     }
 
     store.getString(KEY_PNI, null)?.let { pni ->
@@ -461,7 +452,7 @@
   private fun migrateFromSharedPrefs() {
     Log.i(TAG, "Migrating account values from shared prefs:")
 
-    val context = ApplicationDependencies.getApplication()
+    val context = AppDependencies.application
     val sharedPrefs = SecurePreferenceManager.getSecurePreferences(context)
     val identitySharedPrefs = EncryptedPreferences.create(context, "SecureSMS-Preferences")
 
