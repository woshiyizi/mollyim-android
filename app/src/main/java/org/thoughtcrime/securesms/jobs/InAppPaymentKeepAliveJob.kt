--- conflicted
+++ resolved
@@ -122,21 +122,6 @@
       return
     }
 
-<<<<<<< HEAD
-    if (SignalDatabase.inAppPayments.hasPending(type.inAppPaymentType)) {
-      info(type, "Already trying to redeem $type. Exiting.")
-      return
-=======
-    // Note that this can be removed once the old jobs are decommissioned. These jobs live in different queues, and should still be respected.
-    if (type == InAppPaymentSubscriberRecord.Type.DONATION) {
-      val legacyRedemptionStatus = DonationRedemptionJobWatcher.getSubscriptionRedemptionJobStatus()
-      if (legacyRedemptionStatus != DonationRedemptionJobStatus.None && legacyRedemptionStatus != DonationRedemptionJobStatus.FailedSubscription) {
-        info(type, "Already trying to redeem donation, current status: ${legacyRedemptionStatus.javaClass.simpleName}")
-        return
-      }
->>>>>>> 204fcc28
-    }
-
     val activeInAppPayment = getActiveInAppPayment(subscriber, subscription)
     if (activeInAppPayment == null) {
       warn(type, "Failed to generate active in-app payment. Exiting")
