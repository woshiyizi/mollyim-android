package org.thoughtcrime.securesms.jobs;

<<<<<<< HEAD
public class SmsSentJob {

  public static final String KEY = "SmsSentJob";

=======
import android.app.Activity;
import android.telephony.SmsManager;

import androidx.annotation.NonNull;

import org.signal.core.util.logging.Log;
import org.thoughtcrime.securesms.database.MessageTable;
import org.thoughtcrime.securesms.database.NoSuchMessageException;
import org.thoughtcrime.securesms.database.SignalDatabase;
import org.thoughtcrime.securesms.database.model.SmsMessageRecord;
import org.thoughtcrime.securesms.dependencies.ApplicationDependencies;
import org.thoughtcrime.securesms.jobmanager.Data;
import org.thoughtcrime.securesms.jobmanager.Job;
import org.thoughtcrime.securesms.notifications.v2.ConversationId;
import org.thoughtcrime.securesms.service.SmsDeliveryListener;

public class SmsSentJob extends BaseJob {

  public static final String KEY = "SmsSentJob";

  private static final String TAG = Log.tag(SmsSentJob.class);

  private static final String KEY_MESSAGE_ID   = "message_id";
  private static final String KEY_IS_MULTIPART = "is_multipart";
  private static final String KEY_ACTION       = "action";
  private static final String KEY_RESULT       = "result";
  private static final String KEY_RUN_ATTEMPT  = "run_attempt";

  private final long    messageId;
  private final boolean isMultipart;
  private final String  action;
  private final int     result;
  private final int     runAttempt;

  public SmsSentJob(long messageId, boolean isMultipart, String action, int result, int runAttempt) {
    this(new Job.Parameters.Builder().build(),
         messageId,
         isMultipart,
         action,
         result,
         runAttempt);
  }

  private SmsSentJob(@NonNull Job.Parameters parameters, long messageId, boolean isMultipart, String action, int result, int runAttempt) {
    super(parameters);

    this.messageId   = messageId;
    this.isMultipart = isMultipart;
    this.action      = action;
    this.result      = result;
    this.runAttempt  = runAttempt;
  }

  @Override
  public @NonNull Data serialize() {
    return new Data.Builder().putLong(KEY_MESSAGE_ID, messageId)
                             .putBoolean(KEY_IS_MULTIPART, isMultipart)
                             .putString(KEY_ACTION, action)
                             .putInt(KEY_RESULT, result)
                             .putInt(KEY_RUN_ATTEMPT, runAttempt)
                             .build();
  }

  @Override
  public @NonNull String getFactoryKey() {
    return KEY;
  }

  @Override
  public void onRun() {
    Log.i(TAG, "Got SMS callback: " + action + " , " + result);

    switch (action) {
      case SmsDeliveryListener.SENT_SMS_ACTION:
        handleSentResult(messageId, result);
        break;
      case SmsDeliveryListener.DELIVERED_SMS_ACTION:
        handleDeliveredResult(messageId, result);
        break;
    }
  }

  @Override
  public boolean onShouldRetry(@NonNull Exception throwable) {
    return false;
  }

  @Override
  public void onFailure() {
  }

  private void handleDeliveredResult(long messageId, int result) {
    SignalDatabase.sms().markSmsStatus(messageId, result);
  }

  private void handleSentResult(long messageId, int result) {
    try {
      MessageTable     database = SignalDatabase.sms();
      SmsMessageRecord record   = database.getSmsMessage(messageId);

      switch (result) {
        case Activity.RESULT_OK:
          database.markAsSent(messageId, false);
          break;
        case SmsManager.RESULT_ERROR_NO_SERVICE:
        case SmsManager.RESULT_ERROR_RADIO_OFF:
          if (isMultipart) {
            Log.w(TAG, "Service connectivity problem, but not retrying due to multipart");
            database.markAsSentFailed(messageId);
            ApplicationDependencies.getMessageNotifier().notifyMessageDeliveryFailed(context, record.getRecipient(), ConversationId.forConversation(record.getThreadId()));
          } else {
            Log.w(TAG, "Service connectivity problem, requeuing...");
            ApplicationDependencies.getJobManager().add(new SmsSendJob(messageId, record.getIndividualRecipient(), runAttempt + 1));
          }
          break;
        default:
          database.markAsSentFailed(messageId);
          ApplicationDependencies.getMessageNotifier().notifyMessageDeliveryFailed(context, record.getRecipient(), ConversationId.forConversation(record.getThreadId()));
      }
    } catch (NoSuchMessageException e) {
      Log.w(TAG, e);
    }
  }

  public static final class Factory implements Job.Factory<SmsSentJob> {
    @Override
    public @NonNull SmsSentJob create(@NonNull Parameters parameters, @NonNull Data data) {
      return new SmsSentJob(parameters,
                            data.getLong(KEY_MESSAGE_ID),
                            data.getBooleanOrDefault(KEY_IS_MULTIPART, true),
                            data.getString(KEY_ACTION),
                            data.getInt(KEY_RESULT),
                            data.getInt(KEY_RUN_ATTEMPT));
    }
  }
>>>>>>> cb0e7ade
}<|MERGE_RESOLUTION|>--- conflicted
+++ resolved
@@ -1,145 +1,5 @@
 package org.thoughtcrime.securesms.jobs;
 
-<<<<<<< HEAD
 public class SmsSentJob {
-
   public static final String KEY = "SmsSentJob";
-
-=======
-import android.app.Activity;
-import android.telephony.SmsManager;
-
-import androidx.annotation.NonNull;
-
-import org.signal.core.util.logging.Log;
-import org.thoughtcrime.securesms.database.MessageTable;
-import org.thoughtcrime.securesms.database.NoSuchMessageException;
-import org.thoughtcrime.securesms.database.SignalDatabase;
-import org.thoughtcrime.securesms.database.model.SmsMessageRecord;
-import org.thoughtcrime.securesms.dependencies.ApplicationDependencies;
-import org.thoughtcrime.securesms.jobmanager.Data;
-import org.thoughtcrime.securesms.jobmanager.Job;
-import org.thoughtcrime.securesms.notifications.v2.ConversationId;
-import org.thoughtcrime.securesms.service.SmsDeliveryListener;
-
-public class SmsSentJob extends BaseJob {
-
-  public static final String KEY = "SmsSentJob";
-
-  private static final String TAG = Log.tag(SmsSentJob.class);
-
-  private static final String KEY_MESSAGE_ID   = "message_id";
-  private static final String KEY_IS_MULTIPART = "is_multipart";
-  private static final String KEY_ACTION       = "action";
-  private static final String KEY_RESULT       = "result";
-  private static final String KEY_RUN_ATTEMPT  = "run_attempt";
-
-  private final long    messageId;
-  private final boolean isMultipart;
-  private final String  action;
-  private final int     result;
-  private final int     runAttempt;
-
-  public SmsSentJob(long messageId, boolean isMultipart, String action, int result, int runAttempt) {
-    this(new Job.Parameters.Builder().build(),
-         messageId,
-         isMultipart,
-         action,
-         result,
-         runAttempt);
-  }
-
-  private SmsSentJob(@NonNull Job.Parameters parameters, long messageId, boolean isMultipart, String action, int result, int runAttempt) {
-    super(parameters);
-
-    this.messageId   = messageId;
-    this.isMultipart = isMultipart;
-    this.action      = action;
-    this.result      = result;
-    this.runAttempt  = runAttempt;
-  }
-
-  @Override
-  public @NonNull Data serialize() {
-    return new Data.Builder().putLong(KEY_MESSAGE_ID, messageId)
-                             .putBoolean(KEY_IS_MULTIPART, isMultipart)
-                             .putString(KEY_ACTION, action)
-                             .putInt(KEY_RESULT, result)
-                             .putInt(KEY_RUN_ATTEMPT, runAttempt)
-                             .build();
-  }
-
-  @Override
-  public @NonNull String getFactoryKey() {
-    return KEY;
-  }
-
-  @Override
-  public void onRun() {
-    Log.i(TAG, "Got SMS callback: " + action + " , " + result);
-
-    switch (action) {
-      case SmsDeliveryListener.SENT_SMS_ACTION:
-        handleSentResult(messageId, result);
-        break;
-      case SmsDeliveryListener.DELIVERED_SMS_ACTION:
-        handleDeliveredResult(messageId, result);
-        break;
-    }
-  }
-
-  @Override
-  public boolean onShouldRetry(@NonNull Exception throwable) {
-    return false;
-  }
-
-  @Override
-  public void onFailure() {
-  }
-
-  private void handleDeliveredResult(long messageId, int result) {
-    SignalDatabase.sms().markSmsStatus(messageId, result);
-  }
-
-  private void handleSentResult(long messageId, int result) {
-    try {
-      MessageTable     database = SignalDatabase.sms();
-      SmsMessageRecord record   = database.getSmsMessage(messageId);
-
-      switch (result) {
-        case Activity.RESULT_OK:
-          database.markAsSent(messageId, false);
-          break;
-        case SmsManager.RESULT_ERROR_NO_SERVICE:
-        case SmsManager.RESULT_ERROR_RADIO_OFF:
-          if (isMultipart) {
-            Log.w(TAG, "Service connectivity problem, but not retrying due to multipart");
-            database.markAsSentFailed(messageId);
-            ApplicationDependencies.getMessageNotifier().notifyMessageDeliveryFailed(context, record.getRecipient(), ConversationId.forConversation(record.getThreadId()));
-          } else {
-            Log.w(TAG, "Service connectivity problem, requeuing...");
-            ApplicationDependencies.getJobManager().add(new SmsSendJob(messageId, record.getIndividualRecipient(), runAttempt + 1));
-          }
-          break;
-        default:
-          database.markAsSentFailed(messageId);
-          ApplicationDependencies.getMessageNotifier().notifyMessageDeliveryFailed(context, record.getRecipient(), ConversationId.forConversation(record.getThreadId()));
-      }
-    } catch (NoSuchMessageException e) {
-      Log.w(TAG, e);
-    }
-  }
-
-  public static final class Factory implements Job.Factory<SmsSentJob> {
-    @Override
-    public @NonNull SmsSentJob create(@NonNull Parameters parameters, @NonNull Data data) {
-      return new SmsSentJob(parameters,
-                            data.getLong(KEY_MESSAGE_ID),
-                            data.getBooleanOrDefault(KEY_IS_MULTIPART, true),
-                            data.getString(KEY_ACTION),
-                            data.getInt(KEY_RESULT),
-                            data.getInt(KEY_RUN_ATTEMPT));
-    }
-  }
->>>>>>> cb0e7ade
 }