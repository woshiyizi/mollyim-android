package org.thoughtcrime.securesms.jobs;

import android.net.Uri;

import androidx.annotation.NonNull;
import androidx.annotation.Nullable;

import com.google.android.mms.pdu_alt.CharacterSets;
import com.google.android.mms.pdu_alt.EncodedStringValue;
import com.google.android.mms.pdu_alt.PduBody;
import com.google.android.mms.pdu_alt.PduPart;
import com.google.android.mms.pdu_alt.RetrieveConf;

import org.thoughtcrime.securesms.attachments.Attachment;
import org.thoughtcrime.securesms.attachments.UriAttachment;
import org.thoughtcrime.securesms.contactshare.Contact;
import org.thoughtcrime.securesms.contactshare.ContactUtil;
import org.thoughtcrime.securesms.contactshare.VCardUtil;
import org.thoughtcrime.securesms.database.AttachmentDatabase;
import org.thoughtcrime.securesms.database.DatabaseFactory;
import org.thoughtcrime.securesms.database.MessageDatabase;
import org.thoughtcrime.securesms.database.MessageDatabase.InsertResult;
import org.thoughtcrime.securesms.database.MmsDatabase;
import org.thoughtcrime.securesms.dependencies.ApplicationDependencies;
import org.thoughtcrime.securesms.groups.GroupId;
import org.thoughtcrime.securesms.jobmanager.Data;
import org.thoughtcrime.securesms.jobmanager.Job;
import org.thoughtcrime.securesms.logging.Log;
import org.thoughtcrime.securesms.mms.IncomingMediaMessage;
import org.thoughtcrime.securesms.mms.MmsException;
import org.thoughtcrime.securesms.mms.PartParser;
import org.thoughtcrime.securesms.providers.BlobProvider;
import org.thoughtcrime.securesms.recipients.Recipient;
import org.thoughtcrime.securesms.recipients.RecipientId;
import org.thoughtcrime.securesms.service.KeyCachingService;
import org.thoughtcrime.securesms.util.MediaUtil;
import org.thoughtcrime.securesms.util.TextSecurePreferences;
import org.thoughtcrime.securesms.util.Util;
import org.whispersystems.libsignal.util.guava.Optional;

public class MmsDownloadJob extends BaseJob {

  public static final String KEY = "MmsDownloadJob";

  private static final String TAG = MmsDownloadJob.class.getSimpleName();

  private static final String KEY_MESSAGE_ID = "message_id";
  private static final String KEY_THREAD_ID  = "thread_id";
  private static final String KEY_AUTOMATIC  = "automatic";

  private long    messageId;
  private long    threadId;
  private boolean automatic;

  public MmsDownloadJob(long messageId, long threadId, boolean automatic) {
    this(new Job.Parameters.Builder()
                           .setQueue("mms-operation")
                           .setMaxAttempts(25)
                           .build(),
         messageId,
         threadId,
         automatic);

  }

  private MmsDownloadJob(@NonNull Job.Parameters parameters, long messageId, long threadId, boolean automatic) {
    super(parameters);

    this.messageId = messageId;
    this.threadId  = threadId;
    this.automatic = automatic;
  }

  @Override
  public @NonNull Data serialize() {
    return new Data.Builder().putLong(KEY_MESSAGE_ID, messageId)
                             .putLong(KEY_THREAD_ID, threadId)
                             .putBoolean(KEY_AUTOMATIC, automatic)
                             .build();
  }

  @Override
  public @NonNull String getFactoryKey() {
    return KEY;
  }

  @Override
  public void onAdded() {
    if (automatic && KeyCachingService.isLocked(context)) {
      DatabaseFactory.getMmsDatabase(context).markIncomingNotificationReceived(threadId);
      ApplicationDependencies.getMessageNotifier().updateNotification(context);
    }
  }

  @Override
  public void onRun() {
    if (TextSecurePreferences.getLocalUuid(context) == null && TextSecurePreferences.getLocalNumber(context) == null) {
      throw new NotReadyException();
    }

    MessageDatabase                           database     = DatabaseFactory.getMmsDatabase(context);
    Optional<MmsDatabase.MmsNotificationInfo> notification = database.getNotification(messageId);

    if (!notification.isPresent()) {
      Log.w(TAG, "No notification for ID: " + messageId);
      return;
    }

    try {
      if (notification.get().getContentLocation() == null) {
        throw new MmsException("Notification content location was null.");
      }

      if (!TextSecurePreferences.isPushRegistered(context)) {
        throw new MmsException("Not registered");
      }

      database.markDownloadState(messageId, MmsDatabase.Status.DOWNLOAD_CONNECTING);

      throw new MmsException("Download disabled");

    } catch (MmsException e) {
      Log.w(TAG, e);
      handleDownloadError(messageId, threadId,
                          MmsDatabase.Status.DOWNLOAD_HARD_FAILURE,
                          automatic);
    }
  }

  @Override
  public void onFailure() {
    MessageDatabase database = DatabaseFactory.getMmsDatabase(context);
    database.markDownloadState(messageId, MmsDatabase.Status.DOWNLOAD_SOFT_FAILURE);

    if (automatic) {
      database.markIncomingNotificationReceived(threadId);
      ApplicationDependencies.getMessageNotifier().updateNotification(context, threadId);
    }
  }

  @Override
  public boolean onShouldRetry(@NonNull Exception exception) {
    return false;
  }

<<<<<<< HEAD
=======
  private void storeRetrievedMms(String contentLocation,
                                 long messageId, long threadId, RetrieveConf retrieved,
                                 int subscriptionId, @Nullable RecipientId notificationFrom)
      throws MmsException
  {
    MessageDatabase   database    = DatabaseFactory.getMmsDatabase(context);
    Optional<GroupId> group       = Optional.absent();
    Set<RecipientId>  members     = new HashSet<>();
    String            body        = null;
    List<Attachment>  attachments = new LinkedList<>();
    List<Contact>     sharedContacts = new LinkedList<>();

    RecipientId from = null;

    if (retrieved.getFrom() != null) {
      from = Recipient.external(context, Util.toIsoString(retrieved.getFrom().getTextString())).getId();
    } else if (notificationFrom != null) {
      from = notificationFrom;
    }

    if (retrieved.getTo() != null) {
      for (EncodedStringValue toValue : retrieved.getTo()) {
        members.add(Recipient.external(context, Util.toIsoString(toValue.getTextString())).getId());
      }
    }

    if (retrieved.getCc() != null) {
      for (EncodedStringValue ccValue : retrieved.getCc()) {
        members.add(Recipient.external(context, Util.toIsoString(ccValue.getTextString())).getId());
      }
    }

    if (from != null) {
      members.add(from);
    }
    members.add(Recipient.self().getId());

    if (retrieved.getBody() != null) {
      body = PartParser.getMessageText(retrieved.getBody());
      PduBody media = PartParser.getSupportedMediaParts(retrieved.getBody());

      for (int i=0;i<media.getPartsNum();i++) {
        PduPart part = media.getPart(i);

        if (part.getData() != null) {
          if (Util.toIsoString(part.getContentType()).toLowerCase().equals(MediaUtil.VCARD)){
            sharedContacts.addAll(VCardUtil.parseContacts(new String(part.getData())));
          } else {
            Uri    uri  = BlobProvider.getInstance().forData(part.getData()).createForSingleUseInMemory();
            String name = null;

            if (part.getName() != null) name = Util.toIsoString(part.getName());

            attachments.add(new UriAttachment(uri, Util.toIsoString(part.getContentType()),
                            AttachmentDatabase.TRANSFER_PROGRESS_DONE,
                            part.getData().length, name, false, false, false, null, null, null, null, null));
          }
        }
      }
    }

    if (members.size() > 2) {
      List<RecipientId> recipients = new ArrayList<>(members);
      group = Optional.of(DatabaseFactory.getGroupDatabase(context).getOrCreateMmsGroupForMembers(recipients));
    }

    IncomingMediaMessage   message      = new IncomingMediaMessage(from, group, body, retrieved.getDate() * 1000L, -1, attachments, subscriptionId, 0, false, false, false, Optional.of(sharedContacts));
    Optional<InsertResult> insertResult = database.insertMessageInbox(message, contentLocation, threadId);

    if (insertResult.isPresent()) {
      database.deleteMessage(messageId);
      ApplicationDependencies.getMessageNotifier().updateNotification(context, insertResult.get().getThreadId());
    }
  }

>>>>>>> e75a03b6
  private void handleDownloadError(long messageId, long threadId, int downloadStatus, boolean automatic)
  {
    MessageDatabase db = DatabaseFactory.getMmsDatabase(context);

    db.markDownloadState(messageId, downloadStatus);

    if (automatic) {
      db.markIncomingNotificationReceived(threadId);
      ApplicationDependencies.getMessageNotifier().updateNotification(context, threadId);
    }
  }

  public static final class Factory implements Job.Factory<MmsDownloadJob> {
    @Override
    public @NonNull MmsDownloadJob create(@NonNull Parameters parameters, @NonNull Data data) {
      return new MmsDownloadJob(parameters,
                                data.getLong(KEY_MESSAGE_ID),
                                data.getLong(KEY_THREAD_ID),
                                data.getBoolean(KEY_AUTOMATIC));
    }
  }

  private static class NotReadyException extends RuntimeException {
  }
}<|MERGE_RESOLUTION|>--- conflicted
+++ resolved
@@ -143,84 +143,6 @@
     return false;
   }
 
-<<<<<<< HEAD
-=======
-  private void storeRetrievedMms(String contentLocation,
-                                 long messageId, long threadId, RetrieveConf retrieved,
-                                 int subscriptionId, @Nullable RecipientId notificationFrom)
-      throws MmsException
-  {
-    MessageDatabase   database    = DatabaseFactory.getMmsDatabase(context);
-    Optional<GroupId> group       = Optional.absent();
-    Set<RecipientId>  members     = new HashSet<>();
-    String            body        = null;
-    List<Attachment>  attachments = new LinkedList<>();
-    List<Contact>     sharedContacts = new LinkedList<>();
-
-    RecipientId from = null;
-
-    if (retrieved.getFrom() != null) {
-      from = Recipient.external(context, Util.toIsoString(retrieved.getFrom().getTextString())).getId();
-    } else if (notificationFrom != null) {
-      from = notificationFrom;
-    }
-
-    if (retrieved.getTo() != null) {
-      for (EncodedStringValue toValue : retrieved.getTo()) {
-        members.add(Recipient.external(context, Util.toIsoString(toValue.getTextString())).getId());
-      }
-    }
-
-    if (retrieved.getCc() != null) {
-      for (EncodedStringValue ccValue : retrieved.getCc()) {
-        members.add(Recipient.external(context, Util.toIsoString(ccValue.getTextString())).getId());
-      }
-    }
-
-    if (from != null) {
-      members.add(from);
-    }
-    members.add(Recipient.self().getId());
-
-    if (retrieved.getBody() != null) {
-      body = PartParser.getMessageText(retrieved.getBody());
-      PduBody media = PartParser.getSupportedMediaParts(retrieved.getBody());
-
-      for (int i=0;i<media.getPartsNum();i++) {
-        PduPart part = media.getPart(i);
-
-        if (part.getData() != null) {
-          if (Util.toIsoString(part.getContentType()).toLowerCase().equals(MediaUtil.VCARD)){
-            sharedContacts.addAll(VCardUtil.parseContacts(new String(part.getData())));
-          } else {
-            Uri    uri  = BlobProvider.getInstance().forData(part.getData()).createForSingleUseInMemory();
-            String name = null;
-
-            if (part.getName() != null) name = Util.toIsoString(part.getName());
-
-            attachments.add(new UriAttachment(uri, Util.toIsoString(part.getContentType()),
-                            AttachmentDatabase.TRANSFER_PROGRESS_DONE,
-                            part.getData().length, name, false, false, false, null, null, null, null, null));
-          }
-        }
-      }
-    }
-
-    if (members.size() > 2) {
-      List<RecipientId> recipients = new ArrayList<>(members);
-      group = Optional.of(DatabaseFactory.getGroupDatabase(context).getOrCreateMmsGroupForMembers(recipients));
-    }
-
-    IncomingMediaMessage   message      = new IncomingMediaMessage(from, group, body, retrieved.getDate() * 1000L, -1, attachments, subscriptionId, 0, false, false, false, Optional.of(sharedContacts));
-    Optional<InsertResult> insertResult = database.insertMessageInbox(message, contentLocation, threadId);
-
-    if (insertResult.isPresent()) {
-      database.deleteMessage(messageId);
-      ApplicationDependencies.getMessageNotifier().updateNotification(context, insertResult.get().getThreadId());
-    }
-  }
-
->>>>>>> e75a03b6
   private void handleDownloadError(long messageId, long threadId, int downloadStatus, boolean automatic)
   {
     MessageDatabase db = DatabaseFactory.getMmsDatabase(context);
