--- conflicted
+++ resolved
@@ -200,14 +200,6 @@
     if (job == null || !job.isMemoryOnly) {
       jobDatabase.updateJobAfterRetry(id, currentTime, runAttempt, nextBackoffInterval, serializedData)
 
-<<<<<<< HEAD
-      // Note: All other fields are accounted for in the min spec. We only need to update from disk if serialized data changes.
-      jobSpecCache.computeIfPresent(id) { _, cached ->
-        if (cached.serializedData.contentEquals(serializedData))
-          cached.copy(runAttempt = runAttempt)
-        else
-          jobDatabase.getJobSpec(id)
-=======
       // Note: Serialized data and run attempt are the only JobSpec-specific fields that need to be updated -- the rest are in MinimalJobSpec and will be
       //       updated below.
       val cached = jobSpecCache[id]
@@ -216,7 +208,6 @@
           serializedData = serializedData,
           runAttempt = runAttempt
         )
->>>>>>> 6188502c
       }
     }
 
