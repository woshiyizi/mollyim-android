--- conflicted
+++ resolved
@@ -103,14 +103,9 @@
     String deviceName = SignalStore.account().getDeviceName();
     byte[] encryptedDeviceName = (deviceName == null) ? null : DeviceNameCipher.encryptDeviceName(deviceName.getBytes(StandardCharsets.UTF_8), SignalStore.account().getAciIdentityKey());
 
-<<<<<<< HEAD
-    AccountAttributes.Capabilities capabilities = AppCapabilities.getCapabilities((svrValues.hasPin() && !svrValues.hasOptedOut()) || SignalStore.storageService().hasStorageKeyFromPrimary());
-    Log.i(TAG, "Calling setAccountAttributes() reglockV2? " + !TextUtils.isEmpty(registrationLockV2) + ", pin? " + svrValues.hasPin() +
+    AccountAttributes.Capabilities capabilities = AppCapabilities.getCapabilities((svrValues.hasOptedInWithAccess() && !svrValues.hasOptedOut()) || SignalStore.storageService().hasStorageKeyFromPrimary());
+    Log.i(TAG, "Calling setAccountAttributes() reglockV2? " + !TextUtils.isEmpty(registrationLockV2) + ", pin? " + svrValues.hasPin() + ", access? " + svrValues.hasOptedInWithAccess() +
                ", fetchesMessages? " + fetchesMessages +
-=======
-    AccountAttributes.Capabilities capabilities = AppCapabilities.getCapabilities(svrValues.hasOptedInWithAccess() && !svrValues.hasOptedOut());
-    Log.i(TAG, "Calling setAccountAttributes() reglockV2? " + !TextUtils.isEmpty(registrationLockV2) + ", pin? " + svrValues.hasPin() + ", access? " + svrValues.hasOptedInWithAccess() +
->>>>>>> ed1348c2
                "\n    Recovery password? " + !TextUtils.isEmpty(recoveryPassword) +
                "\n    Phone number discoverable : " + phoneNumberDiscoverable +
                "\n    Device Name : " + (encryptedDeviceName != null) +
