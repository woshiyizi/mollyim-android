--- conflicted
+++ resolved
@@ -39,11 +39,9 @@
 import org.thoughtcrime.securesms.migrations.AttachmentCleanupMigrationJob;
 import org.thoughtcrime.securesms.migrations.AttributesMigrationJob;
 import org.thoughtcrime.securesms.migrations.AvatarIdRemovalMigrationJob;
-import org.thoughtcrime.securesms.migrations.AvatarMigrationJob;
 import org.thoughtcrime.securesms.migrations.BackupJitterMigrationJob;
 import org.thoughtcrime.securesms.migrations.BackupNotificationMigrationJob;
 import org.thoughtcrime.securesms.migrations.BlobStorageLocationMigrationJob;
-import org.thoughtcrime.securesms.migrations.CachedAttachmentsMigrationJob;
 import org.thoughtcrime.securesms.migrations.ClearGlideCacheMigrationJob;
 import org.thoughtcrime.securesms.migrations.CopyUsernameToSignalStoreMigrationJob;
 import org.thoughtcrime.securesms.migrations.DatabaseMigrationJob;
@@ -52,7 +50,6 @@
 import org.thoughtcrime.securesms.migrations.EmojiDownloadMigrationJob;
 import org.thoughtcrime.securesms.migrations.EmojiSearchIndexCheckMigrationJob;
 import org.thoughtcrime.securesms.migrations.IdentityTableCleanupMigrationJob;
-import org.thoughtcrime.securesms.migrations.LegacyMigrationJob;
 import org.thoughtcrime.securesms.migrations.MigrationCompleteJob;
 import org.thoughtcrime.securesms.migrations.OptimizeMessageSearchIndexMigrationJob;
 import org.thoughtcrime.securesms.migrations.PassingMigrationJob;
@@ -65,10 +62,8 @@
 import org.thoughtcrime.securesms.migrations.ProfileSharingUpdateMigrationJob;
 import org.thoughtcrime.securesms.migrations.RebuildMessageSearchIndexMigrationJob;
 import org.thoughtcrime.securesms.migrations.RecheckPaymentsMigrationJob;
-import org.thoughtcrime.securesms.migrations.RecipientSearchMigrationJob;
 import org.thoughtcrime.securesms.migrations.StickerAdditionMigrationJob;
 import org.thoughtcrime.securesms.migrations.StickerDayByDayMigrationJob;
-import org.thoughtcrime.securesms.migrations.StickerLaunchMigrationJob;
 import org.thoughtcrime.securesms.migrations.StickerMyDailyLifeMigrationJob;
 import org.thoughtcrime.securesms.migrations.StorageCapabilityMigrationJob;
 import org.thoughtcrime.securesms.migrations.StorageServiceMigrationJob;
@@ -102,7 +97,7 @@
       put(AutomaticSessionResetJob.KEY,              new AutomaticSessionResetJob.Factory());
       put(AvatarGroupsV1DownloadJob.KEY,             new AvatarGroupsV1DownloadJob.Factory());
       put(AvatarGroupsV2DownloadJob.KEY,             new AvatarGroupsV2DownloadJob.Factory());
-      put(BoostReceiptRequestResponseJob.KEY,        new FailingJob.Factory());
+      put("BoostReceiptCredentialsSubmissionJob",    new FailingJob.Factory());
       put(CallLinkPeekJob.KEY,                       new CallLinkPeekJob.Factory());
       put(CallLinkUpdateSendJob.KEY,                 new CallLinkUpdateSendJob.Factory());
       put(CallLogEventSendJob.KEY,                   new CallLogEventSendJob.Factory());
@@ -113,7 +108,7 @@
       put(ConversationShortcutUpdateJob.KEY,         new ConversationShortcutUpdateJob.Factory());
       put(CreateReleaseChannelJob.KEY,               new CreateReleaseChannelJob.Factory());
       put(DirectoryRefreshJob.KEY,                   new DirectoryRefreshJob.Factory());
-      put(DonationReceiptRedemptionJob.KEY,          new FailingJob.Factory());
+      put("DonationReceiptRedemptionJob",            new FailingJob.Factory());
       put(DownloadLatestEmojiDataJob.KEY,            new DownloadLatestEmojiDataJob.Factory());
       put(EmojiSearchIndexDownloadJob.KEY,           new EmojiSearchIndexDownloadJob.Factory());
       put(FcmRefreshJob.KEY,                         new FcmRefreshJob.Factory());
@@ -122,7 +117,7 @@
       put(ForceUpdateGroupV2Job.KEY,                 new ForceUpdateGroupV2Job.Factory());
       put(ForceUpdateGroupV2WorkerJob.KEY,           new ForceUpdateGroupV2WorkerJob.Factory());
       put(GenerateAudioWaveFormJob.KEY,              new GenerateAudioWaveFormJob.Factory());
-      put(GiftSendJob.KEY,                           new FailingJob.Factory());
+      put("SendGiftJob",                             new FailingJob.Factory());
       put(GroupV1MigrationJob.KEY,                   new GroupV1MigrationJob.Factory());
       put(GroupCallUpdateSendJob.KEY,                new GroupCallUpdateSendJob.Factory());
       put(GroupCallPeekJob.KEY,                      new GroupCallPeekJob.Factory());
@@ -134,13 +129,7 @@
       put(LocalBackupJob.KEY,                        new LocalBackupJob.Factory());
       put(LocalBackupJobApi29.KEY,                   new LocalBackupJobApi29.Factory());
       put(MarkerJob.KEY,                             new MarkerJob.Factory());
-<<<<<<< HEAD
-      put(MmsDownloadJob.KEY,                        new MmsDownloadJob.Factory());
-      put(MmsReceiveJob.KEY,                         new FailingJob.Factory());
-      put(MmsSendJob.KEY,                            new FailingJob.Factory());
-=======
-      put(MmsSendJob.KEY,                            new MmsSendJob.Factory());
->>>>>>> cdb9df5a
+      put("MmsSendJobV2",                            new FailingJob.Factory());
       put(MultiDeviceBlockedUpdateJob.KEY,           new MultiDeviceBlockedUpdateJob.Factory());
       put(MultiDeviceCallLinkSyncJob.KEY,            new MultiDeviceCallLinkSyncJob.Factory());
       put(MultiDeviceConfigurationUpdateJob.KEY,     new MultiDeviceConfigurationUpdateJob.Factory());
@@ -169,7 +158,7 @@
       put(PaymentTransactionCheckJob.KEY,            new PaymentTransactionCheckJob.Factory());
       put(PnpInitializeDevicesJob.KEY,               new PnpInitializeDevicesJob.Factory());
       put(PreKeysSyncJob.KEY,                        new PreKeysSyncJob.Factory());
-      put(ExternalLaunchDonationJob.KEY,             new ExternalLaunchDonationJob.Factory());
+      put("ExternalLaunchDonationJob",               new FailingJob.Factory());
       put(ProfileKeySendJob.KEY,                     new ProfileKeySendJob.Factory());
       put(ProfileUploadJob.KEY,                      new ProfileUploadJob.Factory());
       put(PushDistributionListSendJob.KEY,           new PushDistributionListSendJob.Factory());
@@ -207,21 +196,15 @@
       put(MultiDeviceStorySendSyncJob.KEY,           new MultiDeviceStorySendSyncJob.Factory());
       put(ResetSvrGuessCountJob.KEY,                 new ResetSvrGuessCountJob.Factory());
       put(ServiceOutageDetectionJob.KEY,             new ServiceOutageDetectionJob.Factory());
-<<<<<<< HEAD
-      put(SmsReceiveJob.KEY,                         new FailingJob.Factory());
-      put(SmsSendJob.KEY,                            new FailingJob.Factory());
-      put(SmsSentJob.KEY,                            new FailingJob.Factory());
-=======
-      put(SmsSendJob.KEY,                            new SmsSendJob.Factory());
-      put(SmsSentJob.KEY,                            new SmsSentJob.Factory());
->>>>>>> cdb9df5a
+      put("SmsSendJob",                              new FailingJob.Factory());
+      put("SmsSentJob",                              new FailingJob.Factory());
       put(StickerDownloadJob.KEY,                    new StickerDownloadJob.Factory());
       put(StickerPackDownloadJob.KEY,                new StickerPackDownloadJob.Factory());
       put(StorageAccountRestoreJob.KEY,              new StorageAccountRestoreJob.Factory());
       put(StorageForcePushJob.KEY,                   new StorageForcePushJob.Factory());
       put(StorageSyncJob.KEY,                        new StorageSyncJob.Factory());
-      put(SubscriptionKeepAliveJob.KEY,              new FailingJob.Factory());
-      put(SubscriptionReceiptRequestResponseJob.KEY, new FailingJob.Factory());
+      put("SubscriptionKeepAliveJob",                new FailingJob.Factory());
+      put("SubscriptionReceiptCredentialsSubmissionJob", new FailingJob.Factory());
       put(StoryOnboardingDownloadJob.KEY,            new StoryOnboardingDownloadJob.Factory());
       put(SubmitRateLimitPushChallengeJob.KEY,       new SubmitRateLimitPushChallengeJob.Factory());
       put(Svr2MirrorJob.KEY,                         new Svr2MirrorJob.Factory());
@@ -237,11 +220,11 @@
       put(AttachmentCleanupMigrationJob.KEY,         new AttachmentCleanupMigrationJob.Factory());
       put(AttributesMigrationJob.KEY,                new AttributesMigrationJob.Factory());
       put(AvatarIdRemovalMigrationJob.KEY,           new AvatarIdRemovalMigrationJob.Factory());
-      put(AvatarMigrationJob.KEY,                    new FailingJob.Factory());
+      put("AvatarMigrationJob",                      new FailingJob.Factory());
       put(BackupJitterMigrationJob.KEY,              new BackupJitterMigrationJob.Factory());
       put(BackupNotificationMigrationJob.KEY,        new BackupNotificationMigrationJob.Factory());
       put(BlobStorageLocationMigrationJob.KEY,       new BlobStorageLocationMigrationJob.Factory());
-      put(CachedAttachmentsMigrationJob.KEY,         new FailingJob.Factory());
+      put("CachedAttachmentsMigrationJob",           new FailingJob.Factory());
       put(ClearGlideCacheMigrationJob.KEY,           new ClearGlideCacheMigrationJob.Factory());
       put(CopyUsernameToSignalStoreMigrationJob.KEY, new CopyUsernameToSignalStoreMigrationJob.Factory());
       put(DatabaseMigrationJob.KEY,                  new DatabaseMigrationJob.Factory());
@@ -250,7 +233,7 @@
       put(EmojiDownloadMigrationJob.KEY,             new EmojiDownloadMigrationJob.Factory());
       put(EmojiSearchIndexCheckMigrationJob.KEY,     new EmojiSearchIndexCheckMigrationJob.Factory());
       put(IdentityTableCleanupMigrationJob.KEY,      new IdentityTableCleanupMigrationJob.Factory());
-      put(LegacyMigrationJob.KEY,                    new FailingJob.Factory());
+      put("LegacyMigrationJob",                      new FailingJob.Factory());
       put(MigrationCompleteJob.KEY,                  new MigrationCompleteJob.Factory());
       put(OptimizeMessageSearchIndexMigrationJob.KEY,new OptimizeMessageSearchIndexMigrationJob.Factory());
       put(PinOptOutMigration.KEY,                    new PinOptOutMigration.Factory());
@@ -262,8 +245,8 @@
       put(ProfileSharingUpdateMigrationJob.KEY,      new ProfileSharingUpdateMigrationJob.Factory());
       put(RebuildMessageSearchIndexMigrationJob.KEY, new RebuildMessageSearchIndexMigrationJob.Factory());
       put(RecheckPaymentsMigrationJob.KEY,           new RecheckPaymentsMigrationJob.Factory());
-      put(RecipientSearchMigrationJob.KEY,           new FailingJob.Factory());
-      put(StickerLaunchMigrationJob.KEY,             new FailingJob.Factory());
+      put("RecipientSearchMigrationJob",             new FailingJob.Factory());
+      put("StickerLaunchMigrationJob",               new FailingJob.Factory());
       put(StickerAdditionMigrationJob.KEY,           new StickerAdditionMigrationJob.Factory());
       put(StickerDayByDayMigrationJob.KEY,           new StickerDayByDayMigrationJob.Factory());
       put(StickerMyDailyLifeMigrationJob.KEY,        new StickerMyDailyLifeMigrationJob.Factory());
