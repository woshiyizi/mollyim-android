--- conflicted
+++ resolved
@@ -234,14 +234,9 @@
       put(DeleteDeprecatedLogsMigrationJob.KEY,      new DeleteDeprecatedLogsMigrationJob.Factory());
       put(DirectoryRefreshMigrationJob.KEY,          new DirectoryRefreshMigrationJob.Factory());
       put(EmojiDownloadMigrationJob.KEY,             new EmojiDownloadMigrationJob.Factory());
-<<<<<<< HEAD
-      put(KbsEnclaveMigrationJob.KEY,                new KbsEnclaveMigrationJob.Factory());
-      put(LegacyMigrationJob.KEY,                    new FailingJob.Factory());
-=======
       put(EmojiSearchIndexCheckMigrationJob.KEY,     new EmojiSearchIndexCheckMigrationJob.Factory());
       put(IdentityTableCleanupMigrationJob.KEY,      new IdentityTableCleanupMigrationJob.Factory());
-      put(LegacyMigrationJob.KEY,                    new LegacyMigrationJob.Factory());
->>>>>>> c82ed473
+      put(LegacyMigrationJob.KEY,                    new FailingJob.Factory());
       put(MigrationCompleteJob.KEY,                  new MigrationCompleteJob.Factory());
       put(OptimizeMessageSearchIndexMigrationJob.KEY,new OptimizeMessageSearchIndexMigrationJob.Factory());
       put(PinOptOutMigration.KEY,                    new PinOptOutMigration.Factory());
@@ -252,14 +247,8 @@
       put(ProfileMigrationJob.KEY,                   new ProfileMigrationJob.Factory());
       put(ProfileSharingUpdateMigrationJob.KEY,      new ProfileSharingUpdateMigrationJob.Factory());
       put(RebuildMessageSearchIndexMigrationJob.KEY, new RebuildMessageSearchIndexMigrationJob.Factory());
-<<<<<<< HEAD
       put(RecipientSearchMigrationJob.KEY,           new FailingJob.Factory());
-      put(RegistrationPinV2MigrationJob.KEY,         new RegistrationPinV2MigrationJob.Factory());
       put(StickerLaunchMigrationJob.KEY,             new FailingJob.Factory());
-=======
-      put(RecipientSearchMigrationJob.KEY,           new RecipientSearchMigrationJob.Factory());
-      put(StickerLaunchMigrationJob.KEY,             new StickerLaunchMigrationJob.Factory());
->>>>>>> c82ed473
       put(StickerAdditionMigrationJob.KEY,           new StickerAdditionMigrationJob.Factory());
       put(StickerDayByDayMigrationJob.KEY,           new StickerDayByDayMigrationJob.Factory());
       put(StickerMyDailyLifeMigrationJob.KEY,        new StickerMyDailyLifeMigrationJob.Factory());
