--- conflicted
+++ resolved
@@ -23,11 +23,7 @@
 import org.thoughtcrime.securesms.jobmanager.impl.MasterSecretConstraintObserver;
 import org.thoughtcrime.securesms.jobmanager.impl.NetworkConstraint;
 import org.thoughtcrime.securesms.jobmanager.impl.NetworkConstraintObserver;
-<<<<<<< HEAD
-=======
-import org.thoughtcrime.securesms.jobmanager.impl.NetworkOrCellServiceConstraint;
 import org.thoughtcrime.securesms.jobmanager.impl.NoRemoteArchiveGarbageCollectionPendingConstraint;
->>>>>>> 45d8dbc3
 import org.thoughtcrime.securesms.jobmanager.impl.NotInCallConstraint;
 import org.thoughtcrime.securesms.jobmanager.impl.NotInCallConstraintObserver;
 import org.thoughtcrime.securesms.jobmanager.impl.RestoreAttachmentConstraint;
@@ -206,20 +202,11 @@
       put(NullMessageSendJob.KEY,                      new NullMessageSendJob.Factory());
       put(OptimizeMediaJob.KEY,                        new OptimizeMediaJob.Factory());
       put(OptimizeMessageSearchIndexJob.KEY,           new OptimizeMessageSearchIndexJob.Factory());
-<<<<<<< HEAD
       put("PaymentLedgerUpdateJob",                    new FailingJob.Factory()); // MOLLY
       put("PaymentNotificationSendJob",                new FailingJob.Factory()); // MOLLY
       put("PaymentNotificationSendJobV2",              new FailingJob.Factory()); // MOLLY
       put("PaymentSendJob",                            new FailingJob.Factory()); // MOLLY
       put("PaymentTransactionCheckJob",                new FailingJob.Factory()); // MOLLY
-      put("PnpInitializeDevicesJob",                   new FailingJob.Factory()); // MOLLY
-=======
-      put(PaymentLedgerUpdateJob.KEY,                  new PaymentLedgerUpdateJob.Factory());
-      put(PaymentNotificationSendJob.KEY,              new PaymentNotificationSendJob.Factory());
-      put(PaymentNotificationSendJobV2.KEY,            new PaymentNotificationSendJobV2.Factory());
-      put(PaymentSendJob.KEY,                          new PaymentSendJob.Factory());
-      put(PaymentTransactionCheckJob.KEY,              new PaymentTransactionCheckJob.Factory());
->>>>>>> 45d8dbc3
       put(PreKeysSyncJob.KEY,                          new PreKeysSyncJob.Factory());
       put(ProfileKeySendJob.KEY,                       new ProfileKeySendJob.Factory());
       put(ProfileUploadJob.KEY,                        new ProfileUploadJob.Factory());
@@ -290,12 +277,7 @@
       put(AttributesMigrationJob.KEY,                     new AttributesMigrationJob.Factory());
       put(AvatarColorStorageServiceMigrationJob.KEY,      new AvatarColorStorageServiceMigrationJob.Factory());
       put(AvatarIdRemovalMigrationJob.KEY,                new AvatarIdRemovalMigrationJob.Factory());
-<<<<<<< HEAD
-      put("AvatarMigrationJob",                         new FailingJob.Factory());
-      put(BackfillDigestsMigrationJob.KEY,                new BackfillDigestsMigrationJob.Factory());
-=======
-      put(AvatarMigrationJob.KEY,                         new AvatarMigrationJob.Factory());
->>>>>>> 45d8dbc3
+      put("AvatarMigrationJob",                           new FailingJob.Factory());
       put(BackfillDigestsForDuplicatesMigrationJob.KEY,   new BackfillDigestsForDuplicatesMigrationJob.Factory());
       put(BackupJitterMigrationJob.KEY,                   new BackupJitterMigrationJob.Factory());
       put(BackupNotificationMigrationJob.KEY,             new BackupNotificationMigrationJob.Factory());
@@ -412,19 +394,6 @@
 
   public static Map<String, Constraint.Factory> getConstraintFactories(@NonNull Application application) {
     return new HashMap<String, Constraint.Factory>() {{
-<<<<<<< HEAD
-      put(AutoDownloadEmojiConstraint.KEY,           new AutoDownloadEmojiConstraint.Factory(application));
-      put(BatteryNotLowConstraint.KEY,               new BatteryNotLowConstraint.Factory());
-      put(ChangeNumberConstraint.KEY,                new ChangeNumberConstraint.Factory());
-      put(ChargingConstraint.KEY,                    new ChargingConstraint.Factory());
-      put(DataRestoreConstraint.KEY,                 new DataRestoreConstraint.Factory());
-      put(DecryptionsDrainedConstraint.KEY,          new DecryptionsDrainedConstraint.Factory());
-      put(MasterSecretConstraint.KEY,                new MasterSecretConstraint.Factory(application));
-      put(NetworkConstraint.KEY,                     new NetworkConstraint.Factory(application));
-      put(NotInCallConstraint.KEY,                   new NotInCallConstraint.Factory());
-      put(WifiConstraint.KEY,                        new WifiConstraint.Factory(application));
-      put(RestoreAttachmentConstraint.KEY,           new RestoreAttachmentConstraint.Factory(application));
-=======
       put(NoRemoteArchiveGarbageCollectionPendingConstraint.KEY, new NoRemoteArchiveGarbageCollectionPendingConstraint.Factory());
       put(AutoDownloadEmojiConstraint.KEY,                       new AutoDownloadEmojiConstraint.Factory(application));
       put(BatteryNotLowConstraint.KEY,                           new BatteryNotLowConstraint.Factory());
@@ -432,14 +401,11 @@
       put(ChargingConstraint.KEY,                                new ChargingConstraint.Factory());
       put(DataRestoreConstraint.KEY,                             new DataRestoreConstraint.Factory());
       put(DecryptionsDrainedConstraint.KEY,                      new DecryptionsDrainedConstraint.Factory());
+      put(MasterSecretConstraint.KEY,                            new MasterSecretConstraint.Factory(application));
       put(NetworkConstraint.KEY,                                 new NetworkConstraint.Factory(application));
-      put(NetworkOrCellServiceConstraint.KEY,                    new NetworkOrCellServiceConstraint.Factory(application));
-      put(NetworkOrCellServiceConstraint.LEGACY_KEY,             new NetworkOrCellServiceConstraint.Factory(application));
       put(NotInCallConstraint.KEY,                               new NotInCallConstraint.Factory());
-      put(SqlCipherMigrationConstraint.KEY,                      new SqlCipherMigrationConstraint.Factory(application));
       put(WifiConstraint.KEY,                                    new WifiConstraint.Factory(application));
       put(RestoreAttachmentConstraint.KEY,                       new RestoreAttachmentConstraint.Factory(application));
->>>>>>> 45d8dbc3
     }};
   }
 
