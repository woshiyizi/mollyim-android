--- conflicted
+++ resolved
@@ -20,13 +20,8 @@
 import org.thoughtcrime.securesms.jobmanager.migrations.RecipientIdFollowUpJobMigration2;
 import org.thoughtcrime.securesms.jobmanager.migrations.RecipientIdJobMigration;
 import org.thoughtcrime.securesms.jobmanager.migrations.SendReadReceiptsJobMigration;
-<<<<<<< HEAD
-=======
 import org.thoughtcrime.securesms.migrations.AvatarIdRemovalMigrationJob;
 import org.thoughtcrime.securesms.migrations.PassingMigrationJob;
-import org.thoughtcrime.securesms.migrations.AvatarMigrationJob;
-import org.thoughtcrime.securesms.migrations.CachedAttachmentsMigrationJob;
->>>>>>> e38aec22
 import org.thoughtcrime.securesms.migrations.DatabaseMigrationJob;
 import org.thoughtcrime.securesms.migrations.MigrationCompleteJob;
 import org.thoughtcrime.securesms.migrations.RegistrationPinV2MigrationJob;
@@ -103,12 +98,7 @@
       put(ProfileUploadJob.KEY,                      new ProfileUploadJob.Factory());
 
       // Migrations
-<<<<<<< HEAD
-=======
       put(AvatarIdRemovalMigrationJob.KEY,           new AvatarIdRemovalMigrationJob.Factory());
-      put(AvatarMigrationJob.KEY,                    new AvatarMigrationJob.Factory());
-      put(CachedAttachmentsMigrationJob.KEY,         new CachedAttachmentsMigrationJob.Factory());
->>>>>>> e38aec22
       put(DatabaseMigrationJob.KEY,                  new DatabaseMigrationJob.Factory());
       put(MigrationCompleteJob.KEY,                  new MigrationCompleteJob.Factory());
       put(RegistrationPinV2MigrationJob.KEY,         new RegistrationPinV2MigrationJob.Factory());
