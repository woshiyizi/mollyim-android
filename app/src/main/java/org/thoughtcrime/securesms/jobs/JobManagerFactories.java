package org.thoughtcrime.securesms.jobs;

import android.app.Application;

import androidx.annotation.NonNull;

import org.thoughtcrime.securesms.database.SignalDatabase;
import org.thoughtcrime.securesms.jobmanager.Constraint;
import org.thoughtcrime.securesms.jobmanager.ConstraintObserver;
import org.thoughtcrime.securesms.jobmanager.Job;
import org.thoughtcrime.securesms.jobmanager.JobMigration;
import org.thoughtcrime.securesms.jobmanager.impl.AutoDownloadEmojiConstraint;
import org.thoughtcrime.securesms.jobmanager.impl.ChangeNumberConstraint;
import org.thoughtcrime.securesms.jobmanager.impl.ChangeNumberConstraintObserver;
import org.thoughtcrime.securesms.jobmanager.impl.ChargingConstraint;
import org.thoughtcrime.securesms.jobmanager.impl.ChargingConstraintObserver;
import org.thoughtcrime.securesms.jobmanager.impl.DataRestoreConstraint;
import org.thoughtcrime.securesms.jobmanager.impl.DataRestoreConstraintObserver;
import org.thoughtcrime.securesms.jobmanager.impl.DecryptionsDrainedConstraint;
import org.thoughtcrime.securesms.jobmanager.impl.DecryptionsDrainedConstraintObserver;
import org.thoughtcrime.securesms.jobmanager.impl.MasterSecretConstraint;
import org.thoughtcrime.securesms.jobmanager.impl.MasterSecretConstraintObserver;
import org.thoughtcrime.securesms.jobmanager.impl.NetworkConstraint;
import org.thoughtcrime.securesms.jobmanager.impl.NetworkConstraintObserver;
import org.thoughtcrime.securesms.jobmanager.impl.NotInCallConstraint;
import org.thoughtcrime.securesms.jobmanager.impl.NotInCallConstraintObserver;
import org.thoughtcrime.securesms.jobmanager.migrations.DonationReceiptRedemptionJobMigration;
import org.thoughtcrime.securesms.jobmanager.migrations.PushDecryptMessageJobEnvelopeMigration;
import org.thoughtcrime.securesms.jobmanager.migrations.PushProcessMessageJobMigration;
import org.thoughtcrime.securesms.jobmanager.migrations.PushProcessMessageQueueJobMigration;
import org.thoughtcrime.securesms.jobmanager.migrations.RecipientIdFollowUpJobMigration;
import org.thoughtcrime.securesms.jobmanager.migrations.RecipientIdFollowUpJobMigration2;
import org.thoughtcrime.securesms.jobmanager.migrations.RecipientIdJobMigration;
import org.thoughtcrime.securesms.jobmanager.migrations.RetrieveProfileJobMigration;
import org.thoughtcrime.securesms.jobmanager.migrations.SendReadReceiptsJobMigration;
import org.thoughtcrime.securesms.jobmanager.migrations.SenderKeyDistributionSendJobRecipientMigration;
import org.thoughtcrime.securesms.migrations.AccountConsistencyMigrationJob;
import org.thoughtcrime.securesms.migrations.AccountRecordMigrationJob;
import org.thoughtcrime.securesms.migrations.ApplyUnknownFieldsToSelfMigrationJob;
import org.thoughtcrime.securesms.migrations.AttachmentCleanupMigrationJob;
import org.thoughtcrime.securesms.migrations.AttachmentHashBackfillMigrationJob;
import org.thoughtcrime.securesms.migrations.AttributesMigrationJob;
import org.thoughtcrime.securesms.migrations.AvatarIdRemovalMigrationJob;
import org.thoughtcrime.securesms.migrations.BackupJitterMigrationJob;
import org.thoughtcrime.securesms.migrations.BackupNotificationMigrationJob;
import org.thoughtcrime.securesms.migrations.BlobStorageLocationMigrationJob;
import org.thoughtcrime.securesms.migrations.ClearGlideCacheMigrationJob;
import org.thoughtcrime.securesms.migrations.CopyUsernameToSignalStoreMigrationJob;
import org.thoughtcrime.securesms.migrations.DatabaseMigrationJob;
import org.thoughtcrime.securesms.migrations.DeleteDeprecatedLogsMigrationJob;
import org.thoughtcrime.securesms.migrations.DirectoryRefreshMigrationJob;
import org.thoughtcrime.securesms.migrations.EmojiDownloadMigrationJob;
import org.thoughtcrime.securesms.migrations.EmojiSearchIndexCheckMigrationJob;
import org.thoughtcrime.securesms.migrations.IdentityTableCleanupMigrationJob;
import org.thoughtcrime.securesms.migrations.MigrationCompleteJob;
import org.thoughtcrime.securesms.migrations.OptimizeMessageSearchIndexMigrationJob;
import org.thoughtcrime.securesms.migrations.PassingMigrationJob;
import org.thoughtcrime.securesms.migrations.PinOptOutMigration;
import org.thoughtcrime.securesms.migrations.PinReminderMigrationJob;
import org.thoughtcrime.securesms.migrations.PniAccountInitializationMigrationJob;
import org.thoughtcrime.securesms.migrations.PniMigrationJob;
import org.thoughtcrime.securesms.migrations.PnpLaunchMigrationJob;
import org.thoughtcrime.securesms.migrations.PreKeysSyncMigrationJob;
import org.thoughtcrime.securesms.migrations.ProfileMigrationJob;
import org.thoughtcrime.securesms.migrations.ProfileSharingUpdateMigrationJob;
import org.thoughtcrime.securesms.migrations.RebuildMessageSearchIndexMigrationJob;
import org.thoughtcrime.securesms.migrations.RecheckPaymentsMigrationJob;
import org.thoughtcrime.securesms.migrations.SelfRegisteredStateMigrationJob;
import org.thoughtcrime.securesms.migrations.StickerAdditionMigrationJob;
import org.thoughtcrime.securesms.migrations.StickerDayByDayMigrationJob;
import org.thoughtcrime.securesms.migrations.StickerMyDailyLifeMigrationJob;
import org.thoughtcrime.securesms.migrations.StorageCapabilityMigrationJob;
import org.thoughtcrime.securesms.migrations.StorageFixLocalUnknownMigrationJob;
import org.thoughtcrime.securesms.migrations.StorageServiceMigrationJob;
import org.thoughtcrime.securesms.migrations.StorageServiceSystemNameMigrationJob;
import org.thoughtcrime.securesms.migrations.StoryViewedReceiptsStateMigrationJob;
import org.thoughtcrime.securesms.migrations.Svr2MirrorMigrationJob;
import org.thoughtcrime.securesms.migrations.SyncDistributionListsMigrationJob;
import org.thoughtcrime.securesms.migrations.SyncKeysMigrationJob;
import org.thoughtcrime.securesms.migrations.TrimByLengthSettingsMigrationJob;
import org.thoughtcrime.securesms.migrations.UpdateSmsJobsMigrationJob;
import org.thoughtcrime.securesms.migrations.UserNotificationMigrationJob;
import org.thoughtcrime.securesms.migrations.UuidMigrationJob;

import java.util.Arrays;
import java.util.HashMap;
import java.util.List;
import java.util.Map;

public final class JobManagerFactories {

  public static Map<String, Job.Factory> getJobFactories(@NonNull Application application) {
    return new HashMap<String, Job.Factory>() {{
      put(AccountConsistencyWorkerJob.KEY,           new AccountConsistencyWorkerJob.Factory());
      put(AllDataSyncRequestJob.KEY,                 new AllDataSyncRequestJob.Factory());
      put(AnalyzeDatabaseJob.KEY,                    new AnalyzeDatabaseJob.Factory());
      put(ArchiveAttachmentJob.KEY,                  new ArchiveAttachmentJob.Factory());
      put(ArchiveAttachmentBackfillJob.KEY,          new ArchiveAttachmentBackfillJob.Factory());
      put(AttachmentCompressionJob.KEY,              new AttachmentCompressionJob.Factory());
      put(AttachmentCopyJob.KEY,                     new AttachmentCopyJob.Factory());
      put(AttachmentDownloadJob.KEY,                 new AttachmentDownloadJob.Factory());
      put(AttachmentHashBackfillJob.KEY,             new AttachmentHashBackfillJob.Factory());
      put(AttachmentMarkUploadedJob.KEY,             new AttachmentMarkUploadedJob.Factory());
      put(AttachmentUploadJob.KEY,                   new AttachmentUploadJob.Factory());
      put(AutomaticSessionResetJob.KEY,              new AutomaticSessionResetJob.Factory());
      put(AvatarGroupsV1DownloadJob.KEY,             new AvatarGroupsV1DownloadJob.Factory());
      put(AvatarGroupsV2DownloadJob.KEY,             new AvatarGroupsV2DownloadJob.Factory());
<<<<<<< HEAD
      put("BoostReceiptCredentialsSubmissionJob",    new FailingJob.Factory());
=======
      put(BackupMessagesJob.KEY,                     new BackupMessagesJob.Factory());
      put(BackupRestoreJob.KEY,                      new BackupRestoreJob.Factory());
      put(BackupRestoreMediaJob.KEY,                 new BackupRestoreMediaJob.Factory());
      put(BoostReceiptRequestResponseJob.KEY,        new BoostReceiptRequestResponseJob.Factory());
>>>>>>> da43ff1e
      put(CallLinkPeekJob.KEY,                       new CallLinkPeekJob.Factory());
      put(CallLinkUpdateSendJob.KEY,                 new CallLinkUpdateSendJob.Factory());
      put(CallLogEventSendJob.KEY,                   new CallLogEventSendJob.Factory());
      put(CallSyncEventJob.KEY,                      new CallSyncEventJob.Factory());
      put(CheckServiceReachabilityJob.KEY,           new CheckServiceReachabilityJob.Factory());
      put(CleanPreKeysJob.KEY,                       new CleanPreKeysJob.Factory());
      put(ConversationShortcutRankingUpdateJob.KEY,  new ConversationShortcutRankingUpdateJob.Factory());
      put(ConversationShortcutUpdateJob.KEY,         new ConversationShortcutUpdateJob.Factory());
      put(CreateReleaseChannelJob.KEY,               new CreateReleaseChannelJob.Factory());
      put(DirectoryRefreshJob.KEY,                   new DirectoryRefreshJob.Factory());
      put("DonationReceiptRedemptionJob",            new FailingJob.Factory());
      put(DownloadLatestEmojiDataJob.KEY,            new DownloadLatestEmojiDataJob.Factory());
      put(EmojiSearchIndexDownloadJob.KEY,           new EmojiSearchIndexDownloadJob.Factory());
      put(FcmRefreshJob.KEY,                         new FcmRefreshJob.Factory());
      put(FetchRemoteMegaphoneImageJob.KEY,          new FetchRemoteMegaphoneImageJob.Factory());
      put(FontDownloaderJob.KEY,                     new FontDownloaderJob.Factory());
      put(ForceUpdateGroupV2Job.KEY,                 new ForceUpdateGroupV2Job.Factory());
      put(ForceUpdateGroupV2WorkerJob.KEY,           new ForceUpdateGroupV2WorkerJob.Factory());
      put(GenerateAudioWaveFormJob.KEY,              new GenerateAudioWaveFormJob.Factory());
      put("SendGiftJob",                             new FailingJob.Factory());
      put(GroupCallUpdateSendJob.KEY,                new GroupCallUpdateSendJob.Factory());
      put(GroupCallPeekJob.KEY,                      new GroupCallPeekJob.Factory());
      put(GroupCallPeekWorkerJob.KEY,                new GroupCallPeekWorkerJob.Factory());
      put(GroupRingCleanupJob.KEY,                   new GroupRingCleanupJob.Factory());
      put(GroupV2UpdateSelfProfileKeyJob.KEY,        new GroupV2UpdateSelfProfileKeyJob.Factory());
      put(IndividualSendJob.KEY,                     new IndividualSendJob.Factory());
      put(LeaveGroupV2Job.KEY,                       new LeaveGroupV2Job.Factory());
      put(LeaveGroupV2WorkerJob.KEY,                 new LeaveGroupV2WorkerJob.Factory());
      put(LinkedDeviceInactiveCheckJob.KEY,          new LinkedDeviceInactiveCheckJob.Factory());
      put(LocalBackupJob.KEY,                        new LocalBackupJob.Factory());
      put(LocalBackupJobApi29.KEY,                   new LocalBackupJobApi29.Factory());
      put(MarkerJob.KEY,                             new MarkerJob.Factory());
      put(MultiDeviceBlockedUpdateJob.KEY,           new MultiDeviceBlockedUpdateJob.Factory());
      put(MultiDeviceCallLinkSyncJob.KEY,            new MultiDeviceCallLinkSyncJob.Factory());
      put(MultiDeviceConfigurationUpdateJob.KEY,     new MultiDeviceConfigurationUpdateJob.Factory());
      put(MultiDeviceContactSyncJob.KEY,             new MultiDeviceContactSyncJob.Factory());
      put(MultiDeviceContactUpdateJob.KEY,           new MultiDeviceContactUpdateJob.Factory());
      put(MultiDeviceKeysUpdateJob.KEY,              new MultiDeviceKeysUpdateJob.Factory());
      put(MultiDeviceMessageRequestResponseJob.KEY,  new MultiDeviceMessageRequestResponseJob.Factory());
      put(MultiDeviceOutgoingPaymentSyncJob.KEY,     new MultiDeviceOutgoingPaymentSyncJob.Factory());
      put(MultiDeviceProfileContentUpdateJob.KEY,    new MultiDeviceProfileContentUpdateJob.Factory());
      put(MultiDeviceProfileKeyUpdateJob.KEY,        new MultiDeviceProfileKeyUpdateJob.Factory());
      put(MultiDeviceReadUpdateJob.KEY,              new MultiDeviceReadUpdateJob.Factory());
      put(MultiDeviceStickerPackOperationJob.KEY,    new MultiDeviceStickerPackOperationJob.Factory());
      put(MultiDeviceStickerPackSyncJob.KEY,         new MultiDeviceStickerPackSyncJob.Factory());
      put(MultiDeviceStorageSyncRequestJob.KEY,      new MultiDeviceStorageSyncRequestJob.Factory());
      put(MultiDeviceSubscriptionSyncRequestJob.KEY, new MultiDeviceSubscriptionSyncRequestJob.Factory());
      put(MultiDeviceVerifiedUpdateJob.KEY,          new MultiDeviceVerifiedUpdateJob.Factory());
      put(MultiDeviceViewOnceOpenJob.KEY,            new MultiDeviceViewOnceOpenJob.Factory());
      put(MultiDeviceViewedUpdateJob.KEY,            new MultiDeviceViewedUpdateJob.Factory());
      put(NullMessageSendJob.KEY,                    new NullMessageSendJob.Factory());
      put(OptimizeMessageSearchIndexJob.KEY,         new OptimizeMessageSearchIndexJob.Factory());
      put(PaymentLedgerUpdateJob.KEY,                new PaymentLedgerUpdateJob.Factory());
      put(PaymentNotificationSendJob.KEY,            new PaymentNotificationSendJob.Factory());
      put(PaymentNotificationSendJobV2.KEY,          new PaymentNotificationSendJobV2.Factory());
      put(PaymentSendJob.KEY,                        new PaymentSendJob.Factory());
      put(PaymentTransactionCheckJob.KEY,            new PaymentTransactionCheckJob.Factory());
      put(PnpInitializeDevicesJob.KEY,               new PnpInitializeDevicesJob.Factory());
      put(PreKeysSyncJob.KEY,                        new PreKeysSyncJob.Factory());
      put("ExternalLaunchDonationJob",               new FailingJob.Factory());
      put(ProfileKeySendJob.KEY,                     new ProfileKeySendJob.Factory());
      put(ProfileUploadJob.KEY,                      new ProfileUploadJob.Factory());
      put(PushDistributionListSendJob.KEY,           new PushDistributionListSendJob.Factory());
      put(PushGroupSendJob.KEY,                      new PushGroupSendJob.Factory());
      put(PushGroupSilentUpdateSendJob.KEY,          new PushGroupSilentUpdateSendJob.Factory());
      put(MessageFetchJob.KEY,                       new MessageFetchJob.Factory());
      put(PushProcessEarlyMessagesJob.KEY,           new PushProcessEarlyMessagesJob.Factory());
      put(PushProcessMessageErrorJob.KEY,            new PushProcessMessageErrorJob.Factory());
      put(PushProcessMessageJob.KEY,                 new PushProcessMessageJob.Factory());
      put(ReactionSendJob.KEY,                       new ReactionSendJob.Factory());
      put(RebuildMessageSearchIndexJob.KEY,          new RebuildMessageSearchIndexJob.Factory());
      put(ReclaimUsernameAndLinkJob.KEY,             new ReclaimUsernameAndLinkJob.Factory());
      put(RefreshAttributesJob.KEY,                  new RefreshAttributesJob.Factory());
      put(RefreshCallLinkDetailsJob.KEY,             new RefreshCallLinkDetailsJob.Factory());
      put(RefreshSvrCredentialsJob.KEY,              new RefreshSvrCredentialsJob.Factory());
      put(RefreshOwnProfileJob.KEY,                  new RefreshOwnProfileJob.Factory());
      put(RemoteConfigRefreshJob.KEY,                new RemoteConfigRefreshJob.Factory());
      put(RemoteDeleteSendJob.KEY,                   new RemoteDeleteSendJob.Factory());
      put(ReportSpamJob.KEY,                         new ReportSpamJob.Factory());
      put(ResendMessageJob.KEY,                      new ResendMessageJob.Factory());
      put(ResumableUploadSpecJob.KEY,                new ResumableUploadSpecJob.Factory());
      put(RequestGroupV2InfoWorkerJob.KEY,           new RequestGroupV2InfoWorkerJob.Factory());
      put(RequestGroupV2InfoJob.KEY,                 new RequestGroupV2InfoJob.Factory());
      put(RestoreAttachmentJob.KEY,                  new RestoreAttachmentJob.Factory());
      put(RetrieveProfileAvatarJob.KEY,              new RetrieveProfileAvatarJob.Factory());
      put(RetrieveProfileJob.KEY,                    new RetrieveProfileJob.Factory());
      put(RetrieveRemoteAnnouncementsJob.KEY,        new RetrieveRemoteAnnouncementsJob.Factory());
      put(RotateCertificateJob.KEY,                  new RotateCertificateJob.Factory());
      put(RotateProfileKeyJob.KEY,                   new RotateProfileKeyJob.Factory());
      put(SenderKeyDistributionSendJob.KEY,          new SenderKeyDistributionSendJob.Factory());
      put(SendDeliveryReceiptJob.KEY,                new SendDeliveryReceiptJob.Factory());
      put(SendPaymentsActivatedJob.KEY,              new SendPaymentsActivatedJob.Factory());
      put(SendReadReceiptJob.KEY,                    new SendReadReceiptJob.Factory(application));
      put(SendRetryReceiptJob.KEY,                   new SendRetryReceiptJob.Factory());
      put(SendViewedReceiptJob.KEY,                  new SendViewedReceiptJob.Factory(application));
      put(SyncSystemContactLinksJob.KEY,             new SyncSystemContactLinksJob.Factory());
      put(MultiDeviceStorySendSyncJob.KEY,           new MultiDeviceStorySendSyncJob.Factory());
      put(ResetSvrGuessCountJob.KEY,                 new ResetSvrGuessCountJob.Factory());
      put(ServiceOutageDetectionJob.KEY,             new ServiceOutageDetectionJob.Factory());
      put(StickerDownloadJob.KEY,                    new StickerDownloadJob.Factory());
      put(StickerPackDownloadJob.KEY,                new StickerPackDownloadJob.Factory());
      put(StorageAccountRestoreJob.KEY,              new StorageAccountRestoreJob.Factory());
      put(StorageForcePushJob.KEY,                   new StorageForcePushJob.Factory());
      put(StorageSyncJob.KEY,                        new StorageSyncJob.Factory());
      put("SubscriptionKeepAliveJob",                new FailingJob.Factory());
      put("SubscriptionReceiptCredentialsSubmissionJob", new FailingJob.Factory());
      put(StoryOnboardingDownloadJob.KEY,            new StoryOnboardingDownloadJob.Factory());
      put(SubmitRateLimitPushChallengeJob.KEY,       new SubmitRateLimitPushChallengeJob.Factory());
      put(Svr2MirrorJob.KEY,                         new Svr2MirrorJob.Factory());
      put(SyncArchivedMediaJob.KEY,                  new SyncArchivedMediaJob.Factory());
      put(ThreadUpdateJob.KEY,                       new ThreadUpdateJob.Factory());
      put(TrimThreadJob.KEY,                         new TrimThreadJob.Factory());
      put(TypingSendJob.KEY,                         new TypingSendJob.Factory());
      put(ApkUpdateJob.KEY,                          new ApkUpdateJob.Factory());

      // Migrations
      put(AccountConsistencyMigrationJob.KEY,        new AccountConsistencyMigrationJob.Factory());
      put(AccountRecordMigrationJob.KEY,             new AccountRecordMigrationJob.Factory());
      put(ApplyUnknownFieldsToSelfMigrationJob.KEY,  new ApplyUnknownFieldsToSelfMigrationJob.Factory());
      put(AttachmentCleanupMigrationJob.KEY,         new AttachmentCleanupMigrationJob.Factory());
      put(AttachmentHashBackfillMigrationJob.KEY,    new AttachmentHashBackfillMigrationJob.Factory());
      put(AttributesMigrationJob.KEY,                new AttributesMigrationJob.Factory());
      put(AvatarIdRemovalMigrationJob.KEY,           new AvatarIdRemovalMigrationJob.Factory());
      put("AvatarMigrationJob",                      new FailingJob.Factory());
      put(BackupJitterMigrationJob.KEY,              new BackupJitterMigrationJob.Factory());
      put(BackupNotificationMigrationJob.KEY,        new BackupNotificationMigrationJob.Factory());
      put(BlobStorageLocationMigrationJob.KEY,       new BlobStorageLocationMigrationJob.Factory());
      put("CachedAttachmentsMigrationJob",           new FailingJob.Factory());
      put(ClearGlideCacheMigrationJob.KEY,           new ClearGlideCacheMigrationJob.Factory());
      put(CopyUsernameToSignalStoreMigrationJob.KEY, new CopyUsernameToSignalStoreMigrationJob.Factory());
      put(DatabaseMigrationJob.KEY,                  new DatabaseMigrationJob.Factory());
      put(DeleteDeprecatedLogsMigrationJob.KEY,      new DeleteDeprecatedLogsMigrationJob.Factory());
      put(DirectoryRefreshMigrationJob.KEY,          new DirectoryRefreshMigrationJob.Factory());
      put(EmojiDownloadMigrationJob.KEY,             new EmojiDownloadMigrationJob.Factory());
      put(EmojiSearchIndexCheckMigrationJob.KEY,     new EmojiSearchIndexCheckMigrationJob.Factory());
      put(IdentityTableCleanupMigrationJob.KEY,      new IdentityTableCleanupMigrationJob.Factory());
      put("LegacyMigrationJob",                      new FailingJob.Factory());
      put(MigrationCompleteJob.KEY,                  new MigrationCompleteJob.Factory());
      put(OptimizeMessageSearchIndexMigrationJob.KEY,new OptimizeMessageSearchIndexMigrationJob.Factory());
      put(PinOptOutMigration.KEY,                    new PinOptOutMigration.Factory());
      put(PinReminderMigrationJob.KEY,               new PinReminderMigrationJob.Factory());
      put(PniAccountInitializationMigrationJob.KEY,  new PniAccountInitializationMigrationJob.Factory());
      put(PniMigrationJob.KEY,                       new PniMigrationJob.Factory());
      put(PnpLaunchMigrationJob.KEY,                 new PnpLaunchMigrationJob.Factory());
      put(PreKeysSyncMigrationJob.KEY,               new PreKeysSyncMigrationJob.Factory());
      put(ProfileMigrationJob.KEY,                   new ProfileMigrationJob.Factory());
      put(ProfileSharingUpdateMigrationJob.KEY,      new ProfileSharingUpdateMigrationJob.Factory());
      put(RebuildMessageSearchIndexMigrationJob.KEY, new RebuildMessageSearchIndexMigrationJob.Factory());
      put(RecheckPaymentsMigrationJob.KEY,           new RecheckPaymentsMigrationJob.Factory());
      put("RecipientSearchMigrationJob",             new FailingJob.Factory());
      put(SelfRegisteredStateMigrationJob.KEY,       new SelfRegisteredStateMigrationJob.Factory());
      put("StickerLaunchMigrationJob",               new FailingJob.Factory());
      put(StickerAdditionMigrationJob.KEY,           new StickerAdditionMigrationJob.Factory());
      put(StickerDayByDayMigrationJob.KEY,           new StickerDayByDayMigrationJob.Factory());
      put(StickerMyDailyLifeMigrationJob.KEY,        new StickerMyDailyLifeMigrationJob.Factory());
      put(StorageCapabilityMigrationJob.KEY,         new StorageCapabilityMigrationJob.Factory());
      put(StorageFixLocalUnknownMigrationJob.KEY,    new StorageFixLocalUnknownMigrationJob.Factory());
      put(StorageServiceMigrationJob.KEY,            new StorageServiceMigrationJob.Factory());
      put(StorageServiceSystemNameMigrationJob.KEY,  new StorageServiceSystemNameMigrationJob.Factory());
      put(StoryViewedReceiptsStateMigrationJob.KEY,  new StoryViewedReceiptsStateMigrationJob.Factory());
      put(Svr2MirrorMigrationJob.KEY,                new Svr2MirrorMigrationJob.Factory());
      put(SyncDistributionListsMigrationJob.KEY,     new SyncDistributionListsMigrationJob.Factory());
      put(SyncKeysMigrationJob.KEY,                  new SyncKeysMigrationJob.Factory());
      put(TrimByLengthSettingsMigrationJob.KEY,      new TrimByLengthSettingsMigrationJob.Factory());
      put(UpdateSmsJobsMigrationJob.KEY,             new UpdateSmsJobsMigrationJob.Factory());
      put(UserNotificationMigrationJob.KEY,          new UserNotificationMigrationJob.Factory());
      put(UuidMigrationJob.KEY,                      new FailingJob.Factory());

      // Dead jobs
      put(FailingJob.KEY,                            new FailingJob.Factory());
      put(PassingMigrationJob.KEY,                   new PassingMigrationJob.Factory());
      put("PushContentReceiveJob",                   new FailingJob.Factory());
      put("AttachmentUploadJob",                     new FailingJob.Factory());
      put("MmsSendJob",                              new FailingJob.Factory());
      put("RefreshUnidentifiedDeliveryAbilityJob",   new FailingJob.Factory());
      put("Argon2TestJob",                           new FailingJob.Factory());
      put("Argon2TestMigrationJob",                  new PassingMigrationJob.Factory());
      put("StorageKeyRotationMigrationJob",          new PassingMigrationJob.Factory());
      put("StorageSyncJob",                          new StorageSyncJob.Factory());
      put("WakeGroupV2Job",                          new FailingJob.Factory());
      put("LeaveGroupJob",                           new FailingJob.Factory());
      put("PushGroupUpdateJob",                      new FailingJob.Factory());
      put("RequestGroupInfoJob",                     new FailingJob.Factory());
      put("RotateSignedPreKeyJob",                   new PreKeysSyncJob.Factory());
      put("CreateSignedPreKeyJob",                   new PreKeysSyncJob.Factory());
      put("RefreshPreKeysJob",                       new PreKeysSyncJob.Factory());
      put("RecipientChangedNumberJob",               new FailingJob.Factory());
      put("PushTextSendJob",                         new IndividualSendJob.Factory());
      put("MultiDevicePniIdentityUpdateJob",         new FailingJob.Factory());
      put("MultiDeviceGroupUpdateJob",               new FailingJob.Factory());
      put("CallSyncEventJob",                        new FailingJob.Factory());
      put("RegistrationPinV2MigrationJob",           new FailingJob.Factory());
      put("KbsEnclaveMigrationWorkerJob",            new FailingJob.Factory());
      put("KbsEnclaveMigrationJob",                  new PassingMigrationJob.Factory());
      put("ClearFallbackKbsEnclaveJob",              new FailingJob.Factory());
      put("PushDecryptJob",                          new FailingJob.Factory());
      put("PushDecryptDrainedJob",                   new FailingJob.Factory());
      put("PushProcessJob",                          new FailingJob.Factory());
      put("DecryptionsDrainedMigrationJob",          new PassingMigrationJob.Factory());
      put("MmsReceiveJob",                           new FailingJob.Factory());
      put("MmsDownloadJob",                          new FailingJob.Factory());
      put("SmsReceiveJob",                           new FailingJob.Factory());
      put("StoryReadStateMigrationJob",              new PassingMigrationJob.Factory());
      put("GroupV1MigrationJob",                     new FailingJob.Factory());
      put("NewRegistrationUsernameSyncJob",          new FailingJob.Factory());
      put("SmsSendJob",                              new FailingJob.Factory());
      put("SmsSentJob",                              new FailingJob.Factory());
      put("MmsSendJobV2",                            new FailingJob.Factory());
      put("AttachmentUploadJobV2",                   new FailingJob.Factory());
    }};
  }

  public static Map<String, Constraint.Factory> getConstraintFactories(@NonNull Application application) {
    return new HashMap<String, Constraint.Factory>() {{
      put(AutoDownloadEmojiConstraint.KEY,           new AutoDownloadEmojiConstraint.Factory(application));
      put(ChangeNumberConstraint.KEY,                new ChangeNumberConstraint.Factory());
      put(ChargingConstraint.KEY,                    new ChargingConstraint.Factory());
      put(DataRestoreConstraint.KEY,                 new DataRestoreConstraint.Factory());
      put(DecryptionsDrainedConstraint.KEY,          new DecryptionsDrainedConstraint.Factory());
      put(MasterSecretConstraint.KEY,                new MasterSecretConstraint.Factory(application));
      put(NetworkConstraint.KEY,                     new NetworkConstraint.Factory(application));
      put(NotInCallConstraint.KEY,                   new NotInCallConstraint.Factory());
    }};
  }

  public static List<ConstraintObserver> getConstraintObservers(@NonNull Application application) {
    return Arrays.asList(new MasterSecretConstraintObserver(application),
                         new ChargingConstraintObserver(application),
                         new NetworkConstraintObserver(application),
                         new DecryptionsDrainedConstraintObserver(),
                         new NotInCallConstraintObserver(),
                         ChangeNumberConstraintObserver.INSTANCE,
                         DataRestoreConstraintObserver.INSTANCE);
  }

  public static List<JobMigration> getJobMigrations(@NonNull Application application) {
    return Arrays.asList(new RecipientIdJobMigration(application),
                         new RecipientIdFollowUpJobMigration(),
                         new RecipientIdFollowUpJobMigration2(),
                         new SendReadReceiptsJobMigration(SignalDatabase.messages()),
                         new PushProcessMessageQueueJobMigration(application),
                         new RetrieveProfileJobMigration(),
                         new PushDecryptMessageJobEnvelopeMigration(),
                         new SenderKeyDistributionSendJobRecipientMigration(),
                         new PushProcessMessageJobMigration(),
                         new DonationReceiptRedemptionJobMigration());
  }
}<|MERGE_RESOLUTION|>--- conflicted
+++ resolved
@@ -105,14 +105,10 @@
       put(AutomaticSessionResetJob.KEY,              new AutomaticSessionResetJob.Factory());
       put(AvatarGroupsV1DownloadJob.KEY,             new AvatarGroupsV1DownloadJob.Factory());
       put(AvatarGroupsV2DownloadJob.KEY,             new AvatarGroupsV2DownloadJob.Factory());
-<<<<<<< HEAD
-      put("BoostReceiptCredentialsSubmissionJob",    new FailingJob.Factory());
-=======
       put(BackupMessagesJob.KEY,                     new BackupMessagesJob.Factory());
       put(BackupRestoreJob.KEY,                      new BackupRestoreJob.Factory());
       put(BackupRestoreMediaJob.KEY,                 new BackupRestoreMediaJob.Factory());
-      put(BoostReceiptRequestResponseJob.KEY,        new BoostReceiptRequestResponseJob.Factory());
->>>>>>> da43ff1e
+      put("BoostReceiptCredentialsSubmissionJob",    new FailingJob.Factory());
       put(CallLinkPeekJob.KEY,                       new CallLinkPeekJob.Factory());
       put(CallLinkUpdateSendJob.KEY,                 new CallLinkUpdateSendJob.Factory());
       put(CallLogEventSendJob.KEY,                   new CallLogEventSendJob.Factory());
