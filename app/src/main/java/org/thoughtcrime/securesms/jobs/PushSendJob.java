--- conflicted
+++ resolved
@@ -2,11 +2,8 @@
 
 import android.content.Context;
 import android.graphics.Bitmap;
-<<<<<<< HEAD
-=======
 import android.media.Image;
 import android.os.Build;
->>>>>>> e379cf61
 import android.text.TextUtils;
 
 import androidx.annotation.NonNull;
@@ -327,16 +324,8 @@
 
       try {
         if (MediaUtil.isImageType(attachment.getContentType()) && attachment.getUri() != null) {
-<<<<<<< HEAD
-          Bitmap.CompressFormat format = BitmapUtil.getCompressFormatForContentType(attachment.getContentType());
-
-          thumbnailData = BitmapUtil.createScaledBytes(context, new DecryptableStreamUriLoader.DecryptableUri(attachment.getUri()), 100, 100, 500 * 1024, format);
-          thumbnailType = attachment.getContentType();
-        } else if (MediaUtil.isVideoType(attachment.getContentType()) && attachment.getUri() != null) {
-=======
           thumbnailData = ImageCompressionUtil.compress(context, attachment.getContentType(), new DecryptableUri(attachment.getUri()), 100, 50);
         } else if (Build.VERSION.SDK_INT >= 23 && MediaUtil.isVideoType(attachment.getContentType()) && attachment.getUri() != null) {
->>>>>>> e379cf61
           Bitmap bitmap = MediaUtil.getVideoThumbnail(context, attachment.getUri(), 1000);
 
           if (bitmap != null) {
