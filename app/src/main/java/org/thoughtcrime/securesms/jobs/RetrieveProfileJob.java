--- conflicted
+++ resolved
@@ -15,11 +15,6 @@
 import org.signal.core.util.logging.Log;
 import org.signal.zkgroup.profiles.ProfileKey;
 import org.signal.zkgroup.profiles.ProfileKeyCredential;
-<<<<<<< HEAD
-=======
-import org.thoughtcrime.securesms.badges.Badges;
-import org.thoughtcrime.securesms.badges.models.Badge;
->>>>>>> 182a112c
 import org.thoughtcrime.securesms.crypto.ProfileKeyUtil;
 import org.thoughtcrime.securesms.database.GroupDatabase;
 import org.thoughtcrime.securesms.database.RecipientDatabase;
@@ -346,23 +341,6 @@
     }
   }
 
-<<<<<<< HEAD
-=======
-  private void setProfileBadges(@NonNull Recipient recipient, @Nullable List<SignalServiceProfile.Badge> serviceBadges) {
-    if (serviceBadges == null) {
-      return;
-    }
-
-    List<Badge> badges = serviceBadges.stream().map(Badges::fromServiceBadge).collect(java.util.stream.Collectors.toList());
-
-    if (badges.size() != recipient.getBadges().size()) {
-      Log.i(TAG, "Likely change in badges for " + recipient.getId() + ". Going from " + recipient.getBadges().size() + " badge(s) to " + badges.size() + ".");
-    }
-
-    SignalDatabase.recipients().setBadges(recipient.getId(), badges);
-  }
-
->>>>>>> 182a112c
   private void setProfileKeyCredential(@NonNull Recipient recipient,
                                        @NonNull ProfileKey recipientProfileKey,
                                        @NonNull ProfileKeyCredential credential)
