package org.thoughtcrime.securesms.messages

import android.content.Context
import org.signal.core.util.logging.Log
import org.signal.core.util.orNull
import org.signal.core.util.toOptional
import org.signal.libsignal.protocol.SignalProtocolAddress
import org.signal.libsignal.protocol.ecc.ECPublicKey
import org.signal.libsignal.protocol.message.DecryptionErrorMessage
import org.signal.libsignal.zkgroup.groups.GroupSecretParams
import org.thoughtcrime.securesms.database.SignalDatabase
import org.thoughtcrime.securesms.database.model.GroupRecord
import org.thoughtcrime.securesms.database.model.MessageLogEntry
import org.thoughtcrime.securesms.database.model.MessageRecord
import org.thoughtcrime.securesms.database.model.PendingRetryReceiptModel
import org.thoughtcrime.securesms.dependencies.ApplicationDependencies
import org.thoughtcrime.securesms.groups.BadGroupIdException
import org.thoughtcrime.securesms.groups.GroupChangeBusyException
import org.thoughtcrime.securesms.groups.GroupId
import org.thoughtcrime.securesms.groups.GroupManager
import org.thoughtcrime.securesms.groups.GroupNotAMemberException
import org.thoughtcrime.securesms.groups.GroupsV1MigratedCache
import org.thoughtcrime.securesms.groups.GroupsV1MigrationUtil
import org.thoughtcrime.securesms.groups.v2.processing.GroupsV2StateProcessor
import org.thoughtcrime.securesms.jobs.AutomaticSessionResetJob
import org.thoughtcrime.securesms.jobs.NullMessageSendJob
import org.thoughtcrime.securesms.jobs.ResendMessageJob
import org.thoughtcrime.securesms.jobs.SenderKeyDistributionSendJob
import org.thoughtcrime.securesms.keyvalue.SignalStore
import org.thoughtcrime.securesms.messages.SignalServiceProtoUtil.groupMasterKey
import org.thoughtcrime.securesms.messages.SignalServiceProtoUtil.hasDisallowedAnnouncementOnlyContent
import org.thoughtcrime.securesms.messages.SignalServiceProtoUtil.hasGroupContext
import org.thoughtcrime.securesms.messages.SignalServiceProtoUtil.hasSignedGroupChange
import org.thoughtcrime.securesms.messages.SignalServiceProtoUtil.hasStarted
import org.thoughtcrime.securesms.messages.SignalServiceProtoUtil.isExpirationUpdate
import org.thoughtcrime.securesms.messages.SignalServiceProtoUtil.isMediaMessage
import org.thoughtcrime.securesms.messages.SignalServiceProtoUtil.isValid
import org.thoughtcrime.securesms.messages.SignalServiceProtoUtil.signedGroupChange
import org.thoughtcrime.securesms.messages.SignalServiceProtoUtil.toDecryptionErrorMessage
import org.thoughtcrime.securesms.notifications.v2.ConversationId
import org.thoughtcrime.securesms.recipients.Recipient
import org.thoughtcrime.securesms.recipients.RecipientId
import org.thoughtcrime.securesms.recipients.RecipientUtil
import org.thoughtcrime.securesms.sms.IncomingEncryptedMessage
import org.thoughtcrime.securesms.sms.IncomingTextMessage
import org.thoughtcrime.securesms.util.EarlyMessageCacheEntry
import org.thoughtcrime.securesms.util.FeatureFlags
import org.thoughtcrime.securesms.util.SignalLocalMetrics
import org.thoughtcrime.securesms.util.TextSecurePreferences
import org.thoughtcrime.securesms.util.Util
import org.whispersystems.signalservice.api.crypto.EnvelopeMetadata
import org.whispersystems.signalservice.api.push.DistributionId
import org.whispersystems.signalservice.api.push.ServiceId
import org.whispersystems.signalservice.api.push.SignalServiceAddress
import org.whispersystems.signalservice.internal.push.CallMessage
import org.whispersystems.signalservice.internal.push.Content
import org.whispersystems.signalservice.internal.push.Envelope
import org.whispersystems.signalservice.internal.push.GroupContextV2
import org.whispersystems.signalservice.internal.push.TypingMessage
import java.io.IOException
import java.util.Optional


open class MessageContentProcessor(private val context: Context) {

  enum class Gv2PreProcessResult {
    IGNORE,
    GROUP_UPDATE,
    GROUP_UP_TO_DATE
  }

  companion object {
    const val TAG = "MessageProcessorV2"

    @JvmStatic
    @JvmOverloads
    fun create(context: Context = ApplicationDependencies.getApplication()): MessageContentProcessor {
      return MessageContentProcessor(context)
    }

    fun debug(message: String) {
      Log.d(TAG, message)
    }

    fun log(message: String) {
      Log.i(TAG, message)
    }

    fun log(timestamp: Long, message: String) {
      log(timestamp.toString(), message)
    }

    fun log(extra: String, message: String) {
      val extraLog = if (Util.isEmpty(extra)) "" else "[$extra] "
      Log.i(TAG, extraLog + message)
    }

    fun warn(message: String) {
      warn("", message, null)
    }

    fun warn(extra: String, message: String) {
      warn(extra, message, null)
    }

    fun warn(timestamp: Long, message: String) {
      warn(timestamp.toString(), message)
    }

    fun warn(timestamp: Long, message: String, t: Throwable?) {
      warn(timestamp.toString(), message, t)
    }

    fun warn(message: String, t: Throwable?) {
      warn("", message, t)
    }

    fun warn(extra: String, message: String, t: Throwable?) {
      val extraLog = if (Util.isEmpty(extra)) "" else "[$extra] "
      Log.w(TAG, extraLog + message, t)
    }

    fun formatSender(recipientId: RecipientId, serviceId: ServiceId, device: Int): String {
      return "$recipientId ($serviceId.$device)"
    }

    @Throws(BadGroupIdException::class)
    private fun getMessageDestination(content: Content, sender: Recipient): Recipient {
      return if (content.storyMessage != null && content.storyMessage!!.group.isValid) {
        getGroupRecipient(content.storyMessage?.group, sender)
      } else if (content.dataMessage.hasGroupContext) {
        getGroupRecipient(content.dataMessage?.groupV2, sender)
      } else if (content.editMessage?.dataMessage.hasGroupContext) {
        getGroupRecipient(content.editMessage?.dataMessage?.groupV2, sender)
      } else {
        sender
      }
    }

    private fun getGroupRecipient(groupContextV2: GroupContextV2?, senderRecipient: Recipient): Recipient {
      return if (groupContextV2 != null) {
        Recipient.externalPossiblyMigratedGroup(GroupId.v2(groupContextV2.groupMasterKey))
      } else {
        senderRecipient
      }
    }

    @Throws(BadGroupIdException::class)
<<<<<<< HEAD
    private fun shouldIgnore(content: Content, recipient: Recipient, threadRecipient: Recipient): Boolean {
      // MOLLY: Call shouldBlockSender(recipient) instead of senderRecipient.isBlocked()
      if (content.hasDataMessage()) {
        val message = content.dataMessage
=======
    private fun shouldIgnore(content: Content, senderRecipient: Recipient, threadRecipient: Recipient): Boolean {
      if (content.dataMessage != null) {
        val message = content.dataMessage!!
>>>>>>> 9e836ba5
        return if (threadRecipient.isGroup && threadRecipient.isBlocked) {
          true
        } else if (threadRecipient.isGroup) {
          if (threadRecipient.isUnknownGroup) {
            return shouldBlockSender(recipient)
          }

          val isTextMessage = message.body != null
          val isMediaMessage = message.isMediaMessage
          val isExpireMessage = message.isExpirationUpdate
          val isGv2Update = message.hasSignedGroupChange
          val isContentMessage = !isGv2Update && !isExpireMessage && (isTextMessage || isMediaMessage)
          val isGroupActive = threadRecipient.isActiveGroup

          isContentMessage && !isGroupActive || shouldBlockSender(recipient) && !isGv2Update
        } else {
          shouldBlockSender(recipient)
        }
<<<<<<< HEAD
      } else if (content.hasCallMessage()) {
        return shouldBlockSender(recipient)
      } else if (content.hasTypingMessage()) {
        if (shouldBlockSender(recipient)) {
=======
      } else if (content.callMessage != null) {
        return senderRecipient.isBlocked
      } else if (content.typingMessage != null) {
        if (senderRecipient.isBlocked) {
>>>>>>> 9e836ba5
          return true
        }

        if (content.typingMessage!!.groupId != null) {
          val groupId: GroupId = GroupId.push(content.typingMessage!!.groupId!!)
          val groupRecipient = Recipient.externalPossiblyMigratedGroup(groupId)
          return if (groupRecipient.isBlocked || !groupRecipient.isActiveGroup) {
            true
          } else {
            val groupRecord = SignalDatabase.groups.getGroup(groupId)
            groupRecord.isPresent && groupRecord.get().isAnnouncementGroup && !groupRecord.get().admins.contains(recipient)
          }
        }
      } else if (content.storyMessage != null) {
        return if (threadRecipient.isGroup && threadRecipient.isBlocked) {
          true
        } else {
          shouldBlockSender(recipient)
        }
      }
      return false
    }

    private fun shouldBlockSender(senderRecipient: Recipient): Boolean =
      senderRecipient.isBlocked || when {
        senderRecipient.isSystemContact -> false
        senderRecipient.isProfileSharing -> false
        !TextSecurePreferences.isBlockUnknownEnabled(ApplicationDependencies.getApplication()) -> false
        RecipientUtil.isProfileSharedViaGroup(senderRecipient) -> false
        else -> true
      }

    @Throws(BadGroupIdException::class)
    private fun handlePendingRetry(pending: PendingRetryReceiptModel?, timestamp: Long, destination: Recipient): Long {
      var receivedTime = System.currentTimeMillis()

      if (pending != null) {
        warn(timestamp, "Incoming message matches a pending retry we were expecting.")

        val threadId = SignalDatabase.threads.getThreadIdFor(destination.id)
        if (threadId != null) {
          val lastSeen = SignalDatabase.threads.getConversationMetadata(threadId).lastSeen
          val visibleThread = ApplicationDependencies.getMessageNotifier().visibleThread.map(ConversationId::threadId).orElse(-1L)

          if (threadId != visibleThread && lastSeen > 0 && lastSeen < pending.receivedTimestamp) {
            receivedTime = pending.receivedTimestamp
            warn(timestamp, "Thread has not been opened yet. Using received timestamp of $receivedTime")
          } else {
            warn(timestamp, "Thread was opened after receiving the original message. Using the current time for received time. (Last seen: " + lastSeen + ", ThreadVisible: " + (threadId == visibleThread) + ")")
          }
        } else {
          warn(timestamp, "Could not find a thread for the pending message. Using current time for received time.")
        }
      }

      return receivedTime
    }

    /**
     * @return True if the content should be ignored, otherwise false.
     */
    @Throws(IOException::class, GroupChangeBusyException::class)
    fun handleGv2PreProcessing(
      context: Context,
      timestamp: Long,
      content: Content,
      metadata: EnvelopeMetadata,
      groupId: GroupId.V2,
      groupV2: GroupContextV2,
      senderRecipient: Recipient,
      groupSecretParams: GroupSecretParams? = null
    ): Gv2PreProcessResult {
      val v1Group = GroupsV1MigratedCache.getV1GroupByV2Id(groupId)
      if (v1Group != null) {
        GroupsV1MigrationUtil.performLocalMigration(context, v1Group.id.requireV1())
      }
      val preUpdateGroupRecord = SignalDatabase.groups.getGroup(groupId)
      val groupUpdateResult = updateGv2GroupFromServerOrP2PChange(context, timestamp, groupV2, preUpdateGroupRecord, groupSecretParams)
      if (groupUpdateResult == null) {
        log(timestamp, "Ignoring GV2 message for group we are not currently in $groupId")
        return Gv2PreProcessResult.IGNORE
      }

      val groupRecord = if (groupUpdateResult.groupState == GroupsV2StateProcessor.GroupState.GROUP_CONSISTENT_OR_AHEAD) {
        preUpdateGroupRecord
      } else {
        SignalDatabase.groups.getGroup(groupId)
      }

      if (groupRecord.isPresent && !groupRecord.get().members.contains(senderRecipient.id)) {
        log(timestamp, "Ignoring GV2 message from member not in group $groupId. Sender: ${formatSender(senderRecipient.id, metadata.sourceServiceId, metadata.sourceDeviceId)}")
        return Gv2PreProcessResult.IGNORE
      }

      if (groupRecord.isPresent && groupRecord.get().isAnnouncementGroup && !groupRecord.get().admins.contains(senderRecipient)) {
        if (content.dataMessage != null) {
          if (content.dataMessage!!.hasDisallowedAnnouncementOnlyContent) {
            Log.w(TAG, "Ignoring message from ${senderRecipient.id} because it has disallowed content, and they're not an admin in an announcement-only group.")
            return Gv2PreProcessResult.IGNORE
          }
        } else if (content.typingMessage != null) {
          Log.w(TAG, "Ignoring typing indicator from ${senderRecipient.id} because they're not an admin in an announcement-only group.")
          return Gv2PreProcessResult.IGNORE
        }
      }

      return when (groupUpdateResult.groupState) {
        GroupsV2StateProcessor.GroupState.GROUP_UPDATED -> Gv2PreProcessResult.GROUP_UPDATE
        GroupsV2StateProcessor.GroupState.GROUP_CONSISTENT_OR_AHEAD -> Gv2PreProcessResult.GROUP_UP_TO_DATE
      }
    }

    @Throws(IOException::class, GroupChangeBusyException::class)
    fun updateGv2GroupFromServerOrP2PChange(
      context: Context,
      timestamp: Long,
      groupV2: GroupContextV2,
      localRecord: Optional<GroupRecord>,
      groupSecretParams: GroupSecretParams? = null
    ): GroupsV2StateProcessor.GroupUpdateResult? {
      return try {
        val signedGroupChange: ByteArray? = if (groupV2.hasSignedGroupChange) groupV2.signedGroupChange else null
        val updatedTimestamp = if (signedGroupChange != null) timestamp else timestamp - 1
        if (groupV2.revision != null) {
          GroupManager.updateGroupFromServer(context, groupV2.groupMasterKey, localRecord, groupSecretParams, groupV2.revision!!, updatedTimestamp, signedGroupChange)
        } else {
          warn(timestamp, "Ignore group update message without a revision")
          null
        }
      } catch (e: GroupNotAMemberException) {
        warn(timestamp, "Ignoring message for a group we're not in")
        null
      }
    }

    private fun insertErrorMessage(context: Context, sender: Recipient, senderDevice: Int, timestamp: Long, groupId: Optional<GroupId>, marker: (Long) -> Unit) {
      val textMessage = IncomingTextMessage(
        sender.id,
        senderDevice,
        timestamp,
        -1,
        System.currentTimeMillis(),
        "",
        groupId,
        0,
        false,
        null
      )

      SignalDatabase
        .messages
        .insertMessageInbox(IncomingEncryptedMessage(textMessage, ""))
        .ifPresent {
          marker(it.messageId)
          ApplicationDependencies.getMessageNotifier().updateNotification(context, ConversationId.forConversation(it.threadId))
        }
    }
  }

  /**
   * Given the details about a message decryption, this will insert the proper message content into
   * the database.
   *
   * This is super-stateful, and it's recommended that this be run in a transaction so that no
   * intermediate results are persisted to the database if the app were to crash.
   *
   * @param processingEarlyContent pass `true` to specifically target at early content. Using this method will *not*
   * store or enqueue early content jobs if we detect this as being early, to avoid recursive scenarios.
   */
  @JvmOverloads
  open fun process(envelope: Envelope, content: Content, metadata: EnvelopeMetadata, serverDeliveredTimestamp: Long, processingEarlyContent: Boolean = false, localMetric: SignalLocalMetrics.MessageReceive? = null) {
    val senderRecipient = Recipient.externalPush(SignalServiceAddress(metadata.sourceServiceId, metadata.sourceE164))

    handleMessage(senderRecipient, envelope, content, metadata, serverDeliveredTimestamp, processingEarlyContent, localMetric)

    val earlyCacheEntries: List<EarlyMessageCacheEntry>? = ApplicationDependencies
      .getEarlyMessageCache()
      .retrieve(senderRecipient.id, envelope.timestamp!!)
      .orNull()

    if (!processingEarlyContent && earlyCacheEntries != null) {
      log(envelope.timestamp!!, "Found " + earlyCacheEntries.size + " dependent item(s) that were retrieved earlier. Processing.")
      for (entry in earlyCacheEntries) {
        handleMessage(senderRecipient, entry.envelope, entry.content, entry.metadata, entry.serverDeliveredTimestamp, processingEarlyContent = true, localMetric = null)
      }
    }
  }

  fun processException(messageState: MessageState, exceptionMetadata: ExceptionMetadata, timestamp: Long) {
    val sender = Recipient.external(context, exceptionMetadata.sender)

    if (sender.isBlocked) {
      warn("Ignoring exception content from blocked sender, message state: $messageState")
      return
    }

    when (messageState) {
      MessageState.DECRYPTION_ERROR -> {
        warn(timestamp, "Handling encryption error.")

        val threadRecipient = if (exceptionMetadata.groupId != null) Recipient.externalPossiblyMigratedGroup(exceptionMetadata.groupId) else sender
        SignalDatabase
          .messages
          .insertBadDecryptMessage(
            recipientId = sender.id,
            senderDevice = exceptionMetadata.senderDevice,
            sentTimestamp = timestamp,
            receivedTimestamp = System.currentTimeMillis(),
            threadId = SignalDatabase.threads.getOrCreateThreadIdFor(threadRecipient)
          )
      }

      MessageState.INVALID_VERSION -> {
        warn(timestamp, "Handling invalid version.")
        insertErrorMessage(context, sender, exceptionMetadata.senderDevice, timestamp, exceptionMetadata.groupId.toOptional()) { messageId ->
          SignalDatabase.messages.markAsInvalidVersionKeyExchange(messageId)
        }
      }

      MessageState.LEGACY_MESSAGE -> {
        warn(timestamp, "Handling legacy message.")
        insertErrorMessage(context, sender, exceptionMetadata.senderDevice, timestamp, exceptionMetadata.groupId.toOptional()) { messageId ->
          SignalDatabase.messages.markAsLegacyVersion(messageId)
        }
      }

      MessageState.UNSUPPORTED_DATA_MESSAGE -> {
        warn(timestamp, "Handling unsupported data message.")
        insertErrorMessage(context, sender, exceptionMetadata.senderDevice, timestamp, exceptionMetadata.groupId.toOptional()) { messageId ->
          SignalDatabase.messages.markAsUnsupportedProtocolVersion(messageId)
        }
      }

      MessageState.CORRUPT_MESSAGE,
      MessageState.NO_SESSION -> {
        warn(timestamp, "Discovered old enqueued bad encrypted message. Scheduling reset.")
        ApplicationDependencies.getJobManager().add(AutomaticSessionResetJob(sender.id, exceptionMetadata.senderDevice, timestamp))
      }

      MessageState.DUPLICATE_MESSAGE -> warn(timestamp, "Duplicate message. Dropping.")

      else -> throw AssertionError("Not handled $messageState. ($timestamp)")
    }
  }

  private fun handleMessage(
    senderRecipient: Recipient,
    envelope: Envelope,
    content: Content,
    metadata: EnvelopeMetadata,
    serverDeliveredTimestamp: Long,
    processingEarlyContent: Boolean,
    localMetric: SignalLocalMetrics.MessageReceive?
  ) {
    val threadRecipient = getMessageDestination(content, senderRecipient)

    if (shouldIgnore(content, senderRecipient, threadRecipient)) {
      log(envelope.timestamp!!, "Ignoring message.")
      return
    }

    val pending: PendingRetryReceiptModel? = ApplicationDependencies.getPendingRetryReceiptCache().get(senderRecipient.id, envelope.timestamp!!)
    val receivedTime: Long = handlePendingRetry(pending, envelope.timestamp!!, threadRecipient)

    log(envelope.timestamp!!, "Beginning message processing. Sender: " + formatSender(senderRecipient.id, metadata.sourceServiceId, metadata.sourceDeviceId))
    localMetric?.onPreProcessComplete()
    when {
      content.dataMessage != null -> {
        DataMessageProcessor.process(
          context,
          senderRecipient,
          threadRecipient,
          envelope,
          content,
          metadata,
          receivedTime,
          if (processingEarlyContent) null else EarlyMessageCacheEntry(envelope, content, metadata, serverDeliveredTimestamp),
          localMetric
        )
      }

      content.syncMessage != null -> {
        TextSecurePreferences.setMultiDevice(context, true)

        SyncMessageProcessor.process(
          context,
          senderRecipient,
          envelope,
          content,
          metadata,
          if (processingEarlyContent) null else EarlyMessageCacheEntry(envelope, content, metadata, serverDeliveredTimestamp)
        )
      }

      content.callMessage != null -> {
        log(envelope.timestamp!!, "Got call message...")

        val message: CallMessage = content.callMessage!!

        if (message.destinationDeviceId != null && message.destinationDeviceId != SignalStore.account().deviceId) {
          log(envelope.timestamp!!, "Ignoring call message that is not for this device! intended: ${message.destinationDeviceId}, this: ${SignalStore.account().deviceId}")
          return
        }

        CallMessageProcessor.process(senderRecipient, envelope, content, metadata, serverDeliveredTimestamp)
      }

      content.receiptMessage != null -> {
        ReceiptMessageProcessor.process(
          context,
          senderRecipient,
          envelope,
          content,
          metadata,
          if (processingEarlyContent) null else EarlyMessageCacheEntry(envelope, content, metadata, serverDeliveredTimestamp)
        )
      }

      content.typingMessage != null -> {
        handleTypingMessage(envelope, metadata, content.typingMessage!!, senderRecipient)
      }

      content.storyMessage != null -> {
        StoryMessageProcessor.process(
          envelope,
          content,
          metadata,
          senderRecipient,
          threadRecipient
        )
      }

      content.decryptionErrorMessage != null -> {
        handleRetryReceipt(envelope, metadata, content.decryptionErrorMessage!!.toDecryptionErrorMessage(metadata), senderRecipient)
      }

      content.editMessage != null -> {
        EditMessageProcessor.process(
          context,
          senderRecipient,
          threadRecipient,
          envelope,
          content,
          metadata,
          if (processingEarlyContent) null else EarlyMessageCacheEntry(envelope, content, metadata, serverDeliveredTimestamp)
        )
      }

      content.senderKeyDistributionMessage != null || content.pniSignatureMessage != null -> {
        // Already handled, here in order to prevent unrecognized message log
      }

      else -> {
        warn(envelope.timestamp!!, "Got unrecognized message!")
      }
    }

    if (pending != null) {
      warn(envelope.timestamp!!, "Pending retry was processed. Deleting.")
      ApplicationDependencies.getPendingRetryReceiptCache().delete(pending)
    }
  }

  @Throws(BadGroupIdException::class)
  private fun handleTypingMessage(
    envelope: Envelope,
    metadata: EnvelopeMetadata,
    typingMessage: TypingMessage,
    senderRecipient: Recipient
  ) {
    if (!TextSecurePreferences.isTypingIndicatorsEnabled(context)) {
      return
    }

    val threadId: Long = if (typingMessage.groupId != null) {
      val groupId = GroupId.push(typingMessage.groupId!!)
      if (!SignalDatabase.groups.isCurrentMember(groupId, senderRecipient.id)) {
        warn(envelope.timestamp!!, "Seen typing indicator for non-member " + senderRecipient.id)
        return
      }

      val groupRecipient = Recipient.externalPossiblyMigratedGroup(groupId)
      SignalDatabase.threads.getOrCreateThreadIdFor(groupRecipient)
    } else {
      SignalDatabase.threads.getOrCreateThreadIdFor(senderRecipient)
    }

    if (threadId <= 0) {
      warn(envelope.timestamp!!, "Couldn't find a matching thread for a typing message.")
      return
    }

    if (typingMessage.hasStarted) {
      Log.d(TAG, "Typing started on thread $threadId")
      ApplicationDependencies.getTypingStatusRepository().onTypingStarted(context, threadId, senderRecipient, metadata.sourceDeviceId)
    } else {
      Log.d(TAG, "Typing stopped on thread $threadId")
      ApplicationDependencies.getTypingStatusRepository().onTypingStopped(threadId, senderRecipient, metadata.sourceDeviceId, false)
    }
  }

  private fun handleRetryReceipt(envelope: Envelope, metadata: EnvelopeMetadata, decryptionErrorMessage: DecryptionErrorMessage, senderRecipient: Recipient) {
    if (!FeatureFlags.retryReceipts()) {
      warn(envelope.timestamp!!, "[RetryReceipt] Feature flag disabled, skipping retry receipt.")
      return
    }

    if (decryptionErrorMessage.deviceId != SignalStore.account().deviceId) {
      log(envelope.timestamp!!, "[RetryReceipt] Received a DecryptionErrorMessage targeting a linked device. Ignoring.")
      return
    }

    val sentTimestamp = decryptionErrorMessage.timestamp
    warn(envelope.timestamp!!, "[RetryReceipt] Received a retry receipt from ${formatSender(senderRecipient.id, metadata.sourceServiceId, metadata.sourceDeviceId)} for message with timestamp $sentTimestamp.")
    if (!senderRecipient.hasServiceId()) {
      warn(envelope.timestamp!!, "[RetryReceipt] Requester ${senderRecipient.id} somehow has no UUID! timestamp: $sentTimestamp")
      return
    }

    val messageLogEntry = SignalDatabase.messageLog.getLogEntry(senderRecipient.id, metadata.sourceDeviceId, sentTimestamp)
    if (decryptionErrorMessage.ratchetKey.isPresent) {
      handleIndividualRetryReceipt(senderRecipient, messageLogEntry, envelope, metadata, decryptionErrorMessage)
    } else {
      handleSenderKeyRetryReceipt(senderRecipient, messageLogEntry, envelope, metadata, decryptionErrorMessage)
    }
  }

  private fun handleSenderKeyRetryReceipt(
    requester: Recipient,
    messageLogEntry: MessageLogEntry?,
    envelope: Envelope,
    metadata: EnvelopeMetadata,
    decryptionErrorMessage: DecryptionErrorMessage
  ) {
    val sentTimestamp = decryptionErrorMessage.timestamp
    val relatedMessage = findRetryReceiptRelatedMessage(messageLogEntry, sentTimestamp)

    if (relatedMessage == null) {
      warn(envelope.timestamp!!, "[RetryReceipt-SK] The related message could not be found! There shouldn't be any sender key resends where we can't find the related message. Skipping.")
      return
    }

    val threadRecipient = SignalDatabase.threads.getRecipientForThreadId(relatedMessage.threadId)
    if (threadRecipient == null) {
      warn(envelope.timestamp!!, "[RetryReceipt-SK] Could not find a thread recipient! Skipping.")
      return
    }

    if (!threadRecipient.isPushV2Group && !threadRecipient.isDistributionList) {
      warn(envelope.timestamp!!, "[RetryReceipt-SK] Thread recipient is not a V2 group or distribution list! Skipping.")
      return
    }

    val distributionId: DistributionId?
    val groupId: GroupId.V2?

    if (threadRecipient.isGroup) {
      groupId = threadRecipient.requireGroupId().requireV2()
      distributionId = SignalDatabase.groups.getOrCreateDistributionId(groupId)
    } else {
      groupId = null
      distributionId = SignalDatabase.distributionLists.getDistributionId(threadRecipient.id)
    }

    if (distributionId == null) {
      Log.w(TAG, "[RetryReceipt-SK] Failed to find a distributionId! Skipping.")
      return
    }

    val requesterAddress = SignalProtocolAddress(requester.requireServiceId().toString(), metadata.sourceDeviceId)
    SignalDatabase.senderKeyShared.delete(distributionId, setOf(requesterAddress))

    if (messageLogEntry != null) {
      warn(envelope.timestamp!!, "[RetryReceipt-SK] Found MSL entry for ${requester.id} ($requesterAddress) with timestamp $sentTimestamp. Scheduling a resend.")
      ApplicationDependencies.getJobManager().add(
        ResendMessageJob(
          messageLogEntry.recipientId,
          messageLogEntry.dateSent,
          messageLogEntry.content,
          messageLogEntry.contentHint,
          messageLogEntry.urgent,
          groupId,
          distributionId
        )
      )
    } else {
      warn(envelope.timestamp!!, "[RetryReceipt-SK] Unable to find MSL entry for ${requester.id} ($requesterAddress) with timestamp $sentTimestamp for ${if (groupId != null) "group $groupId" else "distribution list"}. Scheduling a job to send them the SenderKeyDistributionMessage. Membership will be checked there.")
      ApplicationDependencies.getJobManager().add(SenderKeyDistributionSendJob(requester.id, threadRecipient.id))
    }
  }

  private fun handleIndividualRetryReceipt(requester: Recipient, messageLogEntry: MessageLogEntry?, envelope: Envelope, metadata: EnvelopeMetadata, decryptionErrorMessage: DecryptionErrorMessage) {
    var archivedSession = false

    // TODO [pnp] Ignore retry receipts that have a PNI destinationUuid
    if (decryptionErrorMessage.ratchetKey.isPresent &&
      ratchetKeyMatches(requester, metadata.sourceDeviceId, decryptionErrorMessage.ratchetKey.get())
    ) {
      warn(envelope.timestamp!!, "[RetryReceipt-I] Ratchet key matches. Archiving the session.")
      ApplicationDependencies.getProtocolStore().aci().sessions().archiveSession(requester.requireServiceId(), metadata.sourceDeviceId)
      archivedSession = true
    }

    if (messageLogEntry != null) {
      warn(envelope.timestamp!!, "[RetryReceipt-I] Found an entry in the MSL. Resending.")
      ApplicationDependencies.getJobManager().add(
        ResendMessageJob(
          messageLogEntry.recipientId,
          messageLogEntry.dateSent,
          messageLogEntry.content,
          messageLogEntry.contentHint,
          messageLogEntry.urgent,
          null,
          null
        )
      )
    } else if (archivedSession) {
      warn(envelope.timestamp!!, "[RetryReceipt-I] Could not find an entry in the MSL, but we archived the session, so we're sending a null message to complete the reset.")
      ApplicationDependencies.getJobManager().add(NullMessageSendJob(requester.id))
    } else {
      warn(envelope.timestamp!!, "[RetryReceipt-I] Could not find an entry in the MSL. Skipping.")
    }
  }

  private fun findRetryReceiptRelatedMessage(messageLogEntry: MessageLogEntry?, sentTimestamp: Long): MessageRecord? {
    return if (messageLogEntry != null && messageLogEntry.hasRelatedMessage) {
      val id = messageLogEntry.relatedMessages[0].id
      SignalDatabase.messages.getMessageRecordOrNull(id)
    } else {
      SignalDatabase.messages.getMessageFor(sentTimestamp, Recipient.self().id)
    }
  }

  private fun ratchetKeyMatches(recipient: Recipient, deviceId: Int, ratchetKey: ECPublicKey): Boolean {
    val address = recipient.resolve().requireAci().toProtocolAddress(deviceId)
    val session = ApplicationDependencies.getProtocolStore().aci().loadSession(address)
    return session.currentRatchetKeyMatches(ratchetKey)
  }
}<|MERGE_RESOLUTION|>--- conflicted
+++ resolved
@@ -60,7 +60,6 @@
 import java.io.IOException
 import java.util.Optional
 
-
 open class MessageContentProcessor(private val context: Context) {
 
   enum class Gv2PreProcessResult {
@@ -146,16 +145,10 @@
     }
 
     @Throws(BadGroupIdException::class)
-<<<<<<< HEAD
     private fun shouldIgnore(content: Content, recipient: Recipient, threadRecipient: Recipient): Boolean {
       // MOLLY: Call shouldBlockSender(recipient) instead of senderRecipient.isBlocked()
-      if (content.hasDataMessage()) {
-        val message = content.dataMessage
-=======
-    private fun shouldIgnore(content: Content, senderRecipient: Recipient, threadRecipient: Recipient): Boolean {
       if (content.dataMessage != null) {
         val message = content.dataMessage!!
->>>>>>> 9e836ba5
         return if (threadRecipient.isGroup && threadRecipient.isBlocked) {
           true
         } else if (threadRecipient.isGroup) {
@@ -174,17 +167,10 @@
         } else {
           shouldBlockSender(recipient)
         }
-<<<<<<< HEAD
-      } else if (content.hasCallMessage()) {
+      } else if (content.callMessage != null) {
         return shouldBlockSender(recipient)
-      } else if (content.hasTypingMessage()) {
+      } else if (content.typingMessage != null) {
         if (shouldBlockSender(recipient)) {
-=======
-      } else if (content.callMessage != null) {
-        return senderRecipient.isBlocked
-      } else if (content.typingMessage != null) {
-        if (senderRecipient.isBlocked) {
->>>>>>> 9e836ba5
           return true
         }
 
