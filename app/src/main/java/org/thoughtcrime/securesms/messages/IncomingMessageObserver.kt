--- conflicted
+++ resolved
@@ -5,7 +5,6 @@
 import android.app.Service
 import android.content.Context
 import android.content.Intent
-import android.net.ProxyInfo
 import android.os.IBinder
 import androidx.annotation.VisibleForTesting
 import androidx.core.app.NotificationCompat
@@ -79,49 +78,31 @@
 
   private val decryptionDrainedListeners: MutableList<Runnable> = CopyOnWriteArrayList()
 
-<<<<<<< HEAD
   @Volatile
   private var networkIsActive = true
 
   private val connectionDecisionSemaphore = Semaphore(0)
-  private val networkConnectionListener = NetworkConnectionListener(context) { isNetworkUnavailable ->
-    AppDependencies.libsignalNetwork.onNetworkChange()
-    if (isNetworkUnavailable()) {
-      Log.w(TAG, "Lost network connection. Resetting the drained state.")
-      decryptionDrained = false
-      networkIsActive = false
-    } else {
-      networkIsActive = true
-    }
-    releaseConnectionDecisionSemaphore()
-  }
-=======
-  private val lock: ReentrantLock = ReentrantLock()
-  private val connectionNecessarySemaphore = Semaphore(0)
-  private var previousProxyInfo: ProxyInfo? = null
   private val networkConnectionListener = NetworkConnectionListener(
     context,
     { isNetworkUnavailable ->
-      lock.withLock {
-        AppDependencies.libsignalNetwork.onNetworkChange()
-        if (isNetworkUnavailable()) {
-          Log.w(TAG, "Lost network connection. Resetting the drained state.")
-          decryptionDrained = false
-        }
-        connectionNecessarySemaphore.release()
-      }
+      AppDependencies.libsignalNetwork.onNetworkChange()
+      if (isNetworkUnavailable()) {
+        Log.w(TAG, "Lost network connection. Resetting the drained state.")
+        decryptionDrained = false
+        networkIsActive = false
+      } else {
+        networkIsActive = true
+      }
+      releaseConnectionDecisionSemaphore()
     },
-    { proxyInfo ->
-      if (proxyInfo != previousProxyInfo) {
-        val networkReset = AppDependencies.onSystemHttpProxyChange(proxyInfo?.host, proxyInfo?.port)
-        if (networkReset) {
-          Log.i(TAG, "System proxy configuration changed, network reset.")
-        }
-      }
-      previousProxyInfo = proxyInfo
-    }
+    // MOLLY: TODO
+    // { proxyInfo ->
+    //   val networkReset = AppDependencies.onSystemHttpProxyChange(proxyInfo?.host, proxyInfo?.port)
+    //   if (networkReset) {
+    //     Log.i(TAG, "System proxy configuration changed, network reset.")
+    //   }
+    // }
   )
->>>>>>> f8d7c275
 
   private val messageContentProcessor = MessageContentProcessor(context)
 
@@ -178,7 +159,7 @@
 
   fun notifyRestoreDecisionMade() {
     Log.i(TAG, "Restore decision made, can restart network and process messages")
-    AppDependencies.resetNetwork()
+    AppDependencies.resetNetwork(restartMessageObserver = false)
   }
 
   fun addDecryptionDrainedListener(listener: Runnable) {
@@ -219,32 +200,17 @@
 
     val lastInteractionString = if (isForeground) "N/A" else timeIdle.toString() + " ms (" + (if (timeIdle < maxBackgroundTime) "within limit" else "over limit") + ")"
     val conclusion = registered &&
-<<<<<<< HEAD
       (isForeground || timeIdle < maxBackgroundTime || !pushAvailable) &&
-      hasNetwork &&
-      canProcessIncomingMessages
+      hasNetwork
 
     val needsConnectionString = if (conclusion) "Needs Connection" else "Does Not Need Connection"
 
-    Log.d(TAG, "[$needsConnectionString] Network: $hasNetwork, Foreground: $isForeground, Time Since Last Interaction: $lastInteractionString, PushAvailable: $pushAvailable, WS Connected: $websocketAlreadyOpen, Registered: $registered, Proxy: $hasProxy, Force websocket: $forceWebsocket, Can process messages: $canProcessIncomingMessages")
-=======
-      (appVisibleSnapshot || timeIdle < maxBackgroundTime || !fcmEnabled) &&
-      hasNetwork
-
-    val needsConnectionString = if (conclusion) "Needs Connection" else "Does Not Need Connection"
-
-    Log.d(TAG, "[$needsConnectionString] Network: $hasNetwork, Foreground: $appVisibleSnapshot, Time Since Last Interaction: $lastInteractionString, FCM: $fcmEnabled, WS Connected: $websocketAlreadyOpen, Registered: $registered, Proxy: $hasProxy, Force websocket: $forceWebsocket")
->>>>>>> f8d7c275
+    Log.d(TAG, "[$needsConnectionString] Network: $hasNetwork, Foreground: $isForeground, Time Since Last Interaction: $lastInteractionString, PushAvailable: $pushAvailable, WS Connected: $websocketAlreadyOpen, Registered: $registered, Proxy: $hasProxy, Force websocket: $forceWebsocket")
     return conclusion
   }
 
   private fun isConnectionAvailable(): Boolean {
     return authWebSocket.stateSnapshot == WebSocketConnectionState.CONNECTED
-  }
-
-<<<<<<< HEAD
-  private fun canProcessIncomingMessages(): Boolean {
-    return !(RemoteConfig.restoreAfterRegistration && SignalStore.registration.restoreDecisionState.isDecisionPending)
   }
 
   private fun releaseConnectionDecisionSemaphore() {
@@ -253,19 +219,9 @@
   }
 
   private fun waitForConnectionNecessary() {
-    while (!isConnectionNecessary() && !(isConnectionAvailable() && canProcessIncomingMessages())) {
+    while (!isConnectionNecessary() && !isConnectionAvailable()) {
       if (connectionDecisionSemaphore.drainPermits() == 0) {
         connectionDecisionSemaphore.acquireUninterruptibly()
-=======
-  private fun waitForConnectionNecessary() {
-    try {
-      connectionNecessarySemaphore.drainPermits()
-      while (!isConnectionNecessary() && !isConnectionAvailable()) {
-        val numberDrained = connectionNecessarySemaphore.drainPermits()
-        if (numberDrained == 0) {
-          connectionNecessarySemaphore.acquire()
-        }
->>>>>>> f8d7c275
       }
     }
   }
@@ -378,13 +334,9 @@
       Log.i(TAG, "Initializing! (${this.hashCode()})")
       uncaughtExceptionHandler = this
 
-<<<<<<< HEAD
       sleepTimer = if (!SignalStore.account.pushAvailable || SignalStore.internal.isWebsocketModeForced) AlarmSleepTimer(context) else UptimeSleepTimer()
-=======
-      sleepTimer = if (!SignalStore.account.fcmEnabled || SignalStore.internal.isWebsocketModeForced) AlarmSleepTimer(context) else UptimeSleepTimer()
 
       canProcessMessages = !(RemoteConfig.restoreAfterRegistration && SignalStore.registration.restoreDecisionState.isDecisionPending)
->>>>>>> f8d7c275
     }
 
     override fun run() {
