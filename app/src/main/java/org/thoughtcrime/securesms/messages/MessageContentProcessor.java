package org.thoughtcrime.securesms.messages;

import android.annotation.SuppressLint;
import android.content.Context;
import android.os.Build;
import android.text.TextUtils;

import androidx.annotation.NonNull;
import androidx.annotation.Nullable;

import com.annimon.stream.Collectors;
import com.annimon.stream.Stream;

import org.signal.core.util.logging.Log;
import org.signal.ringrtc.CallId;
import org.signal.zkgroup.profiles.ProfileKey;
import org.thoughtcrime.securesms.attachments.Attachment;
import org.thoughtcrime.securesms.attachments.DatabaseAttachment;
import org.thoughtcrime.securesms.attachments.PointerAttachment;
import org.thoughtcrime.securesms.attachments.TombstoneAttachment;
import org.thoughtcrime.securesms.attachments.UriAttachment;
import org.thoughtcrime.securesms.components.emoji.EmojiUtil;
import org.thoughtcrime.securesms.contactshare.Contact;
import org.thoughtcrime.securesms.contactshare.ContactModelMapper;
import org.thoughtcrime.securesms.crypto.ProfileKeyUtil;
import org.thoughtcrime.securesms.crypto.SecurityEvent;
import org.thoughtcrime.securesms.crypto.SessionUtil;
import org.thoughtcrime.securesms.crypto.storage.TextSecureSessionStore;
import org.thoughtcrime.securesms.database.AttachmentDatabase;
import org.thoughtcrime.securesms.database.DatabaseFactory;
import org.thoughtcrime.securesms.database.GroupDatabase;
import org.thoughtcrime.securesms.database.GroupDatabase.GroupRecord;
import org.thoughtcrime.securesms.database.GroupReceiptDatabase;
import org.thoughtcrime.securesms.database.GroupReceiptDatabase.GroupReceiptInfo;
import org.thoughtcrime.securesms.database.MessageDatabase;
import org.thoughtcrime.securesms.database.MessageDatabase.InsertResult;
import org.thoughtcrime.securesms.database.MessageDatabase.SyncMessageId;
import org.thoughtcrime.securesms.database.MmsSmsDatabase;
import org.thoughtcrime.securesms.database.PaymentDatabase;
import org.thoughtcrime.securesms.database.PaymentMetaDataUtil;
import org.thoughtcrime.securesms.database.RecipientDatabase;
import org.thoughtcrime.securesms.database.StickerDatabase;
import org.thoughtcrime.securesms.database.ThreadDatabase;
import org.thoughtcrime.securesms.database.model.Mention;
import org.thoughtcrime.securesms.database.model.MessageId;
import org.thoughtcrime.securesms.database.model.MessageLogEntry;
import org.thoughtcrime.securesms.database.model.MessageRecord;
import org.thoughtcrime.securesms.database.model.MmsMessageRecord;
import org.thoughtcrime.securesms.database.model.PendingRetryReceiptModel;
import org.thoughtcrime.securesms.database.model.ReactionRecord;
import org.thoughtcrime.securesms.database.model.StickerRecord;
import org.thoughtcrime.securesms.database.model.ThreadRecord;
import org.thoughtcrime.securesms.dependencies.ApplicationDependencies;
import org.thoughtcrime.securesms.groups.BadGroupIdException;
import org.thoughtcrime.securesms.groups.GroupChangeBusyException;
import org.thoughtcrime.securesms.groups.GroupId;
import org.thoughtcrime.securesms.groups.GroupManager;
import org.thoughtcrime.securesms.groups.GroupNotAMemberException;
import org.thoughtcrime.securesms.groups.GroupV1MessageProcessor;
import org.thoughtcrime.securesms.groups.GroupsV1MigrationUtil;
import org.thoughtcrime.securesms.jobmanager.JobManager;
import org.thoughtcrime.securesms.jobs.AttachmentDownloadJob;
import org.thoughtcrime.securesms.jobs.AutomaticSessionResetJob;
import org.thoughtcrime.securesms.jobs.GroupCallPeekJob;
import org.thoughtcrime.securesms.jobs.GroupV2UpdateSelfProfileKeyJob;
import org.thoughtcrime.securesms.jobs.MultiDeviceBlockedUpdateJob;
import org.thoughtcrime.securesms.jobs.MultiDeviceConfigurationUpdateJob;
import org.thoughtcrime.securesms.jobs.MultiDeviceContactUpdateJob;
import org.thoughtcrime.securesms.jobs.MultiDeviceGroupUpdateJob;
import org.thoughtcrime.securesms.jobs.MultiDeviceKeysUpdateJob;
import org.thoughtcrime.securesms.jobs.MultiDeviceStickerPackSyncJob;
import org.thoughtcrime.securesms.jobs.NullMessageSendJob;
import org.thoughtcrime.securesms.jobs.PaymentLedgerUpdateJob;
import org.thoughtcrime.securesms.jobs.PaymentTransactionCheckJob;
import org.thoughtcrime.securesms.jobs.ProfileKeySendJob;
import org.thoughtcrime.securesms.jobs.PushProcessMessageJob;
import org.thoughtcrime.securesms.jobs.RefreshAttributesJob;
import org.thoughtcrime.securesms.jobs.RefreshOwnProfileJob;
import org.thoughtcrime.securesms.jobs.RequestGroupInfoJob;
import org.thoughtcrime.securesms.jobs.ResendMessageJob;
import org.thoughtcrime.securesms.jobs.RetrieveProfileJob;
import org.thoughtcrime.securesms.jobs.SendDeliveryReceiptJob;
import org.thoughtcrime.securesms.jobs.SenderKeyDistributionSendJob;
import org.thoughtcrime.securesms.jobs.StickerPackDownloadJob;
import org.thoughtcrime.securesms.jobs.TrimThreadJob;
import org.thoughtcrime.securesms.keyvalue.SignalStore;
import org.thoughtcrime.securesms.linkpreview.LinkPreview;
import org.thoughtcrime.securesms.linkpreview.LinkPreviewUtil;
import org.thoughtcrime.securesms.mms.IncomingMediaMessage;
import org.thoughtcrime.securesms.mms.MmsException;
import org.thoughtcrime.securesms.mms.OutgoingExpirationUpdateMessage;
import org.thoughtcrime.securesms.mms.OutgoingMediaMessage;
import org.thoughtcrime.securesms.mms.OutgoingSecureMediaMessage;
import org.thoughtcrime.securesms.mms.QuoteModel;
import org.thoughtcrime.securesms.mms.SlideDeck;
import org.thoughtcrime.securesms.mms.StickerSlide;
import org.thoughtcrime.securesms.notifications.MarkReadReceiver;
import org.thoughtcrime.securesms.notifications.MessageNotifier;
import org.thoughtcrime.securesms.payments.MobileCoinPublicAddress;
import org.thoughtcrime.securesms.ratelimit.RateLimitUtil;
import org.thoughtcrime.securesms.recipients.Recipient;
import org.thoughtcrime.securesms.recipients.RecipientId;
import org.thoughtcrime.securesms.recipients.RecipientUtil;
import org.thoughtcrime.securesms.ringrtc.RemotePeer;
import org.thoughtcrime.securesms.service.webrtc.WebRtcData;
import org.thoughtcrime.securesms.sms.IncomingEncryptedMessage;
import org.thoughtcrime.securesms.sms.IncomingEndSessionMessage;
import org.thoughtcrime.securesms.sms.IncomingTextMessage;
import org.thoughtcrime.securesms.sms.OutgoingEncryptedMessage;
import org.thoughtcrime.securesms.sms.OutgoingEndSessionMessage;
import org.thoughtcrime.securesms.sms.OutgoingTextMessage;
import org.thoughtcrime.securesms.stickers.StickerLocator;
import org.thoughtcrime.securesms.storage.StorageSyncHelper;
import org.thoughtcrime.securesms.util.FeatureFlags;
import org.thoughtcrime.securesms.util.GroupUtil;
import org.thoughtcrime.securesms.util.Hex;
import org.thoughtcrime.securesms.util.IdentityUtil;
import org.thoughtcrime.securesms.util.MediaUtil;
import org.thoughtcrime.securesms.util.RemoteDeleteUtil;
import org.thoughtcrime.securesms.util.TextSecurePreferences;
import org.thoughtcrime.securesms.util.Util;
import org.whispersystems.libsignal.SignalProtocolAddress;
import org.whispersystems.libsignal.protocol.DecryptionErrorMessage;
import org.whispersystems.libsignal.protocol.SenderKeyDistributionMessage;
import org.whispersystems.libsignal.state.SessionStore;
import org.whispersystems.libsignal.util.Pair;
import org.whispersystems.libsignal.util.guava.Optional;
import org.whispersystems.signalservice.api.SignalServiceMessageSender;
import org.whispersystems.signalservice.api.messages.SignalServiceAttachment;
import org.whispersystems.signalservice.api.messages.SignalServiceContent;
import org.whispersystems.signalservice.api.messages.SignalServiceDataMessage;
import org.whispersystems.signalservice.api.messages.SignalServiceGroup;
import org.whispersystems.signalservice.api.messages.SignalServiceGroupContext;
import org.whispersystems.signalservice.api.messages.SignalServiceGroupV2;
import org.whispersystems.signalservice.api.messages.SignalServiceReceiptMessage;
import org.whispersystems.signalservice.api.messages.SignalServiceTypingMessage;
import org.whispersystems.signalservice.api.messages.calls.AnswerMessage;
import org.whispersystems.signalservice.api.messages.calls.BusyMessage;
import org.whispersystems.signalservice.api.messages.calls.HangupMessage;
import org.whispersystems.signalservice.api.messages.calls.IceUpdateMessage;
import org.whispersystems.signalservice.api.messages.calls.OfferMessage;
import org.whispersystems.signalservice.api.messages.calls.OpaqueMessage;
import org.whispersystems.signalservice.api.messages.calls.SignalServiceCallMessage;
import org.whispersystems.signalservice.api.messages.multidevice.BlockedListMessage;
import org.whispersystems.signalservice.api.messages.multidevice.ConfigurationMessage;
import org.whispersystems.signalservice.api.messages.multidevice.MessageRequestResponseMessage;
import org.whispersystems.signalservice.api.messages.multidevice.OutgoingPaymentMessage;
import org.whispersystems.signalservice.api.messages.multidevice.ReadMessage;
import org.whispersystems.signalservice.api.messages.multidevice.RequestMessage;
import org.whispersystems.signalservice.api.messages.multidevice.SentTranscriptMessage;
import org.whispersystems.signalservice.api.messages.multidevice.SignalServiceSyncMessage;
import org.whispersystems.signalservice.api.messages.multidevice.StickerPackOperationMessage;
import org.whispersystems.signalservice.api.messages.multidevice.VerifiedMessage;
import org.whispersystems.signalservice.api.messages.multidevice.ViewOnceOpenMessage;
import org.whispersystems.signalservice.api.messages.multidevice.ViewedMessage;
import org.whispersystems.signalservice.api.messages.shared.SharedContact;
import org.whispersystems.signalservice.api.payments.Money;
import org.whispersystems.signalservice.api.push.DistributionId;
import org.whispersystems.signalservice.api.push.SignalServiceAddress;

import java.io.IOException;
import java.security.SecureRandom;
import java.util.ArrayList;
import java.util.Collection;
import java.util.Collections;
import java.util.HashMap;
import java.util.LinkedList;
import java.util.List;
import java.util.Locale;
import java.util.Map;
import java.util.UUID;

/**
 * Takes data about a decrypted message, transforms it into user-presentable data, and writes that
 * data to our data stores.
 */
public final class MessageContentProcessor {

  private static final String TAG = Log.tag(MessageContentProcessor.class);

  private final Context context;

  public MessageContentProcessor(@NonNull Context context) {
    this.context = context;
  }

  /**
   * Given the details about a message decryption, this will insert the proper message content into
   * the database.
   *
   * This is super-stateful, and it's recommended that this be run in a transaction so that no
   * intermediate results are persisted to the database if the app were to crash.
   */
  public void process(MessageState messageState, @Nullable SignalServiceContent content, @Nullable ExceptionMetadata exceptionMetadata, long timestamp, long smsMessageId)
      throws IOException, GroupChangeBusyException
  {
    Optional<Long> optionalSmsMessageId = smsMessageId > 0 ? Optional.of(smsMessageId) : Optional.absent();

    if (messageState == MessageState.DECRYPTED_OK) {

      if (content != null) {
        Recipient senderRecipient = Recipient.externalHighTrustPush(context, content.getSender());

        handleMessage(content, timestamp, senderRecipient, optionalSmsMessageId);

        Optional<List<SignalServiceContent>> earlyContent = ApplicationDependencies.getEarlyMessageCache()
                                                                                   .retrieve(senderRecipient.getId(), content.getTimestamp());
        if (earlyContent.isPresent()) {
          log(String.valueOf(content.getTimestamp()), "Found " + earlyContent.get().size() + " dependent item(s) that were retrieved earlier. Processing.");

          for (SignalServiceContent earlyItem : earlyContent.get()) {
            handleMessage(earlyItem, timestamp, senderRecipient, Optional.absent());
          }
        }
      } else {
        warn("null", "Null content. Ignoring message.");
      }
    } else if (exceptionMetadata != null) {
      handleExceptionMessage(messageState, exceptionMetadata, timestamp, optionalSmsMessageId);
    } else if (messageState == MessageState.NOOP) {
      Log.d(TAG, "Nothing to do: " + messageState.name());
    } else {
      warn("Bad state! messageState: " + messageState);
    }
  }

  private void handleMessage(@NonNull SignalServiceContent content, long timestamp, @NonNull Recipient senderRecipient, @NonNull Optional<Long> smsMessageId)
      throws IOException, GroupChangeBusyException
  {
    try {
      Recipient threadRecipient = getMessageDestination(content);

      if (shouldIgnore(content, senderRecipient, threadRecipient)) {
        log(content.getTimestamp(), "Ignoring message.");
        return;
      }

      PendingRetryReceiptModel pending      = ApplicationDependencies.getPendingRetryReceiptCache().get(senderRecipient.getId(), content.getTimestamp());
      long                     receivedTime = handlePendingRetry(pending, content, threadRecipient);

      log(String.valueOf(content.getTimestamp()), "Beginning message processing.");

      if (content.getSenderKeyDistributionMessage().isPresent()) {
         handleSenderKeyDistributionMessage(content.getSender(), content.getSenderDevice(), content.getSenderKeyDistributionMessage().get());
      }

      if (content.getDataMessage().isPresent()) {
        GroupDatabase            groupDatabase  = DatabaseFactory.getGroupDatabase(context);
        SignalServiceDataMessage message        = content.getDataMessage().get();
        boolean                  isMediaMessage = message.getAttachments().isPresent() || message.getQuote().isPresent() || message.getSharedContacts().isPresent() || message.getPreviews().isPresent() || message.getSticker().isPresent() || message.getMentions().isPresent();
        Optional<GroupId>        groupId        = GroupUtil.idFromGroupContext(message.getGroupContext());
        boolean                  isGv2Message   = groupId.isPresent() && groupId.get().isV2();

        if (isGv2Message) {
          if (handleGv2PreProcessing(groupId.orNull().requireV2(), content, content.getDataMessage().get().getGroupContext().get().getGroupV2().get(), senderRecipient)) {
            return;
          }
        }

        MessageId messageId = null;

        if      (isInvalidMessage(message))                                               handleInvalidMessage(content.getSender(), content.getSenderDevice(), groupId, content.getTimestamp(), smsMessageId);
        else if (message.isEndSession())                                                  messageId = handleEndSessionMessage(content, smsMessageId, senderRecipient);
        else if (message.isGroupV1Update())                                               handleGroupV1Message(content, message, smsMessageId, groupId.get().requireV1(), senderRecipient, threadRecipient, receivedTime);
        else if (message.isExpirationUpdate())                                            messageId = handleExpirationUpdate(content, message, smsMessageId, groupId, senderRecipient, threadRecipient, receivedTime);
        else if (message.getReaction().isPresent())                                       messageId = handleReaction(content, message, senderRecipient);
        else if (message.getRemoteDelete().isPresent())                                   messageId = handleRemoteDelete(content, message, senderRecipient);
        else if (message.getPayment().isPresent())                                        handlePayment(content, message, senderRecipient);
        else if (isMediaMessage)                                                          messageId = handleMediaMessage(content, message, smsMessageId, senderRecipient, threadRecipient, receivedTime);
        else if (message.getBody().isPresent())                                           messageId = handleTextMessage(content, message, smsMessageId, groupId, senderRecipient, threadRecipient, receivedTime);
        else if (Build.VERSION.SDK_INT > 19 && message.getGroupCallUpdate().isPresent())  handleGroupCallUpdateMessage(content, message, groupId, senderRecipient);

        if (groupId.isPresent() && groupDatabase.isUnknownGroup(groupId.get())) {
          handleUnknownGroupMessage(content, message.getGroupContext().get(), senderRecipient);
        }

        if (message.getProfileKey().isPresent()) {
          handleProfileKey(content, message.getProfileKey().get(), senderRecipient);
        }

        if (content.isNeedsReceipt() && messageId != null) {
          handleNeedsDeliveryReceipt(content, message, messageId);
        } else if (!content.isNeedsReceipt()) {
          if (RecipientUtil.shouldHaveProfileKey(context, threadRecipient)) {
            Log.w(TAG, "Received an unsealed sender message from " + senderRecipient.getId() + ", but they should already have our profile key. Correcting.");

            if (groupId.isPresent() && groupId.get().isV2()) {
              Log.i(TAG, "Message was to a GV2 group. Ensuring our group profile keys are up to date.");
              ApplicationDependencies.getJobManager().startChain(new RefreshAttributesJob(false))
                                                     .then(GroupV2UpdateSelfProfileKeyJob.withQueueLimits(groupId.get().requireV2()))
                                                     .enqueue();
            } else if (!threadRecipient.isGroup()) {
              Log.i(TAG, "Message was to a 1:1. Ensuring this user has our profile key.");
              ApplicationDependencies.getJobManager().startChain(new RefreshAttributesJob(false))
                                     .then(ProfileKeySendJob.create(context, DatabaseFactory.getThreadDatabase(context).getThreadIdFor(threadRecipient), true))
                                     .enqueue();
            }
          }
        }
      } else if (content.getSyncMessage().isPresent()) {
        TextSecurePreferences.setMultiDevice(context, true);

        SignalServiceSyncMessage syncMessage = content.getSyncMessage().get();

        if      (syncMessage.getSent().isPresent())                   handleSynchronizeSentMessage(content, syncMessage.getSent().get(), senderRecipient);
        else if (syncMessage.getRequest().isPresent())                handleSynchronizeRequestMessage(syncMessage.getRequest().get());
        else if (syncMessage.getRead().isPresent())                   handleSynchronizeReadMessage(syncMessage.getRead().get(), content.getTimestamp(), senderRecipient);
        else if (syncMessage.getViewed().isPresent())                 handleSynchronizeViewedMessage(syncMessage.getViewed().get(), content.getTimestamp());
        else if (syncMessage.getViewOnceOpen().isPresent())           handleSynchronizeViewOnceOpenMessage(syncMessage.getViewOnceOpen().get(), content.getTimestamp());
        else if (syncMessage.getVerified().isPresent())               handleSynchronizeVerifiedMessage(syncMessage.getVerified().get());
        else if (syncMessage.getStickerPackOperations().isPresent())  handleSynchronizeStickerPackOperation(syncMessage.getStickerPackOperations().get());
        else if (syncMessage.getConfiguration().isPresent())          handleSynchronizeConfigurationMessage(syncMessage.getConfiguration().get());
        else if (syncMessage.getBlockedList().isPresent())            handleSynchronizeBlockedListMessage(syncMessage.getBlockedList().get());
        else if (syncMessage.getFetchType().isPresent())              handleSynchronizeFetchMessage(syncMessage.getFetchType().get());
        else if (syncMessage.getMessageRequestResponse().isPresent()) handleSynchronizeMessageRequestResponse(syncMessage.getMessageRequestResponse().get());
        else if (syncMessage.getOutgoingPaymentMessage().isPresent()) handleSynchronizeOutgoingPayment(syncMessage.getOutgoingPaymentMessage().get());
        else                                                          warn(String.valueOf(content.getTimestamp()), "Contains no known sync types...");
      } else if (content.getCallMessage().isPresent()) {
        log(String.valueOf(content.getTimestamp()), "Got call message...");

        SignalServiceCallMessage message             = content.getCallMessage().get();
        Optional<Integer>        destinationDeviceId = message.getDestinationDeviceId();

        if (destinationDeviceId.isPresent() && destinationDeviceId.get() != 1) {
          log(String.valueOf(content.getTimestamp()), String.format(Locale.US, "Ignoring call message that is not for this device! intended: %d, this: %d", destinationDeviceId.get(), 1));
          return;
        }

        if      (message.getOfferMessage().isPresent())      handleCallOfferMessage(content, message.getOfferMessage().get(), smsMessageId, senderRecipient);
        else if (message.getAnswerMessage().isPresent())     handleCallAnswerMessage(content, message.getAnswerMessage().get(), senderRecipient);
        else if (message.getIceUpdateMessages().isPresent()) handleCallIceUpdateMessage(content, message.getIceUpdateMessages().get(), senderRecipient);
        else if (message.getHangupMessage().isPresent())     handleCallHangupMessage(content, message.getHangupMessage().get(), smsMessageId, senderRecipient);
        else if (message.getBusyMessage().isPresent())       handleCallBusyMessage(content, message.getBusyMessage().get(), senderRecipient);
        else if (message.getOpaqueMessage().isPresent())     handleCallOpaqueMessage(content, message.getOpaqueMessage().get(), senderRecipient);
      } else if (content.getReceiptMessage().isPresent()) {
        SignalServiceReceiptMessage message = content.getReceiptMessage().get();

        if      (message.isReadReceipt())     handleReadReceipt(content, message, senderRecipient);
        else if (message.isDeliveryReceipt()) handleDeliveryReceipt(content, message, senderRecipient);
        else if (message.isViewedReceipt())   handleViewedReceipt(content, message, senderRecipient);
      } else if (content.getTypingMessage().isPresent()) {
        handleTypingMessage(content, content.getTypingMessage().get(), senderRecipient);
      } else if (content.getDecryptionErrorMessage().isPresent()) {
        handleRetryReceipt(content, content.getDecryptionErrorMessage().get(), senderRecipient);
      } else if (content.getSenderKeyDistributionMessage().isPresent()) {
        // Already handled, here in order to prevent unrecognized message log
      } else {
        warn(String.valueOf(content.getTimestamp()), "Got unrecognized message!");
      }

      resetRecipientToPush(senderRecipient);

      if (pending != null) {
        warn(content.getTimestamp(), "Pending retry was processed. Deleting.");
        ApplicationDependencies.getPendingRetryReceiptCache().delete(pending);
      }
    } catch (StorageFailedException e) {
      warn(String.valueOf(content.getTimestamp()), e);
      handleCorruptMessage(e.getSender(), e.getSenderDevice(), timestamp, smsMessageId);
    } catch (BadGroupIdException e) {
      warn(String.valueOf(content.getTimestamp()), "Ignoring message with bad group id", e);
    }
  }

  private long handlePendingRetry(@Nullable PendingRetryReceiptModel pending, @NonNull SignalServiceContent content, @NonNull Recipient destination) throws BadGroupIdException {
    long receivedTime = System.currentTimeMillis();

    if (pending != null) {
      warn(content.getTimestamp(), "Incoming message matches a pending retry we were expecting.");

      Long threadId = DatabaseFactory.getThreadDatabase(context).getThreadIdFor(destination.getId());

      if (threadId != null) {
        ThreadDatabase.ConversationMetadata metadata = DatabaseFactory.getThreadDatabase(context).getConversationMetadata(threadId);
        long visibleThread = ApplicationDependencies.getMessageNotifier().getVisibleThread();

        if (threadId != visibleThread && metadata.getLastSeen() > 0 && metadata.getLastSeen() < pending.getReceivedTimestamp()) {
          receivedTime = pending.getReceivedTimestamp();
          warn(content.getTimestamp(), "Thread has not been opened yet. Using received timestamp of " + receivedTime);
        } else {
          warn(content.getTimestamp(), "Thread was opened after receiving the original message. Using the current time for received time. (Last seen: " + metadata.getLastSeen() + ", ThreadVisible: " + (threadId == visibleThread) + ")");
        }
      } else {
        warn(content.getTimestamp(), "Could not find a thread for the pending message. Using current time for received time.");
      }
    }

    return receivedTime;
  }

  private void handlePayment(@NonNull SignalServiceContent content, @NonNull SignalServiceDataMessage message, @NonNull Recipient senderRecipient) {
    if (!message.getPayment().isPresent()) {
      throw new AssertionError();
    }

    if (!message.getPayment().get().getPaymentNotification().isPresent()) {
      warn(content.getTimestamp(), "Ignoring payment message without notification");
      return;
    }

    SignalServiceDataMessage.PaymentNotification paymentNotification = message.getPayment().get().getPaymentNotification().get();
    PaymentDatabase                              paymentDatabase     = DatabaseFactory.getPaymentDatabase(context);
    UUID                                         uuid                = UUID.randomUUID();
    String                                       queue               = "Payment_" + PushProcessMessageJob.getQueueName(senderRecipient.getId());

    try {
      paymentDatabase.createIncomingPayment(uuid,
                                            senderRecipient.getId(),
                                            message.getTimestamp(),
                                            paymentNotification.getNote(),
                                            Money.MobileCoin.ZERO,
                                            Money.MobileCoin.ZERO,
                                            paymentNotification.getReceipt());
    } catch (PaymentDatabase.PublicKeyConflictException e) {
      warn(content.getTimestamp(), "Ignoring payment with public key already in database");
      return;
    }

    ApplicationDependencies.getJobManager()
                           .startChain(new PaymentTransactionCheckJob(uuid, queue))
                           .then(PaymentLedgerUpdateJob.updateLedger())
                           .enqueue();
  }

  /**
   * @return True if the content should be ignored, otherwise false.
   */
  private boolean handleGv2PreProcessing(@NonNull GroupId.V2 groupId, @NonNull SignalServiceContent content, @NonNull SignalServiceGroupV2 groupV2, @NonNull Recipient senderRecipient)
      throws IOException, GroupChangeBusyException
  {
    GroupDatabase         groupDatabase = DatabaseFactory.getGroupDatabase(context);
    Optional<GroupRecord> possibleGv1   = groupDatabase.getGroupV1ByExpectedV2(groupId);

    if (possibleGv1.isPresent()) {
      GroupsV1MigrationUtil.performLocalMigration(context, possibleGv1.get().getId().requireV1());
    }

    if (!updateGv2GroupFromServerOrP2PChange(content, groupV2)) {
      log(String.valueOf(content.getTimestamp()), "Ignoring GV2 message for group we are not currently in " + groupId);
      return true;
    }

    if (!groupDatabase.isCurrentMember(groupId, senderRecipient.getId())) {
      log(String.valueOf(content.getTimestamp()), "Ignoring GV2 message from member not in group " + groupId);
      return true;
    }

    return false;
  }


  private static @Nullable SignalServiceGroupContext getGroupContextIfPresent(@NonNull SignalServiceContent content) {
    if (content.getDataMessage().isPresent() && content.getDataMessage().get().getGroupContext().isPresent()) {
      return content.getDataMessage().get().getGroupContext().get();
    } else if (content.getSyncMessage().isPresent()                 &&
        content.getSyncMessage().get().getSent().isPresent() &&
        content.getSyncMessage().get().getSent().get().getMessage().getGroupContext().isPresent())
    {
      return content.getSyncMessage().get().getSent().get().getMessage().getGroupContext().get();
    } else {
      return null;
    }
  }

  /**
   * Attempts to update the group to the revision mentioned in the message.
   * If the local version is at least the revision in the message it will not query the server.
   * If the message includes a signed change proto that is sufficient (i.e. local revision is only
   * 1 revision behind), it will also not query the server in this case.
   *
   * @return false iff needed to query the server and was not able to because self is not a current
   * member of the group.
   */
  private boolean updateGv2GroupFromServerOrP2PChange(@NonNull SignalServiceContent content,
                                                      @NonNull SignalServiceGroupV2 groupV2)
      throws IOException, GroupChangeBusyException
  {
    try {
      GroupManager.updateGroupFromServer(context, groupV2.getMasterKey(), groupV2.getRevision(), content.getTimestamp(), groupV2.getSignedGroupChange());
      return true;
    } catch (GroupNotAMemberException e) {
      warn(String.valueOf(content.getTimestamp()), "Ignoring message for a group we're not in");
      return false;
    }
  }

  private void handleExceptionMessage(@NonNull MessageState messageState, @NonNull ExceptionMetadata e, long timestamp, @NonNull Optional<Long> smsMessageId) {
    Recipient sender = Recipient.external(context, e.sender);

    if (sender.isBlocked()) {
      warn("Ignoring exception content from blocked sender, message state:" + messageState);
      return;
    }

    switch (messageState) {
      case INVALID_VERSION:
        warn(String.valueOf(timestamp), "Handling invalid version.");
        handleInvalidVersionMessage(e.sender, e.senderDevice, timestamp, smsMessageId);
        break;

      case LEGACY_MESSAGE:
        warn(String.valueOf(timestamp), "Handling legacy message.");
        handleLegacyMessage(e.sender, e.senderDevice, timestamp, smsMessageId);
        break;

      case DUPLICATE_MESSAGE:
        warn(String.valueOf(timestamp), "Duplicate message. Dropping.");
        break;

      case UNSUPPORTED_DATA_MESSAGE:
        warn(String.valueOf(timestamp), "Handling unsupported data message.");
        handleUnsupportedDataMessage(e.sender, e.senderDevice, Optional.fromNullable(e.groupId), timestamp, smsMessageId);
        break;

      case CORRUPT_MESSAGE:
      case NO_SESSION:
        warn(String.valueOf(timestamp), "Discovered old enqueued bad encrypted message. Scheduling reset.");
        ApplicationDependencies.getJobManager().add(new AutomaticSessionResetJob(sender.getId(), e.senderDevice, timestamp));
        break;

      default:
        throw new AssertionError("Not handled " + messageState + ". (" + timestamp + ")");
    }
  }

  private void handleCallOfferMessage(@NonNull SignalServiceContent content,
                                      @NonNull OfferMessage message,
                                      @NonNull Optional<Long> smsMessageId,
                                      @NonNull Recipient senderRecipient)
  {
    log(String.valueOf(content.getTimestamp()), "handleCallOfferMessage...");

    if (smsMessageId.isPresent()) {
      MessageDatabase database = DatabaseFactory.getSmsDatabase(context);
      database.markAsMissedCall(smsMessageId.get(), message.getType() == OfferMessage.Type.VIDEO_CALL);
    } else {
      RemotePeer remotePeer        = new RemotePeer(senderRecipient.getId());
      byte[]     remoteIdentityKey = DatabaseFactory.getIdentityDatabase(context).getIdentity(senderRecipient.getId()).transform(record -> record.getIdentityKey().serialize()).orNull();

      ApplicationDependencies.getSignalCallManager()
                             .receivedOffer(new WebRtcData.CallMetadata(remotePeer, new CallId(message.getId()), content.getSenderDevice()),
                                            new WebRtcData.OfferMetadata(message.getOpaque(), message.getSdp(), message.getType()),
                                            new WebRtcData.ReceivedOfferMetadata(remoteIdentityKey,
                                                                                 content.getServerReceivedTimestamp(),
                                                                                 content.getServerDeliveredTimestamp(),
                                                                                 content.getCallMessage().get().isMultiRing()));
    }
  }

  private void handleCallAnswerMessage(@NonNull SignalServiceContent content,
                                       @NonNull AnswerMessage message,
                                       @NonNull Recipient senderRecipient)
  {
    log(String.valueOf(content), "handleCallAnswerMessage...");
    RemotePeer remotePeer        = new RemotePeer(senderRecipient.getId());
    byte[]     remoteIdentityKey = DatabaseFactory.getIdentityDatabase(context).getIdentity(senderRecipient.getId()).transform(record -> record.getIdentityKey().serialize()).orNull();

    ApplicationDependencies.getSignalCallManager()
                           .receivedAnswer(new WebRtcData.CallMetadata(remotePeer, new CallId(message.getId()), content.getSenderDevice()),
                                           new WebRtcData.AnswerMetadata(message.getOpaque(), message.getSdp()),
                                           new WebRtcData.ReceivedAnswerMetadata(remoteIdentityKey, content.getCallMessage().get().isMultiRing()));
  }

  private void handleCallIceUpdateMessage(@NonNull SignalServiceContent content,
                                          @NonNull List<IceUpdateMessage> messages,
                                          @NonNull Recipient senderRecipient)
  {
    log(String.valueOf(content), "handleCallIceUpdateMessage... " + messages.size());

    List<byte[]> iceCandidates = new ArrayList<>(messages.size());
    long         callId        = -1;

    for (IceUpdateMessage iceMessage : messages) {
      iceCandidates.add(iceMessage.getOpaque());
      callId = iceMessage.getId();
    }

    RemotePeer remotePeer = new RemotePeer(senderRecipient.getId());

    ApplicationDependencies.getSignalCallManager()
                           .receivedIceCandidates(new WebRtcData.CallMetadata(remotePeer, new CallId(callId), content.getSenderDevice()),
                                                  iceCandidates);
  }

  private void handleCallHangupMessage(@NonNull SignalServiceContent content,
                                       @NonNull HangupMessage message,
                                       @NonNull Optional<Long> smsMessageId,
                                       @NonNull Recipient senderRecipient)
  {
    log(String.valueOf(content), "handleCallHangupMessage");
    if (smsMessageId.isPresent()) {
      DatabaseFactory.getSmsDatabase(context).markAsMissedCall(smsMessageId.get(), false);
    } else {
      RemotePeer remotePeer = new RemotePeer(senderRecipient.getId());

      ApplicationDependencies.getSignalCallManager()
                             .receivedCallHangup(new WebRtcData.CallMetadata(remotePeer, new CallId(message.getId()), content.getSenderDevice()),
                                                 new WebRtcData.HangupMetadata(message.getType(), message.isLegacy(), message.getDeviceId()));
    }
  }

  private void handleCallBusyMessage(@NonNull SignalServiceContent content,
                                     @NonNull BusyMessage message,
                                     @NonNull Recipient senderRecipient)
  {
    log(String.valueOf(content.getTimestamp()), "handleCallBusyMessage");

    RemotePeer remotePeer = new RemotePeer(senderRecipient.getId());

    ApplicationDependencies.getSignalCallManager()
                           .receivedCallBusy(new WebRtcData.CallMetadata(remotePeer, new CallId(message.getId()), content.getSenderDevice()));
  }

  private void handleCallOpaqueMessage(@NonNull SignalServiceContent content,
                                       @NonNull OpaqueMessage message,
                                       @NonNull Recipient senderRecipient)
  {
    log(String.valueOf(content.getTimestamp()), "handleCallOpaqueMessage");

    long messageAgeSeconds = 0;
    if (content.getServerReceivedTimestamp() > 0 && content.getServerDeliveredTimestamp() >= content.getServerReceivedTimestamp()) {
      messageAgeSeconds = (content.getServerDeliveredTimestamp() - content.getServerReceivedTimestamp()) / 1000;
    }

    ApplicationDependencies.getSignalCallManager()
                           .receivedOpaqueMessage(new WebRtcData.OpaqueMessageMetadata(senderRecipient.requireUuid(),
                                                                                       message.getOpaque(),
                                                                                       content.getSenderDevice(),
                                                                                       messageAgeSeconds));
  }

  private void handleGroupCallUpdateMessage(@NonNull SignalServiceContent content,
                                            @NonNull SignalServiceDataMessage message,
                                            @NonNull Optional<GroupId> groupId,
                                            @NonNull Recipient senderRecipient)
  {
    if (!groupId.isPresent() || !groupId.get().isV2()) {
      Log.w(TAG, "Invalid group for group call update message");
      return;
    }

    RecipientId groupRecipientId = DatabaseFactory.getRecipientDatabase(context).getOrInsertFromPossiblyMigratedGroupId(groupId.get());

    DatabaseFactory.getSmsDatabase(context).insertOrUpdateGroupCall(groupRecipientId,
                                                                    senderRecipient.getId(),
                                                                    content.getServerReceivedTimestamp(),
                                                                    message.getGroupCallUpdate().get().getEraId());

    GroupCallPeekJob.enqueue(groupRecipientId);
  }

  private @Nullable MessageId handleEndSessionMessage(@NonNull SignalServiceContent content,
                                                      @NonNull Optional<Long> smsMessageId,
                                                      @NonNull Recipient senderRecipient)
  {
    MessageDatabase     smsDatabase         = DatabaseFactory.getSmsDatabase(context);
    IncomingTextMessage incomingTextMessage = new IncomingTextMessage(senderRecipient.getId(),
                                                                      content.getSenderDevice(),
                                                                      content.getTimestamp(),
                                                                      content.getServerReceivedTimestamp(),
                                                                      System.currentTimeMillis(),
                                                                      "",
                                                                      Optional.absent(),
                                                                      0,
                                                                      content.isNeedsReceipt(),
                                                                      content.getServerUuid());

    Optional<InsertResult> insertResult;

    if (!smsMessageId.isPresent()) {
      IncomingEndSessionMessage incomingEndSessionMessage = new IncomingEndSessionMessage(incomingTextMessage);

      insertResult = smsDatabase.insertMessageInbox(incomingEndSessionMessage);
    } else {
      smsDatabase.markAsEndSession(smsMessageId.get());
      insertResult = Optional.of(new InsertResult(smsMessageId.get(), smsDatabase.getThreadIdForMessage(smsMessageId.get())));
    }

    if (insertResult.isPresent()) {
      SessionStore sessionStore = new TextSecureSessionStore(context);
      sessionStore.deleteAllSessions(content.getSender().getIdentifier());

      SecurityEvent.broadcastSecurityUpdateEvent(context);
      ApplicationDependencies.getMessageNotifier().updateNotification(context, insertResult.get().getThreadId());

      return new MessageId(insertResult.get().getMessageId(), true);
    } else {
      return null;
    }
  }

  private long handleSynchronizeSentEndSessionMessage(@NonNull SentTranscriptMessage message)
      throws BadGroupIdException
  {
    MessageDatabase           database                  = DatabaseFactory.getSmsDatabase(context);
    Recipient                 recipient                 = getSyncMessageDestination(message);
    OutgoingTextMessage outgoingTextMessage       = new OutgoingTextMessage(recipient, "", -1);
    OutgoingEndSessionMessage outgoingEndSessionMessage = new OutgoingEndSessionMessage(outgoingTextMessage);

    long threadId = DatabaseFactory.getThreadDatabase(context).getThreadIdFor(recipient);

    if (!recipient.isGroup()) {
      SessionStore sessionStore = new TextSecureSessionStore(context);
      sessionStore.deleteAllSessions(recipient.requireServiceId());

      SecurityEvent.broadcastSecurityUpdateEvent(context);

      long messageId = database.insertMessageOutbox(threadId, outgoingEndSessionMessage,
          false, message.getTimestamp(),
          null);
      database.markAsSent(messageId, true);
    }

    return threadId;
  }

  private void handleGroupV1Message(@NonNull SignalServiceContent content,
                                    @NonNull SignalServiceDataMessage message,
                                    @NonNull Optional<Long> smsMessageId,
                                    @NonNull GroupId.V1 groupId,
                                    @NonNull Recipient senderRecipient,
                                    @NonNull Recipient threadRecipient,
                                    long receivedTime)
      throws StorageFailedException, BadGroupIdException
  {
    GroupV1MessageProcessor.process(context, content, message, false);

    if (message.getExpiresInSeconds() != 0 && message.getExpiresInSeconds() != threadRecipient.getExpireMessages()) {
      handleExpirationUpdate(content, message, Optional.absent(), Optional.of(groupId), senderRecipient, threadRecipient, receivedTime);
    }

    if (smsMessageId.isPresent()) {
      DatabaseFactory.getSmsDatabase(context).deleteMessage(smsMessageId.get());
    }
  }

  private void handleUnknownGroupMessage(@NonNull SignalServiceContent content,
                                         @NonNull SignalServiceGroupContext group,
                                         @NonNull Recipient senderRecipient)
      throws BadGroupIdException
  {
    if (group.getGroupV1().isPresent()) {
      SignalServiceGroup groupV1 = group.getGroupV1().get();
      if (groupV1.getType() != SignalServiceGroup.Type.REQUEST_INFO) {
        ApplicationDependencies.getJobManager().add(new RequestGroupInfoJob(senderRecipient.getId(), GroupId.v1(groupV1.getGroupId())));
      } else {
        warn(content.getTimestamp(), "Received a REQUEST_INFO message for a group we don't know about. Ignoring.");
      }
    } else if (group.getGroupV2().isPresent()) {
      warn(content.getTimestamp(), "Received a GV2 message for a group we have no knowledge of -- attempting to fix this state.");
      DatabaseFactory.getGroupDatabase(context).fixMissingMasterKey(group.getGroupV2().get().getMasterKey());
    } else {
      warn(content.getTimestamp(), "Received a message for a group we don't know about without a group context. Ignoring.");
    }
  }

  private @Nullable MessageId handleExpirationUpdate(@NonNull SignalServiceContent content,
                                                     @NonNull SignalServiceDataMessage message,
                                                     @NonNull Optional<Long> smsMessageId,
                                                     @NonNull Optional<GroupId> groupId,
                                                     @NonNull Recipient senderRecipient,
                                                     @NonNull Recipient threadRecipient,
                                                     long receivedTime)
      throws StorageFailedException
  {
    if (groupId.isPresent() && groupId.get().isV2()) {
      warn(String.valueOf(content.getTimestamp()), "Expiration update received for GV2. Ignoring.");
      return null;
    }

    int                                 expiresInSeconds = message.getExpiresInSeconds();
    Optional<SignalServiceGroupContext> groupContext     = message.getGroupContext();

    if (threadRecipient.getExpireMessages() == expiresInSeconds) {
      log(String.valueOf(content.getTimestamp()), "No change in message expiry for group. Ignoring.");
      return null;
    }

    try {
      MessageDatabase      database     = DatabaseFactory.getMmsDatabase(context);
      IncomingMediaMessage mediaMessage = new IncomingMediaMessage(senderRecipient.getId(),
                                                                   content.getTimestamp(),
                                                                   content.getServerReceivedTimestamp(),
                                                                   receivedTime,
                                                                   -1,
                                                                   expiresInSeconds * 1000L,
                                                                   true,
                                                                   false,
                                                                   content.isNeedsReceipt(),
                                                                   Optional.absent(),
                                                                   groupContext,
                                                                   Optional.absent(),
                                                                   Optional.absent(),
                                                                   Optional.absent(),
                                                                   Optional.absent(),
                                                                   Optional.absent(),
                                                                   Optional.absent(),
                                                                   content.getServerUuid());

      Optional<InsertResult> insertResult = database.insertSecureDecryptedMessageInbox(mediaMessage, -1);

      DatabaseFactory.getRecipientDatabase(context).setExpireMessages(threadRecipient.getId(), expiresInSeconds);

      if (smsMessageId.isPresent()) {
        DatabaseFactory.getSmsDatabase(context).deleteMessage(smsMessageId.get());
      }

      if (insertResult.isPresent()) {
        return new MessageId(insertResult.get().getMessageId(), true);
      }
    } catch (MmsException e) {
      throw new StorageFailedException(e, content.getSender().getIdentifier(), content.getSenderDevice());
    }

    return null;
  }

  private @Nullable MessageId handleReaction(@NonNull SignalServiceContent content, @NonNull SignalServiceDataMessage message, @NonNull Recipient senderRecipient) {
    SignalServiceDataMessage.Reaction reaction = message.getReaction().get();

    if (!EmojiUtil.isEmoji(reaction.getEmoji())) {
      Log.w(TAG, "Reaction text is not a valid emoji! Ignoring the message.");
      return null;
    }

    Recipient     targetAuthor   = Recipient.externalPush(context, reaction.getTargetAuthor());
    MessageRecord targetMessage  = DatabaseFactory.getMmsSmsDatabase(context).getMessageFor(reaction.getTargetSentTimestamp(), targetAuthor.getId());

    if (targetMessage == null) {
      warn(String.valueOf(content.getTimestamp()), "[handleReaction] Could not find matching message! Putting it in the early message cache. timestamp: " + reaction.getTargetSentTimestamp() + "  author: " + targetAuthor.getId());
      ApplicationDependencies.getEarlyMessageCache().store(targetAuthor.getId(), reaction.getTargetSentTimestamp(), content);
      return null;
    }

    if (targetMessage.isRemoteDelete()) {
      warn(String.valueOf(content.getTimestamp()), "[handleReaction] Found a matching message, but it's flagged as remotely deleted. timestamp: " + reaction.getTargetSentTimestamp() + "  author: " + targetAuthor.getId());
      return null;
    }

    ThreadRecord targetThread = DatabaseFactory.getThreadDatabase(context).getThreadRecord(targetMessage.getThreadId());

    if (targetThread == null) {
      warn(String.valueOf(content.getTimestamp()), "[handleReaction] Could not find a thread for the message! timestamp: " + reaction.getTargetSentTimestamp() + "  author: " + targetAuthor.getId());
      return null;
    }

    Recipient threadRecipient = targetThread.getRecipient().resolve();

    if (threadRecipient.isGroup() && !threadRecipient.getParticipants().contains(senderRecipient)) {
      warn(String.valueOf(content.getTimestamp()), "[handleReaction] Reaction author is not in the group! timestamp: " + reaction.getTargetSentTimestamp() + "  author: " + targetAuthor.getId());
      return null;
    }

    if (!threadRecipient.isGroup() && !senderRecipient.equals(threadRecipient) && !senderRecipient.isSelf()) {
      warn(String.valueOf(content.getTimestamp()), "[handleReaction] Reaction author is not a part of the 1:1 thread! timestamp: " + reaction.getTargetSentTimestamp() + "  author: " + targetAuthor.getId());
      return null;
    }

    MessageDatabase db = targetMessage.isMms() ? DatabaseFactory.getMmsDatabase(context) : DatabaseFactory.getSmsDatabase(context);

    if (reaction.isRemove()) {
      db.deleteReaction(targetMessage.getId(), senderRecipient.getId());
      ApplicationDependencies.getMessageNotifier().updateNotification(context);
    } else {
      ReactionRecord reactionRecord = new ReactionRecord(reaction.getEmoji(), senderRecipient.getId(), message.getTimestamp(), System.currentTimeMillis());
      db.addReaction(targetMessage.getId(), reactionRecord);
      ApplicationDependencies.getMessageNotifier().updateNotification(context, targetMessage.getThreadId(), false);
    }

    return new MessageId(targetMessage.getId(), targetMessage.isMms());
  }

  private @Nullable MessageId handleRemoteDelete(@NonNull SignalServiceContent content, @NonNull SignalServiceDataMessage message, @NonNull Recipient senderRecipient) {
    SignalServiceDataMessage.RemoteDelete delete = message.getRemoteDelete().get();

    MessageRecord targetMessage = DatabaseFactory.getMmsSmsDatabase(context).getMessageFor(delete.getTargetSentTimestamp(), senderRecipient.getId());

    if (targetMessage != null && RemoteDeleteUtil.isValidReceive(targetMessage, senderRecipient, content.getServerReceivedTimestamp())) {
      MessageDatabase db = targetMessage.isMms() ? DatabaseFactory.getMmsDatabase(context) : DatabaseFactory.getSmsDatabase(context);
      db.markAsRemoteDelete(targetMessage.getId());
      ApplicationDependencies.getMessageNotifier().updateNotification(context, targetMessage.getThreadId(), false);
      return new MessageId(targetMessage.getId(), targetMessage.isMms());
    } else if (targetMessage == null) {
      warn(String.valueOf(content.getTimestamp()), "[handleRemoteDelete] Could not find matching message! timestamp: " + delete.getTargetSentTimestamp() + "  author: " + senderRecipient.getId());
      ApplicationDependencies.getEarlyMessageCache().store(senderRecipient.getId(), delete.getTargetSentTimestamp(), content);
      return null;
    } else {
      warn(String.valueOf(content.getTimestamp()), String.format(Locale.ENGLISH, "[handleRemoteDelete] Invalid remote delete! deleteTime: %d, targetTime: %d, deleteAuthor: %s, targetAuthor: %s",
          content.getServerReceivedTimestamp(), targetMessage.getServerTimestamp(), senderRecipient.getId(), targetMessage.getRecipient().getId()));
      return null;
    }
  }

  private void handleSynchronizeVerifiedMessage(@NonNull VerifiedMessage verifiedMessage) {
    IdentityUtil.processVerifiedMessage(context, verifiedMessage);
  }

  private void handleSynchronizeStickerPackOperation(@NonNull List<StickerPackOperationMessage> stickerPackOperations) {
    JobManager jobManager = ApplicationDependencies.getJobManager();

    for (StickerPackOperationMessage operation : stickerPackOperations) {
      if (operation.getPackId().isPresent() && operation.getPackKey().isPresent() && operation.getType().isPresent()) {
        String packId  = Hex.toStringCondensed(operation.getPackId().get());
        String packKey = Hex.toStringCondensed(operation.getPackKey().get());

        switch (operation.getType().get()) {
          case INSTALL:
            jobManager.add(StickerPackDownloadJob.forInstall(packId, packKey, false));
            break;
          case REMOVE:
            DatabaseFactory.getStickerDatabase(context).uninstallPack(packId);
            break;
        }
      } else {
        warn("Received incomplete sticker pack operation sync.");
      }
    }
  }

  private void handleSynchronizeConfigurationMessage(@NonNull ConfigurationMessage configurationMessage) {
    if (configurationMessage.getReadReceipts().isPresent()) {
      TextSecurePreferences.setReadReceiptsEnabled(context, configurationMessage.getReadReceipts().get());
    }

    if (configurationMessage.getUnidentifiedDeliveryIndicators().isPresent()) {
      TextSecurePreferences.setShowUnidentifiedDeliveryIndicatorsEnabled(context, configurationMessage.getReadReceipts().get());
    }

    if (configurationMessage.getTypingIndicators().isPresent()) {
      TextSecurePreferences.setTypingIndicatorsEnabled(context, configurationMessage.getTypingIndicators().get());
    }

    if (configurationMessage.getLinkPreviews().isPresent()) {
      SignalStore.settings().setLinkPreviewsEnabled(configurationMessage.getReadReceipts().get());
    }
  }

  private void handleSynchronizeBlockedListMessage(@NonNull BlockedListMessage blockMessage) {
    DatabaseFactory.getRecipientDatabase(context).applyBlockedUpdate(blockMessage.getAddresses(), blockMessage.getGroupIds());
  }

  private void handleSynchronizeFetchMessage(@NonNull SignalServiceSyncMessage.FetchType fetchType) {
    log("Received fetch request with type: " + fetchType);

    switch (fetchType) {
      case LOCAL_PROFILE:
        ApplicationDependencies.getJobManager().add(new RefreshOwnProfileJob());
        break;
      case STORAGE_MANIFEST:
        StorageSyncHelper.scheduleSyncForDataChange();
        break;
      default:
        warn(TAG, "Received a fetch message for an unknown type.");
    }
  }

  private void handleSynchronizeMessageRequestResponse(@NonNull MessageRequestResponseMessage response)
      throws BadGroupIdException
  {
    RecipientDatabase recipientDatabase = DatabaseFactory.getRecipientDatabase(context);
    ThreadDatabase    threadDatabase    = DatabaseFactory.getThreadDatabase(context);

    Recipient recipient;

    if (response.getPerson().isPresent()) {
      recipient = Recipient.externalPush(context, response.getPerson().get());
    } else if (response.getGroupId().isPresent()) {
      GroupId groupId = GroupId.v1(response.getGroupId().get());
      recipient = Recipient.externalPossiblyMigratedGroup(context, groupId);
    } else {
      warn("Message request response was missing a thread recipient! Skipping.");
      return;
    }

    long threadId = threadDatabase.getThreadIdFor(recipient);

    switch (response.getType()) {
      case ACCEPT:
        recipientDatabase.setProfileSharing(recipient.getId(), true);
        recipientDatabase.setBlocked(recipient.getId(), false);
        break;
      case DELETE:
        recipientDatabase.setProfileSharing(recipient.getId(), false);
        if (threadId > 0) threadDatabase.deleteConversation(threadId);
        break;
      case BLOCK:
        recipientDatabase.setBlocked(recipient.getId(), true);
        recipientDatabase.setProfileSharing(recipient.getId(), false);
        break;
      case BLOCK_AND_DELETE:
        recipientDatabase.setBlocked(recipient.getId(), true);
        recipientDatabase.setProfileSharing(recipient.getId(), false);
        if (threadId > 0) threadDatabase.deleteConversation(threadId);
        break;
      default:
        warn("Got an unknown response type! Skipping");
        break;
    }
  }

  private void handleSynchronizeOutgoingPayment(@NonNull OutgoingPaymentMessage outgoingPaymentMessage) {
    RecipientId recipientId = outgoingPaymentMessage.getRecipient()
                                                    .transform(uuid -> RecipientId.from(uuid, null))
                                                    .orNull();
    long timestamp = outgoingPaymentMessage.getBlockTimestamp();
    if (timestamp == 0) {
      timestamp = System.currentTimeMillis();
    }

    Optional<MobileCoinPublicAddress> address = outgoingPaymentMessage.getAddress().transform(MobileCoinPublicAddress::fromBytes);
    if (!address.isPresent() && recipientId == null) {
      log("Inserting defrag");
      address     = Optional.of(ApplicationDependencies.getPayments().getWallet().getMobileCoinPublicAddress());
      recipientId = Recipient.self().getId();
    }

    UUID uuid = UUID.randomUUID();
    DatabaseFactory.getPaymentDatabase(context)
                   .createSuccessfulPayment(uuid,
                                            recipientId,
                                            address.get(),
                                            timestamp,
                                            outgoingPaymentMessage.getBlockIndex(),
                                            outgoingPaymentMessage.getNote().or(""),
                                            outgoingPaymentMessage.getAmount(),
                                            outgoingPaymentMessage.getFee(),
                                            outgoingPaymentMessage.getReceipt().toByteArray(),
                                            PaymentMetaDataUtil.fromKeysAndImages(outgoingPaymentMessage.getPublicKeys(), outgoingPaymentMessage.getKeyImages()));

    log("Inserted synchronized payment " + uuid);
  }

  private void handleSynchronizeSentMessage(@NonNull SignalServiceContent content,
                                            @NonNull SentTranscriptMessage message,
                                            @NonNull Recipient senderRecipient)
      throws StorageFailedException, BadGroupIdException, IOException, GroupChangeBusyException
  {
    log(String.valueOf(content.getTimestamp()), "Processing sent transcript for message with ID " + message.getTimestamp());

    try {
      GroupDatabase groupDatabase = DatabaseFactory.getGroupDatabase(context);

      if (message.getMessage().isGroupV2Message()) {
        GroupId.V2 groupId = GroupId.v2(message.getMessage().getGroupContext().get().getGroupV2().get().getMasterKey());
        if (handleGv2PreProcessing(groupId, content, message.getMessage().getGroupContext().get().getGroupV2().get(), senderRecipient)) {
          return;
        }
      }

      long threadId = -1;

      if (message.isRecipientUpdate()) {
        handleGroupRecipientUpdate(message);
      } else if (message.getMessage().isEndSession()) {
        threadId = handleSynchronizeSentEndSessionMessage(message);
      } else if (message.getMessage().isGroupV1Update()) {
        Long gv1ThreadId = GroupV1MessageProcessor.process(context, content, message.getMessage(), true);
        threadId = gv1ThreadId == null ? -1 : gv1ThreadId;
      } else if (message.getMessage().isGroupV2Update()) {
        handleSynchronizeSentGv2Update(content, message);
        threadId = DatabaseFactory.getThreadDatabase(context).getThreadIdFor(getSyncMessageDestination(message));
      } else if (Build.VERSION.SDK_INT > 19 && message.getMessage().getGroupCallUpdate().isPresent()) {
        handleGroupCallUpdateMessage(content, message.getMessage(), GroupUtil.idFromGroupContext(message.getMessage().getGroupContext()), senderRecipient);
      } else if (message.getMessage().isEmptyGroupV2Message()) {
        warn(content.getTimestamp(), "Empty GV2 message! Doing nothing.");
      } else if (message.getMessage().isExpirationUpdate()) {
        threadId = handleSynchronizeSentExpirationUpdate(message);
      } else if (message.getMessage().getReaction().isPresent()) {
        handleReaction(content, message.getMessage(), senderRecipient);
        threadId = DatabaseFactory.getThreadDatabase(context).getThreadIdFor(getSyncMessageDestination(message));
      } else if (message.getMessage().getRemoteDelete().isPresent()) {
        handleRemoteDelete(content, message.getMessage(), senderRecipient);
      } else if (message.getMessage().getAttachments().isPresent() || message.getMessage().getQuote().isPresent() || message.getMessage().getPreviews().isPresent() || message.getMessage().getSticker().isPresent() || message.getMessage().isViewOnce() || message.getMessage().getMentions().isPresent()) {
        threadId = handleSynchronizeSentMediaMessage(message);
      } else {
        threadId = handleSynchronizeSentTextMessage(message);
      }

      if (message.getMessage().getGroupContext().isPresent() && groupDatabase.isUnknownGroup(GroupUtil.idFromGroupContext(message.getMessage().getGroupContext().get()))) {
        handleUnknownGroupMessage(content, message.getMessage().getGroupContext().get(), senderRecipient);
      }

      if (message.getMessage().getProfileKey().isPresent()) {
        Recipient recipient = getSyncMessageDestination(message);

        if (recipient != null && !recipient.isSystemContact() && !recipient.isProfileSharing()) {
          DatabaseFactory.getRecipientDatabase(context).setProfileSharing(recipient.getId(), true);
        }
      }

      if (threadId != -1) {
        DatabaseFactory.getThreadDatabase(context).setRead(threadId, true);
        ApplicationDependencies.getMessageNotifier().updateNotification(context);
      }

      if (SignalStore.rateLimit().needsRecaptcha()) {
        log(content.getTimestamp(), "Got a sent transcript while in reCAPTCHA mode. Assuming we're good to message again.");
        RateLimitUtil.retryAllRateLimitedMessages(context);
      }

      ApplicationDependencies.getMessageNotifier().setLastDesktopActivityTimestamp(message.getTimestamp());
    } catch (MmsException e) {
      throw new StorageFailedException(e, content.getSender().getIdentifier(), content.getSenderDevice());
    }
  }

  private void handleSynchronizeSentGv2Update(@NonNull SignalServiceContent content,
                                              @NonNull SentTranscriptMessage message)
      throws IOException, GroupChangeBusyException
  {
    SignalServiceGroupV2 signalServiceGroupV2 = message.getMessage().getGroupContext().get().getGroupV2().get();
    GroupId.V2           groupIdV2            = GroupId.v2(signalServiceGroupV2.getMasterKey());

    if (!updateGv2GroupFromServerOrP2PChange(content, signalServiceGroupV2)) {
      log(String.valueOf(content.getTimestamp()), "Ignoring GV2 message for group we are not currently in " + groupIdV2);
    }
  }

  private void handleSynchronizeRequestMessage(@NonNull RequestMessage message)
  {
    if (message.isContactsRequest()) {
      ApplicationDependencies.getJobManager().add(new MultiDeviceContactUpdateJob(true));
    }

    if (message.isGroupsRequest()) {
      ApplicationDependencies.getJobManager().add(new MultiDeviceGroupUpdateJob());
    }

    if (message.isBlockedListRequest()) {
      ApplicationDependencies.getJobManager().add(new MultiDeviceBlockedUpdateJob());
    }

    if (message.isConfigurationRequest()) {
      ApplicationDependencies.getJobManager().add(new MultiDeviceConfigurationUpdateJob(TextSecurePreferences.isReadReceiptsEnabled(context),
          TextSecurePreferences.isTypingIndicatorsEnabled(context),
          TextSecurePreferences.isShowUnidentifiedDeliveryIndicatorsEnabled(context),
          SignalStore.settings().isLinkPreviewsEnabled()));
      ApplicationDependencies.getJobManager().add(new MultiDeviceStickerPackSyncJob());
    }

    if (message.isKeysRequest()) {
      ApplicationDependencies.getJobManager().add(new MultiDeviceKeysUpdateJob());
    }
  }

  private void handleSynchronizeReadMessage(@NonNull List<ReadMessage> readMessages, long envelopeTimestamp, @NonNull Recipient senderRecipient)
  {
    Map<Long, Long> threadToLatestRead = new HashMap<>();
    for (ReadMessage readMessage : readMessages) {
      List<Pair<Long, Long>> expiringText  = DatabaseFactory.getSmsDatabase(context).setTimestampRead(new SyncMessageId(senderRecipient.getId(), readMessage.getTimestamp()),
                                                                                                      envelopeTimestamp,
                                                                                                      threadToLatestRead);
      List<Pair<Long, Long>> expiringMedia = DatabaseFactory.getMmsDatabase(context).setTimestampRead(new SyncMessageId(senderRecipient.getId(), readMessage.getTimestamp()),
                                                                                                      envelopeTimestamp,
                                                                                                      threadToLatestRead);

      for (Pair<Long, Long> expiringMessage : expiringText) {
        ApplicationDependencies.getExpiringMessageManager()
                               .scheduleDeletion(expiringMessage.first(), false, envelopeTimestamp, expiringMessage.second());
      }

      for (Pair<Long, Long> expiringMessage : expiringMedia) {
        ApplicationDependencies.getExpiringMessageManager()
                               .scheduleDeletion(expiringMessage.first(), true, envelopeTimestamp, expiringMessage.second());
      }
    }

    List<MessageDatabase.MarkedMessageInfo> markedMessages = DatabaseFactory.getThreadDatabase(context).setReadSince(threadToLatestRead, false);
    if (Util.hasItems(markedMessages)) {
      Log.i(TAG, "Updating past messages: " + markedMessages.size());
      MarkReadReceiver.process(context, markedMessages);
    }

    MessageNotifier messageNotifier = ApplicationDependencies.getMessageNotifier();
    messageNotifier.setLastDesktopActivityTimestamp(envelopeTimestamp);
    messageNotifier.cancelDelayedNotifications();
    messageNotifier.updateNotification(context);
  }

  private void handleSynchronizeViewedMessage(@NonNull List<ViewedMessage> viewedMessages, long envelopeTimestamp) {
    List<Long> toMarkViewed = Stream.of(viewedMessages)
                                    .map(message -> {
                                      RecipientId author = Recipient.externalPush(context, message.getSender()).getId();
                                      return DatabaseFactory.getMmsSmsDatabase(context).getMessageFor(message.getTimestamp(), author);
                                    })
                                    .filter(message -> message != null && message.isMms())
                                    .map(MessageRecord::getId)
                                    .toList();

    DatabaseFactory.getMmsDatabase(context).setIncomingMessagesViewed(toMarkViewed);

    MessageNotifier messageNotifier = ApplicationDependencies.getMessageNotifier();
    messageNotifier.setLastDesktopActivityTimestamp(envelopeTimestamp);
    messageNotifier.cancelDelayedNotifications();
    messageNotifier.updateNotification(context);
  }

  private void handleSynchronizeViewOnceOpenMessage(@NonNull ViewOnceOpenMessage openMessage, long envelopeTimestamp) {
    log(String.valueOf(envelopeTimestamp), "Handling a view-once open for message: " + openMessage.getTimestamp());

    RecipientId   author    = Recipient.externalPush(context, openMessage.getSender()).getId();
    long          timestamp = openMessage.getTimestamp();
    MessageRecord record    = DatabaseFactory.getMmsSmsDatabase(context).getMessageFor(timestamp, author);

    if (record != null && record.isMms()) {
      DatabaseFactory.getAttachmentDatabase(context).deleteAttachmentFilesForViewOnceMessage(record.getId());
    } else {
      warn(String.valueOf(envelopeTimestamp), "Got a view-once open message for a message we don't have!");
    }

    MessageNotifier messageNotifier = ApplicationDependencies.getMessageNotifier();
    messageNotifier.setLastDesktopActivityTimestamp(envelopeTimestamp);
    messageNotifier.cancelDelayedNotifications();
    messageNotifier.updateNotification(context);
  }

  private @Nullable MessageId handleMediaMessage(@NonNull SignalServiceContent content,
                                                @NonNull SignalServiceDataMessage message,
                                                @NonNull Optional<Long> smsMessageId,
                                                @NonNull Recipient senderRecipient,
                                                @NonNull Recipient threadRecipient,
                                                long receivedTime)
      throws StorageFailedException
  {
    notifyTypingStoppedFromIncomingMessage(senderRecipient, threadRecipient, content.getSenderDevice());

    Optional<InsertResult> insertResult;

    MessageDatabase database = DatabaseFactory.getMmsDatabase(context);
    database.beginTransaction();

    try {
      Optional<QuoteModel>        quote          = getValidatedQuote(message.getQuote());
      Optional<List<Contact>>     sharedContacts = getContacts(message.getSharedContacts());
      Optional<List<LinkPreview>> linkPreviews   = getLinkPreviews(message.getPreviews(), message.getBody().or(""));
      Optional<List<Mention>>     mentions       = getMentions(message.getMentions());
      Optional<Attachment>        sticker        = getStickerAttachment(message.getSticker());

      IncomingMediaMessage mediaMessage = new IncomingMediaMessage(senderRecipient.getId(),
                                                                   message.getTimestamp(),
                                                                   content.getServerReceivedTimestamp(),
                                                                   receivedTime,
                                                                   -1,
                                                                   message.getExpiresInSeconds() * 1000L,
                                                                   false,
                                                                   message.isViewOnce(),
                                                                   content.isNeedsReceipt(),
                                                                   message.getBody(),
                                                                   message.getGroupContext(),
                                                                   message.getAttachments(),
                                                                   quote,
                                                                   sharedContacts,
                                                                   linkPreviews,
                                                                   mentions,
                                                                   sticker,
                                                                   content.getServerUuid());

      insertResult = database.insertSecureDecryptedMessageInbox(mediaMessage, -1);

      if (insertResult.isPresent()) {
        if (smsMessageId.isPresent()) {
          DatabaseFactory.getSmsDatabase(context).deleteMessage(smsMessageId.get());
        }

        database.setTransactionSuccessful();
      }
    } catch (MmsException e) {
      throw new StorageFailedException(e, content.getSender().getIdentifier(), content.getSenderDevice());
    } finally {
      database.endTransaction();
    }

    if (insertResult.isPresent()) {
      List<DatabaseAttachment> allAttachments     = DatabaseFactory.getAttachmentDatabase(context).getAttachmentsForMessage(insertResult.get().getMessageId());
      List<DatabaseAttachment> stickerAttachments = Stream.of(allAttachments).filter(Attachment::isSticker).toList();
      List<DatabaseAttachment> attachments        = Stream.of(allAttachments).filterNot(Attachment::isSticker).toList();

      forceStickerDownloadIfNecessary(insertResult.get().getMessageId(), stickerAttachments);

      for (DatabaseAttachment attachment : attachments) {
        ApplicationDependencies.getJobManager().add(new AttachmentDownloadJob(insertResult.get().getMessageId(), attachment.getAttachmentId(), false));
      }

      ApplicationDependencies.getMessageNotifier().updateNotification(context, insertResult.get().getThreadId());
      ApplicationDependencies.getJobManager().add(new TrimThreadJob(insertResult.get().getThreadId()));

      if (message.isViewOnce()) {
        ApplicationDependencies.getViewOnceMessageManager().scheduleIfNecessary();
      }

      return new MessageId(insertResult.get().getMessageId(), true);
    } else {
      return null;
    }
  }

  private long handleSynchronizeSentExpirationUpdate(@NonNull SentTranscriptMessage message)
      throws MmsException, BadGroupIdException
  {
    MessageDatabase database   = DatabaseFactory.getMmsDatabase(context);
    Recipient       recipient  = getSyncMessageDestination(message);

    OutgoingExpirationUpdateMessage expirationUpdateMessage = new OutgoingExpirationUpdateMessage(recipient,
        message.getTimestamp(),
        message.getMessage().getExpiresInSeconds() * 1000L);

    long threadId  = DatabaseFactory.getThreadDatabase(context).getThreadIdFor(recipient);
    long messageId = database.insertMessageOutbox(expirationUpdateMessage, threadId, false, null);

    database.markAsSent(messageId, true);

    DatabaseFactory.getRecipientDatabase(context).setExpireMessages(recipient.getId(), message.getMessage().getExpiresInSeconds());

    return threadId;
  }

  private long handleSynchronizeSentMediaMessage(@NonNull SentTranscriptMessage message)
      throws MmsException, BadGroupIdException
  {
    MessageDatabase             database        = DatabaseFactory.getMmsDatabase(context);
    Recipient                   recipients      = getSyncMessageDestination(message);
    Optional<QuoteModel>        quote           = getValidatedQuote(message.getMessage().getQuote());
    Optional<Attachment>        sticker         = getStickerAttachment(message.getMessage().getSticker());
    Optional<List<Contact>>     sharedContacts  = getContacts(message.getMessage().getSharedContacts());
    Optional<List<LinkPreview>> previews        = getLinkPreviews(message.getMessage().getPreviews(), message.getMessage().getBody().or(""));
    Optional<List<Mention>>     mentions        = getMentions(message.getMessage().getMentions());
    boolean                     viewOnce        = message.getMessage().isViewOnce();
    List<Attachment>            syncAttachments = viewOnce ? Collections.singletonList(new TombstoneAttachment(MediaUtil.VIEW_ONCE, false))
        : PointerAttachment.forPointers(message.getMessage().getAttachments());

    if (sticker.isPresent()) {
      syncAttachments.add(sticker.get());
    }

    OutgoingMediaMessage mediaMessage = new OutgoingMediaMessage(recipients, message.getMessage().getBody().orNull(),
        syncAttachments,
        message.getTimestamp(), -1,
        message.getMessage().getExpiresInSeconds() * 1000,
        viewOnce,
        ThreadDatabase.DistributionTypes.DEFAULT, quote.orNull(),
        sharedContacts.or(Collections.emptyList()),
        previews.or(Collections.emptyList()),
        mentions.or(Collections.emptyList()),
        Collections.emptyList(), Collections.emptyList());

    mediaMessage = new OutgoingSecureMediaMessage(mediaMessage);

    if (recipients.getExpireMessages() != message.getMessage().getExpiresInSeconds()) {
      handleSynchronizeSentExpirationUpdate(message);
    }

    long threadId  = DatabaseFactory.getThreadDatabase(context).getThreadIdFor(recipients);

    database.beginTransaction();

    try {
      long messageId = database.insertMessageOutbox(mediaMessage, threadId, false, GroupReceiptDatabase.STATUS_UNKNOWN, null);

      if (recipients.isGroup()) {
        updateGroupReceiptStatus(message, messageId, recipients.requireGroupId());
      } else {
        database.markUnidentified(messageId, isUnidentified(message, recipients));
      }

      database.markAsSent(messageId, true);

      List<DatabaseAttachment> allAttachments     = DatabaseFactory.getAttachmentDatabase(context).getAttachmentsForMessage(messageId);
      List<DatabaseAttachment> stickerAttachments = Stream.of(allAttachments).filter(Attachment::isSticker).toList();
      List<DatabaseAttachment> attachments        = Stream.of(allAttachments).filterNot(Attachment::isSticker).toList();

      forceStickerDownloadIfNecessary(messageId, stickerAttachments);

      for (DatabaseAttachment attachment : attachments) {
        ApplicationDependencies.getJobManager().add(new AttachmentDownloadJob(messageId, attachment.getAttachmentId(), false));
      }

      if (message.getMessage().getExpiresInSeconds() > 0) {
        database.markExpireStarted(messageId, message.getExpirationStartTimestamp());
        ApplicationDependencies.getExpiringMessageManager()
                               .scheduleDeletion(messageId,
                                                 true,
                                                 message.getExpirationStartTimestamp(),
                                                 message.getMessage().getExpiresInSeconds() * 1000L);
      }

      if (recipients.isSelf()) {
        SyncMessageId id = new SyncMessageId(recipients.getId(), message.getTimestamp());
        DatabaseFactory.getMmsSmsDatabase(context).incrementDeliveryReceiptCount(id, System.currentTimeMillis());
        DatabaseFactory.getMmsSmsDatabase(context).incrementReadReceiptCount(id, System.currentTimeMillis());
      }

      database.setTransactionSuccessful();
    } finally {
      database.endTransaction();
    }
    return threadId;
  }

  private void handleGroupRecipientUpdate(@NonNull SentTranscriptMessage message)
      throws BadGroupIdException
  {
    Recipient recipient = getSyncMessageDestination(message);

    if (!recipient.isGroup()) {
      warn("Got recipient update for a non-group message! Skipping.");
      return;
    }

    MmsSmsDatabase database = DatabaseFactory.getMmsSmsDatabase(context);
    MessageRecord  record   = database.getMessageFor(message.getTimestamp(), Recipient.self().getId());

    if (record == null) {
      warn("Got recipient update for non-existing message! Skipping.");
      return;
    }

    if (!record.isMms()) {
      warn("Recipient update matched a non-MMS message! Skipping.");
      return;
    }

    updateGroupReceiptStatus(message, record.getId(), recipient.requireGroupId());
  }

  private void updateGroupReceiptStatus(@NonNull SentTranscriptMessage message, long messageId, @NonNull GroupId groupString) {
    GroupReceiptDatabase      receiptDatabase     = DatabaseFactory.getGroupReceiptDatabase(context);
    List<RecipientId>         messageRecipientIds = Stream.of(message.getRecipients()).map(RecipientId::from).toList();
    List<Recipient>           members             = DatabaseFactory.getGroupDatabase(context).getGroupMembers(groupString, GroupDatabase.MemberSet.FULL_MEMBERS_EXCLUDING_SELF);
    Map<RecipientId, Integer> localReceipts       = Stream.of(receiptDatabase.getGroupReceiptInfo(messageId))
                                                          .collect(Collectors.toMap(GroupReceiptInfo::getRecipientId, GroupReceiptInfo::getStatus));

    for (RecipientId messageRecipientId : messageRecipientIds) {
      //noinspection ConstantConditions
      if (localReceipts.containsKey(messageRecipientId) && localReceipts.get(messageRecipientId) < GroupReceiptDatabase.STATUS_UNDELIVERED) {
        receiptDatabase.update(messageRecipientId, messageId, GroupReceiptDatabase.STATUS_UNDELIVERED, message.getTimestamp());
      } else if (!localReceipts.containsKey(messageRecipientId)) {
        receiptDatabase.insert(Collections.singletonList(messageRecipientId), messageId, GroupReceiptDatabase.STATUS_UNDELIVERED, message.getTimestamp());
      }
    }

    List<org.whispersystems.libsignal.util.Pair<RecipientId, Boolean>> unidentifiedStatus = Stream.of(members)
                                                                                                  .map(m -> new org.whispersystems.libsignal.util.Pair<>(m.getId(), message.isUnidentified(m.requireServiceId())))
                                                                                                  .toList();
    receiptDatabase.setUnidentified(unidentifiedStatus, messageId);
  }

  private @Nullable MessageId handleTextMessage(@NonNull SignalServiceContent content,
                                                @NonNull SignalServiceDataMessage message,
                                                @NonNull Optional<Long> smsMessageId,
                                                @NonNull Optional<GroupId> groupId,
                                                @NonNull Recipient senderRecipient,
                                                @NonNull Recipient threadRecipient,
                                                long receivedTime)
      throws StorageFailedException
  {
    MessageDatabase database = DatabaseFactory.getSmsDatabase(context);
    String          body     = message.getBody().isPresent() ? message.getBody().get() : "";

    if (message.getExpiresInSeconds() != threadRecipient.getExpireMessages()) {
      handleExpirationUpdate(content, message, Optional.absent(), groupId, senderRecipient, threadRecipient, receivedTime);
    }

    Optional<InsertResult> insertResult;

    if (smsMessageId.isPresent() && !message.getGroupContext().isPresent()) {
      insertResult = Optional.of(database.updateBundleMessageBody(smsMessageId.get(), body));
    } else {
      notifyTypingStoppedFromIncomingMessage(senderRecipient, threadRecipient, content.getSenderDevice());

      IncomingTextMessage textMessage = new IncomingTextMessage(senderRecipient.getId(),
                                                                content.getSenderDevice(),
                                                                message.getTimestamp(),
                                                                content.getServerReceivedTimestamp(),
                                                                receivedTime,
                                                                body,
                                                                groupId,
                                                                message.getExpiresInSeconds() * 1000L,
                                                                content.isNeedsReceipt(),
                                                                content.getServerUuid());

      textMessage = new IncomingEncryptedMessage(textMessage, body);
      insertResult = database.insertMessageInbox(textMessage);

      if (smsMessageId.isPresent()) database.deleteMessage(smsMessageId.get());
    }

    if (insertResult.isPresent()) {
      ApplicationDependencies.getMessageNotifier().updateNotification(context, insertResult.get().getThreadId());
      return new MessageId(insertResult.get().getMessageId(), false);
    } else {
      return null;
    }
  }

  private long handleSynchronizeSentTextMessage(@NonNull SentTranscriptMessage message)
      throws MmsException, BadGroupIdException
  {
    Recipient recipient       = getSyncMessageDestination(message);
    String    body            = message.getMessage().getBody().or("");
    long      expiresInMillis = message.getMessage().getExpiresInSeconds() * 1000L;

    if (recipient.getExpireMessages() != message.getMessage().getExpiresInSeconds()) {
      handleSynchronizeSentExpirationUpdate(message);
    }

    long    threadId  = DatabaseFactory.getThreadDatabase(context).getThreadIdFor(recipient);
    boolean isGroup   = recipient.isGroup();

    MessageDatabase database;
    long            messageId;

    if (isGroup) {
      OutgoingMediaMessage outgoingMediaMessage = new OutgoingMediaMessage(recipient,
          new SlideDeck(),
          body,
          message.getTimestamp(),
          -1,
          expiresInMillis,
          false,
          ThreadDatabase.DistributionTypes.DEFAULT,
          null,
          Collections.emptyList(),
          Collections.emptyList(),
          Collections.emptyList());
      outgoingMediaMessage = new OutgoingSecureMediaMessage(outgoingMediaMessage);

      messageId = DatabaseFactory.getMmsDatabase(context).insertMessageOutbox(outgoingMediaMessage, threadId, false, GroupReceiptDatabase.STATUS_UNKNOWN, null);
      database  = DatabaseFactory.getMmsDatabase(context);

      updateGroupReceiptStatus(message, messageId, recipient.requireGroupId());
    } else {
      OutgoingTextMessage outgoingTextMessage = new OutgoingEncryptedMessage(recipient, body, expiresInMillis);

      messageId = DatabaseFactory.getSmsDatabase(context).insertMessageOutbox(threadId, outgoingTextMessage, false, message.getTimestamp(), null);
      database  = DatabaseFactory.getSmsDatabase(context);
      database.markUnidentified(messageId, isUnidentified(message, recipient));
    }

    database.markAsSent(messageId, true);

    if (expiresInMillis > 0) {
      database.markExpireStarted(messageId, message.getExpirationStartTimestamp());
      ApplicationDependencies.getExpiringMessageManager()
                             .scheduleDeletion(messageId, isGroup, message.getExpirationStartTimestamp(), expiresInMillis);
    }

    if (recipient.isSelf()) {
      SyncMessageId id = new SyncMessageId(recipient.getId(), message.getTimestamp());
      DatabaseFactory.getMmsSmsDatabase(context).incrementDeliveryReceiptCount(id, System.currentTimeMillis());
      DatabaseFactory.getMmsSmsDatabase(context).incrementReadReceiptCount(id, System.currentTimeMillis());
    }

    return threadId;
  }

  private void handleInvalidVersionMessage(@NonNull String sender, int senderDevice, long timestamp,
                                           @NonNull Optional<Long> smsMessageId)
  {
    MessageDatabase smsDatabase = DatabaseFactory.getSmsDatabase(context);

    if (!smsMessageId.isPresent()) {
      Optional<InsertResult> insertResult = insertPlaceholder(sender, senderDevice, timestamp);

      if (insertResult.isPresent()) {
        smsDatabase.markAsInvalidVersionKeyExchange(insertResult.get().getMessageId());
        ApplicationDependencies.getMessageNotifier().updateNotification(context, insertResult.get().getThreadId());
      }
    } else {
      smsDatabase.markAsInvalidVersionKeyExchange(smsMessageId.get());
    }
  }

  private void handleCorruptMessage(@NonNull String sender, int senderDevice, long timestamp,
                                    @NonNull Optional<Long> smsMessageId)
  {
    MessageDatabase smsDatabase = DatabaseFactory.getSmsDatabase(context);

    if (!smsMessageId.isPresent()) {
      Optional<InsertResult> insertResult = insertPlaceholder(sender, senderDevice, timestamp);

      if (insertResult.isPresent()) {
        smsDatabase.markAsDecryptFailed(insertResult.get().getMessageId());
        ApplicationDependencies.getMessageNotifier().updateNotification(context, insertResult.get().getThreadId());
      }
    } else {
      smsDatabase.markAsDecryptFailed(smsMessageId.get());
    }
  }

  private void handleUnsupportedDataMessage(@NonNull String sender,
                                            int senderDevice,
                                            @NonNull Optional<GroupId> groupId,
                                            long timestamp,
                                            @NonNull Optional<Long> smsMessageId)
  {
    MessageDatabase smsDatabase = DatabaseFactory.getSmsDatabase(context);

    if (!smsMessageId.isPresent()) {
      Optional<InsertResult> insertResult = insertPlaceholder(sender, senderDevice, timestamp, groupId);

      if (insertResult.isPresent()) {
        smsDatabase.markAsUnsupportedProtocolVersion(insertResult.get().getMessageId());
        ApplicationDependencies.getMessageNotifier().updateNotification(context, insertResult.get().getThreadId());
      }
    } else {
      smsDatabase.markAsNoSession(smsMessageId.get());
    }
  }

  private void handleInvalidMessage(@NonNull SignalServiceAddress sender,
                                    int senderDevice,
                                    @NonNull Optional<GroupId> groupId,
                                    long timestamp,
                                    @NonNull Optional<Long> smsMessageId)
  {
    MessageDatabase smsDatabase = DatabaseFactory.getSmsDatabase(context);

    if (!smsMessageId.isPresent()) {
      Optional<InsertResult> insertResult = insertPlaceholder(sender.getIdentifier(), senderDevice, timestamp, groupId);

      if (insertResult.isPresent()) {
        smsDatabase.markAsInvalidMessage(insertResult.get().getMessageId());
        ApplicationDependencies.getMessageNotifier().updateNotification(context, insertResult.get().getThreadId());
      }
    } else {
      smsDatabase.markAsNoSession(smsMessageId.get());
    }
  }

  private void handleLegacyMessage(@NonNull String sender, int senderDevice, long timestamp,
                                   @NonNull Optional<Long> smsMessageId)
  {
    MessageDatabase smsDatabase = DatabaseFactory.getSmsDatabase(context);

    if (!smsMessageId.isPresent()) {
      Optional<InsertResult> insertResult = insertPlaceholder(sender, senderDevice, timestamp);

      if (insertResult.isPresent()) {
        smsDatabase.markAsLegacyVersion(insertResult.get().getMessageId());
        ApplicationDependencies.getMessageNotifier().updateNotification(context, insertResult.get().getThreadId());
      }
    } else {
      smsDatabase.markAsLegacyVersion(smsMessageId.get());
    }
  }

  private void handleProfileKey(@NonNull SignalServiceContent content,
                                @NonNull byte[] messageProfileKeyBytes,
                                @NonNull Recipient senderRecipient)
  {
    RecipientDatabase database          = DatabaseFactory.getRecipientDatabase(context);
    ProfileKey        messageProfileKey = ProfileKeyUtil.profileKeyOrNull(messageProfileKeyBytes);

    if (messageProfileKey != null) {
      if (database.setProfileKey(senderRecipient.getId(), messageProfileKey)) {
        ApplicationDependencies.getJobManager().add(RetrieveProfileJob.forRecipient(senderRecipient.getId()));
      }
    } else {
      warn(String.valueOf(content.getTimestamp()), "Ignored invalid profile key seen in message");
    }
  }

  private void handleSenderKeyDistributionMessage(@NonNull SignalServiceAddress address, int deviceId, @NonNull SenderKeyDistributionMessage message) {
    log("Processing SenderKeyDistributionMessage.");
    SignalServiceMessageSender sender = ApplicationDependencies.getSignalServiceMessageSender();
    sender.processSenderKeyDistributionMessage(new SignalProtocolAddress(address.getIdentifier(), deviceId), message);
  }

  private void handleNeedsDeliveryReceipt(@NonNull SignalServiceContent content,
                                          @NonNull SignalServiceDataMessage message,
                                          @NonNull MessageId messageId)
  {
    ApplicationDependencies.getJobManager().add(new SendDeliveryReceiptJob(RecipientId.fromHighTrust(content.getSender()), message.getTimestamp(), messageId));
  }

  private void handleViewedReceipt(@NonNull SignalServiceContent content,
                                   @NonNull SignalServiceReceiptMessage message,
                                   @NonNull Recipient senderRecipient)
  {
    if (!TextSecurePreferences.isReadReceiptsEnabled(context)) {
      log("Ignoring viewed receipts for IDs: " + Util.join(message.getTimestamps(), ", "));
      return;
    }

    log(TAG, "Processing viewed receipts. Sender: " +  senderRecipient.getId() + ", Device: " + content.getSenderDevice() + ", Timestamps: " + Util.join(message.getTimestamps(), ", "));

    List<SyncMessageId> ids = Stream.of(message.getTimestamps())
                                    .map(t -> new SyncMessageId(senderRecipient.getId(), t))
                                    .toList();

    Collection<SyncMessageId> unhandled = DatabaseFactory.getMmsSmsDatabase(context)
                                                         .incrementViewedReceiptCounts(ids, content.getTimestamp());

    for (SyncMessageId id : unhandled) {
      warn(String.valueOf(content.getTimestamp()), "[handleViewedReceipt] Could not find matching message! timestamp: " + id.getTimetamp() + "  author: " + senderRecipient.getId());
      ApplicationDependencies.getEarlyMessageCache().store(senderRecipient.getId(), id.getTimetamp(), content);
    }
  }

  @SuppressLint("DefaultLocale")
  private void handleDeliveryReceipt(@NonNull SignalServiceContent content,
                                     @NonNull SignalServiceReceiptMessage message,
                                     @NonNull Recipient senderRecipient)
  {
    log(TAG, "Processing delivery receipts. Sender: " +  senderRecipient.getId() + ", Device: " + content.getSenderDevice() + ", Timestamps: " + Util.join(message.getTimestamps(), ", "));

    List<SyncMessageId> ids = Stream.of(message.getTimestamps())
                                    .map(t -> new SyncMessageId(senderRecipient.getId(), t))
                                    .toList();

    DatabaseFactory.getMmsSmsDatabase(context).incrementDeliveryReceiptCounts(ids, System.currentTimeMillis());
    DatabaseFactory.getMessageLogDatabase(context).deleteEntriesForRecipient(message.getTimestamps(), senderRecipient.getId(), content.getSenderDevice());
  }

  @SuppressLint("DefaultLocale")
  private void handleReadReceipt(@NonNull SignalServiceContent content,
                                 @NonNull SignalServiceReceiptMessage message,
                                 @NonNull Recipient senderRecipient)
  {
    if (!TextSecurePreferences.isReadReceiptsEnabled(context)) {
      log("Ignoring read receipts for IDs: " + Util.join(message.getTimestamps(), ", "));
      return;
    }

    log(TAG, "Processing read receipts. Sender: " +  senderRecipient.getId() + ", Device: " + content.getSenderDevice() + ", Timestamps: " + Util.join(message.getTimestamps(), ", "));

    List<SyncMessageId> ids = Stream.of(message.getTimestamps())
                                    .map(t -> new SyncMessageId(senderRecipient.getId(), t))
                                    .toList();

    Collection<SyncMessageId> unhandled = DatabaseFactory.getMmsSmsDatabase(context).incrementReadReceiptCounts(ids, content.getTimestamp());

    for (SyncMessageId id : unhandled) {
      warn(String.valueOf(content.getTimestamp()), "[handleReadReceipt] Could not find matching message! timestamp: " + id.getTimetamp() + "  author: " + senderRecipient.getId());
      ApplicationDependencies.getEarlyMessageCache().store(senderRecipient.getId(), id.getTimetamp(), content);
    }
  }

  private void handleTypingMessage(@NonNull SignalServiceContent content,
                                   @NonNull SignalServiceTypingMessage typingMessage,
                                   @NonNull Recipient senderRecipient)
      throws BadGroupIdException
  {
    if (!TextSecurePreferences.isTypingIndicatorsEnabled(context)) {
      return;
    }

    long threadId;

    if (typingMessage.getGroupId().isPresent()) {
      GroupId.Push groupId = GroupId.push(typingMessage.getGroupId().get());

      if (!DatabaseFactory.getGroupDatabase(context).isCurrentMember(groupId, senderRecipient.getId())) {
        warn(String.valueOf(content.getTimestamp()), "Seen typing indicator for non-member");
        return;
      }

      Recipient groupRecipient = Recipient.externalPossiblyMigratedGroup(context, groupId);

      threadId = DatabaseFactory.getThreadDatabase(context).getThreadIdFor(groupRecipient);
    } else {
      threadId = DatabaseFactory.getThreadDatabase(context).getThreadIdFor(senderRecipient);
    }

    if (threadId <= 0) {
      warn(String.valueOf(content.getTimestamp()), "Couldn't find a matching thread for a typing message.");
      return;
    }

    if (typingMessage.isTypingStarted()) {
      Log.d(TAG, "Typing started on thread " + threadId);
      ApplicationDependencies.getTypingStatusRepository().onTypingStarted(context,threadId, senderRecipient, content.getSenderDevice());
    } else {
      Log.d(TAG, "Typing stopped on thread " + threadId);
      ApplicationDependencies.getTypingStatusRepository().onTypingStopped(context, threadId, senderRecipient, content.getSenderDevice(), false);
    }
  }

  private void handleRetryReceipt(@NonNull SignalServiceContent content, @NonNull DecryptionErrorMessage decryptionErrorMessage, @NonNull Recipient senderRecipient) {
    if (!FeatureFlags.senderKey()) {
      warn(String.valueOf(content.getTimestamp()), "[RetryReceipt] Sender key not enabled, skipping retry receipt.");
      return;
    }

    long sentTimestamp = decryptionErrorMessage.getTimestamp();

    warn(content.getTimestamp(), "[RetryReceipt] Received a retry receipt from " + senderRecipient.getId() + ", device " + decryptionErrorMessage.getDeviceId() + " for message with timestamp " + sentTimestamp + ".");

    if (!senderRecipient.hasUuid()) {
      warn(content.getTimestamp(), "[RetryReceipt] Requester " + senderRecipient.getId() + " somehow has no UUID! timestamp: " + sentTimestamp);
      return;
    }

    MessageLogEntry messageLogEntry = DatabaseFactory.getMessageLogDatabase(context).getLogEntry(senderRecipient.getId(), content.getSenderDevice(), sentTimestamp);

    if (decryptionErrorMessage.getRatchetKey().isPresent()) {
      handleIndividualRetryReceipt(senderRecipient, messageLogEntry, content, decryptionErrorMessage);
    } else {
      handleSenderKeyRetryReceipt(senderRecipient, messageLogEntry, content, decryptionErrorMessage);
    }
  }

  private void handleSenderKeyRetryReceipt(@NonNull Recipient requester,
                                           @Nullable MessageLogEntry messageLogEntry,
                                           @NonNull SignalServiceContent content,
                                           @NonNull DecryptionErrorMessage decryptionErrorMessage)
  {
    long          sentTimestamp  = decryptionErrorMessage.getTimestamp();
    MessageRecord relatedMessage = findRetryReceiptRelatedMessage(context, messageLogEntry, sentTimestamp);

    if (relatedMessage == null) {
      warn(content.getTimestamp(), "[RetryReceipt-SK] The related message could not be found! There shouldn't be any sender key resends where we can't find the related message. Skipping.");
      return;
    }

    Recipient threadRecipient = DatabaseFactory.getThreadDatabase(context).getRecipientForThreadId(relatedMessage.getThreadId());
    if (threadRecipient == null) {
      warn(content.getTimestamp(), "[RetryReceipt-SK] Could not find a thread recipient! Skipping.");
      return;
    }

    if (!threadRecipient.isPushV2Group()) {
      warn(content.getTimestamp(), "[RetryReceipt-SK] Thread recipient is not a v2 group! Skipping.");
      return;
    }

    GroupId.V2            groupId          = threadRecipient.requireGroupId().requireV2();
    DistributionId        distributionId   = DatabaseFactory.getGroupDatabase(context).getOrCreateDistributionId(groupId);
    SignalProtocolAddress requesterAddress = new SignalProtocolAddress(requester.requireUuid().toString(), decryptionErrorMessage.getDeviceId());

    DatabaseFactory.getSenderKeySharedDatabase(context).delete(distributionId, Collections.singleton(requesterAddress));

    if (messageLogEntry != null) {
      warn(content.getTimestamp(), "[RetryReceipt-SK] Found MSL entry for " + requester.getId() + " with timestamp " + sentTimestamp + ". Scheduling a resend.");

      ApplicationDependencies.getJobManager().add(new ResendMessageJob(messageLogEntry.getRecipientId(),
                                                                       messageLogEntry.getDateSent(),
                                                                       messageLogEntry.getContent(),
                                                                       messageLogEntry.getContentHint(),
                                                                       groupId,
                                                                       distributionId));
    } else {
      warn(content.getTimestamp(), "[RetryReceipt-SK] Unable to find MSL entry for " + requester.getId() + " with timestamp " + sentTimestamp + ".");

      Optional<GroupRecord> groupRecord = DatabaseFactory.getGroupDatabase(context).getGroup(groupId);

      if (!groupRecord.isPresent()) {
        warn(content.getTimestamp(), "[RetryReceipt-SK] Could not find a record for the group!");
        return;
      }

      if (!groupRecord.get().getMembers().contains(requester.getId())) {
        warn(content.getTimestamp(), "[RetryReceipt-SK] The requester is not in the group, so we cannot send them a SenderKeyDistributionMessage.");
        return;
      }

      warn(content.getTimestamp(), "[RetryReceipt-SK] The requester is in the group, so we'll send them a SenderKeyDistributionMessage.");
      ApplicationDependencies.getJobManager().add(new SenderKeyDistributionSendJob(requester.getId(), groupRecord.get().getId().requireV2()));
    }
  }

  private void handleIndividualRetryReceipt(@NonNull Recipient requester, @Nullable MessageLogEntry messageLogEntry, @NonNull SignalServiceContent content, @NonNull DecryptionErrorMessage decryptionErrorMessage) {
    boolean archivedSession = false;

    if (decryptionErrorMessage.getDeviceId() == SignalServiceAddress.DEFAULT_DEVICE_ID &&
        decryptionErrorMessage.getRatchetKey().isPresent()                             &&
        SessionUtil.ratchetKeyMatches(context, requester, content.getSenderDevice(), decryptionErrorMessage.getRatchetKey().get()))
    {
      warn(content.getTimestamp(), "[RetryReceipt-I] Ratchet key matches. Archiving the session.");
      SessionUtil.archiveSession(context, requester.getId(), content.getSenderDevice());
      archivedSession = true;
    }

    if (messageLogEntry != null) {
      warn(content.getTimestamp(), "[RetryReceipt-I] Found an entry in the MSL. Resending.");
      ApplicationDependencies.getJobManager().add(new ResendMessageJob(messageLogEntry.getRecipientId(),
                                                                       messageLogEntry.getDateSent(),
                                                                       messageLogEntry.getContent(),
                                                                       messageLogEntry.getContentHint(),
                                                                       null,
                                                                       null));
    } else if (archivedSession) {
      warn(content.getTimestamp(), "[RetryReceipt-I] Could not find an entry in the MSL, but we archived the session, so we're sending a null message to complete the reset.");
      ApplicationDependencies.getJobManager().add(new NullMessageSendJob(requester.getId()));
    } else {
      warn(content.getTimestamp(), "[RetryReceipt-I] Could not find an entry in the MSL. Skipping.");
    }
  }

  private @Nullable MessageRecord findRetryReceiptRelatedMessage(@NonNull Context context, @Nullable MessageLogEntry messageLogEntry, long sentTimestamp) {
    if (messageLogEntry != null && messageLogEntry.hasRelatedMessage()) {
      MessageId relatedMessage = messageLogEntry.getRelatedMessages().get(0);

      if (relatedMessage.isMms()) {
        return DatabaseFactory.getMmsDatabase(context).getMessageRecordOrNull(relatedMessage.getId());
      } else {
        return DatabaseFactory.getSmsDatabase(context).getMessageRecordOrNull(relatedMessage.getId());
      }
    } else {
      return DatabaseFactory.getMmsSmsDatabase(context).getMessageFor(sentTimestamp, Recipient.self().getId());
    }
  }

  private static boolean isInvalidMessage(@NonNull SignalServiceDataMessage message) {
    if (message.isViewOnce()) {
      List<SignalServiceAttachment> attachments = message.getAttachments().or(Collections.emptyList());

      return attachments.size() != 1  ||
          !isViewOnceSupportedContentType(attachments.get(0).getContentType().toLowerCase());
    }

    return false;
  }

  private static boolean isViewOnceSupportedContentType(@NonNull String contentType) {
    return MediaUtil.isImageType(contentType) || MediaUtil.isVideoType(contentType);
  }

  private Optional<QuoteModel> getValidatedQuote(Optional<SignalServiceDataMessage.Quote> quote) {
    if (!quote.isPresent()) return Optional.absent();

    if (quote.get().getId() <= 0) {
      warn("Received quote without an ID! Ignoring...");
      return Optional.absent();
    }

    if (quote.get().getAuthor() == null) {
      warn("Received quote without an author! Ignoring...");
      return Optional.absent();
    }

    RecipientId   author  = Recipient.externalPush(context, quote.get().getAuthor()).getId();
    MessageRecord message = DatabaseFactory.getMmsSmsDatabase(context).getMessageFor(quote.get().getId(), author);

    if (message != null && !message.isRemoteDelete()) {
      log("Found matching message record...");

      List<Attachment> attachments = new LinkedList<>();
      List<Mention>    mentions    = new LinkedList<>();

      if (message.isMms()) {
        MmsMessageRecord mmsMessage = (MmsMessageRecord) message;

        mentions.addAll(DatabaseFactory.getMentionDatabase(context).getMentionsForMessage(mmsMessage.getId()));

        if (mmsMessage.isViewOnce()) {
          attachments.add(new TombstoneAttachment(MediaUtil.VIEW_ONCE, true));
        } else {
          attachments = mmsMessage.getSlideDeck().asAttachments();

          if (attachments.isEmpty()) {
            attachments.addAll(Stream.of(mmsMessage.getLinkPreviews())
                                     .filter(lp -> lp.getThumbnail().isPresent())
                                     .map(lp -> lp.getThumbnail().get())
                                     .toList());
          }
        }
      }

      return Optional.of(new QuoteModel(quote.get().getId(), author, message.getBody(), false, attachments, mentions));
    } else if (message != null) {
      warn("Found the target for the quote, but it's flagged as remotely deleted.");
    }

    warn("Didn't find matching message record...");

    return Optional.of(new QuoteModel(quote.get().getId(),
        author,
        quote.get().getText(),
        true,
        PointerAttachment.forPointers(quote.get().getAttachments()),
        getMentions(quote.get().getMentions())));
  }

  private Optional<Attachment> getStickerAttachment(Optional<SignalServiceDataMessage.Sticker> sticker) {
    if (!sticker.isPresent()) {
      return Optional.absent();
    }

    if (sticker.get().getPackId() == null || sticker.get().getPackKey() == null || sticker.get().getAttachment() == null) {
      warn("Malformed sticker!");
      return Optional.absent();
    }

    String          packId          = Hex.toStringCondensed(sticker.get().getPackId());
    String          packKey         = Hex.toStringCondensed(sticker.get().getPackKey());
    int             stickerId       = sticker.get().getStickerId();
    String          emoji           = sticker.get().getEmoji();
    StickerLocator stickerLocator  = new StickerLocator(packId, packKey, stickerId, emoji);
    StickerDatabase stickerDatabase = DatabaseFactory.getStickerDatabase(context);
    StickerRecord stickerRecord   = stickerDatabase.getSticker(stickerLocator.getPackId(), stickerLocator.getStickerId(), false);

    if (stickerRecord != null) {
      return Optional.of(new UriAttachment(stickerRecord.getUri(),
          stickerRecord.getContentType(),
          AttachmentDatabase.TRANSFER_PROGRESS_DONE,
          stickerRecord.getSize(),
          StickerSlide.WIDTH,
          StickerSlide.HEIGHT,
          null,
          String.valueOf(new SecureRandom().nextLong()),
          false,
          false,
          false,
          false,
          null,
          stickerLocator,
          null,
          null,
          null));
    } else {
      return Optional.of(PointerAttachment.forPointer(Optional.of(sticker.get().getAttachment()), stickerLocator).get());
    }
  }

  private static Optional<List<Contact>> getContacts(Optional<List<SharedContact>> sharedContacts) {
    if (!sharedContacts.isPresent()) return Optional.absent();

    List<Contact> contacts = new ArrayList<>(sharedContacts.get().size());

    for (SharedContact sharedContact : sharedContacts.get()) {
      contacts.add(ContactModelMapper.remoteToLocal(sharedContact));
    }

    return Optional.of(contacts);
  }

  private Optional<List<LinkPreview>> getLinkPreviews(Optional<List<SignalServiceDataMessage.Preview>> previews, @NonNull String message) {
    if (!previews.isPresent() || previews.get().isEmpty()) return Optional.absent();

    List<LinkPreview>     linkPreviews  = new ArrayList<>(previews.get().size());
    LinkPreviewUtil.Links urlsInMessage = LinkPreviewUtil.findValidPreviewUrls(message);

    for (SignalServiceDataMessage.Preview preview : previews.get()) {
      Optional<Attachment> thumbnail     = PointerAttachment.forPointer(preview.getImage());
      Optional<String>     url           = Optional.fromNullable(preview.getUrl());
      Optional<String>     title         = Optional.fromNullable(preview.getTitle());
      Optional<String>     description   = Optional.fromNullable(preview.getDescription());
      boolean              hasTitle      = !TextUtils.isEmpty(title.or(""));
      boolean              presentInBody = url.isPresent() && urlsInMessage.containsUrl(url.get());
      boolean              validDomain   = url.isPresent() && LinkPreviewUtil.isValidPreviewUrl(url.get());

      if (hasTitle && presentInBody && validDomain) {
        LinkPreview linkPreview = new LinkPreview(url.get(), title.or(""), description.or(""), preview.getDate(), thumbnail);
        linkPreviews.add(linkPreview);
      } else {
        warn(String.format("Discarding an invalid link preview. hasTitle: %b presentInBody: %b validDomain: %b", hasTitle, presentInBody, validDomain));
      }
    }

    return Optional.of(linkPreviews);
  }

  private Optional<List<Mention>> getMentions(Optional<List<SignalServiceDataMessage.Mention>> signalServiceMentions) {
    if (!signalServiceMentions.isPresent()) return Optional.absent();

    return Optional.of(getMentions(signalServiceMentions.get()));
  }

  private @NonNull List<Mention> getMentions(@Nullable List<SignalServiceDataMessage.Mention> signalServiceMentions) {
    if (signalServiceMentions == null || signalServiceMentions.isEmpty()) {
      return Collections.emptyList();
    }

    List<Mention> mentions = new ArrayList<>(signalServiceMentions.size());

    for (SignalServiceDataMessage.Mention mention : signalServiceMentions) {
      mentions.add(new Mention(Recipient.externalPush(context, mention.getUuid(), null, false).getId(), mention.getStart(), mention.getLength()));
    }

    return mentions;
  }

  private Optional<InsertResult> insertPlaceholder(@NonNull String sender, int senderDevice, long timestamp) {
    return insertPlaceholder(sender, senderDevice, timestamp, Optional.absent());
  }

  private Optional<InsertResult> insertPlaceholder(@NonNull String sender, int senderDevice, long timestamp, Optional<GroupId> groupId) {
    MessageDatabase     database    = DatabaseFactory.getSmsDatabase(context);
    IncomingTextMessage textMessage = new IncomingTextMessage(Recipient.external(context, sender).getId(),
                                                              senderDevice, timestamp, -1, System.currentTimeMillis(), "",
                                                              groupId, 0, false, null);

    textMessage = new IncomingEncryptedMessage(textMessage, "");
    return database.insertMessageInbox(textMessage);
  }

  private Recipient getSyncMessageDestination(@NonNull SentTranscriptMessage message)
      throws BadGroupIdException
  {
    return getGroupRecipient(message.getMessage().getGroupContext()).or(() -> Recipient.externalPush(context, message.getDestination().get()));
  }

  private Recipient getMessageDestination(@NonNull SignalServiceContent content) throws BadGroupIdException {
    SignalServiceDataMessage message = content.getDataMessage().orNull();
    return getGroupRecipient(message != null ? message.getGroupContext() : Optional.absent()).or(() -> Recipient.externalHighTrustPush(context, content.getSender()));
  }

  private Optional<Recipient> getGroupRecipient(Optional<SignalServiceGroupContext> message)
      throws BadGroupIdException
  {
    if (message.isPresent()) {
      return Optional.of(Recipient.externalPossiblyMigratedGroup(context, GroupUtil.idFromGroupContext(message.get())));
    }
    return Optional.absent();
  }

  private void notifyTypingStoppedFromIncomingMessage(@NonNull Recipient senderRecipient, @NonNull Recipient conversationRecipient, int device) {
    long threadId = DatabaseFactory.getThreadDatabase(context).getThreadIdFor(conversationRecipient);

    if (threadId > 0 && TextSecurePreferences.isTypingIndicatorsEnabled(context)) {
      Log.d(TAG, "Typing stopped on thread " + threadId + " due to an incoming message.");
      ApplicationDependencies.getTypingStatusRepository().onTypingStopped(context, threadId, senderRecipient, device, true);
    }
  }

  private boolean shouldIgnore(@NonNull SignalServiceContent content, @NonNull Recipient sender, @NonNull Recipient conversation)
      throws BadGroupIdException
  {
<<<<<<< HEAD
    if (content == null) {
      warn("Got a message with null content.");
      return true;
    }

    Recipient sndr = Recipient.externalHighTrustPush(context, content.getSender());

    boolean isKnownSender = sndr.isSystemContact() || sndr.isProfileSharing();
    boolean isBlocked     = sndr.isBlocked() || (!isKnownSender && TextSecurePreferences.isBlockUnknownEnabled(context));

=======
>>>>>>> c427dbad
    if (content.getDataMessage().isPresent()) {
      SignalServiceDataMessage message = content.getDataMessage().get();

      if (conversation.isGroup() && conversation.isBlocked()) {
        return true;
      } else if (conversation.isGroup()) {
        GroupDatabase     groupDatabase = DatabaseFactory.getGroupDatabase(context);
        Optional<GroupId> groupId       = GroupUtil.idFromGroupContext(message.getGroupContext());

        if (groupId.isPresent()       &&
            groupId.get().isV1()      &&
            message.isGroupV1Update() &&
            groupDatabase.groupExists(groupId.get().requireV1().deriveV2MigrationGroupId()))
        {
          warn(String.valueOf(content.getTimestamp()), "Ignoring V1 update for a group we've already migrated to V2.");
          return true;
        }

        if (groupId.isPresent() && groupDatabase.isUnknownGroup(groupId.get())) {
          return isBlocked;
        }

        boolean isTextMessage    = message.getBody().isPresent();
        boolean isMediaMessage   = message.getAttachments().isPresent() || message.getQuote().isPresent() || message.getSharedContacts().isPresent();
        boolean isExpireMessage  = message.isExpirationUpdate();
        boolean isGv2Update      = message.isGroupV2Update();
        boolean isContentMessage = !message.isGroupV1Update() && !isGv2Update && !isExpireMessage && (isTextMessage || isMediaMessage);
        boolean isGroupActive    = groupId.isPresent() && groupDatabase.isActive(groupId.get());
        boolean isLeaveMessage   = message.getGroupContext().isPresent() && message.getGroupContext().get().getGroupV1Type() == SignalServiceGroup.Type.QUIT;

        return (isContentMessage && !isGroupActive) || (isBlocked && !isLeaveMessage && !isGv2Update);
      } else {
        return isBlocked;
      }
    } else if (content.getCallMessage().isPresent()) {
      return isBlocked;
    } else if (content.getTypingMessage().isPresent()) {
      if (isBlocked) {
        return true;
      }

      if (content.getTypingMessage().get().getGroupId().isPresent()) {
        GroupId   groupId        = GroupId.push(content.getTypingMessage().get().getGroupId().get());
        Recipient groupRecipient = Recipient.externalPossiblyMigratedGroup(context, groupId);
        return groupRecipient.isBlocked() || !groupRecipient.isActiveGroup();
      }
    }

    return false;
  }

  private void resetRecipientToPush(@NonNull Recipient recipient) {
    if (recipient.isForceSmsSelection()) {
      DatabaseFactory.getRecipientDatabase(context).setForceSmsSelection(recipient.getId(), false);
    }
  }

  private void forceStickerDownloadIfNecessary(long messageId, List<DatabaseAttachment> stickerAttachments) {
    if (stickerAttachments.isEmpty()) return;

    DatabaseAttachment stickerAttachment = stickerAttachments.get(0);

    if (stickerAttachment.getTransferState() != AttachmentDatabase.TRANSFER_PROGRESS_DONE) {
      AttachmentDownloadJob downloadJob = new AttachmentDownloadJob(messageId, stickerAttachment.getAttachmentId(), true);

      try {
        downloadJob.setContext(context);
        downloadJob.doWork();
      } catch (Exception e) {
        warn("Failed to download sticker inline. Scheduling.");
        ApplicationDependencies.getJobManager().add(downloadJob);
      }
    }
  }

  private static boolean isUnidentified(@NonNull SentTranscriptMessage message, @NonNull Recipient recipient) {
    boolean unidentified = false;

    if (recipient.hasE164()) {
      unidentified |= message.isUnidentified(recipient.requireE164());
    }
    if (recipient.hasUuid()) {
      unidentified |= message.isUnidentified(recipient.requireUuid());
    }

    return unidentified;
  }

  protected void log(@NonNull String message) {
    Log.i(TAG, message);
  }

  protected void log(long timestamp, @NonNull String message) {
    log(String.valueOf(timestamp), message);
  }

  protected void log(@NonNull String extra, @NonNull String message) {
    String extraLog = Util.isEmpty(extra) ? "" : "[" + extra + "] ";
    Log.i(TAG, extraLog + message);
  }

  protected void warn(@NonNull String message) {
    warn("", message, null);
  }

  protected void warn(@NonNull String extra, @NonNull String message) {
    warn(extra, message, null);
  }

  protected void warn(long timestamp, @NonNull String message) {
    warn(String.valueOf(timestamp), message);
  }

  protected void warn(@NonNull String message, @Nullable Throwable t) {
    warn("", message, t);
  }

  protected void warn(@NonNull String extra, @NonNull String message, @Nullable Throwable t) {
    String extraLog = Util.isEmpty(extra) ? "" : "[" + extra + "] ";
    Log.w(TAG, extraLog + message, t);
  }

  @SuppressWarnings("WeakerAccess")
  private static class StorageFailedException extends Exception {
    private final String sender;
    private final int    senderDevice;

    private StorageFailedException(Exception e, String sender, int senderDevice) {
      super(e);
      this.sender       = sender;
      this.senderDevice = senderDevice;
    }

    public String getSender() {
      return sender;
    }

    public int getSenderDevice() {
      return senderDevice;
    }
  }

  public enum MessageState {
    DECRYPTED_OK,
    INVALID_VERSION,
    CORRUPT_MESSAGE, // Not used, but can't remove due to serialization
    NO_SESSION,      // Not used, but can't remove due to serialization
    LEGACY_MESSAGE,
    DUPLICATE_MESSAGE,
    UNSUPPORTED_DATA_MESSAGE,
    NOOP
  }

  public static final class ExceptionMetadata {
    @NonNull  private final String  sender;
              private final int     senderDevice;
    @Nullable private final GroupId groupId;

    public ExceptionMetadata(@NonNull String sender, int senderDevice, @Nullable GroupId groupId) {
      this.sender       = sender;
      this.senderDevice = senderDevice;
      this.groupId      = groupId;
    }

    public ExceptionMetadata(@NonNull String sender, int senderDevice) {
      this(sender, senderDevice, null);
    }

    @NonNull
    public String getSender() {
      return sender;
    }

    public int getSenderDevice() {
      return senderDevice;
    }

    @Nullable
    public GroupId getGroupId() {
      return groupId;
    }
  }
}<|MERGE_RESOLUTION|>--- conflicted
+++ resolved
@@ -2114,22 +2114,12 @@
     }
   }
 
-  private boolean shouldIgnore(@NonNull SignalServiceContent content, @NonNull Recipient sender, @NonNull Recipient conversation)
+  private boolean shouldIgnore(@NonNull SignalServiceContent content, @NonNull Recipient from, @NonNull Recipient conversation)
       throws BadGroupIdException
   {
-<<<<<<< HEAD
-    if (content == null) {
-      warn("Got a message with null content.");
-      return true;
-    }
-
-    Recipient sndr = Recipient.externalHighTrustPush(context, content.getSender());
-
-    boolean isKnownSender = sndr.isSystemContact() || sndr.isProfileSharing();
-    boolean isBlocked     = sndr.isBlocked() || (!isKnownSender && TextSecurePreferences.isBlockUnknownEnabled(context));
-
-=======
->>>>>>> c427dbad
+    boolean isKnownSender = from.isSystemContact() || from.isProfileSharing();
+    boolean isBlocked     = from.isBlocked() || (!isKnownSender && TextSecurePreferences.isBlockUnknownEnabled(context));
+
     if (content.getDataMessage().isPresent()) {
       SignalServiceDataMessage message = content.getDataMessage().get();
 
