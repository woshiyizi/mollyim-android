--- conflicted
+++ resolved
@@ -3347,7 +3347,6 @@
     return false;
   }
 
-<<<<<<< HEAD
   private boolean shouldBlockSender(@NonNull Recipient sender) {
     if (sender.isBlocked()) {
       return true;
@@ -3361,14 +3360,6 @@
     return !RecipientUtil.isProfileSharedViaGroup(sender);
   }
 
-  private void resetRecipientToPush(@NonNull Recipient recipient) {
-    if (recipient.isForceSmsSelection()) {
-      SignalDatabase.recipients().setForceSmsSelection(recipient.getId(), false);
-    }
-  }
-
-=======
->>>>>>> 9e95f188
   private void forceStickerDownloadIfNecessary(long messageId, List<DatabaseAttachment> stickerAttachments) {
     if (stickerAttachments.isEmpty()) return;
 
