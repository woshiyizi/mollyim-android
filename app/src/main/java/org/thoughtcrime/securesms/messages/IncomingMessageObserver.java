package org.thoughtcrime.securesms.messages;

import android.app.Application;
import android.app.Service;
import android.content.BroadcastReceiver;
import android.content.Context;
import android.content.Intent;
import android.content.IntentFilter;
import android.net.ConnectivityManager;
import android.os.IBinder;

import androidx.annotation.NonNull;
import androidx.annotation.Nullable;
import androidx.core.app.NotificationCompat;
import androidx.core.content.ContextCompat;

import org.signal.core.util.ThreadUtil;
import org.signal.core.util.concurrent.SignalExecutors;
import org.signal.core.util.logging.Log;
import org.thoughtcrime.securesms.R;
import org.thoughtcrime.securesms.dependencies.ApplicationDependencies;
import org.thoughtcrime.securesms.jobmanager.impl.BackoffUtil;
import org.thoughtcrime.securesms.jobmanager.impl.NetworkConstraint;
import org.thoughtcrime.securesms.jobs.PushDecryptDrainedJob;
import org.thoughtcrime.securesms.keyvalue.SignalStore;
import org.thoughtcrime.securesms.messages.IncomingMessageProcessor.Processor;
import org.thoughtcrime.securesms.notifications.NotificationChannels;
import org.thoughtcrime.securesms.push.SignalServiceNetworkAccess;
import org.thoughtcrime.securesms.service.KeyCachingService;
import org.thoughtcrime.securesms.util.AppForegroundObserver;
import org.thoughtcrime.securesms.util.Util;
import org.whispersystems.signalservice.api.SignalWebSocket;
import org.whispersystems.signalservice.api.messages.SignalServiceEnvelope;
import org.whispersystems.signalservice.api.websocket.WebSocketUnavailableException;

import java.util.ArrayList;
import java.util.HashMap;
import java.util.List;
import java.util.Map;
import java.util.Optional;
import java.util.concurrent.CopyOnWriteArrayList;
import java.util.concurrent.TimeUnit;
import java.util.concurrent.TimeoutException;
import java.util.concurrent.atomic.AtomicInteger;

/**
 * The application-level manager of our websocket connection.
 * <p>
 * This class is responsible for opening/closing the websocket based on the app's state and observing new inbound messages received on the websocket.
 */
public class IncomingMessageObserver {

  private static final String TAG = Log.tag(IncomingMessageObserver.class);

  public static final  int  FOREGROUND_ID           = 313399;
  private static final long REQUEST_TIMEOUT_MINUTES = 1;
  private static final long OLD_REQUEST_WINDOW_MS   = TimeUnit.MINUTES.toMillis(5);

  private final Application                context;
  private final SignalServiceNetworkAccess networkAccess;
  private final List<Runnable>             decryptionDrainedListeners;
  private final BroadcastReceiver          connectionReceiver;
  private final Map<String, Long>          keepAliveTokens;

  private boolean appVisible;
  private boolean isForegroundService;

  private volatile boolean networkDrained;
  private volatile boolean decryptionDrained;
  private volatile boolean terminated;

  public IncomingMessageObserver(@NonNull Application context) {
    this.context                    = context;
    this.networkAccess              = ApplicationDependencies.getSignalServiceNetworkAccess();
    this.decryptionDrainedListeners = new CopyOnWriteArrayList<>();
    this.keepAliveTokens            = new HashMap<>();

    new MessageRetrievalThread().start();

<<<<<<< HEAD
=======
    if (!SignalStore.account().isFcmEnabled() || SignalStore.internalValues().isWebsocketModeForced()) {
      ContextCompat.startForegroundService(context, new Intent(context, ForegroundService.class));
    }

>>>>>>> db0bca00
    ApplicationDependencies.getAppForegroundObserver().addListener(new AppForegroundObserver.Listener() {
      @Override
      public void onForeground() {
        onAppForegrounded();
      }

      @Override
      public void onBackground() {
        onAppBackgrounded();
      }
    });

    connectionReceiver = new BroadcastReceiver() {
      @Override
      public void onReceive(Context context, Intent intent) {
        synchronized (IncomingMessageObserver.this) {
          if (!NetworkConstraint.isMet(context)) {
            Log.w(TAG, "Lost network connection. Shutting down our websocket connections and resetting the drained state.");
            networkDrained    = false;
            decryptionDrained = false;
            disconnect();
          }
          IncomingMessageObserver.this.notifyAll();
        }
      }
    };

    context.registerReceiver(connectionReceiver, new IntentFilter(ConnectivityManager.CONNECTIVITY_ACTION));
  }

  public void stopForegroundService() {
    context.stopService(new Intent(context, ForegroundService.class));
  }

  public synchronized void notifyRegistrationChanged() {
    notifyAll();
  }

  public synchronized void addDecryptionDrainedListener(@NonNull Runnable listener) {
    decryptionDrainedListeners.add(listener);
    if (decryptionDrained) {
      listener.run();
    }
  }

  public boolean isDecryptionDrained() {
    return decryptionDrained || networkAccess.isCensored();
  }

  public void notifyDecryptionsDrained() {
    List<Runnable> listenersToTrigger = new ArrayList<>(decryptionDrainedListeners.size());

    synchronized (this) {
      if (networkDrained && !decryptionDrained) {
        Log.i(TAG, "Decryptions newly drained.");
        decryptionDrained = true;
        listenersToTrigger.addAll(decryptionDrainedListeners);
      }
    }

    for (Runnable listener : listenersToTrigger) {
      listener.run();
    }
  }

  private synchronized void onAppForegrounded() {
    appVisible = true;
    notifyAll();
  }

  private synchronized void onAppBackgrounded() {
    appVisible = false;
    notifyAll();
  }

  private synchronized boolean isConnectionNecessary() {
<<<<<<< HEAD
    if (KeyCachingService.isLocked()) {
      Log.i(TAG, "Don't connect anymore. App is locked.");
      return false;
    }

    boolean registered = SignalStore.account().isRegistered();
    boolean fcmEnabled = SignalStore.account().isFcmEnabled();
    boolean hasNetwork = NetworkConstraint.isMet(context);
    boolean hasProxy   = ApplicationDependencies.getNetworkManager().isProxyEnabled();
    long    oldRequest = System.currentTimeMillis() - OLD_REQUEST_WINDOW_MS;
=======
    boolean registered     = SignalStore.account().isRegistered();
    boolean fcmEnabled     = SignalStore.account().isFcmEnabled();
    boolean hasNetwork     = NetworkConstraint.isMet(context);
    boolean hasProxy       = SignalStore.proxy().isProxyEnabled();
    boolean forceWebsocket = SignalStore.internalValues().isWebsocketModeForced();
    long    oldRequest     = System.currentTimeMillis() - OLD_REQUEST_WINDOW_MS;
>>>>>>> db0bca00

    if (!fcmEnabled && registered && !isForegroundService) {
      ContextCompat.startForegroundService(context, new Intent(context, ForegroundService.class));
      isForegroundService = true;
    }

    boolean removedRequests = keepAliveTokens.entrySet().removeIf(e -> e.getValue() < oldRequest);
    if (removedRequests) {
      Log.d(TAG, "Removed old keep web socket open requests.");
    }

    Log.d(TAG, String.format("Network: %s, Foreground: %s, FCM: %s, Stay open requests: [%s], Censored: %s, Registered: %s, Proxy: %s, Force websocket: %s",
                             hasNetwork, appVisible, fcmEnabled, Util.join(keepAliveTokens.entrySet(), ","), networkAccess.isCensored(), registered, hasProxy, forceWebsocket));

    return registered &&
           (appVisible || !fcmEnabled || forceWebsocket || Util.hasItems(keepAliveTokens)) &&
           hasNetwork &&
           !networkAccess.isCensored();
  }

  private synchronized void waitForConnectionNecessary() {
    try {
      while (!isConnectionNecessary()) wait();
    } catch (InterruptedException e) {
      throw new AssertionError(e);
    }
  }

  public void terminateAsync() {
    context.unregisterReceiver(connectionReceiver);

    SignalExecutors.BOUNDED.execute(() -> {
      Log.w(TAG, "Beginning termination.");
      terminated = true;
      disconnect();
    });
  }

  private void disconnect() {
    ApplicationDependencies.getSignalWebSocket().disconnect();
  }

  public synchronized void registerKeepAliveToken(String key) {
    keepAliveTokens.put(key, System.currentTimeMillis());
    notifyAll();
  }

  public synchronized void removeKeepAliveToken(String key) {
    keepAliveTokens.remove(key);
    notifyAll();
  }

  private class MessageRetrievalThread extends Thread implements Thread.UncaughtExceptionHandler {

    MessageRetrievalThread() {
      super("MessageRetrievalService");
      Log.i(TAG, "Initializing! (" + this.hashCode() + ")");
      setUncaughtExceptionHandler(this);
    }

    @Override
    public void run() {
      int attempts = 0;

      while (!terminated) {
        Log.i(TAG, "Waiting for websocket state change....");
        if (attempts > 1) {
          long backoff = BackoffUtil.exponentialBackoff(attempts, TimeUnit.SECONDS.toMillis(30));
          Log.w(TAG, "Too many failed connection attempts,  attempts: " + attempts + " backing off: " + backoff);
          ThreadUtil.sleep(backoff);
        }
        waitForConnectionNecessary();

        Log.i(TAG, "Making websocket connection....");
        SignalWebSocket signalWebSocket = ApplicationDependencies.getSignalWebSocket();
        signalWebSocket.connect();

        try {
          while (isConnectionNecessary()) {
            try {
              Log.d(TAG, "Reading message...");
              Optional<SignalServiceEnvelope> result = signalWebSocket.readOrEmpty(TimeUnit.MINUTES.toMillis(REQUEST_TIMEOUT_MINUTES), envelope -> {
                Log.i(TAG, "Retrieved envelope! " + envelope.getTimestamp());
                try (Processor processor = ApplicationDependencies.getIncomingMessageProcessor().acquire()) {
                  processor.processEnvelope(envelope);
                }
              });
              attempts = 0;

              if (!result.isPresent() && !networkDrained) {
                Log.i(TAG, "Network was newly-drained. Enqueuing a job to listen for decryption draining.");
                networkDrained = true;
                ApplicationDependencies.getJobManager().add(new PushDecryptDrainedJob());
              }
            } catch (WebSocketUnavailableException e) {
              Log.i(TAG, "Pipe unexpectedly unavailable, connecting");
              signalWebSocket.connect();
            } catch (TimeoutException e) {
              Log.w(TAG, "Application level read timeout...");
              attempts = 0;
            }
          }
        } catch (Throwable e) {
          attempts++;
          Log.w(TAG, e);
        } finally {
          Log.w(TAG, "Shutting down pipe...");
          disconnect();
        }

        Log.i(TAG, "Looping...");
      }

      Log.w(TAG, "Terminated! (" + this.hashCode() + ")");
    }

    @Override
    public void uncaughtException(Thread t, Throwable e) {
      Log.w(TAG, "*** Uncaught exception!");
      Log.w(TAG, e);
    }
  }

  public static class ForegroundService extends Service {

    @Override
    public @Nullable IBinder onBind(Intent intent) {
      return null;
    }

    @Override
    public int onStartCommand(Intent intent, int flags, int startId) {
      super.onStartCommand(intent, flags, startId);

      if (intent == null) {
        stopForeground(true);
        return Service.START_STICKY;
      }

      NotificationCompat.Builder builder = new NotificationCompat.Builder(getApplicationContext(), NotificationChannels.BACKGROUND);
      builder.setContentTitle(getApplicationContext().getString(R.string.app_name));
      builder.setContentText(getApplicationContext().getString(R.string.MessageRetrievalService_ready_to_receive_messages));
      builder.setPriority(NotificationCompat.PRIORITY_MIN);
      builder.setCategory(NotificationCompat.CATEGORY_SERVICE);
      builder.setWhen(0);
      builder.setSmallIcon(R.drawable.ic_molly_background_connection);
      startForeground(FOREGROUND_ID, builder.build());

      return Service.START_STICKY;
    }
  }
}<|MERGE_RESOLUTION|>--- conflicted
+++ resolved
@@ -27,6 +27,7 @@
 import org.thoughtcrime.securesms.notifications.NotificationChannels;
 import org.thoughtcrime.securesms.push.SignalServiceNetworkAccess;
 import org.thoughtcrime.securesms.service.KeyCachingService;
+import org.thoughtcrime.securesms.service.KeyCachingService;
 import org.thoughtcrime.securesms.util.AppForegroundObserver;
 import org.thoughtcrime.securesms.util.Util;
 import org.whispersystems.signalservice.api.SignalWebSocket;
@@ -77,13 +78,8 @@
 
     new MessageRetrievalThread().start();
 
-<<<<<<< HEAD
-=======
-    if (!SignalStore.account().isFcmEnabled() || SignalStore.internalValues().isWebsocketModeForced()) {
-      ContextCompat.startForegroundService(context, new Intent(context, ForegroundService.class));
-    }
-
->>>>>>> db0bca00
+    // MOLLY: Foreground service startup is handled to the connection loop
+
     ApplicationDependencies.getAppForegroundObserver().addListener(new AppForegroundObserver.Listener() {
       @Override
       public void onForeground() {
@@ -160,27 +156,19 @@
   }
 
   private synchronized boolean isConnectionNecessary() {
-<<<<<<< HEAD
     if (KeyCachingService.isLocked()) {
       Log.i(TAG, "Don't connect anymore. App is locked.");
       return false;
     }
 
-    boolean registered = SignalStore.account().isRegistered();
-    boolean fcmEnabled = SignalStore.account().isFcmEnabled();
-    boolean hasNetwork = NetworkConstraint.isMet(context);
-    boolean hasProxy   = ApplicationDependencies.getNetworkManager().isProxyEnabled();
-    long    oldRequest = System.currentTimeMillis() - OLD_REQUEST_WINDOW_MS;
-=======
     boolean registered     = SignalStore.account().isRegistered();
     boolean fcmEnabled     = SignalStore.account().isFcmEnabled();
     boolean hasNetwork     = NetworkConstraint.isMet(context);
-    boolean hasProxy       = SignalStore.proxy().isProxyEnabled();
+    boolean hasProxy       = ApplicationDependencies.getNetworkManager().isProxyEnabled();
     boolean forceWebsocket = SignalStore.internalValues().isWebsocketModeForced();
     long    oldRequest     = System.currentTimeMillis() - OLD_REQUEST_WINDOW_MS;
->>>>>>> db0bca00
-
-    if (!fcmEnabled && registered && !isForegroundService) {
+
+    if ((!fcmEnabled || forceWebsocket) && registered && !isForegroundService) {
       ContextCompat.startForegroundService(context, new Intent(context, ForegroundService.class));
       isForegroundService = true;
     }
