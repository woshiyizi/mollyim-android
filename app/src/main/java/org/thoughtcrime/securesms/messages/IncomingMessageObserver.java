package org.thoughtcrime.securesms.messages;

import android.app.Application;
import android.app.Service;
import android.content.BroadcastReceiver;
import android.content.Context;
import android.content.Intent;
import android.content.IntentFilter;
import android.net.ConnectivityManager;
import android.os.IBinder;

import androidx.annotation.NonNull;
import androidx.annotation.Nullable;
import androidx.core.app.NotificationCompat;
import androidx.core.content.ContextCompat;

import org.signal.core.util.ThreadUtil;
import org.signal.core.util.concurrent.SignalExecutors;
import org.signal.core.util.logging.Log;
import org.thoughtcrime.securesms.R;
import org.thoughtcrime.securesms.dependencies.ApplicationDependencies;
import org.thoughtcrime.securesms.jobmanager.impl.BackoffUtil;
import org.thoughtcrime.securesms.jobmanager.impl.NetworkConstraint;
import org.thoughtcrime.securesms.jobs.PushDecryptDrainedJob;
import org.thoughtcrime.securesms.messages.IncomingMessageProcessor.Processor;
import org.thoughtcrime.securesms.notifications.NotificationChannels;
import org.thoughtcrime.securesms.push.SignalServiceNetworkAccess;
import org.thoughtcrime.securesms.service.KeyCachingService;
import org.thoughtcrime.securesms.util.AppForegroundObserver;
import org.thoughtcrime.securesms.util.TextSecurePreferences;
import org.whispersystems.libsignal.util.guava.Optional;
import org.whispersystems.signalservice.api.SignalWebSocket;
import org.whispersystems.signalservice.api.messages.SignalServiceEnvelope;
import org.whispersystems.signalservice.api.websocket.WebSocketUnavailableException;

import java.util.ArrayList;
import java.util.List;
import java.util.concurrent.CopyOnWriteArrayList;
import java.util.concurrent.TimeUnit;
import java.util.concurrent.TimeoutException;
import java.util.concurrent.atomic.AtomicInteger;

/**
 * The application-level manager of our websocket connection.
 *
 * This class is responsible for opening/closing the websocket based on the app's state and observing new inbound messages received on the websocket.
 */
public class IncomingMessageObserver {

  private static final String TAG = Log.tag(IncomingMessageObserver.class);

  public  static final  int FOREGROUND_ID            = 313399;
  private static final long REQUEST_TIMEOUT_MINUTES  = 1;

  private final Application                context;
  private final SignalServiceNetworkAccess networkAccess;
  private final List<Runnable>             decryptionDrainedListeners;
  private final BroadcastReceiver          connectionReceiver;

  private boolean appVisible;

  private volatile boolean networkDrained;
  private volatile boolean decryptionDrained;
  private volatile boolean terminated;

  public IncomingMessageObserver(@NonNull Application context) {
    this.context                    = context;
    this.networkAccess              = ApplicationDependencies.getSignalServiceNetworkAccess();
    this.decryptionDrainedListeners = new CopyOnWriteArrayList<>();

    new MessageRetrievalThread().start();

    if (!SignalStore.account().isFcmEnabled()) {
      ContextCompat.startForegroundService(context, new Intent(context, ForegroundService.class));
    }

    ApplicationDependencies.getAppForegroundObserver().addListener(new AppForegroundObserver.Listener() {
      @Override
      public void onForeground() {
        onAppForegrounded();
      }

      @Override
      public void onBackground() {
        onAppBackgrounded();
      }
    });

    connectionReceiver = new BroadcastReceiver() {
      @Override
      public void onReceive(Context context, Intent intent) {
        synchronized (IncomingMessageObserver.this) {
          if (!NetworkConstraint.isMet(context)) {
            Log.w(TAG, "Lost network connection. Shutting down our websocket connections and resetting the drained state.");
            networkDrained    = false;
            decryptionDrained = false;
            disconnect();
          }
          IncomingMessageObserver.this.notifyAll();
        }
      }
    };

    context.registerReceiver(connectionReceiver, new IntentFilter(ConnectivityManager.CONNECTIVITY_ACTION));
  }

  public void quit() {
    context.stopService(new Intent(context, ForegroundService.class));
  }

  public synchronized void notifyRegistrationChanged() {
    notifyAll();
  }

  public synchronized void addDecryptionDrainedListener(@NonNull Runnable listener) {
    decryptionDrainedListeners.add(listener);
    if (decryptionDrained) {
      listener.run();
    }
  }

  public boolean isDecryptionDrained() {
    return decryptionDrained || networkAccess.isCensored();
  }

  public void notifyDecryptionsDrained() {
    List<Runnable> listenersToTrigger = new ArrayList<>(decryptionDrainedListeners.size());

    synchronized (this) {
      if (networkDrained && !decryptionDrained) {
        Log.i(TAG, "Decryptions newly drained.");
        decryptionDrained = true;
        listenersToTrigger.addAll(decryptionDrainedListeners);
      }
    }

    for (Runnable listener : listenersToTrigger) {
      listener.run();
    }
  }

  private synchronized void onAppForegrounded() {
    appVisible = true;
    notifyAll();
  }

  private synchronized void onAppBackgrounded() {
    appVisible = false;
    notifyAll();
  }

  private synchronized boolean isConnectionNecessary() {
<<<<<<< HEAD
    if (KeyCachingService.isLocked()) {
      return false;
    }

    boolean registered          = TextSecurePreferences.isPushRegistered(context);
    boolean websocketRegistered = TextSecurePreferences.isWebsocketRegistered(context);
    boolean isGcmDisabled       = TextSecurePreferences.isFcmDisabled(context);
    boolean hasNetwork          = NetworkConstraint.isMet(context);
    boolean hasProxy            = ApplicationDependencies.getNetworkManager().isProxyEnabled();

    Log.d(TAG, String.format("Network: %s, Foreground: %s, FCM: %s, Censored: %s, Registered: %s, Websocket Registered: %s, Proxy: %s",
                             hasNetwork, appVisible, !isGcmDisabled, networkAccess.isCensored(context), registered, websocketRegistered, hasProxy));

    return registered                    &&
           websocketRegistered           &&
           (appVisible || isGcmDisabled) &&
           hasNetwork                    &&
           !networkAccess.isCensored(context);
=======
    boolean registered = SignalStore.account().isRegistered();
    boolean fcmEnabled = SignalStore.account().isFcmEnabled();
    boolean hasNetwork = NetworkConstraint.isMet(context);
    boolean hasProxy   = SignalStore.proxy().isProxyEnabled();

    Log.d(TAG, String.format("Network: %s, Foreground: %s, FCM: %s, Censored: %s, Registered: %s, Proxy: %s",
                             hasNetwork, appVisible, fcmEnabled, networkAccess.isCensored(), registered, hasProxy));

    return registered                  &&
           (appVisible || !fcmEnabled) &&
           hasNetwork                  &&
           !networkAccess.isCensored();
>>>>>>> 182a112c
  }

  private synchronized void waitForConnectionNecessary() {
    try {
      while (!isConnectionNecessary()) wait();
    } catch (InterruptedException e) {
      throw new AssertionError(e);
    }
  }

  public void terminateAsync() {
    context.unregisterReceiver(connectionReceiver);

    SignalExecutors.BOUNDED.execute(() -> {
      Log.w(TAG, "Beginning termination.");
      terminated = true;
      disconnect();
    });
  }

  private void disconnect() {
    ApplicationDependencies.getSignalWebSocket().disconnect();
  }

  private class MessageRetrievalThread extends Thread implements Thread.UncaughtExceptionHandler {

    MessageRetrievalThread() {
      super("MessageRetrievalService");
      Log.i(TAG, "Initializing! (" + this.hashCode() + ")");
      setUncaughtExceptionHandler(this);
    }

    @Override
    public void run() {
      int attempts = 0;

      while (!terminated) {
        Log.i(TAG, "Waiting for websocket state change....");
        if (attempts > 1) {
          long backoff = BackoffUtil.exponentialBackoff(attempts, TimeUnit.SECONDS.toMillis(30));
          Log.w(TAG, "Too many failed connection attempts,  attempts: " + attempts + " backing off: " + backoff);
          ThreadUtil.sleep(backoff);
        }
        waitForConnectionNecessary();

        Log.i(TAG, "Making websocket connection....");
        SignalWebSocket signalWebSocket = ApplicationDependencies.getSignalWebSocket();
        signalWebSocket.connect();

        try {
          while (isConnectionNecessary()) {
            try {
              Log.d(TAG, "Reading message...");
              Optional<SignalServiceEnvelope> result = signalWebSocket.readOrEmpty(TimeUnit.MINUTES.toMillis(REQUEST_TIMEOUT_MINUTES), envelope -> {
                Log.i(TAG, "Retrieved envelope! " + envelope.getTimestamp());
                try (Processor processor = ApplicationDependencies.getIncomingMessageProcessor().acquire()) {
                  processor.processEnvelope(envelope);
                }
              });
              attempts = 0;

              if (!result.isPresent() && !networkDrained) {
                Log.i(TAG, "Network was newly-drained. Enqueuing a job to listen for decryption draining.");
                networkDrained = true;
                ApplicationDependencies.getJobManager().add(new PushDecryptDrainedJob());
              }
            } catch (WebSocketUnavailableException e) {
              Log.i(TAG, "Pipe unexpectedly unavailable, connecting");
              signalWebSocket.connect();
            } catch (TimeoutException e) {
              Log.w(TAG, "Application level read timeout...");
              attempts = 0;
            }
          }
        } catch (Throwable e) {
          attempts++;
          Log.w(TAG, e);
        } finally {
          Log.w(TAG, "Shutting down pipe...");
          disconnect();
        }

        Log.i(TAG, "Looping...");
      }

      Log.w(TAG, "Terminated! (" + this.hashCode() + ")");
    }

    @Override
    public void uncaughtException(Thread t, Throwable e) {
      Log.w(TAG, "*** Uncaught exception!");
      Log.w(TAG, e);
    }
  }

  public static class ForegroundService extends Service {

    @Override
    public @Nullable IBinder onBind(Intent intent) {
      return null;
    }

    @Override
    public int onStartCommand(Intent intent, int flags, int startId) {
      super.onStartCommand(intent, flags, startId);

      NotificationCompat.Builder builder = new NotificationCompat.Builder(getApplicationContext(), NotificationChannels.OTHER);
      builder.setContentTitle(getApplicationContext().getString(R.string.MessageRetrievalService_signal));
      builder.setContentText(getApplicationContext().getString(R.string.MessageRetrievalService_ready_to_receive_messages));
      builder.setPriority(NotificationCompat.PRIORITY_MIN);
      builder.setCategory(NotificationCompat.CATEGORY_SERVICE);
      builder.setWhen(0);
      builder.setSmallIcon(R.drawable.ic_notification);
      startForeground(FOREGROUND_ID, builder.build());

      return Service.START_STICKY;
    }
  }
}<|MERGE_RESOLUTION|>--- conflicted
+++ resolved
@@ -22,12 +22,12 @@
 import org.thoughtcrime.securesms.jobmanager.impl.BackoffUtil;
 import org.thoughtcrime.securesms.jobmanager.impl.NetworkConstraint;
 import org.thoughtcrime.securesms.jobs.PushDecryptDrainedJob;
+import org.thoughtcrime.securesms.keyvalue.SignalStore;
 import org.thoughtcrime.securesms.messages.IncomingMessageProcessor.Processor;
 import org.thoughtcrime.securesms.notifications.NotificationChannels;
 import org.thoughtcrime.securesms.push.SignalServiceNetworkAccess;
 import org.thoughtcrime.securesms.service.KeyCachingService;
 import org.thoughtcrime.securesms.util.AppForegroundObserver;
-import org.thoughtcrime.securesms.util.TextSecurePreferences;
 import org.whispersystems.libsignal.util.guava.Optional;
 import org.whispersystems.signalservice.api.SignalWebSocket;
 import org.whispersystems.signalservice.api.messages.SignalServiceEnvelope;
@@ -150,30 +150,14 @@
   }
 
   private synchronized boolean isConnectionNecessary() {
-<<<<<<< HEAD
     if (KeyCachingService.isLocked()) {
       return false;
     }
 
-    boolean registered          = TextSecurePreferences.isPushRegistered(context);
-    boolean websocketRegistered = TextSecurePreferences.isWebsocketRegistered(context);
-    boolean isGcmDisabled       = TextSecurePreferences.isFcmDisabled(context);
-    boolean hasNetwork          = NetworkConstraint.isMet(context);
-    boolean hasProxy            = ApplicationDependencies.getNetworkManager().isProxyEnabled();
-
-    Log.d(TAG, String.format("Network: %s, Foreground: %s, FCM: %s, Censored: %s, Registered: %s, Websocket Registered: %s, Proxy: %s",
-                             hasNetwork, appVisible, !isGcmDisabled, networkAccess.isCensored(context), registered, websocketRegistered, hasProxy));
-
-    return registered                    &&
-           websocketRegistered           &&
-           (appVisible || isGcmDisabled) &&
-           hasNetwork                    &&
-           !networkAccess.isCensored(context);
-=======
     boolean registered = SignalStore.account().isRegistered();
     boolean fcmEnabled = SignalStore.account().isFcmEnabled();
     boolean hasNetwork = NetworkConstraint.isMet(context);
-    boolean hasProxy   = SignalStore.proxy().isProxyEnabled();
+    boolean hasProxy   = ApplicationDependencies.getNetworkManager().isProxyEnabled();
 
     Log.d(TAG, String.format("Network: %s, Foreground: %s, FCM: %s, Censored: %s, Registered: %s, Proxy: %s",
                              hasNetwork, appVisible, fcmEnabled, networkAccess.isCensored(), registered, hasProxy));
@@ -182,7 +166,6 @@
            (appVisible || !fcmEnabled) &&
            hasNetwork                  &&
            !networkAccess.isCensored();
->>>>>>> 182a112c
   }
 
   private synchronized void waitForConnectionNecessary() {
