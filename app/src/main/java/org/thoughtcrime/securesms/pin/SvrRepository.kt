--- conflicted
+++ resolved
@@ -304,8 +304,7 @@
     masterKey: MasterKey?,
     userPin: String?,
     hasPinToRestore: Boolean,
-    setRegistrationLockEnabled: Boolean,
-    isLinkedDevice: Boolean,
+    setRegistrationLockEnabled: Boolean
   ) {
     Log.i(TAG, "[onRegistrationComplete] Starting", true)
     operationLock.withLock {
@@ -325,16 +324,9 @@
         SignalStore.pin.resetPinReminders()
 
         AppDependencies.jobManager.add(ResetSvrGuessCountJob())
-<<<<<<< HEAD
-      } else if (isLinkedDevice && masterKey != null) {
-        Log.i(TAG, "[onRegistrationComplete] Registration as linked device.", true)
-        SignalStore.storageService.setStorageKeyFromPrimary(masterKey.deriveStorageServiceKey())
-        SignalStore.svr.clearRegistrationLockAndPin()
-=======
       } else if (masterKey != null) {
         Log.i(TAG, "[onRegistrationComplete] ReRegistered with key without pin")
         SignalStore.svr.setMasterKey(masterKey, null)
->>>>>>> ed1348c2
       } else if (hasPinToRestore) {
         Log.i(TAG, "[onRegistrationComplete] Has a PIN to restore.", true)
         SignalStore.svr.clearRegistrationLockAndPin()
