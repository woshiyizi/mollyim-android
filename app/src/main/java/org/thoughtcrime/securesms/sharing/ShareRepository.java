package org.thoughtcrime.securesms.sharing;

import android.Manifest;
import android.content.Context;
import android.content.pm.PackageManager;
import android.database.Cursor;
import android.net.Uri;
import android.provider.OpenableColumns;
import android.util.Pair;

import androidx.annotation.NonNull;
import androidx.annotation.Nullable;
import androidx.annotation.WorkerThread;
import androidx.core.content.ContextCompat;

import com.annimon.stream.Collectors;
import com.annimon.stream.Stream;

import org.signal.core.util.concurrent.SignalExecutors;
import org.signal.core.util.logging.Log;
import org.thoughtcrime.securesms.TransportOption;
import org.thoughtcrime.securesms.TransportOptions;
import org.thoughtcrime.securesms.dependencies.ApplicationDependencies;
import org.thoughtcrime.securesms.mediasend.Media;
import org.thoughtcrime.securesms.mediasend.MediaSendConstants;
import org.thoughtcrime.securesms.mms.MediaConstraints;
import org.thoughtcrime.securesms.mms.PartAuthority;
import org.thoughtcrime.securesms.providers.BlobProvider;
import org.thoughtcrime.securesms.util.MediaUtil;
import org.thoughtcrime.securesms.util.TextSecurePreferences;
import org.thoughtcrime.securesms.util.Util;
import org.whispersystems.libsignal.util.guava.Optional;

import java.io.IOException;
import java.io.InputStream;
import java.util.ArrayList;
import java.util.List;
import java.util.Map;

class ShareRepository {

  private static final String TAG = Log.tag(ShareRepository.class);

  /**
   * Handles a single URI that may be local or external.
   */
  void getResolved(@Nullable Uri uri, @Nullable String mimeType, @NonNull Callback<Optional<ShareData>> callback) {
    SignalExecutors.BOUNDED.execute(() -> {
      try {
        callback.onResult(Optional.of(getResolvedInternal(uri, mimeType)));
      } catch (IOException e) {
        Log.w(TAG, "Failed to resolve!", e);
        callback.onResult(Optional.absent());
      }
    });
  }

  /**
   * Handles multiple URIs that are all assumed to be external images/videos.
   */
  void getResolved(@NonNull List<Uri> uris, @NonNull Callback<Optional<ShareData>> callback) {
    SignalExecutors.BOUNDED.execute(() -> {
      try {
        callback.onResult(Optional.fromNullable(getResolvedInternal(uris)));
      } catch (IOException e) {
        Log.w(TAG, "Failed to resolve!", e);
        callback.onResult(Optional.absent());
      }
    });
  }

  @WorkerThread
  private @NonNull ShareData getResolvedInternal(@Nullable Uri uri, @Nullable String mimeType) throws IOException  {
    Context context = ApplicationDependencies.getApplication();

    if (uri == null) {
      return ShareData.forPrimitiveTypes();
    }

    mimeType = getMimeType(context, uri, mimeType);

    if (PartAuthority.isLocalUri(uri)) {
      return ShareData.forIntentData(uri, mimeType, false, false);
    } else {
      InputStream stream = context.getContentResolver().openInputStream(uri);

      if (stream == null) {
        throw new IOException("Failed to open stream!");
      }

      long   size     = getSize(context, uri);
      String fileName = getFileName(context, uri);

      Uri blobUri;

      if (MediaUtil.isImageType(mimeType) || MediaUtil.isVideoType(mimeType)) {
        blobUri = BlobProvider.getInstance()
                              .forData(stream, size)
                              .withMimeType(mimeType)
                              .withFileName(fileName)
                              .createForSingleSessionOnDisk(context);
      } else {
        blobUri = BlobProvider.getInstance()
                              .forData(stream, size)
                              .withMimeType(mimeType)
                              .withFileName(fileName)
                              .createForMultipleSessionsOnDisk(context);
      }

      return ShareData.forIntentData(blobUri, mimeType, true, isMmsSupported(context, mimeType, size));
    }
  }

  private boolean isMmsSupported(@NonNull Context context, @NonNull String mimeType, long size) {
<<<<<<< HEAD
    return false;
=======
    boolean canReadPhoneState = ContextCompat.checkSelfPermission(context, Manifest.permission.READ_PHONE_STATE) == PackageManager.PERMISSION_GRANTED;
    if (!TextSecurePreferences.isSmsEnabled(context) || !canReadPhoneState || !Util.isMmsCapable(context)) {
      return false;
    }

    TransportOptions options = new TransportOptions(context, true);
    options.setDefaultTransport(TransportOption.Type.SMS);
    MediaConstraints mmsConstraints = MediaConstraints.getMmsMediaConstraints(options.getSelectedTransport().getSimSubscriptionId().or(-1));

    final boolean canMmsSupportFileSize;
    if (MediaUtil.isGif(mimeType)) {
      canMmsSupportFileSize = size <= mmsConstraints.getGifMaxSize(context);
    } else if (MediaUtil.isVideo(mimeType)) {
      canMmsSupportFileSize = size <= mmsConstraints.getVideoMaxSize(context);
    } else if (MediaUtil.isImageType(mimeType)) {
      canMmsSupportFileSize = size <= mmsConstraints.getImageMaxSize(context);
    } else if (MediaUtil.isAudioType(mimeType)) {
      canMmsSupportFileSize = size <= mmsConstraints.getAudioMaxSize(context);
    } else {
      canMmsSupportFileSize = size <= mmsConstraints.getDocumentMaxSize(context);
    }

    return canMmsSupportFileSize;
>>>>>>> e0fc1918
  }

  @WorkerThread
  private @Nullable ShareData getResolvedInternal(@NonNull List<Uri> uris) throws IOException  {
    Context context = ApplicationDependencies.getApplication();

    Map<Uri, String> mimeTypes = Stream.of(uris)
                                       .map(uri -> new Pair<>(uri, getMimeType(context, uri, null)))
                                       .filter(p -> MediaUtil.isImageType(p.second) || MediaUtil.isVideoType(p.second))
                                       .collect(Collectors.toMap(p -> p.first, p -> p.second));

    if (mimeTypes.isEmpty()) {
      return null;
    }

    List<Media> media = new ArrayList<>(mimeTypes.size());

    for (Map.Entry<Uri, String> entry : mimeTypes.entrySet()) {
      Uri    uri      = entry.getKey();
      String mimeType = entry.getValue();

      InputStream stream;
      try {
        stream = context.getContentResolver().openInputStream(uri);
        if (stream == null) {
          throw new IOException("Failed to open stream!");
        }
      } catch (IOException e) {
        Log.w(TAG, "Failed to open: " + uri);
        continue;
      }

      long                   size     = getSize(context, uri);
      Pair<Integer, Integer> dimens   = MediaUtil.getDimensions(context, mimeType, uri);
      long                   duration = getDuration(context, uri);
      Uri                    blobUri  = BlobProvider.getInstance()
                                                    .forData(stream, size)
                                                    .withMimeType(mimeType)
                                                    .createForSingleSessionOnDisk(context);

      media.add(new Media(blobUri,
                          mimeType,
                          System.currentTimeMillis(),
                          dimens.first,
                          dimens.second,
                          size,
                          duration,
                          false,
                          Optional.of(Media.ALL_MEDIA_BUCKET_ID),
                          Optional.absent(),
                          Optional.absent()));

      if (media.size() >= MediaSendConstants.MAX_PUSH) {
        Log.w(TAG, "Exceeded the attachment limit! Skipping the rest.");
        break;
      }
    }

    if (media.size() > 0) {
      boolean isMmsSupported = Stream.of(media)
                                     .allMatch(m -> isMmsSupported(context, m.getMimeType(), m.getSize()));
      return ShareData.forMedia(media, isMmsSupported);
    } else {
      return null;
    }
  }

  private static @NonNull String getMimeType(@NonNull Context context, @NonNull Uri uri, @Nullable String mimeType) {
    String updatedMimeType = MediaUtil.getMimeType(context, uri);

    if (updatedMimeType == null) {
      updatedMimeType = MediaUtil.getCorrectedMimeType(mimeType);
    }

    return updatedMimeType != null ? updatedMimeType : MediaUtil.UNKNOWN;
  }

  private static long getSize(@NonNull Context context, @NonNull Uri uri) throws IOException {
    long size = 0;

    try (Cursor cursor = context.getContentResolver().query(uri, null, null, null, null)) {
      if (cursor != null && cursor.moveToFirst() && cursor.getColumnIndex(OpenableColumns.SIZE) >= 0) {
        size = cursor.getLong(cursor.getColumnIndexOrThrow(OpenableColumns.SIZE));
      }
    }

    if (size <= 0) {
      size = MediaUtil.getMediaSize(context, uri);
    }

    return size;
  }

  private static @Nullable String getFileName(@NonNull Context context, @NonNull Uri uri) {
    try (Cursor cursor = context.getContentResolver().query(uri, null, null, null, null)) {
      if (cursor != null && cursor.moveToFirst() && cursor.getColumnIndex(OpenableColumns.DISPLAY_NAME) >= 0) {
        return cursor.getString(cursor.getColumnIndexOrThrow(OpenableColumns.DISPLAY_NAME));
      }
    }

    return null;
  }

  private static long getDuration(@NonNull Context context, @NonNull Uri uri) {
    return 0;
  }

  interface Callback<E> {
    void onResult(@NonNull E result);
  }
}<|MERGE_RESOLUTION|>--- conflicted
+++ resolved
@@ -112,33 +112,7 @@
   }
 
   private boolean isMmsSupported(@NonNull Context context, @NonNull String mimeType, long size) {
-<<<<<<< HEAD
     return false;
-=======
-    boolean canReadPhoneState = ContextCompat.checkSelfPermission(context, Manifest.permission.READ_PHONE_STATE) == PackageManager.PERMISSION_GRANTED;
-    if (!TextSecurePreferences.isSmsEnabled(context) || !canReadPhoneState || !Util.isMmsCapable(context)) {
-      return false;
-    }
-
-    TransportOptions options = new TransportOptions(context, true);
-    options.setDefaultTransport(TransportOption.Type.SMS);
-    MediaConstraints mmsConstraints = MediaConstraints.getMmsMediaConstraints(options.getSelectedTransport().getSimSubscriptionId().or(-1));
-
-    final boolean canMmsSupportFileSize;
-    if (MediaUtil.isGif(mimeType)) {
-      canMmsSupportFileSize = size <= mmsConstraints.getGifMaxSize(context);
-    } else if (MediaUtil.isVideo(mimeType)) {
-      canMmsSupportFileSize = size <= mmsConstraints.getVideoMaxSize(context);
-    } else if (MediaUtil.isImageType(mimeType)) {
-      canMmsSupportFileSize = size <= mmsConstraints.getImageMaxSize(context);
-    } else if (MediaUtil.isAudioType(mimeType)) {
-      canMmsSupportFileSize = size <= mmsConstraints.getAudioMaxSize(context);
-    } else {
-      canMmsSupportFileSize = size <= mmsConstraints.getDocumentMaxSize(context);
-    }
-
-    return canMmsSupportFileSize;
->>>>>>> e0fc1918
   }
 
   @WorkerThread
