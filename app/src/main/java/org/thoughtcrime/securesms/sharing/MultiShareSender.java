package org.thoughtcrime.securesms.sharing;

import android.content.Context;
import android.graphics.Color;
import android.net.Uri;

import androidx.annotation.MainThread;
import androidx.annotation.NonNull;
import androidx.annotation.Nullable;
import androidx.annotation.WorkerThread;
import androidx.core.util.Consumer;

import com.annimon.stream.Stream;

import org.signal.core.util.BreakIteratorCompat;
import org.signal.core.util.ThreadUtil;
import org.signal.core.util.concurrent.SimpleTask;
import org.signal.core.util.logging.Log;
import org.thoughtcrime.securesms.attachments.Attachment;
import org.thoughtcrime.securesms.attachments.DatabaseAttachment;
import org.thoughtcrime.securesms.contacts.paged.ContactSearchKey;
import org.thoughtcrime.securesms.conversation.MessageSendType;
import org.thoughtcrime.securesms.conversation.colors.ChatColors;
import org.thoughtcrime.securesms.database.SignalDatabase;
import org.thoughtcrime.securesms.database.ThreadDatabase;
import org.thoughtcrime.securesms.database.model.Mention;
import org.thoughtcrime.securesms.database.model.StoryType;
import org.thoughtcrime.securesms.database.model.databaseprotos.StoryTextPost;
import org.thoughtcrime.securesms.dependencies.ApplicationDependencies;
import org.thoughtcrime.securesms.keyvalue.SignalStore;
import org.thoughtcrime.securesms.keyvalue.StorySend;
import org.thoughtcrime.securesms.linkpreview.LinkPreview;
import org.thoughtcrime.securesms.mediasend.Media;
import org.thoughtcrime.securesms.mediasend.v2.text.TextStoryBackgroundColors;
import org.thoughtcrime.securesms.mms.OutgoingMediaMessage;
import org.thoughtcrime.securesms.mms.OutgoingSecureMediaMessage;
import org.thoughtcrime.securesms.mms.PartAuthority;
import org.thoughtcrime.securesms.mms.Slide;
import org.thoughtcrime.securesms.mms.SlideDeck;
import org.thoughtcrime.securesms.mms.SlideFactory;
import org.thoughtcrime.securesms.mms.StickerSlide;
import org.thoughtcrime.securesms.mms.VideoSlide;
import org.thoughtcrime.securesms.recipients.Recipient;
import org.thoughtcrime.securesms.recipients.RecipientId;
import org.thoughtcrime.securesms.sms.MessageSender;
import org.thoughtcrime.securesms.sms.OutgoingEncryptedMessage;
import org.thoughtcrime.securesms.sms.OutgoingTextMessage;
import org.thoughtcrime.securesms.stories.Stories;
import org.thoughtcrime.securesms.util.Base64;
import org.thoughtcrime.securesms.util.MediaUtil;
import org.thoughtcrime.securesms.util.MessageUtil;
import org.thoughtcrime.securesms.util.Util;

import java.util.ArrayList;
import java.util.Collection;
import java.util.Collections;
import java.util.LinkedList;
import java.util.List;
import java.util.Objects;
import java.util.Set;
import java.util.concurrent.TimeUnit;
import java.util.stream.Collectors;

/**
 * MultiShareSender encapsulates send logic (stolen from {@link org.thoughtcrime.securesms.conversation.ConversationActivity}
 * and provides a means to:
 *
 * 1. Send messages based off a {@link MultiShareArgs} object and
 * 1. Parse through the result of the send via a {@link MultiShareSendResultCollection}
 */
public final class MultiShareSender {

  private static final String TAG = Log.tag(MultiShareSender.class);

  private MultiShareSender() {
  }

  @MainThread
  public static void send(@NonNull MultiShareArgs multiShareArgs, @NonNull Consumer<MultiShareSendResultCollection> results) {
    SimpleTask.run(() -> sendSync(multiShareArgs), results::accept);
  }

  @WorkerThread
  public static MultiShareSendResultCollection sendSync(@NonNull MultiShareArgs multiShareArgs) {
<<<<<<< HEAD
    List<MultiShareSendResult> results      = new ArrayList<>(multiShareArgs.getContactSearchKeys().size());
    Context                    context      = ApplicationDependencies.getApplication();
    String                     message      = multiShareArgs.getDraftText();
=======
    List<MultiShareSendResult> results                           = new ArrayList<>(multiShareArgs.getContactSearchKeys().size());
    Context                    context                           = ApplicationDependencies.getApplication();
    boolean                    isMmsEnabled                      = Util.isMmsCapable(context);
    String                     message                           = multiShareArgs.getDraftText();
>>>>>>> 9d8e9a3a
    SlideDeck                  slideDeck;
    List<OutgoingMediaMessage> storiesBatch                      = new LinkedList<>();
    ChatColors                 generatedTextStoryBackgroundColor = TextStoryBackgroundColors.getRandomBackgroundColor();

    try {
      slideDeck = buildSlideDeck(context, multiShareArgs);
    } catch (SlideNotFoundException e) {
      Log.w(TAG, "Could not create slide for media message");
      for (ContactSearchKey.RecipientSearchKey recipientSearchKey : multiShareArgs.getRecipientSearchKeys()) {
        results.add(new MultiShareSendResult(recipientSearchKey, MultiShareSendResult.Type.GENERIC_ERROR));
      }

      return new MultiShareSendResultCollection(results);
    }

    long distributionListSentTimestamp = System.currentTimeMillis();
    for (ContactSearchKey.RecipientSearchKey recipientSearchKey : multiShareArgs.getRecipientSearchKeys()) {
      Recipient recipient = Recipient.resolved(recipientSearchKey.getRecipientId());

      long            threadId           = SignalDatabase.threads().getOrCreateThreadIdFor(recipient);
      List<Mention>   mentions           = getValidMentionsForRecipient(recipient, multiShareArgs.getMentions());
      MessageSendType sendType           = resolveTransportOption(context, recipient);
      boolean         forceSms           = recipient.isForceSmsSelection() && sendType.usesSmsTransport();
      int             subscriptionId     = sendType.getSimSubscriptionIdOr(-1);
      long            expiresIn          = TimeUnit.SECONDS.toMillis(recipient.getExpiresInSeconds());
      boolean         needsSplit         = !sendType.usesSmsTransport() &&
                                           message != null              &&
                                           message.length() > sendType.calculateCharacters(message).maxPrimaryMessageSize;
      boolean         hasMmsMedia        = !multiShareArgs.getMedia().isEmpty()                                              ||
                                           (multiShareArgs.getDataUri() != null && multiShareArgs.getDataUri() != Uri.EMPTY) ||
                                           multiShareArgs.getStickerLocator() != null                                        ||
                                           recipient.isGroup()                                                               ||
                                           recipient.getEmail().isPresent();
      boolean         hasPushMedia       = hasMmsMedia                             ||
                                           multiShareArgs.getLinkPreview() != null ||
                                           !mentions.isEmpty()                     ||
                                           needsSplit;
      long            sentTimestamp      = recipient.isDistributionList() ? distributionListSentTimestamp : System.currentTimeMillis();
      boolean         canSendAsTextStory = recipientSearchKey.isStory() && multiShareArgs.isValidForTextStoryGeneration();

      if ((recipient.isMmsGroup() || recipient.getEmail().isPresent())) {
        results.add(new MultiShareSendResult(recipientSearchKey, MultiShareSendResult.Type.MMS_NOT_ENABLED));
      } else if (hasMmsMedia && sendType.usesSmsTransport() || hasPushMedia && !sendType.usesSmsTransport() || canSendAsTextStory) {
        sendMediaMessageOrCollectStoryToBatch(context,
                                              multiShareArgs,
                                              recipient,
                                              slideDeck,
                                              sendType,
                                              threadId,
                                              forceSms,
                                              expiresIn,
                                              multiShareArgs.isViewOnce(),
                                              subscriptionId,
                                              mentions,
                                              recipientSearchKey.isStory(),
                                              sentTimestamp,
                                              canSendAsTextStory,
                                              storiesBatch,
                                              generatedTextStoryBackgroundColor);
        results.add(new MultiShareSendResult(recipientSearchKey, MultiShareSendResult.Type.SUCCESS));
      } else if (recipientSearchKey.isStory()) {
        results.add(new MultiShareSendResult(recipientSearchKey, MultiShareSendResult.Type.INVALID_SHARE_TO_STORY));
      } else {
        sendTextMessage(context, multiShareArgs, recipient, threadId, forceSms, expiresIn, subscriptionId);
        results.add(new MultiShareSendResult(recipientSearchKey, MultiShareSendResult.Type.SUCCESS));
      }

      // XXX We must do this to avoid sending out messages to the same recipient with the same
      //     sentTimestamp. If we do this, they'll be considered dupes by the receiver.
      ThreadUtil.sleep(5);
    }

    if (!storiesBatch.isEmpty()) {
      MessageSender.sendStories(context,
                                storiesBatch.stream()
                                            .map(OutgoingSecureMediaMessage::new)
                                            .collect(Collectors.toList()),
                                null,
                                null);
    }

    return new MultiShareSendResultCollection(results);
  }

  public static @NonNull MessageSendType getWorstTransportOption(@NonNull Context context, @NonNull Set<ContactSearchKey.RecipientSearchKey> recipientSearchKeys) {
    for (ContactSearchKey.RecipientSearchKey recipientSearchKey : recipientSearchKeys) {
      MessageSendType type = resolveTransportOption(context, Recipient.resolved(recipientSearchKey.getRecipientId()).isForceSmsSelection() && !recipientSearchKey.isStory());
      if (type.usesSmsTransport()) {
        return type;
      }
    }

    return MessageSendType.SignalMessageSendType.INSTANCE;
  }

  private static @NonNull MessageSendType resolveTransportOption(@NonNull Context context, @NonNull Recipient recipient) {
    return resolveTransportOption(context, !recipient.isDistributionList() && (recipient.isForceSmsSelection() || !recipient.isRegistered()));
  }

<<<<<<< HEAD
  public static @NonNull TransportOption resolveTransportOption(@NonNull Context context, boolean forceSms) {
    return TransportOptions.getPushTransportOption(context);
=======
  public static @NonNull MessageSendType resolveTransportOption(@NonNull Context context, boolean forceSms) {
    if (forceSms) {
      return MessageSendType.getFirstForTransport(context, false, MessageSendType.TransportType.SMS);
    } else {
      return MessageSendType.SignalMessageSendType.INSTANCE;
    }
>>>>>>> 9d8e9a3a
  }

  private static void sendMediaMessageOrCollectStoryToBatch(@NonNull Context context,
                                                            @NonNull MultiShareArgs multiShareArgs,
                                                            @NonNull Recipient recipient,
                                                            @NonNull SlideDeck slideDeck,
                                                            @NonNull MessageSendType sendType,
                                                            long threadId,
                                                            boolean forceSms,
                                                            long expiresIn,
                                                            boolean isViewOnce,
                                                            int subscriptionId,
                                                            @NonNull List<Mention> validatedMentions,
                                                            boolean isStory,
                                                            long sentTimestamp,
                                                            boolean canSendAsTextStory,
                                                            @NonNull List<OutgoingMediaMessage> storiesToBatchSend,
                                                            @NonNull ChatColors generatedTextStoryBackgroundColor)
  {
    String body = multiShareArgs.getDraftText();
    if (sendType.usesSignalTransport() && !forceSms && body != null) {
      MessageUtil.SplitResult splitMessage = MessageUtil.getSplitMessage(context, body, sendType.calculateCharacters(body).maxPrimaryMessageSize);
      body = splitMessage.getBody();

      if (splitMessage.getTextSlide().isPresent()) {
        slideDeck.addSlide(splitMessage.getTextSlide().get());
      }
    }

    List<OutgoingMediaMessage> outgoingMessages = new ArrayList<>();

    if (isStory) {
      final StoryType storyType;
      if (recipient.isDistributionList()) {
        storyType = SignalDatabase.distributionLists().getStoryType(recipient.requireDistributionListId());
      } else {
        storyType = StoryType.STORY_WITH_REPLIES;
      }

      if (recipient.isActiveGroup() && recipient.isGroup()) {
        SignalDatabase.groups().markDisplayAsStory(recipient.requireGroupId());
      }

      if (!recipient.isMyStory()) {
        SignalStore.storyValues().setLatestStorySend(StorySend.newSend(recipient));
      }

      if (multiShareArgs.isTextStory()) {
        OutgoingMediaMessage outgoingMediaMessage = new OutgoingMediaMessage(recipient,
                                                                             new SlideDeck(),
                                                                             body,
                                                                             sentTimestamp,
                                                                             subscriptionId,
                                                                             0L,
                                                                             false,
                                                                             ThreadDatabase.DistributionTypes.DEFAULT,
                                                                             storyType.toTextStoryType(),
                                                                             null,
                                                                             false,
                                                                             null,
                                                                             Collections.emptyList(),
                                                                             multiShareArgs.getLinkPreview() != null ? Collections.singletonList(multiShareArgs.getLinkPreview())
                                                                                                                     : Collections.emptyList(),
                                                                             Collections.emptyList(),
                                                                             null);

        outgoingMessages.add(outgoingMediaMessage);
      } else if (canSendAsTextStory) {
        outgoingMessages.add(generateTextStory(recipient, multiShareArgs, sentTimestamp, storyType, generatedTextStoryBackgroundColor));
      } else {
        List<Slide> storySupportedSlides = slideDeck.getSlides()
                                                    .stream()
                                                    .flatMap(slide -> {
                                                      if (slide instanceof VideoSlide) {
                                                        return expandToClips(context, (VideoSlide) slide).stream();
                                                      } else {
                                                        return java.util.stream.Stream.of(slide);
                                                      }
                                                    })
                                                    .filter(it -> MediaUtil.isStorySupportedType(it.getContentType()))
                                                    .collect(Collectors.toList());

        // For each video slide, we want to convert it into a media, then clip it, and then transform it BACK into a slide.

        for (final Slide slide : storySupportedSlides) {
          SlideDeck singletonDeck = new SlideDeck();
          singletonDeck.addSlide(slide);

          OutgoingMediaMessage outgoingMediaMessage = new OutgoingMediaMessage(recipient,
                                                                               singletonDeck,
                                                                               body,
                                                                               sentTimestamp,
                                                                               subscriptionId,
                                                                               0L,
                                                                               false,
                                                                               ThreadDatabase.DistributionTypes.DEFAULT,
                                                                               storyType,
                                                                               null,
                                                                               false,
                                                                               null,
                                                                               Collections.emptyList(),
                                                                               Collections.emptyList(),
                                                                               validatedMentions,
                                                                               null);

          outgoingMessages.add(outgoingMediaMessage);
        }
      }
    } else {
      OutgoingMediaMessage outgoingMediaMessage = new OutgoingMediaMessage(recipient,
                                                                           slideDeck,
                                                                           body,
                                                                           sentTimestamp,
                                                                           subscriptionId,
                                                                           expiresIn,
                                                                           isViewOnce,
                                                                           ThreadDatabase.DistributionTypes.DEFAULT,
                                                                           StoryType.NONE,
                                                                           null,
                                                                           false,
                                                                           null,
                                                                           Collections.emptyList(),
                                                                           multiShareArgs.getLinkPreview() != null ? Collections.singletonList(multiShareArgs.getLinkPreview())
                                                                                                                   : Collections.emptyList(),
                                                                           validatedMentions,
                                                                           null);

      outgoingMessages.add(outgoingMediaMessage);
    }

    if (isStory) {
      storiesToBatchSend.addAll(outgoingMessages);
    } else if (shouldSendAsPush(recipient, forceSms)) {
      for (final OutgoingMediaMessage outgoingMessage : outgoingMessages) {
        MessageSender.send(context, new OutgoingSecureMediaMessage(outgoingMessage), threadId, false, null, null);
      }
    } else {
      for (final OutgoingMediaMessage outgoingMessage : outgoingMessages) {
        MessageSender.send(context, outgoingMessage, threadId, forceSms, null, null);
      }
    }
  }

  private static Collection<Slide> expandToClips(@NonNull Context context, @NonNull VideoSlide videoSlide) {
    long duration = Stories.MediaTransform.getVideoDuration(Objects.requireNonNull(videoSlide.getUri()));
    if (duration > Stories.MAX_VIDEO_DURATION_MILLIS) {
      return Stories.MediaTransform.clipMediaToStoryDuration(Stories.MediaTransform.videoSlideToMedia(videoSlide, duration))
                                   .stream()
                                   .map(media -> Stories.MediaTransform.mediaToVideoSlide(context, media))
                                   .collect(Collectors.toList());
    } else if (duration == 0L) {
      return Collections.emptyList();
    } else {
      return Collections.singletonList(videoSlide);
    }
  }

  private static void sendTextMessage(@NonNull Context context,
                                      @NonNull MultiShareArgs multiShareArgs,
                                      @NonNull Recipient recipient,
                                      long threadId,
                                      boolean forceSms,
                                      long expiresIn,
                                      int subscriptionId)
  {

    final OutgoingTextMessage outgoingTextMessage;
    if (shouldSendAsPush(recipient, forceSms)) {
      outgoingTextMessage = new OutgoingEncryptedMessage(recipient, multiShareArgs.getDraftText(), expiresIn);
    } else {
      outgoingTextMessage = new OutgoingTextMessage(recipient, multiShareArgs.getDraftText(), expiresIn, subscriptionId);
    }

    MessageSender.send(context, outgoingTextMessage, threadId, forceSms, null, null);
  }

  private static @NonNull OutgoingMediaMessage generateTextStory(@NonNull Recipient recipient,
                                                                 @NonNull MultiShareArgs multiShareArgs,
                                                                 long sentTimestamp,
                                                                 @NonNull StoryType storyType,
                                                                 @NonNull ChatColors background)
  {
    return new OutgoingMediaMessage(
        recipient,
        Base64.encodeBytes(StoryTextPost.newBuilder()
                                        .setBody(getBodyForTextStory(multiShareArgs.getDraftText(), multiShareArgs.getLinkPreview()))
                                        .setStyle(StoryTextPost.Style.DEFAULT)
                                        .setBackground(background.serialize())
                                        .setTextBackgroundColor(0)
                                        .setTextForegroundColor(Color.WHITE)
                                        .build()
                                        .toByteArray()),
        Collections.emptyList(),
        sentTimestamp,
        -1,
        0,
        false,
        ThreadDatabase.DistributionTypes.DEFAULT,
        storyType.toTextStoryType(),
        null,
        false,
        null,
        Collections.emptyList(),
        multiShareArgs.getLinkPreview() != null ? Collections.singletonList(multiShareArgs.getLinkPreview())
                                                : Collections.emptyList(),
        Collections.emptyList(),
        Collections.emptySet(),
        Collections.emptySet(),
        null);
  }

  private static @NonNull String getBodyForTextStory(@Nullable String draftText, @Nullable LinkPreview linkPreview) {
    if (Util.isEmpty(draftText)) {
      return "";
    }

    BreakIteratorCompat breakIteratorCompat = BreakIteratorCompat.getInstance();
    breakIteratorCompat.setText(draftText);

    String trimmed = breakIteratorCompat.take(Stories.MAX_BODY_SIZE).toString();
    if (linkPreview == null) {
      return trimmed;
    }

    if (linkPreview.getUrl().equals(trimmed)) {
      return "";
    }

    return trimmed.replace(linkPreview.getUrl(), "").trim();
  }

  private static boolean shouldSendAsPush(@NonNull Recipient recipient, boolean forceSms) {
    return recipient.isDistributionList() ||
           recipient.isServiceIdOnly()    ||
           (recipient.isRegistered() && !forceSms);
  }

  private static @NonNull SlideDeck buildSlideDeck(@NonNull Context context, @NonNull MultiShareArgs multiShareArgs) throws SlideNotFoundException {
    SlideDeck slideDeck = new SlideDeck();
    if (multiShareArgs.getStickerLocator() != null) {
      slideDeck.addSlide(new StickerSlide(context, multiShareArgs.getDataUri(), 0, multiShareArgs.getStickerLocator(), multiShareArgs.getDataType()));
    } else if (!multiShareArgs.getMedia().isEmpty()) {
      for (Media media : multiShareArgs.getMedia()) {
        Slide slide = SlideFactory.getSlide(context, media.getMimeType(), media.getUri(), media.getWidth(), media.getHeight());
        if (slide != null) {
          slideDeck.addSlide(slide);
        } else {
          throw new SlideNotFoundException();
        }
      }
    } else if (multiShareArgs.getDataUri() != null) {
      Slide slide = SlideFactory.getSlide(context, multiShareArgs.getDataType(), multiShareArgs.getDataUri(), 0, 0);
      if (slide != null) {
        slideDeck.addSlide(slide);
      } else {
        throw new SlideNotFoundException();
      }
    }

    return slideDeck;
  }

  private static @NonNull List<Mention> getValidMentionsForRecipient(@NonNull Recipient recipient, @NonNull List<Mention> mentions) {
    if (mentions.isEmpty() || !recipient.isPushV2Group() || !recipient.isActiveGroup()) {
      return Collections.emptyList();
    } else {
      Set<RecipientId> validRecipientIds = recipient.getParticipants()
                                                    .stream()
                                                    .map(Recipient::getId)
                                                    .collect(Collectors.toSet());

      return mentions.stream()
                     .filter(mention -> validRecipientIds.contains(mention.getRecipientId()))
                     .collect(Collectors.toList());
    }
  }

  public static final class MultiShareSendResultCollection {
    private final List<MultiShareSendResult> results;

    private MultiShareSendResultCollection(List<MultiShareSendResult> results) {
      this.results = results;
    }

    public boolean containsFailures() {
      return Stream.of(results).anyMatch(result -> result.type != MultiShareSendResult.Type.SUCCESS);
    }

    public boolean containsOnlyFailures() {
      return Stream.of(results).allMatch(result -> result.type != MultiShareSendResult.Type.SUCCESS);
    }
  }

  private static final class MultiShareSendResult {
    private final ContactSearchKey.RecipientSearchKey recipientSearchKey;
    private final Type                                type;

    private MultiShareSendResult(ContactSearchKey.RecipientSearchKey contactSearchKey, Type type) {
      this.recipientSearchKey = contactSearchKey;
      this.type               = type;
    }

    public ContactSearchKey.RecipientSearchKey getContactSearchKey() {
      return recipientSearchKey;
    }

    public Type getType() {
      return type;
    }

    private enum Type {
      GENERIC_ERROR,
      INVALID_SHARE_TO_STORY,
      MMS_NOT_ENABLED,
      SUCCESS
    }
  }

  private static final class SlideNotFoundException extends Exception {
  }
}<|MERGE_RESOLUTION|>--- conflicted
+++ resolved
@@ -82,16 +82,9 @@
 
   @WorkerThread
   public static MultiShareSendResultCollection sendSync(@NonNull MultiShareArgs multiShareArgs) {
-<<<<<<< HEAD
-    List<MultiShareSendResult> results      = new ArrayList<>(multiShareArgs.getContactSearchKeys().size());
-    Context                    context      = ApplicationDependencies.getApplication();
-    String                     message      = multiShareArgs.getDraftText();
-=======
     List<MultiShareSendResult> results                           = new ArrayList<>(multiShareArgs.getContactSearchKeys().size());
     Context                    context                           = ApplicationDependencies.getApplication();
-    boolean                    isMmsEnabled                      = Util.isMmsCapable(context);
     String                     message                           = multiShareArgs.getDraftText();
->>>>>>> 9d8e9a3a
     SlideDeck                  slideDeck;
     List<OutgoingMediaMessage> storiesBatch                      = new LinkedList<>();
     ChatColors                 generatedTextStoryBackgroundColor = TextStoryBackgroundColors.getRandomBackgroundColor();
@@ -177,31 +170,11 @@
   }
 
   public static @NonNull MessageSendType getWorstTransportOption(@NonNull Context context, @NonNull Set<ContactSearchKey.RecipientSearchKey> recipientSearchKeys) {
-    for (ContactSearchKey.RecipientSearchKey recipientSearchKey : recipientSearchKeys) {
-      MessageSendType type = resolveTransportOption(context, Recipient.resolved(recipientSearchKey.getRecipientId()).isForceSmsSelection() && !recipientSearchKey.isStory());
-      if (type.usesSmsTransport()) {
-        return type;
-      }
-    }
-
     return MessageSendType.SignalMessageSendType.INSTANCE;
   }
 
   private static @NonNull MessageSendType resolveTransportOption(@NonNull Context context, @NonNull Recipient recipient) {
-    return resolveTransportOption(context, !recipient.isDistributionList() && (recipient.isForceSmsSelection() || !recipient.isRegistered()));
-  }
-
-<<<<<<< HEAD
-  public static @NonNull TransportOption resolveTransportOption(@NonNull Context context, boolean forceSms) {
-    return TransportOptions.getPushTransportOption(context);
-=======
-  public static @NonNull MessageSendType resolveTransportOption(@NonNull Context context, boolean forceSms) {
-    if (forceSms) {
-      return MessageSendType.getFirstForTransport(context, false, MessageSendType.TransportType.SMS);
-    } else {
-      return MessageSendType.SignalMessageSendType.INSTANCE;
-    }
->>>>>>> 9d8e9a3a
+    return MessageSendType.SignalMessageSendType.INSTANCE;
   }
 
   private static void sendMediaMessageOrCollectStoryToBatch(@NonNull Context context,
