--- conflicted
+++ resolved
@@ -216,24 +216,6 @@
 
   /**
    * Uploads the profile based on all state that's written to disk, except we'll use the provided
-<<<<<<< HEAD
-=======
-   * list of badges instead. This is useful when you want to ensure that the profile has been uploaded
-   * successfully before persisting the change to disk.
-   */
-  public static void uploadProfileWithBadges(@NonNull Context context, @NonNull List<Badge> badges) throws IOException {
-    Log.d(TAG, "uploadProfileWithBadges()");
-    uploadProfile(Recipient.self().getProfileName(),
-                  Optional.ofNullable(Recipient.self().getAbout()).orElse(""),
-                  Optional.ofNullable(Recipient.self().getAboutEmoji()).orElse(""),
-                  getSelfPaymentsAddressProtobuf(),
-                  AvatarUploadParams.unchanged(AvatarHelper.hasAvatar(context, Recipient.self().getId())),
-                  badges);
-  }
-
-  /**
-   * Uploads the profile based on all state that's written to disk, except we'll use the provided
->>>>>>> 5e46e1e3
    * profile name instead. This is useful when you want to ensure that the profile has been uploaded
    * successfully before persisting the change to disk.
    */
