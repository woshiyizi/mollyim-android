package org.thoughtcrime.securesms.util;

import android.Manifest;
import android.app.Activity;
import android.content.ActivityNotFoundException;
import android.content.Context;
import android.content.Intent;
import android.net.Uri;
import android.os.AsyncTask;
import android.os.Bundle;
import android.os.Handler;
import android.os.Looper;
import android.os.ResultReceiver;
import android.text.TextUtils;
import android.widget.Toast;

import androidx.annotation.NonNull;
import androidx.annotation.Nullable;
import androidx.appcompat.app.AlertDialog;
import androidx.core.app.TaskStackBuilder;
import androidx.fragment.app.FragmentActivity;

import org.signal.core.util.concurrent.SignalExecutors;
import org.signal.core.util.logging.Log;
import org.thoughtcrime.securesms.R;
import org.thoughtcrime.securesms.WebRtcCallActivity;
import org.thoughtcrime.securesms.contacts.sync.DirectoryHelper;
import org.thoughtcrime.securesms.conversation.ConversationIntents;
import org.thoughtcrime.securesms.database.DatabaseFactory;
import org.thoughtcrime.securesms.database.GroupDatabase;
import org.thoughtcrime.securesms.dependencies.ApplicationDependencies;
import org.thoughtcrime.securesms.groups.GroupId;
import org.thoughtcrime.securesms.groups.ui.invitesandrequests.joining.GroupJoinBottomSheetDialogFragment;
import org.thoughtcrime.securesms.groups.ui.invitesandrequests.joining.GroupJoinUpdateRequiredBottomSheetDialogFragment;
import org.thoughtcrime.securesms.groups.v2.GroupInviteLinkUrl;
import org.thoughtcrime.securesms.permissions.Permissions;
import org.thoughtcrime.securesms.recipients.Recipient;
import org.thoughtcrime.securesms.sms.MessageSender;
import org.thoughtcrime.securesms.util.concurrent.SimpleTask;
import org.thoughtcrime.securesms.util.views.SimpleProgressDialog;

import java.io.IOException;

public class CommunicationActions {

  private static final String TAG = Log.tag(CommunicationActions.class);

  public static void startVoiceCall(@NonNull FragmentActivity activity, @NonNull Recipient recipient) {
    if (TelephonyUtil.isAnyPstnLineBusy(activity)) {
      Toast.makeText(activity,
                     R.string.CommunicationActions_a_cellular_call_is_already_in_progress,
                     Toast.LENGTH_SHORT)
           .show();
      return;
    }

    if (recipient.isRegistered()) {
      ApplicationDependencies.getSignalCallManager().isCallActive(new ResultReceiver(new Handler(Looper.getMainLooper())) {
        @Override
        protected void onReceiveResult(int resultCode, Bundle resultData) {
          if (resultCode == 1) {
            startCallInternal(activity, recipient, false);
          } else {
            new AlertDialog.Builder(activity)
                .setMessage(R.string.CommunicationActions_start_voice_call)
                .setPositiveButton(R.string.CommunicationActions_call, (d, w) -> startCallInternal(activity, recipient, false))
                .setNegativeButton(R.string.CommunicationActions_cancel, (d, w) -> d.dismiss())
                .setCancelable(true)
                .show();
          }
        }
      });
    } else {
      startInsecureCall(activity, recipient);
    }
  }

  public static void startVideoCall(@NonNull FragmentActivity activity, @NonNull Recipient recipient) {
    if (TelephonyUtil.isAnyPstnLineBusy(activity)) {
      Toast.makeText(activity,
                     R.string.CommunicationActions_a_cellular_call_is_already_in_progress,
                     Toast.LENGTH_SHORT)
           .show();
      return;
    }

    ApplicationDependencies.getSignalCallManager().isCallActive(new ResultReceiver(new Handler(Looper.getMainLooper())) {
      @Override
      protected void onReceiveResult(int resultCode, Bundle resultData) {
        startCallInternal(activity, recipient, resultCode != 1);
      }
    });
  }

  public static void startConversation(@NonNull Context context, @NonNull Recipient recipient, @Nullable String text) {
    startConversation(context, recipient, text, null);
  }

  public static void startConversation(@NonNull  Context          context,
                                       @NonNull  Recipient        recipient,
                                       @Nullable String           text,
                                       @Nullable TaskStackBuilder backStack)
  {
    new AsyncTask<Void, Void, Long>() {
      @Override
      protected Long doInBackground(Void... voids) {
        return DatabaseFactory.getThreadDatabase(context).getThreadIdFor(recipient.getId());
      }

      @Override
      protected void onPostExecute(@Nullable Long threadId) {
        ConversationIntents.Builder builder = ConversationIntents.createBuilder(context, recipient.getId(), threadId != null ? threadId : -1);
        if (!TextUtils.isEmpty(text)) {
          builder.withDraftText(text);
        }

        Intent intent = builder.build();
        if (backStack != null) {
          backStack.addNextIntent(intent);
          backStack.startActivities();
        } else {
          context.startActivity(intent);
        }
      }
    }.execute();
  }

  public static void startInsecureCall(@NonNull Activity activity, @NonNull Recipient recipient) {
    new AlertDialog.Builder(activity)
                   .setTitle(R.string.CommunicationActions_insecure_call)
                   .setMessage(R.string.CommunicationActions_carrier_charges_may_apply)
                   .setPositiveButton(R.string.CommunicationActions_call, (d, w) -> {
                     d.dismiss();
                     startInsecureCallInternal(activity, recipient);
                   })
                   .setNegativeButton(R.string.CommunicationActions_cancel, (d, w) -> d.dismiss())
                   .show();
  }

  public static void composeSmsThroughDefaultApp(@NonNull Context context, @NonNull Recipient recipient, @Nullable String text) {
    Intent intent = new Intent(Intent.ACTION_SENDTO, Uri.parse("smsto:" + recipient.requireSmsAddress()));
    if (text != null) {
      intent.putExtra("sms_body", text);
    }
    context.startActivity(intent);
  }

  public static void openBrowserLink(@NonNull Context context, @NonNull String link) {
    try {
      Intent intent = new Intent(Intent.ACTION_VIEW, Uri.parse(link));
      context.startActivity(intent);
    } catch (ActivityNotFoundException e) {
      Toast.makeText(context, R.string.CommunicationActions_no_browser_found, Toast.LENGTH_SHORT).show();
    }
  }

  public static void openEmail(@NonNull Context context, @NonNull String address, @Nullable String subject, @Nullable String body) {
    Intent intent = new Intent(Intent.ACTION_SENDTO);
    intent.setData(Uri.parse("mailto:"));
    intent.putExtra(Intent.EXTRA_EMAIL, new String[]{ address });
    intent.putExtra(Intent.EXTRA_SUBJECT, Util.emptyIfNull(subject));
    intent.putExtra(Intent.EXTRA_TEXT, Util.emptyIfNull(body));

    context.startActivity(Intent.createChooser(intent, context.getString(R.string.CommunicationActions_send_email)));
  }

  /**
   * If the url is a group link it will handle it.
   * If the url is a malformed group link, it will assume Signal needs to update.
   * Otherwise returns false, indicating was not a group link.
   */
  public static boolean handlePotentialGroupLinkUrl(@NonNull FragmentActivity activity, @NonNull String potentialGroupLinkUrl) {
    try {
      GroupInviteLinkUrl groupInviteLinkUrl = GroupInviteLinkUrl.fromUri(potentialGroupLinkUrl);

      if (groupInviteLinkUrl == null) {
        return false;
      }

      handleGroupLinkUrl(activity, groupInviteLinkUrl);
      return true;
    } catch (GroupInviteLinkUrl.InvalidGroupLinkException e) {
      Log.w(TAG, "Could not parse group URL", e);
      Toast.makeText(activity, R.string.GroupJoinUpdateRequiredBottomSheetDialogFragment_group_link_is_not_valid, Toast.LENGTH_SHORT).show();
      return true;
    } catch (GroupInviteLinkUrl.UnknownGroupLinkVersionException e) {
      Log.w(TAG, "Group link is for an advanced version", e);
      GroupJoinUpdateRequiredBottomSheetDialogFragment.show(activity.getSupportFragmentManager());
      return true;
    }
  }

  public static void handleGroupLinkUrl(@NonNull FragmentActivity activity,
                                        @NonNull GroupInviteLinkUrl groupInviteLinkUrl)
  {
    GroupId.V2 groupId = GroupId.v2(groupInviteLinkUrl.getGroupMasterKey());

    SimpleTask.run(SignalExecutors.BOUNDED, () -> {
      GroupDatabase.GroupRecord group = DatabaseFactory.getGroupDatabase(activity)
                                                       .getGroup(groupId)
                                                       .orNull();

      return group != null && group.isActive() ? Recipient.resolved(group.getRecipientId())
                                               : null;
    },
    recipient -> {
      if (recipient != null) {
        CommunicationActions.startConversation(activity, recipient, null);
        Toast.makeText(activity, R.string.GroupJoinBottomSheetDialogFragment_you_are_already_a_member, Toast.LENGTH_SHORT).show();
      } else {
        GroupJoinBottomSheetDialogFragment.show(activity.getSupportFragmentManager(), groupInviteLinkUrl);
      }
    });
  }

<<<<<<< HEAD
=======
  /**
   * If the url is a proxy link it will handle it.
   * Otherwise returns false, indicating was not a proxy link.
   */
  public static boolean handlePotentialProxyLinkUrl(@NonNull FragmentActivity activity, @NonNull String potentialProxyLinkUrl) {
    String proxy = SignalProxyUtil.parseHostFromProxyDeepLink(potentialProxyLinkUrl);

    if (proxy != null) {
      ProxyBottomSheetFragment.showForProxy(activity.getSupportFragmentManager(), proxy);
      return true;
    } else {
      return false;
    }
  }

  /**
   * If the url is a proxy link it will handle it.
   * Otherwise returns false, indicating was not a proxy link.
   */
  public static boolean handlePotentialSignalMeUrl(@NonNull FragmentActivity activity, @NonNull String potentialUrl) {
    String e164 = SignalMeUtil.parseE164FromLink(activity, potentialUrl);

    if (e164 != null) {
      SimpleProgressDialog.DismissibleDialog dialog = SimpleProgressDialog.showDelayed(activity, 500, 500);

      SimpleTask.run(() -> {
        Recipient recipient = Recipient.external(activity, e164);

        if (!recipient.isRegistered() || !recipient.hasUuid()) {
          try {
            DirectoryHelper.refreshDirectoryFor(activity, recipient, false);
            recipient = Recipient.resolved(recipient.getId());
          } catch (IOException e) {
            Log.w(TAG, "[handlePotentialMeUrl] Failed to refresh directory for new contact.");
          }
        }

        return recipient;
      }, recipient -> {
        dialog.dismiss();
        startConversation(activity, recipient, null);
      });

      return true;
    } else {
      return false;
    }
  }

>>>>>>> e374f3af
  private static void startInsecureCallInternal(@NonNull Activity activity, @NonNull Recipient recipient) {
    try {
      Intent dialIntent = new Intent(Intent.ACTION_DIAL, Uri.parse("tel:" + recipient.requireSmsAddress()));
      activity.startActivity(dialIntent);
    } catch (ActivityNotFoundException anfe) {
      Log.w(TAG, anfe);
      Dialogs.showAlertDialog(activity,
                              activity.getString(R.string.ConversationActivity_calls_not_supported),
                              activity.getString(R.string.ConversationActivity_this_device_does_not_appear_to_support_dial_actions));
    }
  }

  private static void startCallInternal(@NonNull FragmentActivity activity, @NonNull Recipient recipient, boolean isVideo) {
    if (isVideo) startVideoCallInternal(activity, recipient);
    else         startAudioCallInternal(activity, recipient);
  }

  private static void startAudioCallInternal(@NonNull FragmentActivity activity, @NonNull Recipient recipient) {
    Permissions.with(activity)
               .request(Manifest.permission.RECORD_AUDIO)
               .ifNecessary()
               .withRationaleDialog(activity.getString(R.string.ConversationActivity__to_call_s_signal_needs_access_to_your_microphone, recipient.getDisplayName(activity)),
                   R.drawable.ic_mic_solid_24)
               .withPermanentDenialDialog(activity.getString(R.string.ConversationActivity__to_call_s_signal_needs_access_to_your_microphone, recipient.getDisplayName(activity)))
               .onAllGranted(() -> {
                 ApplicationDependencies.getSignalCallManager().startOutgoingAudioCall(recipient);

                 MessageSender.onMessageSent();

                 Intent activityIntent = new Intent(activity, WebRtcCallActivity.class);

                 activityIntent.setFlags(Intent.FLAG_ACTIVITY_NEW_TASK);

                 activity.startActivity(activityIntent);
               })
               .execute();
  }

  private static void startVideoCallInternal(@NonNull FragmentActivity activity, @NonNull Recipient recipient) {
    Permissions.with(activity)
               .request(Manifest.permission.RECORD_AUDIO, Manifest.permission.CAMERA)
               .ifNecessary()
               .withRationaleDialog(activity.getString(R.string.ConversationActivity_signal_needs_the_microphone_and_camera_permissions_in_order_to_call_s, recipient.getDisplayName(activity)),
                                    R.drawable.ic_mic_solid_24,
                                    R.drawable.ic_video_solid_24_tinted)
               .withPermanentDenialDialog(activity.getString(R.string.ConversationActivity_signal_needs_the_microphone_and_camera_permissions_in_order_to_call_s, recipient.getDisplayName(activity)))
               .onAllGranted(() -> {
                 ApplicationDependencies.getSignalCallManager().startPreJoinCall(recipient);

                 Intent activityIntent = new Intent(activity, WebRtcCallActivity.class);

                 activityIntent.setFlags(Intent.FLAG_ACTIVITY_NEW_TASK)
                     .putExtra(WebRtcCallActivity.EXTRA_ENABLE_VIDEO_IF_AVAILABLE, true);

                 activity.startActivity(activityIntent);
               })
               .execute();
  }
}<|MERGE_RESOLUTION|>--- conflicted
+++ resolved
@@ -213,27 +213,6 @@
     });
   }
 
-<<<<<<< HEAD
-=======
-  /**
-   * If the url is a proxy link it will handle it.
-   * Otherwise returns false, indicating was not a proxy link.
-   */
-  public static boolean handlePotentialProxyLinkUrl(@NonNull FragmentActivity activity, @NonNull String potentialProxyLinkUrl) {
-    String proxy = SignalProxyUtil.parseHostFromProxyDeepLink(potentialProxyLinkUrl);
-
-    if (proxy != null) {
-      ProxyBottomSheetFragment.showForProxy(activity.getSupportFragmentManager(), proxy);
-      return true;
-    } else {
-      return false;
-    }
-  }
-
-  /**
-   * If the url is a proxy link it will handle it.
-   * Otherwise returns false, indicating was not a proxy link.
-   */
   public static boolean handlePotentialSignalMeUrl(@NonNull FragmentActivity activity, @NonNull String potentialUrl) {
     String e164 = SignalMeUtil.parseE164FromLink(activity, potentialUrl);
 
@@ -264,7 +243,6 @@
     }
   }
 
->>>>>>> e374f3af
   private static void startInsecureCallInternal(@NonNull Activity activity, @NonNull Recipient recipient) {
     try {
       Intent dialIntent = new Intent(Intent.ACTION_DIAL, Uri.parse("tel:" + recipient.requireSmsAddress()));
