--- conflicted
+++ resolved
@@ -108,12 +108,11 @@
     return ContextCompat.getSystemService(context, KeyguardManager.class);
   }
 
-<<<<<<< HEAD
   public static AppOpsManager getAppOpsManager(@NonNull Context context) {
     return ContextCompat.getSystemService(context, AppOpsManager.class);
-=======
-  public static BluetoothManager getBluetoothManager(@NotNull Context context) {
+  }
+
+  public static BluetoothManager getBluetoothManager(@NonNull Context context) {
     return ContextCompat.getSystemService(context, BluetoothManager.class);
->>>>>>> a3f432dc
   }
 }