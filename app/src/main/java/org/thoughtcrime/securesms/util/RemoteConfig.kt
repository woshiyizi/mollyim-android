package org.thoughtcrime.securesms.util

import androidx.annotation.GuardedBy
import androidx.annotation.VisibleForTesting
import androidx.annotation.WorkerThread
import org.json.JSONException
import org.json.JSONObject
import org.signal.core.util.ByteSize
import org.signal.core.util.bytes
import org.signal.core.util.gibiBytes
import org.signal.core.util.kibiBytes
import org.signal.core.util.logging.Log
import org.signal.core.util.mebiBytes
import org.signal.libsignal.protocol.UsePqRatchet
import org.thoughtcrime.securesms.BuildConfig
import org.thoughtcrime.securesms.dependencies.AppDependencies
import org.thoughtcrime.securesms.groups.SelectionLimits
import org.thoughtcrime.securesms.jobs.RemoteConfigRefreshJob
import org.thoughtcrime.securesms.jobs.Svr3MirrorJob
import org.thoughtcrime.securesms.keyvalue.SignalStore
import org.thoughtcrime.securesms.messageprocessingalarm.RoutineMessageFetchReceiver
import org.thoughtcrime.securesms.net.SignalNetwork
import org.thoughtcrime.securesms.util.RemoteConfig.Config
import org.thoughtcrime.securesms.util.RemoteConfig.remoteBoolean
import org.thoughtcrime.securesms.util.RemoteConfig.remoteValue
import org.whispersystems.signalservice.api.NetworkResultUtil
import java.io.IOException
import java.util.TreeMap
import java.util.concurrent.locks.ReentrantLock
import kotlin.concurrent.withLock
import kotlin.math.max
import kotlin.math.min
import kotlin.reflect.KProperty
import kotlin.time.Duration
import kotlin.time.Duration.Companion.days
import kotlin.time.Duration.Companion.hours
import kotlin.time.Duration.Companion.minutes
import kotlin.time.Duration.Companion.seconds
import kotlin.time.DurationUnit
import kotlin.time.toDuration

/**
 * A location for accessing remotely-configured values.
 *
 * When creating a new config:
 * - At the bottom of the file, create a new `val` with the name you'd like.
 * - Use one of the helper delegates, like [remoteBoolean] or [remoteValue], to define your `val`.
 * - See the documentation for [Config] to understand all of the fields.
 */
object RemoteConfig {
  private val TAG = Log.tag(RemoteConfig::class.java)

  // region Core behavior

  private val FETCH_INTERVAL = 2.hours

  @VisibleForTesting
  val REMOTE_VALUES: MutableMap<String, Any> = TreeMap()

  @VisibleForTesting
  val configsByKey: MutableMap<String, Config<*>> = mutableMapOf()

  @GuardedBy("initLock")
  @Volatile
  @VisibleForTesting
  var initialized: Boolean = false
  private val initLock: ReentrantLock = ReentrantLock()

  @JvmStatic
  fun init() {
    initLock.withLock {
      val current = parseStoredConfig(SignalStore.remoteConfig.currentConfig)
      val pending = parseStoredConfig(SignalStore.remoteConfig.pendingConfig)
      val changes = computeChanges(current, pending)

      SignalStore.remoteConfig.currentConfig = mapToJson(pending)
      REMOTE_VALUES.putAll(pending)
      triggerFlagChangeListeners(changes)

      Log.i(TAG, "init() $REMOTE_VALUES")

      initialized = true
    }
  }

  @JvmStatic
  fun refreshIfNecessary() {
    val timeSinceLastFetch = System.currentTimeMillis() - SignalStore.remoteConfig.lastFetchTime

    if (timeSinceLastFetch < 0 || timeSinceLastFetch > FETCH_INTERVAL.inWholeMilliseconds) {
      Log.i(TAG, "Scheduling remote config refresh.")
      AppDependencies.jobManager.add(RemoteConfigRefreshJob())
    } else {
      Log.i(TAG, "Skipping remote config refresh. Refreshed $timeSinceLastFetch ms ago.")
    }
  }

  @JvmStatic
  @WorkerThread
  @Throws(IOException::class)
  fun refreshSync() {
    val result = NetworkResultUtil.toBasicLegacy(SignalNetwork.remoteConfig.getRemoteConfig())
    update(result.config)
  }

  @JvmStatic
  @Synchronized
  fun update(config: Map<String, Any?>) {
    val memory: Map<String, Any> = REMOTE_VALUES
    val disk = parseStoredConfig(SignalStore.remoteConfig.pendingConfig)

    val remoteCapable: Set<String> = configsByKey.filterValues { it.active }.keys
    val hotSwap: Set<String> = configsByKey.filterValues { it.hotSwappable }.keys
    val sticky: Set<String> = configsByKey.filterValues { it.sticky }.keys

    val result = updateInternal(config, memory, disk, remoteCapable, hotSwap, sticky)

    SignalStore.remoteConfig.pendingConfig = mapToJson(result.disk)
    REMOTE_VALUES.clear()
    REMOTE_VALUES.putAll(result.memory)
    triggerFlagChangeListeners(result.memoryChanges)

    SignalStore.remoteConfig.lastFetchTime = System.currentTimeMillis()

    Log.i(TAG, "[Memory] Before: $memory")
    Log.i(TAG, "[Memory] After : ${result.memory}")
    Log.i(TAG, "[Disk]   Before: $disk")
    Log.i(TAG, "[Disk]   After : ${result.disk}")
  }

  @JvmStatic
  @get:Synchronized
  val memoryValues: Map<String, Any>
    get() = TreeMap(REMOTE_VALUES)

  /** Only for rendering debug info.  */
  @JvmStatic
  @get:Synchronized
  val debugDiskValues: Map<String, Any>
    get() = TreeMap(parseStoredConfig(SignalStore.remoteConfig.currentConfig))

  /** Only for rendering debug info.  */
  @JvmStatic
  @get:Synchronized
  val debugPendingDiskValues: Map<String, Any>
    get() = TreeMap(parseStoredConfig(SignalStore.remoteConfig.pendingConfig))

  @JvmStatic
  @VisibleForTesting
  fun updateInternal(
    remote: Map<String, Any?>,
    localMemory: Map<String, Any>,
    localDisk: Map<String, Any>,
    remoteCapable: Set<String>,
    hotSwap: Set<String>,
    sticky: Set<String>
  ): UpdateResult {
    val newMemory: MutableMap<String, Any> = TreeMap(localMemory)
    val newDisk: MutableMap<String, Any> = TreeMap(localDisk)

    val allKeys: Set<String> = remote.keys + localDisk.keys + localMemory.keys

    allKeys
      .filter { remoteCapable.contains(it) }
      .forEach { key: String ->
        val remoteValue = remote[key]
        val diskValue = localDisk[key]
        var newValue = remoteValue

        if (newValue != null && diskValue != null && newValue.javaClass != diskValue.javaClass) {
          Log.w(TAG, "Type mismatch! key: $key")

          newDisk.remove(key)

          if (hotSwap.contains(key)) {
            newMemory.remove(key)
          }

          return@forEach
        }

        if (sticky.contains(key) && (newValue is Boolean || diskValue is Boolean)) {
          newValue = if (diskValue == true) true else newValue
        } else if (sticky.contains(key)) {
          Log.w(TAG, "Tried to make a non-boolean sticky! Ignoring. (key: $key)")
        }

        if (newValue != null) {
          newDisk[key] = newValue
        } else {
          newDisk.remove(key)
        }

        if (hotSwap.contains(key)) {
          if (newValue != null) {
            newMemory[key] = newValue
          } else {
            newMemory.remove(key)
          }
        }
      }

    allKeys
      .filterNot { remoteCapable.contains(it) }
      .filterNot { key -> sticky.contains(key) && localDisk[key] == java.lang.Boolean.TRUE }
      .forEach { key: String ->
        newDisk.remove(key)
        if (hotSwap.contains(key)) {
          newMemory.remove(key)
        }
      }

    return UpdateResult(newMemory, newDisk, computeChanges(localMemory, newMemory))
  }

  @JvmStatic
  @VisibleForTesting
  fun computeChanges(oldMap: Map<String, Any>, newMap: Map<String, Any>): Map<String, ConfigChange> {
    val allKeys: Set<String> = oldMap.keys + newMap.keys

    return allKeys
      .filter { oldMap[it] != newMap[it] }
      .associateWith { key ->
        ConfigChange(
          oldValue = oldMap[key],
          newValue = newMap[key]
        )
      }
  }

  private fun parseStoredConfig(stored: String?): Map<String, Any> {
    val parsed: MutableMap<String, Any> = HashMap()

    if (stored.isNullOrEmpty()) {
      Log.i(TAG, "No remote config stored. Skipping.")
      return parsed
    }

    try {
      val root = JSONObject(stored)
      val iter = root.keys()

      while (iter.hasNext()) {
        val key = iter.next()
        parsed[key] = root[key]
      }
    } catch (e: JSONException) {
      throw AssertionError("Failed to parse! Cleared storage.")
    }

    return parsed
  }

  private fun mapToJson(map: Map<String, Any>): String {
    try {
      val json = JSONObject()

      for ((key, value) in map) {
        json.put(key, value)
      }

      return json.toString()
    } catch (e: JSONException) {
      throw AssertionError(e)
    }
  }

  private fun triggerFlagChangeListeners(changes: Map<String, ConfigChange>) {
    for ((key, value) in changes) {
      val listener = configsByKey[key]?.onChangeListener

      if (listener != null) {
        Log.i(TAG, "Triggering change listener for: $key")
        listener.onFlagChange(value)
      }
    }
  }

  @VisibleForTesting
  class UpdateResult(
    val memory: Map<String, Any>,
    val disk: Map<String, Any>,
    val memoryChanges: Map<String, ConfigChange>
  )

  data class ConfigChange(val oldValue: Any?, val newValue: Any?)

  @VisibleForTesting
  fun interface OnFlagChange {
    fun onFlagChange(change: ConfigChange)
  }

  // endregion

  // region Conversion utilities
  private fun Any?.asBoolean(defaultValue: Boolean): Boolean {
    return when (this) {
      is Boolean -> this
      is String -> this.toBoolean()
      else -> defaultValue
    }
  }

  private fun Any?.asInteger(defaultValue: Int): Int {
    return when (this) {
      is String -> this.toIntOrNull() ?: defaultValue
      else -> defaultValue
    }
  }

  private fun Any?.asLong(defaultValue: Long): Long {
    return when (this) {
      is String -> this.toLongOrNull() ?: defaultValue
      else -> defaultValue
    }
  }

  private fun <T : String?> Any?.asString(defaultValue: T): T {
    @Suppress("UNCHECKED_CAST")
    return when (this) {
      is String -> this as T
      else -> defaultValue
    }
  }

  // endregion

  // region Delegates
  data class Config<T>(
    /**
     * The key used to identify the remote config on the service.
     */
    val key: String,

    /**
     * By default, flags are only updated once at app start. This is to ensure that values don't
     * change within an app session, simplifying logic. However, given that this can delay how often
     * a flag is updated, you can put a flag in here to mark it as 'hot swappable'. Flags in this set
     * will be updated arbitrarily at runtime. This will make values more responsive, but also places
     * more burden on the reader to ensure that the app experience remains consistent.
     */
    val hotSwappable: Boolean,

    /**
     * Flags in this set will stay true forever once they receive a true value from a remote config.
     */
    val sticky: Boolean,

    /**
     * If this is false, the remote value of the flag will be ignored, and we'll only ever use the default value.
     */
    val active: Boolean,

    /**
     * Listeners that are called when the value in [REMOTE_VALUES] changes. That means that
     * hot-swappable flags will have this invoked as soon as we know about that change, but otherwise
     * these will only run during initialization.
     *
     * These can be called on any thread, including the main thread, so be careful!
     */
    val onChangeListener: OnFlagChange? = null,

    /**
     * Takes the remote value and coerces it to the value you want to read. If implementing this directly,
     * consider using helpers like [asBoolean] or [asInteger] to make your life easier.
     */
    val transformer: (Any?) -> T
  ) {
    operator fun getValue(thisRef: Any?, property: KProperty<*>): T {
      if (!initialized) {
        Log.w(TAG, "Tried to read $key before initialization. Initializing now.")
        initLock.withLock {
          if (!initialized) {
            init()
          }
        }
      }

      return transformer(REMOTE_VALUES[key])
    }
  }

  private fun remoteBoolean(
    key: String,
    defaultValue: Boolean,
    hotSwappable: Boolean,
    sticky: Boolean = false,
    active: Boolean = true,
    onChangeListener: OnFlagChange? = null
  ): Config<Boolean> {
    return remoteValue(
      key = key,
      hotSwappable = hotSwappable,
      sticky = sticky,
      active = active,
      onChangeListener = onChangeListener,
      transformer = { it.asBoolean(defaultValue) }
    )
  }

  private fun remoteInt(
    key: String,
    defaultValue: Int,
    hotSwappable: Boolean,
    active: Boolean = true,
    onChangeListener: OnFlagChange? = null
  ): Config<Int> {
    return remoteValue(
      key = key,
      hotSwappable = hotSwappable,
      sticky = false,
      active = active,
      onChangeListener = onChangeListener,
      transformer = { it.asInteger(defaultValue) }
    )
  }

  private fun remoteLong(
    key: String,
    defaultValue: Long,
    hotSwappable: Boolean,
    active: Boolean = true,
    onChangeListener: OnFlagChange? = null
  ): Config<Long> {
    return remoteValue(
      key = key,
      hotSwappable = hotSwappable,
      sticky = false,
      active = active,
      onChangeListener = onChangeListener,
      transformer = { it.asLong(defaultValue) }
    )
  }

  private fun remoteDuration(
    key: String,
    defaultValue: Duration,
    hotSwappable: Boolean,
    durationUnit: DurationUnit,
    active: Boolean = true,
    onChangeListener: OnFlagChange? = null
  ): Config<Duration> {
    return remoteValue(
      key = key,
      hotSwappable = hotSwappable,
      sticky = false,
      active = active,
      onChangeListener = onChangeListener,
      transformer = { it?.toString()?.toLongOrNull()?.toDuration(durationUnit) ?: defaultValue }
    )
  }

  private fun <T : String?> remoteString(
    key: String,
    defaultValue: T,
    hotSwappable: Boolean,
    active: Boolean = true,
    onChangeListener: OnFlagChange? = null
  ): Config<T> {
    return remoteValue(
      key = key,
      hotSwappable = hotSwappable,
      sticky = false,
      active = active,
      onChangeListener = onChangeListener,
      transformer = { it.asString(defaultValue) }
    )
  }

  private fun <T> remoteValue(
    key: String,
    hotSwappable: Boolean,
    sticky: Boolean = false,
    active: Boolean = true,
    onChangeListener: OnFlagChange? = null,
    transformer: (Any?) -> T
  ): Config<T> {
    val config = Config(key = key, active = active, hotSwappable = hotSwappable, sticky = sticky, onChangeListener = onChangeListener, transformer = transformer)
    configsByKey[config.key] = config
    return config
  }

  // endregion

  // region Config definitions

  /** Payments support */
  val payments: Boolean by remoteValue(
    key = "android.payments.kill",
    hotSwappable = false
  ) { value ->
    !value.asBoolean(false)
  }

  /** Whether or not to use the UUID in verification codes.  */
  val verifyV2: Boolean by remoteBoolean(
    key = "android.verifyV2",
    defaultValue = false,
    hotSwappable = true,
    sticky = true
  )

  /** Maximum number of members allowed in a group. */
  @JvmStatic
  @get:JvmName("groupLimits")
  val groupLimits: SelectionLimits
    get() = SelectionLimits(groupRecommendedLimit, groupHardLimit)

  private val groupRecommendedLimit: Int by remoteInt(
    key = "global.groupsv2.maxGroupSize",
    defaultValue = 151,
    hotSwappable = true
  )

  private val groupHardLimit: Int by remoteInt(
    key = "global.groupsv2.groupSizeHardLimit",
    defaultValue = 1001,
    hotSwappable = true
  )

  /** The maximum number of grapheme  */
  @JvmStatic
  val maxGroupNameGraphemeLength: Int by remoteValue(
    key = "global.groupsv2.maxNameLength",
    hotSwappable = true
  ) { value ->
    val remote = value.asInteger(-1)
    max(32, remote)
  }

  /** Whether or not the user is an 'internal' one, which activates certain developer tools. */
  @JvmStatic
  @get:JvmName("internalUser")
  val internalUser: Boolean = Environment.IS_STAGING || BuildConfig.DEBUG || BuildConfig.FORCE_INTERNAL_USER_FLAG

  /** The raw client expiration JSON string.  */
  @JvmStatic
  @get:JvmName("clientExpiration")
  val clientExpiration: String? by remoteString(
    key = "android.clientExpiration",
    hotSwappable = true,
    defaultValue = null
  )

  /** The time in between routine CDS refreshes, in seconds.  */
  @JvmStatic
  @get:JvmName("cdsRefreshIntervalSeconds")
  val cdsRefreshIntervalSeconds: Int by remoteInt(
    key = "cds.syncInterval.seconds",
    defaultValue = 48.hours.inWholeSeconds.toInt(),
    hotSwappable = true
  )

  /** The minimum time in between foreground CDS refreshes initiated via message requests, in milliseconds.  */
  val cdsForegroundSyncInterval: Long by remoteValue(
    key = "cds.foregroundSyncInterval.seconds",
    hotSwappable = true
  ) { value ->
    val inSeconds = value.asLong(4.hours.inWholeSeconds)
    inSeconds.seconds.inWholeMilliseconds
  }

  val shareSelectionLimit: SelectionLimits by remoteValue(
    key = "android.share.limit",
    hotSwappable = true
  ) { value ->
    val limit = value.asInteger(5)
    SelectionLimits(limit, limit)
  }

  /** Whether or not to allow automatic session resets.  */
  @JvmStatic
  @get:JvmName("automaticSessionReset")
  val automaticSessionReset: Boolean by remoteBoolean(
    key = "android.automaticSessionReset.2",
    defaultValue = true,
    hotSwappable = true
  )

  /** How often we allow an automatic session reset.  */
  @JvmStatic
  @get:JvmName("automaticSessionResetIntervalSeconds")
  val automaticSessionResetIntervalSeconds: Int by remoteInt(
    key = "android.automaticSessionResetInterval",
    defaultValue = 1.hours.inWholeSeconds.toInt(),
    hotSwappable = true
  )

  @JvmStatic
  val defaultMaxBackoff: Long by remoteValue(
    key = "android.defaultMaxBackoff",
    hotSwappable = true
  ) { value ->
    val inSeconds = value.asLong(60)
    inSeconds.seconds.inWholeMilliseconds
  }

  @JvmStatic
  val serverErrorMaxBackoff: Long by remoteValue(
    key = "android.serverErrorMaxBackoff",
    hotSwappable = true
  ) { value ->
    val inSeconds = value.asLong(6.hours.inWholeSeconds)
    inSeconds.seconds.inWholeMilliseconds
  }

  /** Whether or not to allow automatic retries from OkHttp  */
  @JvmStatic
  @get:JvmName("okHttpAutomaticRetry")
  val okHttpAutomaticRetry: Boolean by remoteBoolean(
    key = "android.okhttpAutomaticRetry",
    defaultValue = true,
    hotSwappable = true
  )

  /** The minimum memory class required for rendering animated stickers in the keyboard and such  */
  @JvmStatic
  @get:JvmName("animatedStickerMinimumMemoryClass")
  val animatedStickerMinimumMemoryClass: Int by remoteInt(
    key = "android.animatedStickerMinMemory",
    defaultValue = 193,
    hotSwappable = true
  )

  /** The minimum total memory for rendering animated stickers in the keyboard and such  */
  @JvmStatic
  @get:JvmName("animatedStickerMinimumTotalMemoryMb")
  val animatedStickerMinimumTotalMemoryMb: Int by remoteInt(
    key = "android.animatedStickerMinTotalMemory",
    defaultValue = 3.gibiBytes.inWholeMebiBytes.toInt(),
    hotSwappable = true
  )

  @JvmStatic
  val mediaQualityLevels: String by remoteString(
    key = "android.mediaQuality.levels",
    defaultValue = "",
    hotSwappable = true
  )

  /** Whether or not sending or responding to retry receipts is enabled.  */
  @JvmStatic
  @get:JvmName("retryReceipts")
  val retryReceipts: Boolean by remoteBoolean(
    key = "android.retryReceipts",
    defaultValue = true,
    hotSwappable = true
  )

  /** How old a message is allowed to be while still resending in response to a retry receipt .  */
  @JvmStatic
  @get:JvmName("retryRespondMaxAge")
  val retryRespondMaxAge: Long by remoteLong(
    key = "android.retryRespondMaxAge",
    defaultValue = 14.days.inWholeMilliseconds,
    hotSwappable = true
  )

  /** The max number of retry receipts sends we allow (within [retryReceiptMaxCountResetAge]) before we consider the volume too large and stop responding. */
  @JvmStatic
  @get:JvmName("retryReceiptMaxCount")
  val retryReceiptMaxCount: Long by remoteLong(
    key = "android.retryReceipt.maxCount",
    defaultValue = 10,
    hotSwappable = true
  )

  /** If the last retry receipt send was older than this, then we reset the retry receipt sent count. (For use with [retryReceiptMaxCount]) */
  @JvmStatic
  @get:JvmName("retryReceiptMaxCountResetAge")
  val retryReceiptMaxCountResetAge: Long by remoteLong(
    key = "android.retryReceipt.maxCountResetAge",
    defaultValue = 3.hours.inWholeMilliseconds,
    hotSwappable = true
  )

  /** How long a sender key can live before it needs to be rotated.  */
  @JvmStatic
  @get:JvmName("senderKeyMaxAge")
  val senderKeyMaxAge: Long by remoteValue(
    key = "android.senderKeyMaxAge",
    hotSwappable = true
  ) { value ->
    val remoteValue = value.asLong(14.days.inWholeMilliseconds)
    min(remoteValue, 90.days.inWholeMilliseconds)
  }

  /** Max group size that can be use group call ringing.  */
  @JvmStatic
  @get:JvmName("maxGroupCallRingSize")
  val maxGroupCallRingSize: Long by remoteLong(
    key = "global.calling.maxGroupCallRingSize",
    defaultValue = 16,
    hotSwappable = true
  )

  /** A comma-separated list of country codes where payments should be disabled.  */
  @JvmStatic
  @get:JvmName("paymentsCountryBlocklist")
  val paymentsCountryBlocklist: String by remoteString(
    key = "global.payments.disabledRegions",
    defaultValue = "98,963,53,850,7",
    hotSwappable = true
  )

  /**
   * Whether users can apply alignment and scale to text posts
   *
   * NOTE: This feature is still under ongoing development, do not enable.
   */
  val storiesTextFunctions: Boolean by remoteBoolean(
    key = "android.stories.text.functions",
    defaultValue = false,
    hotSwappable = false
  )

  /** A json string representing rules necessary to build an audio configuration for a device. */
  val callingAudioDeviceConfig: String by remoteString(
    key = "android.calling.audioDeviceConfig",
    defaultValue = "",
    hotSwappable = true
  )

  /** A comma-separated list of manufacturers that *should* use Telecom for calling.  */
  val telecomManufacturerAllowList: String by remoteString(
    key = "android.calling.telecomAllowList",
    defaultValue = "",
    hotSwappable = true
  )

  /** A comma-separated list of manufacturers that *should* use Telecom for calling.  */
  val telecomModelBlocklist: String by remoteString(
    key = "android.calling.telecomModelBlockList",
    defaultValue = "",
    hotSwappable = true
  )

  /** A comma-separated list of manufacturers that should *not* use CameraX.  */
  val cameraXModelBlocklist: String by remoteString(
    key = "android.cameraXModelBlockList",
    defaultValue = "",
    hotSwappable = true
  )

  /** A comma-separated list of manufacturers that should *not* use CameraX mixed mode.  */
  val cameraXMixedModelBlocklist: String by remoteString(
    key = "android.cameraXMixedModelBlockList",
    defaultValue = "",
    hotSwappable = false
  )

  /** Prefetch count for stories from a given user. */
  val storiesAutoDownloadMaximum: Int by remoteInt(
    key = "android.stories.autoDownloadMaximum",
    defaultValue = 2,
    hotSwappable = false
  )

  /** Whether client supports sending a request to another to activate payments  */
  @JvmStatic
  @get:JvmName("paymentsRequestActivateFlow")
  val paymentsRequestActivateFlow: Boolean by remoteBoolean(
    key = "android.payments.requestActivateFlow",
    defaultValue = false,
    hotSwappable = true
  )

  /** Serialized list of regions in which Google Pay is disabled for donations */
  @JvmStatic
  @get:JvmName("googlePayDisabledRegions")
  val googlePayDisabledRegions: String by remoteString(
    key = "global.donations.gpayDisabledRegions",
    defaultValue = "*",
    hotSwappable = false
  )

  /** Serialized list of regions in which credit cards are disabled for donations */
  @JvmStatic
  @get:JvmName("creditCardDisabledRegions")
  val creditCardDisabledRegions: String by remoteString(
    key = "global.donations.ccDisabledRegions",
    defaultValue = "*",
    hotSwappable = false
  )

  /** @return Serialized list of regions in which PayPal is disabled for donations */
  @JvmStatic
  @get:JvmName("paypalDisabledRegions")
  val paypalDisabledRegions: String by remoteString(
    key = "global.donations.paypalDisabledRegions",
    defaultValue = "*",
    hotSwappable = false
  )

  /** If the user has more than this number of contacts, the CDS request will certainly be rejected, so we must fail. */
  val cdsHardLimit: Int by remoteInt(
    key = "android.cds.hardLimit",
    defaultValue = 50000,
    hotSwappable = true
  )

  /** Whether or not we should allow PayPal payments for one-time donations */
  val paypalOneTimeDonations: Boolean by remoteBoolean(
    key = "android.oneTimePayPalDonations.2",
    defaultValue = Environment.IS_STAGING,
    hotSwappable = false
  )

  /** Whether or not we should allow PayPal payments for recurring donations */
  val paypalRecurringDonations: Boolean by remoteBoolean(
    key = "android.recurringPayPalDonations.3",
    defaultValue = Environment.IS_STAGING,
    hotSwappable = false
  )

  /** Enable/disable RingRTC field trial for "AnyAddressPortsKillSwitch" */
  @JvmStatic
  @get:JvmName("callingFieldTrialAnyAddressPortsKillSwitch")
  val callingFieldTrialAnyAddressPortsKillSwitch: Boolean by remoteBoolean(
    key = "android.calling.fieldTrial.anyAddressPortsKillSwitch",
    defaultValue = false,
    hotSwappable = false
  )

  /** Maximum number of attachments allowed to be sent/received.  */
  val maxAttachmentCount: Int by remoteInt(
    key = "android.attachments.maxCount",
    defaultValue = 32,
    hotSwappable = true
  )

  /** Maximum attachment size for ciphertext in bytes.  */
  val maxAttachmentReceiveSizeBytes: Long by remoteValue(
    key = "global.attachments.maxReceiveBytes",
    hotSwappable = true
  ) { value ->
    val maxAttachmentSize = maxAttachmentSizeBytes
    val maxReceiveSize = value.asLong((maxAttachmentSize * 1.25).toInt().toLong())
    max(maxAttachmentSize, maxReceiveSize)
  }

  /** Maximum attachment ciphertext size when sending in bytes  */
  val maxAttachmentSizeBytes: Long by remoteLong(
    key = "global.attachments.maxBytes",
    defaultValue = 100.mebiBytes.inWholeBytes,
    hotSwappable = true
  )

  /** Maximum input size when opening a video to send in bytes  */
  @JvmStatic
  @get:JvmName("maxSourceTranscodeVideoSizeBytes")
  val maxSourceTranscodeVideoSizeBytes: Long by remoteLong(
    key = "android.media.sourceTranscodeVideo.maxBytes",
    defaultValue = 500L.mebiBytes.inWholeBytes,
    hotSwappable = true
  )

  const val PROMPT_FOR_NOTIFICATION_LOGS: String = "android.logs.promptNotifications"

  @JvmStatic
  @get:JvmName("promptForDelayedNotificationLogs")
  val promptForDelayedNotificationLogs: String by remoteString(
    key = RemoteConfig.PROMPT_FOR_NOTIFICATION_LOGS,
    defaultValue = "*",
    hotSwappable = true
  )

  val delayedNotificationsPromptConfig: String by remoteString(
    key = "android.logs.promptNotificationsConfig",
    defaultValue = "",
    hotSwappable = true
  )

  const val PROMPT_BATTERY_SAVER: String = "android.promptBatterySaver"

  @JvmStatic
  @get:JvmName("promptBatterySaver")
  val promptBatterySaver: String by remoteString(
    key = PROMPT_BATTERY_SAVER,
    defaultValue = "*",
    hotSwappable = true
  )

  const val DEVICE_SPECIFIC_NOTIFICATION_CONFIG: String = "android.deviceSpecificNotificationConfig"

  val deviceSpecificNotificationConfig: String by remoteString(
    key = DEVICE_SPECIFIC_NOTIFICATION_CONFIG,
    defaultValue = "",
    hotSwappable = true
  )

  /** Whether or not SEPA debit payments for donations are enabled. */
  val sepaDebitDonations: Boolean by remoteBoolean(
    key = "android.sepa.debit.donations.5",
    defaultValue = false,
    hotSwappable = false
  )

  val idealDonations: Boolean by remoteBoolean(
    key = "android.ideal.donations.5",
    defaultValue = false,
    hotSwappable = false
  )

  @JvmStatic
  @get:JvmName("idealEnabledRegions")
  val idealEnabledRegions: String by remoteString(
    key = "global.donations.idealEnabledRegions",
    defaultValue = "",
    hotSwappable = false
  )

  @JvmStatic
  @get:JvmName("sepaEnabledRegions")
  val sepaEnabledRegions: String by remoteString(
    key = "global.donations.sepaEnabledRegions",
    defaultValue = "",
    hotSwappable = false
  )

  /** List of device products that are blocked from showing notification thumbnails.  */
  val notificationThumbnailProductBlocklist: String by remoteString(
    key = "android.notificationThumbnailProductBlocklist",
    defaultValue = "",
    hotSwappable = true
  )

  /** Whether the in-app GIF search is available for use.  */
  @JvmStatic
  @get:JvmName("gifSearchAvailable")
  val gifSearchAvailable: Boolean by remoteBoolean(
    key = "global.gifSearch",
    defaultValue = true,
    hotSwappable = true
  )

  /** Allow media converters to remux audio instead of transcoding it.  */
  @JvmStatic
  @get:JvmName("allowAudioRemuxing")
  val allowAudioRemuxing: Boolean by remoteBoolean(
    key = "android.media.audioRemux.1",
    defaultValue = false,
    hotSwappable = false
  )

  /** Get the default video zoom, expressed as 10x the actual Float value due to the service limiting us to whole numbers.  */
  @JvmStatic
  @get:JvmName("startVideoRecordAt1x")
  val startVideoRecordAt1x: Boolean by remoteBoolean(
    key = "android.media.videoCaptureDefaultZoom",
    defaultValue = false,
    hotSwappable = true
  )

  /** How often we allow a forced prekey refresh.  */
  val preKeyForceRefreshInterval: Long by remoteLong(
    key = "android.prekeyForceRefreshInterval",
    defaultValue = 1.hours.inWholeMilliseconds,
    hotSwappable = true
  )

  /** The lifespan of a linked device (i.e. the time it can be inactive for before it expires), in milliseconds.  */
  @JvmStatic
  val linkedDeviceLifespan: Long by remoteValue(
    key = "android.linkedDeviceLifespanSeconds",
    hotSwappable = true
  ) { value ->
    val inSeconds = value.asLong(30.days.inWholeSeconds)
    inSeconds.seconds.inWholeMilliseconds
  }

  /**
   * Enable Message Backups UI
   * Note: This feature is in active development and is not intended to currently function.
   */
  @JvmStatic
  @get:JvmName("messageBackups")
  // val messageBackups: Boolean by remoteValue(
  //   key = "android.messageBackups",
  //   hotSwappable = false,
  //   active = true
  // ) { value ->
  //   BuildConfig.MESSAGE_BACKUP_RESTORE_ENABLED || value.asBoolean(false)
  // }
  val messageBackups: Boolean = false

  val backupFallbackArchiveCdn: Int by remoteInt(
    key = "global.backups.mediaTierFallbackCdnNumber",
    hotSwappable = true,
    active = true,
    defaultValue = 3
  )

  /** Max plaintext unpadded file size for backup thumbnails. */
  val backupMaxThumbnailFileSize: ByteSize by remoteValue(
    key = "global.backups.maxThumbnailFileSizeBytes",
    hotSwappable = true,
    active = true
  ) { value ->
    value.asLong(8.kibiBytes.inWholeBytes).bytes
  }

  /** Whether the chat web socket is backed by libsignal for direct connections  */
  @JvmStatic
  @get:JvmName("libSignalWebSocketEnabled")
<<<<<<< HEAD
  // val libSignalWebSocketEnabled: Boolean by remoteValue(
  //   key = "android.libsignalWebSocketEnabled.7",
  //   hotSwappable = false
  // ) { value ->
  //   value.asBoolean(false) || Environment.IS_NIGHTLY
  // }
  val libSignalWebSocketEnabled: Boolean = false
=======
  val libSignalWebSocketEnabled: Boolean by remoteValue(
    key = "android.libsignalWebSocketEnabled.8",
    hotSwappable = false
  ) { value ->
    value.asBoolean(false) || Environment.IS_NIGHTLY
  }

  /** Whether the chat web socket is backed by libsignal for all connections, including proxied connections.
   *  Note, this does *not* gate HTTP proxies, which are treated as direct connections.
   *  This only has an effect if libSignalWebSocketEnabled is also enabled. */
  @JvmStatic
  @get:JvmName("libSignalWebSocketEnabledForProxies")
  val libSignalWebSocketEnabledForProxies: Boolean by remoteValue(
    key = "android.libSignalWebSocketEnabledForProxies.8",
    hotSwappable = false
  ) { value ->
    value.asBoolean(false) || Environment.IS_NIGHTLY
  }
>>>>>>> 50ed4557

  @JvmStatic
  @get:JvmName("libsignalEnforceMinTlsVersion")
  val libsignalEnforceMinTlsVersion by remoteBoolean(
    key = "android.libsignalEnforceMinTlsVersion",
    defaultValue = false,
    hotSwappable = false
  )

  /** Whether or not to launch the restore activity after registration is complete, rather than before.  */
  @JvmStatic
  @get:JvmName("restoreAfterRegistration")
<<<<<<< HEAD
  // val restoreAfterRegistration: Boolean by remoteValue(
  //   key = "android.registration.restorePostRegistration",
  //   hotSwappable = false,
  //   active = false
  // ) { value ->
  //   BuildConfig.MESSAGE_BACKUP_RESTORE_ENABLED || value.asBoolean(false)
  // }
  val restoreAfterRegistration: Boolean = false
=======
  val restoreAfterRegistration: Boolean by remoteValue(
    key = "android.registration.restorePostRegistration",
    hotSwappable = false,
    active = false
  ) { value ->
    BuildConfig.MESSAGE_BACKUP_RESTORE_ENABLED || BuildConfig.LINK_DEVICE_UX_ENABLED || value.asBoolean(false)
  }
>>>>>>> 50ed4557

  @JvmStatic
  val backgroundMessageProcessInterval: Long by remoteValue(
    key = "android.messageProcessor.alarmIntervalMins",
    hotSwappable = true,
    onChangeListener = { RoutineMessageFetchReceiver.startOrUpdateAlarm(AppDependencies.application) }
  ) { value ->
    val inMinutes = value.asLong(6.hours.inWholeMinutes)
    inMinutes.minutes.inWholeMilliseconds
  }

  @JvmStatic
  val backgroundMessageProcessForegroundDelay: Int by remoteInt(
    key = "android.messageProcessor.foregroundDelayMs",
    defaultValue = 300,
    hotSwappable = true
  )

  /** Which phase we're in for the SVR3 migration  */
  val svr3MigrationPhase: Int by remoteInt(
    key = "global.svr3.phase",
    defaultValue = 0,
    hotSwappable = true,
    onChangeListener = {
      if ((it.oldValue == null || it.oldValue == 0) && it.newValue == 1) {
        Log.w(TAG, "Detected the SVR3 migration phase change to 1! Enqueuing a mirroring job.")
        AppDependencies.jobManager.add(Svr3MirrorJob())
      }
    }
  )

  /** JSON object representing some details about how we might want to warn the user around connectivity issues. */
  val connectivityWarningConfig: String by remoteString(
    key = "android.connectivityWarningConfig",
    defaultValue = "{}",
    hotSwappable = true
  )

  /** Whether or not to show chat folders. */
  @JvmStatic
  val showChatFolders: Boolean by remoteBoolean(
    key = "android.showChatFolders.2",
    defaultValue = false,
    hotSwappable = true
  )

  /** Whether or not to use the new pinned chat UI. */
  @JvmStatic
  val inlinePinnedChats: Boolean by remoteBoolean(
    key = "android.inlinePinnedChats.2",
    defaultValue = false,
    hotSwappable = true
  )

  @JvmStatic
  @get:JvmName("newCallUi")
  val newCallUi: Boolean by remoteBoolean(
    key = "android.newCallUi",
    defaultValue = false,
    hotSwappable = false
  )

  @JvmStatic
  @get:JvmName("useHevcEncoder")
  val useHevcEncoder: Boolean by remoteBoolean(
    key = "android.useHevcEncoder",
    defaultValue = false,
    hotSwappable = false
  )

  /** Whether to allow different WindowSizeClasses to be used to determine screen layout */
  val largeScreenUi: Boolean by remoteBoolean(
    key = "android.largeScreenUI",
    defaultValue = false,
    hotSwappable = false
  )

  @JvmStatic
  @get:JvmName("useMessageSendRestFallback")
  val useMessageSendRestFallback: Boolean by remoteBoolean(
    key = "android.useMessageSendRestFallback",
    defaultValue = false,
    hotSwappable = true
  )

  /**
   * Also determines how long an unregistered/deleted record should remain in storage service
   */
  val messageQueueTime: Long by remoteValue(
    key = "global.messageQueueTimeInSeconds",
    hotSwappable = true
  ) { value ->
    val inSeconds = value.asLong(45.days.inWholeSeconds)
    inSeconds.seconds.inWholeMilliseconds
  }

  @JvmStatic
  val archiveReconciliationSyncInterval: Duration by remoteDuration(
    key = "global.archive.attachmentReconciliationSyncIntervalDays",
    defaultValue = 7.days,
    hotSwappable = true,
    durationUnit = DurationUnit.DAYS
  )

  /** Whether or not to use the new post-quantum ratcheting. */
  @JvmStatic
  @get:JvmName("usePqRatchet")
  val usePqRatchet: UsePqRatchet by remoteValue(
    key = "android.usePqRatchet",
    hotSwappable = false
  ) { value ->
    if (value.asBoolean(false)) UsePqRatchet.YES else UsePqRatchet.NO
  }

  // endregion
}<|MERGE_RESOLUTION|>--- conflicted
+++ resolved
@@ -20,7 +20,6 @@
 import org.thoughtcrime.securesms.keyvalue.SignalStore
 import org.thoughtcrime.securesms.messageprocessingalarm.RoutineMessageFetchReceiver
 import org.thoughtcrime.securesms.net.SignalNetwork
-import org.thoughtcrime.securesms.util.RemoteConfig.Config
 import org.thoughtcrime.securesms.util.RemoteConfig.remoteBoolean
 import org.thoughtcrime.securesms.util.RemoteConfig.remoteValue
 import org.whispersystems.signalservice.api.NetworkResultUtil
@@ -1003,34 +1002,26 @@
   /** Whether the chat web socket is backed by libsignal for direct connections  */
   @JvmStatic
   @get:JvmName("libSignalWebSocketEnabled")
-<<<<<<< HEAD
   // val libSignalWebSocketEnabled: Boolean by remoteValue(
-  //   key = "android.libsignalWebSocketEnabled.7",
+  //   key = "android.libsignalWebSocketEnabled.8",
   //   hotSwappable = false
   // ) { value ->
   //   value.asBoolean(false) || Environment.IS_NIGHTLY
   // }
   val libSignalWebSocketEnabled: Boolean = false
-=======
-  val libSignalWebSocketEnabled: Boolean by remoteValue(
-    key = "android.libsignalWebSocketEnabled.8",
-    hotSwappable = false
-  ) { value ->
-    value.asBoolean(false) || Environment.IS_NIGHTLY
-  }
 
   /** Whether the chat web socket is backed by libsignal for all connections, including proxied connections.
    *  Note, this does *not* gate HTTP proxies, which are treated as direct connections.
    *  This only has an effect if libSignalWebSocketEnabled is also enabled. */
   @JvmStatic
   @get:JvmName("libSignalWebSocketEnabledForProxies")
-  val libSignalWebSocketEnabledForProxies: Boolean by remoteValue(
-    key = "android.libSignalWebSocketEnabledForProxies.8",
-    hotSwappable = false
-  ) { value ->
-    value.asBoolean(false) || Environment.IS_NIGHTLY
-  }
->>>>>>> 50ed4557
+  // val libSignalWebSocketEnabledForProxies: Boolean by remoteValue(
+  //   key = "android.libSignalWebSocketEnabledForProxies.8",
+  //   hotSwappable = false
+  // ) { value ->
+  //   value.asBoolean(false) || Environment.IS_NIGHTLY
+  // }
+  val libSignalWebSocketEnabledForProxies = false
 
   @JvmStatic
   @get:JvmName("libsignalEnforceMinTlsVersion")
@@ -1043,24 +1034,14 @@
   /** Whether or not to launch the restore activity after registration is complete, rather than before.  */
   @JvmStatic
   @get:JvmName("restoreAfterRegistration")
-<<<<<<< HEAD
   // val restoreAfterRegistration: Boolean by remoteValue(
   //   key = "android.registration.restorePostRegistration",
   //   hotSwappable = false,
   //   active = false
   // ) { value ->
-  //   BuildConfig.MESSAGE_BACKUP_RESTORE_ENABLED || value.asBoolean(false)
+  //   BuildConfig.MESSAGE_BACKUP_RESTORE_ENABLED || BuildConfig.LINK_DEVICE_UX_ENABLED || value.asBoolean(false)
   // }
   val restoreAfterRegistration: Boolean = false
-=======
-  val restoreAfterRegistration: Boolean by remoteValue(
-    key = "android.registration.restorePostRegistration",
-    hotSwappable = false,
-    active = false
-  ) { value ->
-    BuildConfig.MESSAGE_BACKUP_RESTORE_ENABLED || BuildConfig.LINK_DEVICE_UX_ENABLED || value.asBoolean(false)
-  }
->>>>>>> 50ed4557
 
   @JvmStatic
   val backgroundMessageProcessInterval: Long by remoteValue(
