package org.thoughtcrime.securesms.util

import androidx.annotation.GuardedBy
import androidx.annotation.VisibleForTesting
import androidx.annotation.WorkerThread
import org.json.JSONException
import org.json.JSONObject
import org.signal.core.util.gibiBytes
import org.signal.core.util.logging.Log
import org.signal.core.util.mebiBytes
import org.thoughtcrime.securesms.BuildConfig
import org.thoughtcrime.securesms.dependencies.AppDependencies
import org.thoughtcrime.securesms.groups.SelectionLimits
import org.thoughtcrime.securesms.jobs.RemoteConfigRefreshJob
import org.thoughtcrime.securesms.jobs.Svr3MirrorJob
import org.thoughtcrime.securesms.keyvalue.SignalStore
import org.thoughtcrime.securesms.messageprocessingalarm.RoutineMessageFetchReceiver
import org.thoughtcrime.securesms.util.RemoteConfig.Config
import org.thoughtcrime.securesms.util.RemoteConfig.remoteBoolean
import org.thoughtcrime.securesms.util.RemoteConfig.remoteValue
import java.io.IOException
import java.util.TreeMap
import java.util.concurrent.locks.ReentrantLock
import kotlin.concurrent.withLock
import kotlin.math.max
import kotlin.math.min
import kotlin.reflect.KProperty
import kotlin.time.Duration.Companion.days
import kotlin.time.Duration.Companion.hours
import kotlin.time.Duration.Companion.minutes
import kotlin.time.Duration.Companion.seconds

/**
 * A location for accessing remotely-configured values.
 *
 * When creating a new config:
 * - At the bottom of the file, create a new `val` with the name you'd like.
 * - Use one of the helper delegates, like [remoteBoolean] or [remoteValue], to define your `val`.
 * - See the documentation for [Config] to understand all of the fields.
 */
object RemoteConfig {
  private val TAG = Log.tag(RemoteConfig::class.java)

  // region Core behavior

  private val FETCH_INTERVAL = 2.hours

  @VisibleForTesting
  val REMOTE_VALUES: MutableMap<String, Any> = TreeMap()

  @VisibleForTesting
  val configsByKey: MutableMap<String, Config<*>> = mutableMapOf()

  @GuardedBy("initLock")
  @Volatile
  @VisibleForTesting
  var initialized: Boolean = false
  private val initLock: ReentrantLock = ReentrantLock()

  @JvmStatic
  fun init() {
    initLock.withLock {
      val current = parseStoredConfig(SignalStore.remoteConfig.currentConfig)
      val pending = parseStoredConfig(SignalStore.remoteConfig.pendingConfig)
      val changes = computeChanges(current, pending)

      SignalStore.remoteConfig.currentConfig = mapToJson(pending)
      REMOTE_VALUES.putAll(pending)
      triggerFlagChangeListeners(changes)

      Log.i(TAG, "init() $REMOTE_VALUES")

      initialized = true
    }
  }

  @JvmStatic
  fun refreshIfNecessary() {
    val timeSinceLastFetch = System.currentTimeMillis() - SignalStore.remoteConfig.lastFetchTime

    if (timeSinceLastFetch < 0 || timeSinceLastFetch > FETCH_INTERVAL.inWholeMilliseconds) {
      Log.i(TAG, "Scheduling remote config refresh.")
      AppDependencies.jobManager.add(RemoteConfigRefreshJob())
    } else {
      Log.i(TAG, "Skipping remote config refresh. Refreshed $timeSinceLastFetch ms ago.")
    }
  }

  @JvmStatic
  @WorkerThread
  @Throws(IOException::class)
  fun refreshSync() {
    val result = AppDependencies.signalServiceAccountManager.getRemoteConfig()
    update(result.config)
  }

  @JvmStatic
  @Synchronized
  fun update(config: Map<String, Any?>) {
    val memory: Map<String, Any> = REMOTE_VALUES
    val disk = parseStoredConfig(SignalStore.remoteConfig.pendingConfig)

    val remoteCapable: Set<String> = configsByKey.filterValues { it.active }.keys
    val hotSwap: Set<String> = configsByKey.filterValues { it.hotSwappable }.keys
    val sticky: Set<String> = configsByKey.filterValues { it.sticky }.keys

    val result = updateInternal(config, memory, disk, remoteCapable, hotSwap, sticky)

    SignalStore.remoteConfig.pendingConfig = mapToJson(result.disk)
    REMOTE_VALUES.clear()
    REMOTE_VALUES.putAll(result.memory)
    triggerFlagChangeListeners(result.memoryChanges)

    SignalStore.remoteConfig.lastFetchTime = System.currentTimeMillis()

    Log.i(TAG, "[Memory] Before: $memory")
    Log.i(TAG, "[Memory] After : ${result.memory}")
    Log.i(TAG, "[Disk]   Before: $disk")
    Log.i(TAG, "[Disk]   After : ${result.disk}")
  }

  /** Only for rendering debug info.  */
  @JvmStatic
  @get:Synchronized
  val debugMemoryValues: Map<String, Any>
    get() = TreeMap(REMOTE_VALUES)

  /** Only for rendering debug info.  */
  @JvmStatic
  @get:Synchronized
  val debugDiskValues: Map<String, Any>
    get() = TreeMap(parseStoredConfig(SignalStore.remoteConfig.currentConfig))

  /** Only for rendering debug info.  */
  @JvmStatic
  @get:Synchronized
  val debugPendingDiskValues: Map<String, Any>
    get() = TreeMap(parseStoredConfig(SignalStore.remoteConfig.pendingConfig))

  @JvmStatic
  @VisibleForTesting
  fun updateInternal(
    remote: Map<String, Any?>,
    localMemory: Map<String, Any>,
    localDisk: Map<String, Any>,
    remoteCapable: Set<String>,
    hotSwap: Set<String>,
    sticky: Set<String>
  ): UpdateResult {
    val newMemory: MutableMap<String, Any> = TreeMap(localMemory)
    val newDisk: MutableMap<String, Any> = TreeMap(localDisk)

    val allKeys: Set<String> = remote.keys + localDisk.keys + localMemory.keys

    allKeys
      .filter { remoteCapable.contains(it) }
      .forEach { key: String ->
        val remoteValue = remote[key]
        val diskValue = localDisk[key]
        var newValue = remoteValue

        if (newValue != null && diskValue != null && newValue.javaClass != diskValue.javaClass) {
          Log.w(TAG, "Type mismatch! key: $key")

          newDisk.remove(key)

          if (hotSwap.contains(key)) {
            newMemory.remove(key)
          }

          return@forEach
        }

        if (sticky.contains(key) && (newValue is Boolean || diskValue is Boolean)) {
          newValue = if (diskValue == true) true else newValue
        } else if (sticky.contains(key)) {
          Log.w(TAG, "Tried to make a non-boolean sticky! Ignoring. (key: $key)")
        }

        if (newValue != null) {
          newDisk[key] = newValue
        } else {
          newDisk.remove(key)
        }

        if (hotSwap.contains(key)) {
          if (newValue != null) {
            newMemory[key] = newValue
          } else {
            newMemory.remove(key)
          }
        }
      }

    allKeys
      .filterNot { remoteCapable.contains(it) }
      .filterNot { key -> sticky.contains(key) && localDisk[key] == java.lang.Boolean.TRUE }
      .forEach { key: String ->
        newDisk.remove(key)
        if (hotSwap.contains(key)) {
          newMemory.remove(key)
        }
      }

    return UpdateResult(newMemory, newDisk, computeChanges(localMemory, newMemory))
  }

  @JvmStatic
  @VisibleForTesting
  fun computeChanges(oldMap: Map<String, Any>, newMap: Map<String, Any>): Map<String, ConfigChange> {
    val allKeys: Set<String> = oldMap.keys + newMap.keys

    return allKeys
      .filter { oldMap[it] != newMap[it] }
      .associateWith { key ->
        ConfigChange(
          oldValue = oldMap[key],
          newValue = newMap[key]
        )
      }
  }

  private fun parseStoredConfig(stored: String?): Map<String, Any> {
    val parsed: MutableMap<String, Any> = HashMap()

    if (stored.isNullOrEmpty()) {
      Log.i(TAG, "No remote config stored. Skipping.")
      return parsed
    }

    try {
      val root = JSONObject(stored)
      val iter = root.keys()

      while (iter.hasNext()) {
        val key = iter.next()
        parsed[key] = root[key]
      }
    } catch (e: JSONException) {
      throw AssertionError("Failed to parse! Cleared storage.")
    }

    return parsed
  }

  private fun mapToJson(map: Map<String, Any>): String {
    try {
      val json = JSONObject()

      for ((key, value) in map) {
        json.put(key, value)
      }

      return json.toString()
    } catch (e: JSONException) {
      throw AssertionError(e)
    }
  }

  private fun triggerFlagChangeListeners(changes: Map<String, ConfigChange>) {
    for ((key, value) in changes) {
      val listener = configsByKey[key]?.onChangeListener

      if (listener != null) {
        Log.i(TAG, "Triggering change listener for: $key")
        listener.onFlagChange(value)
      }
    }
  }

  @VisibleForTesting
  class UpdateResult(
    val memory: Map<String, Any>,
    val disk: Map<String, Any>,
    val memoryChanges: Map<String, ConfigChange>
  )

  data class ConfigChange(val oldValue: Any?, val newValue: Any?)

  @VisibleForTesting
  fun interface OnFlagChange {
    fun onFlagChange(change: ConfigChange)
  }

  // endregion

  // region Conversion utilities
  private fun Any?.asBoolean(defaultValue: Boolean): Boolean {
    return when (this) {
      is Boolean -> this
      is String -> this.toBoolean()
      else -> defaultValue
    }
  }

  private fun Any?.asInteger(defaultValue: Int): Int {
    return when (this) {
      is String -> this.toIntOrNull() ?: defaultValue
      else -> defaultValue
    }
  }

  private fun Any?.asLong(defaultValue: Long): Long {
    return when (this) {
      is String -> this.toLongOrNull() ?: defaultValue
      else -> defaultValue
    }
  }

  private fun <T : String?> Any?.asString(defaultValue: T): T {
    @Suppress("UNCHECKED_CAST")
    return when (this) {
      is String -> this as T
      else -> defaultValue
    }
  }

  // endregion

  // region Delegates
  data class Config<T>(
    /**
     * The key used to identify the remote config on the service.
     */
    val key: String,

    /**
     * By default, flags are only updated once at app start. This is to ensure that values don't
     * change within an app session, simplifying logic. However, given that this can delay how often
     * a flag is updated, you can put a flag in here to mark it as 'hot swappable'. Flags in this set
     * will be updated arbitrarily at runtime. This will make values more responsive, but also places
     * more burden on the reader to ensure that the app experience remains consistent.
     */
    val hotSwappable: Boolean,

    /**
     * Flags in this set will stay true forever once they receive a true value from a remote config.
     */
    val sticky: Boolean,

    /**
     * If this is false, the remote value of the flag will be ignored, and we'll only ever use the default value.
     */
    val active: Boolean,

    /**
     * Listeners that are called when the value in [REMOTE_VALUES] changes. That means that
     * hot-swappable flags will have this invoked as soon as we know about that change, but otherwise
     * these will only run during initialization.
     *
     * These can be called on any thread, including the main thread, so be careful!
     */
    val onChangeListener: OnFlagChange? = null,

    /**
     * Takes the remote value and coerces it to the value you want to read. If implementing this directly,
     * consider using helpers like [asBoolean] or [asInteger] to make your life easier.
     */
    val transformer: (Any?) -> T
  ) {
    operator fun getValue(thisRef: Any?, property: KProperty<*>): T {
      if (!initialized) {
        Log.w(TAG, "Tried to read $key before initialization. Initializing now.")
        initLock.withLock {
          if (!initialized) {
            init()
          }
        }
      }

      return transformer(REMOTE_VALUES[key])
    }
  }

  private fun remoteBoolean(
    key: String,
    defaultValue: Boolean,
    hotSwappable: Boolean,
    sticky: Boolean = false,
    active: Boolean = true,
    onChangeListener: OnFlagChange? = null
  ): Config<Boolean> {
    return remoteValue(
      key = key,
      hotSwappable = hotSwappable,
      sticky = sticky,
      active = active,
      onChangeListener = onChangeListener,
      transformer = { it.asBoolean(defaultValue) }
    )
  }

  private fun remoteInt(
    key: String,
    defaultValue: Int,
    hotSwappable: Boolean,
    active: Boolean = true,
    onChangeListener: OnFlagChange? = null
  ): Config<Int> {
    return remoteValue(
      key = key,
      hotSwappable = hotSwappable,
      sticky = false,
      active = active,
      onChangeListener = onChangeListener,
      transformer = { it.asInteger(defaultValue) }
    )
  }

  private fun remoteLong(
    key: String,
    defaultValue: Long,
    hotSwappable: Boolean,
    active: Boolean = true,
    onChangeListener: OnFlagChange? = null
  ): Config<Long> {
    return remoteValue(
      key = key,
      hotSwappable = hotSwappable,
      sticky = false,
      active = active,
      onChangeListener = onChangeListener,
      transformer = { it.asLong(defaultValue) }
    )
  }

  private fun <T : String?> remoteString(
    key: String,
    defaultValue: T,
    hotSwappable: Boolean,
    active: Boolean = true,
    onChangeListener: OnFlagChange? = null
  ): Config<T> {
    return remoteValue(
      key = key,
      hotSwappable = hotSwappable,
      sticky = false,
      active = active,
      onChangeListener = onChangeListener,
      transformer = { it.asString(defaultValue) }
    )
  }

  private fun <T> remoteValue(
    key: String,
    hotSwappable: Boolean,
    sticky: Boolean = false,
    active: Boolean = true,
    onChangeListener: OnFlagChange? = null,
    transformer: (Any?) -> T
  ): Config<T> {
    val config = Config(key = key, active = active, hotSwappable = hotSwappable, sticky = sticky, onChangeListener = onChangeListener, transformer = transformer)
    configsByKey[config.key] = config
    return config
  }

  // endregion

  // region Config definitions

  /** Payments support */
  val payments: Boolean by remoteValue(
    key = "android.payments.kill",
    hotSwappable = false
  ) { value ->
    !value.asBoolean(false)
  }

  /** Whether or not to use the UUID in verification codes.  */
  val verifyV2: Boolean by remoteBoolean(
    key = "android.verifyV2",
    defaultValue = false,
    hotSwappable = true,
    sticky = true
  )

  /** Maximum number of members allowed in a group. */
  @JvmStatic
  @get:JvmName("groupLimits")
  val groupLimits: SelectionLimits
    get() = SelectionLimits(groupRecommendedLimit, groupHardLimit)

  private val groupRecommendedLimit: Int by remoteInt(
    key = "global.groupsv2.maxGroupSize",
    defaultValue = 151,
    hotSwappable = true
  )

  private val groupHardLimit: Int by remoteInt(
    key = "global.groupsv2.groupSizeHardLimit",
    defaultValue = 1001,
    hotSwappable = true
  )

  /** The maximum number of grapheme  */
  @JvmStatic
  val maxGroupNameGraphemeLength: Int by remoteValue(
    key = "global.groupsv2.maxNameLength",
    hotSwappable = true
  ) { value ->
    val remote = value.asInteger(-1)
    max(32, remote)
  }

  /** Whether or not the user is an 'internal' one, which activates certain developer tools. */
  @JvmStatic
  @get:JvmName("internalUser")
  val internalUser: Boolean = Environment.IS_STAGING || BuildConfig.DEBUG || BuildConfig.FORCE_INTERNAL_USER_FLAG

  /** The raw client expiration JSON string.  */
  @JvmStatic
  @get:JvmName("clientExpiration")
  val clientExpiration: String? by remoteString(
    key = "android.clientExpiration",
    hotSwappable = true,
    defaultValue = null
  )

  /** The time in between routine CDS refreshes, in seconds.  */
  @JvmStatic
  @get:JvmName("cdsRefreshIntervalSeconds")
  val cdsRefreshIntervalSeconds: Int by remoteInt(
    key = "cds.syncInterval.seconds",
    defaultValue = 48.hours.inWholeSeconds.toInt(),
    hotSwappable = true
  )

  /** The minimum time in between foreground CDS refreshes initiated via message requests, in milliseconds.  */
  val cdsForegroundSyncInterval: Long by remoteValue(
    key = "cds.foregroundSyncInterval.seconds",
    hotSwappable = true
  ) { value ->
    val inSeconds = value.asLong(4.hours.inWholeSeconds)
    inSeconds.seconds.inWholeMilliseconds
  }

  val shareSelectionLimit: SelectionLimits by remoteValue(
    key = "android.share.limit",
    hotSwappable = true
  ) { value ->
    val limit = value.asInteger(5)
    SelectionLimits(limit, limit)
  }

  /** Whether or not to allow automatic session resets.  */
  @JvmStatic
  @get:JvmName("automaticSessionReset")
  val automaticSessionReset: Boolean by remoteBoolean(
    key = "android.automaticSessionReset.2",
    defaultValue = true,
    hotSwappable = true
  )

  /** How often we allow an automatic session reset.  */
  @JvmStatic
  @get:JvmName("automaticSessionResetIntervalSeconds")
  val automaticSessionResetIntervalSeconds: Int by remoteInt(
    key = "android.automaticSessionResetInterval",
    defaultValue = 1.hours.inWholeSeconds.toInt(),
    hotSwappable = true
  )

  @JvmStatic
  val defaultMaxBackoff: Long by remoteValue(
    key = "android.defaultMaxBackoff",
    hotSwappable = true
  ) { value ->
    val inSeconds = value.asLong(60)
    inSeconds.seconds.inWholeMilliseconds
  }

  @JvmStatic
  val serverErrorMaxBackoff: Long by remoteValue(
    key = "android.serverErrorMaxBackoff",
    hotSwappable = true
  ) { value ->
    val inSeconds = value.asLong(6.hours.inWholeSeconds)
    inSeconds.seconds.inWholeMilliseconds
  }

  /** Whether or not to allow automatic retries from OkHttp  */
  @JvmStatic
  @get:JvmName("okHttpAutomaticRetry")
  val okHttpAutomaticRetry: Boolean by remoteBoolean(
    key = "android.okhttpAutomaticRetry",
    defaultValue = true,
    hotSwappable = true
  )

  /** The minimum memory class required for rendering animated stickers in the keyboard and such  */
  @JvmStatic
  @get:JvmName("animatedStickerMinimumMemoryClass")
  val animatedStickerMinimumMemoryClass: Int by remoteInt(
    key = "android.animatedStickerMinMemory",
    defaultValue = 193,
    hotSwappable = true
  )

  /** The minimum total memory for rendering animated stickers in the keyboard and such  */
  @JvmStatic
  @get:JvmName("animatedStickerMinimumTotalMemoryMb")
  val animatedStickerMinimumTotalMemoryMb: Int by remoteInt(
    key = "android.animatedStickerMinTotalMemory",
    defaultValue = 3.gibiBytes.inWholeMebiBytes.toInt(),
    hotSwappable = true
  )

  @JvmStatic
  val mediaQualityLevels: String by remoteString(
    key = "android.mediaQuality.levels",
    defaultValue = "",
    hotSwappable = true
  )

  /** Whether or not sending or responding to retry receipts is enabled.  */
  @JvmStatic
  @get:JvmName("retryReceipts")
  val retryReceipts: Boolean by remoteBoolean(
    key = "android.retryReceipts",
    defaultValue = true,
    hotSwappable = true
  )

  /** How old a message is allowed to be while still resending in response to a retry receipt .  */
  @JvmStatic
  @get:JvmName("retryRespondMaxAge")
  val retryRespondMaxAge: Long by remoteLong(
    key = "android.retryRespondMaxAge",
    defaultValue = 14.days.inWholeMilliseconds,
    hotSwappable = true
  )

  /** The max number of retry receipts sends we allow (within [retryReceiptMaxCountResetAge]) before we consider the volume too large and stop responding. */
  @JvmStatic
  @get:JvmName("retryReceiptMaxCount")
  val retryReceiptMaxCount: Long by remoteLong(
    key = "android.retryReceipt.maxCount",
    defaultValue = 10,
    hotSwappable = true
  )

  /** If the last retry receipt send was older than this, then we reset the retry receipt sent count. (For use with [retryReceiptMaxCount]) */
  @JvmStatic
  @get:JvmName("retryReceiptMaxCountResetAge")
  val retryReceiptMaxCountResetAge: Long by remoteLong(
    key = "android.retryReceipt.maxCountResetAge",
    defaultValue = 3.hours.inWholeMilliseconds,
    hotSwappable = true
  )

  /** How long a sender key can live before it needs to be rotated.  */
  @JvmStatic
  @get:JvmName("senderKeyMaxAge")
  val senderKeyMaxAge: Long by remoteValue(
    key = "android.senderKeyMaxAge",
    hotSwappable = true
  ) { value ->
    val remoteValue = value.asLong(14.days.inWholeMilliseconds)
    min(remoteValue, 90.days.inWholeMilliseconds)
  }

  /** Max group size that can be use group call ringing.  */
  @JvmStatic
  @get:JvmName("maxGroupCallRingSize")
  val maxGroupCallRingSize: Long by remoteLong(
    key = "global.calling.maxGroupCallRingSize",
    defaultValue = 16,
    hotSwappable = true
  )

  /** A comma-separated list of country codes where payments should be disabled.  */
  @JvmStatic
  @get:JvmName("paymentsCountryBlocklist")
  val paymentsCountryBlocklist: String by remoteString(
    key = "global.payments.disabledRegions",
    defaultValue = "98,963,53,850,7",
    hotSwappable = true
  )

  /**
   * Whether users can apply alignment and scale to text posts
   *
   * NOTE: This feature is still under ongoing development, do not enable.
   */
  val storiesTextFunctions: Boolean by remoteBoolean(
    key = "android.stories.text.functions",
    defaultValue = false,
    hotSwappable = false
  )

  /** A comma-separated list of models that should *not* use hardware AEC for calling.  */
  val hardwareAecBlocklistModels: String by remoteString(
    key = "android.calling.hardwareAecBlockList",
    defaultValue = "",
    hotSwappable = true
  )

  /** A comma-separated list of models that should *not* use software AEC for calling.  */
  val softwareAecBlocklistModels: String by remoteString(
    key = "android.calling.softwareAecBlockList",
    defaultValue = "",
    hotSwappable = true
  )

  /** Whether the Oboe ADM should be used or not.  */
  val oboeDeployment: Boolean by remoteBoolean(
    key = "android.calling.oboeDeployment",
    defaultValue = false,
    hotSwappable = false
  )

  /** A comma-separated list of models that should use the Java ADM instead of the Oboe ADM.  */
  val useJavaAdmModels: String by remoteString(
    key = "android.calling.useJavaAdmList",
    defaultValue = "",
    hotSwappable = true
  )

  /** A comma-separated list of models that should use software AEC for calling with the Oboe ADM.  */
  val useSoftwareAecForOboeModels: String by remoteString(
    key = "android.calling.useSoftwareAecForOboe",
    defaultValue = "",
    hotSwappable = true
  )

  /** A comma-separated list of manufacturers that *should* use Telecom for calling.  */
  val telecomManufacturerAllowList: String by remoteString(
    key = "android.calling.telecomAllowList",
    defaultValue = "",
    hotSwappable = true
  )

  /** A comma-separated list of manufacturers that *should* use Telecom for calling.  */
  val telecomModelBlocklist: String by remoteString(
    key = "android.calling.telecomModelBlockList",
    defaultValue = "",
    hotSwappable = true
  )

  /** A comma-separated list of manufacturers that should *not* use CameraX.  */
  val cameraXModelBlocklist: String by remoteString(
    key = "android.cameraXModelBlockList",
    defaultValue = "",
    hotSwappable = true
  )

  /** A comma-separated list of manufacturers that should *not* use CameraX mixed mode.  */
  val cameraXMixedModelBlocklist: String by remoteString(
    key = "android.cameraXMixedModelBlockList",
    defaultValue = "",
    hotSwappable = false
  )

  /** Whether or not hardware AEC should be used for calling on devices older than API 29.  */
  val useHardwareAecIfOlderThanApi29: Boolean by remoteBoolean(
    key = "android.calling.useHardwareAecIfOlderThanApi29",
    defaultValue = false,
    hotSwappable = true
  )

  /** Prefetch count for stories from a given user. */
  val storiesAutoDownloadMaximum: Int by remoteInt(
    key = "android.stories.autoDownloadMaximum",
    defaultValue = 2,
    hotSwappable = false
  )

  /** Whether client supports sending a request to another to activate payments  */
  @JvmStatic
  @get:JvmName("paymentsRequestActivateFlow")
  val paymentsRequestActivateFlow: Boolean by remoteBoolean(
    key = "android.payments.requestActivateFlow",
    defaultValue = false,
    hotSwappable = true
  )

  /** Serialized list of regions in which Google Pay is disabled for donations */
  @JvmStatic
  @get:JvmName("googlePayDisabledRegions")
  val googlePayDisabledRegions: String by remoteString(
    key = "global.donations.gpayDisabledRegions",
    defaultValue = "*",
    hotSwappable = false
  )

  /** Serialized list of regions in which credit cards are disabled for donations */
  @JvmStatic
  @get:JvmName("creditCardDisabledRegions")
  val creditCardDisabledRegions: String by remoteString(
    key = "global.donations.ccDisabledRegions",
    defaultValue = "*",
    hotSwappable = false
  )

  /** @return Serialized list of regions in which PayPal is disabled for donations */
  @JvmStatic
  @get:JvmName("paypalDisabledRegions")
  val paypalDisabledRegions: String by remoteString(
    key = "global.donations.paypalDisabledRegions",
    defaultValue = "*",
    hotSwappable = false
  )

  /** If the user has more than this number of contacts, the CDS request will certainly be rejected, so we must fail. */
  val cdsHardLimit: Int by remoteInt(
    key = "android.cds.hardLimit",
    defaultValue = 50000,
    hotSwappable = true
  )

  /** Whether or not we should allow PayPal payments for one-time donations */
  val paypalOneTimeDonations: Boolean by remoteBoolean(
    key = "android.oneTimePayPalDonations.2",
    defaultValue = Environment.IS_STAGING,
    hotSwappable = false
  )

  /** Whether or not we should allow PayPal payments for recurring donations */
  val paypalRecurringDonations: Boolean by remoteBoolean(
    key = "android.recurringPayPalDonations.3",
    defaultValue = Environment.IS_STAGING,
    hotSwappable = false
  )

  /** Enable/disable RingRTC field trial for "AnyAddressPortsKillSwitch" */
  @JvmStatic
  @get:JvmName("callingFieldTrialAnyAddressPortsKillSwitch")
  val callingFieldTrialAnyAddressPortsKillSwitch: Boolean by remoteBoolean(
    key = "android.calling.fieldTrial.anyAddressPortsKillSwitch",
    defaultValue = false,
    hotSwappable = false
  )

  /**
<<<<<<< HEAD
   * Whether or not ad-hoc calling is enabled
   */
  @JvmStatic
  @get:JvmName("adHocCalling")
  val adHocCalling: Boolean by remoteBoolean(
    key = "android.calling.ad.hoc.3",
    defaultValue = false,
    hotSwappable = false
=======
   * Enable/disable for notification when we cannot fetch messages despite receiving an urgent push.
   */
  val fcmMayHaveMessagesNotificationKillSwitch: Boolean by remoteBoolean(
    key = "android.fcmNotificationFallbackKillSwitch",
    defaultValue = false,
    hotSwappable = true,
    sticky = true
>>>>>>> 85f92e50
  )

  /** Maximum number of attachments allowed to be sent/received.  */
  val maxAttachmentCount: Int by remoteInt(
    key = "android.attachments.maxCount",
    defaultValue = 32,
    hotSwappable = true
  )

  /** Maximum attachment size for ciphertext in bytes.  */
  val maxAttachmentReceiveSizeBytes: Long by remoteValue(
    key = "global.attachments.maxReceiveBytes",
    hotSwappable = true
  ) { value ->
    val maxAttachmentSize = maxAttachmentSizeBytes
    val maxReceiveSize = value.asLong((maxAttachmentSize * 1.25).toInt().toLong())
    max(maxAttachmentSize, maxReceiveSize)
  }

  /** Maximum attachment ciphertext size when sending in bytes  */
  val maxAttachmentSizeBytes: Long by remoteLong(
    key = "global.attachments.maxBytes",
    defaultValue = 100.mebiBytes.inWholeBytes,
    hotSwappable = true
  )

  /** Maximum input size when opening a video to send in bytes  */
  @JvmStatic
  @get:JvmName("maxSourceTranscodeVideoSizeBytes")
  val maxSourceTranscodeVideoSizeBytes: Long by remoteLong(
    key = "android.media.sourceTranscodeVideo.maxBytes",
    defaultValue = 500L.mebiBytes.inWholeBytes,
    hotSwappable = true
  )

  const val PROMPT_FOR_NOTIFICATION_LOGS: String = "android.logs.promptNotifications"

  @JvmStatic
  @get:JvmName("promptForDelayedNotificationLogs")
  val promptForDelayedNotificationLogs: String by remoteString(
    key = RemoteConfig.PROMPT_FOR_NOTIFICATION_LOGS,
    defaultValue = "*",
    hotSwappable = true
  )

  val delayedNotificationsPromptConfig: String by remoteString(
    key = "android.logs.promptNotificationsConfig",
    defaultValue = "",
    hotSwappable = true
  )

  const val PROMPT_BATTERY_SAVER: String = "android.promptBatterySaver"

  @JvmStatic
  @get:JvmName("promptBatterySaver")
  val promptBatterySaver: String by remoteString(
    key = PROMPT_BATTERY_SAVER,
    defaultValue = "*",
    hotSwappable = true
  )

  const val DEVICE_SPECIFIC_NOTIFICATION_CONFIG: String = "android.deviceSpecificNotificationConfig"

  val deviceSpecificNotificationConfig: String by remoteString(
    key = DEVICE_SPECIFIC_NOTIFICATION_CONFIG,
    defaultValue = "",
    hotSwappable = true
  )

  /** Whether or not SEPA debit payments for donations are enabled. */
  val sepaDebitDonations: Boolean by remoteBoolean(
    key = "android.sepa.debit.donations.5",
    defaultValue = false,
    hotSwappable = false
  )

  val idealDonations: Boolean by remoteBoolean(
    key = "android.ideal.donations.5",
    defaultValue = false,
    hotSwappable = false
  )

  @JvmStatic
  @get:JvmName("idealEnabledRegions")
  val idealEnabledRegions: String by remoteString(
    key = "global.donations.idealEnabledRegions",
    defaultValue = "",
    hotSwappable = false
  )

  @JvmStatic
  @get:JvmName("sepaEnabledRegions")
  val sepaEnabledRegions: String by remoteString(
    key = "global.donations.sepaEnabledRegions",
    defaultValue = "",
    hotSwappable = false
  )

  /** List of device products that are blocked from showing notification thumbnails.  */
  val notificationThumbnailProductBlocklist: String by remoteString(
    key = "android.notificationThumbnailProductBlocklist",
    defaultValue = "",
    hotSwappable = true
  )

  /** Whether or not to use active call manager instead of WebRtcCallService.  */
  @JvmStatic
  @get:JvmName("useActiveCallManager")
  val useActiveCallManager: Boolean by remoteBoolean(
    key = "android.calling.useActiveCallManager.6",
    defaultValue = false,
    hotSwappable = false
  )

  /** Whether the in-app GIF search is available for use.  */
  @JvmStatic
  @get:JvmName("gifSearchAvailable")
  val gifSearchAvailable: Boolean by remoteBoolean(
    key = "global.gifSearch",
    defaultValue = true,
    hotSwappable = true
  )

  /** Allow media converters to remux audio instead of transcoding it.  */
  @JvmStatic
  @get:JvmName("allowAudioRemuxing")
  val allowAudioRemuxing: Boolean by remoteBoolean(
    key = "android.media.audioRemux.1",
    defaultValue = false,
    hotSwappable = false
  )

  /** Get the default video zoom, expressed as 10x the actual Float value due to the service limiting us to whole numbers.  */
  @JvmStatic
  @get:JvmName("startVideoRecordAt1x")
  val startVideoRecordAt1x: Boolean by remoteBoolean(
    key = "android.media.videoCaptureDefaultZoom",
    defaultValue = false,
    hotSwappable = true
  )

  /** How often we allow a forced prekey refresh.  */
  val preKeyForceRefreshInterval: Long by remoteLong(
    key = "android.prekeyForceRefreshInterval",
    defaultValue = 1.hours.inWholeMilliseconds,
    hotSwappable = true
  )

  /** Make CDSI lookups via libsignal-net instead of native websocket.  */
  // val useLibsignalNetForCdsiLookup: Boolean by remoteBoolean(
  //   key = "android.cds.libsignal.4",
  //   defaultValue = false,
  //   hotSwappable = true
  // )
  val useLibsignalNetForCdsiLookup: Boolean = false

  /** The lifespan of a linked device (i.e. the time it can be inactive for before it expires), in milliseconds.  */
  @JvmStatic
  val linkedDeviceLifespan: Long by remoteValue(
    key = "android.linkedDeviceLifespanSeconds",
    hotSwappable = true
  ) { value ->
    val inSeconds = value.asLong(30.days.inWholeSeconds)
    inSeconds.seconds.inWholeMilliseconds
  }

  /**
   * Enable Message Backups UI
   * Note: This feature is in active development and is not intended to currently function.
   */
  @JvmStatic
  @get:JvmName("messageBackups")
  // val messageBackups: Boolean by remoteValue(
  //   key = "android.messageBackups",
  //   hotSwappable = false,
  //   active = false
  // ) { value ->
  //   BuildConfig.MESSAGE_BACKUP_RESTORE_ENABLED || value.asBoolean(false)
  // }
  val messageBackups: Boolean = false

  /** Whether unauthenticated chat web socket is backed by libsignal-net  */
  @JvmStatic
  @get:JvmName("libSignalWebSocketEnabled")
  // val libSignalWebSocketEnabled: Boolean by remoteBoolean(
  //   key = "android.libsignalWebSocketEnabled",
  //   defaultValue = false,
  //   hotSwappable = false
  // )
  val libSignalWebSocketEnabled: Boolean = false

  /** Whether or not to launch the restore activity after registration is complete, rather than before.  */
  @JvmStatic
  @get:JvmName("restoreAfterRegistration")
  // val restoreAfterRegistration: Boolean by remoteValue(
  //   key = "android.registration.restorePostRegistration",
  //   hotSwappable = false,
  //   active = false
  // ) { value ->
  //   BuildConfig.MESSAGE_BACKUP_RESTORE_ENABLED || value.asBoolean(false)
  // }
  val restoreAfterRegistration: Boolean = false

  /**
   * Percentage [0, 100] of web socket requests that will be "shadowed" by sending
   * an unauthenticated keep-alive via libsignal-net. Default: 0
   */
  @JvmStatic
  @get:JvmName("libSignalWebSocketShadowingPercentage")
  // val libSignalWebSocketShadowingPercentage: Int by remoteValue(
  //   key = "android.libsignalWebSocketShadowingPercentage",
  //   hotSwappable = false
  // ) { value ->
  //   val remote = value.asInteger(0)
  //   remote.coerceIn(0, 100)
  // }
  val libSignalWebSocketShadowingPercentage: Int = 0

  @JvmStatic
  val backgroundMessageProcessInterval: Long by remoteValue(
    key = "android.messageProcessor.alarmIntervalMins",
    hotSwappable = true,
    onChangeListener = { RoutineMessageFetchReceiver.startOrUpdateAlarm(AppDependencies.application) }
  ) { value ->
    val inMinutes = value.asLong(6.hours.inWholeMinutes)
    inMinutes.minutes.inWholeMilliseconds
  }

  @JvmStatic
  val backgroundMessageProcessForegroundDelay: Int by remoteInt(
    key = "android.messageProcessor.foregroundDelayMs",
    defaultValue = 300,
    hotSwappable = true
  )

  /** Which phase we're in for the SVR3 migration  */
  val svr3MigrationPhase: Int by remoteInt(
    key = "global.svr3.phase",
    defaultValue = 0,
    hotSwappable = true,
    onChangeListener = {
      if ((it.oldValue == null || it.oldValue == 0) && it.newValue == 1) {
        Log.w(TAG, "Detected the SVR3 migration phase change to 1! Enqueuing a mirroring job.")
        AppDependencies.jobManager.add(Svr3MirrorJob())
      }
    }
  )

  /** JSON object representing some details about how we might want to warn the user around connectivity issues. */
  val connectivityWarningConfig: String by remoteString(
    key = "android.connectivityWarningConfig",
    defaultValue = "",
    hotSwappable = true
  )

  /** Whether or not to show chat folders. */
  @JvmStatic
  val showChatFolders: Boolean by remoteBoolean(
    key = "android.showChatFolders",
    defaultValue = false,
    hotSwappable = true
  )

  @JvmStatic
  @get:JvmName("newCallUi")
  val newCallUi: Boolean by remoteBoolean(
    key = "android.newCallUi",
    defaultValue = false,
    hotSwappable = false
  )

  @JvmStatic
  @get:JvmName("useHevcEncoder")
  val useHevcEncoder: Boolean by remoteBoolean(
    key = "android.useHevcEncoder",
    defaultValue = false,
    hotSwappable = false
  )

  // endregion
}<|MERGE_RESOLUTION|>--- conflicted
+++ resolved
@@ -831,27 +831,6 @@
     hotSwappable = false
   )
 
-  /**
-<<<<<<< HEAD
-   * Whether or not ad-hoc calling is enabled
-   */
-  @JvmStatic
-  @get:JvmName("adHocCalling")
-  val adHocCalling: Boolean by remoteBoolean(
-    key = "android.calling.ad.hoc.3",
-    defaultValue = false,
-    hotSwappable = false
-=======
-   * Enable/disable for notification when we cannot fetch messages despite receiving an urgent push.
-   */
-  val fcmMayHaveMessagesNotificationKillSwitch: Boolean by remoteBoolean(
-    key = "android.fcmNotificationFallbackKillSwitch",
-    defaultValue = false,
-    hotSwappable = true,
-    sticky = true
->>>>>>> 85f92e50
-  )
-
   /** Maximum number of attachments allowed to be sent/received.  */
   val maxAttachmentCount: Int by remoteInt(
     key = "android.attachments.maxCount",
