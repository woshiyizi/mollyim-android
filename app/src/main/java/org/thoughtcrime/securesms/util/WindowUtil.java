--- conflicted
+++ resolved
@@ -36,23 +36,16 @@
     setSystemUiFlags(window, View.SYSTEM_UI_FLAG_LIGHT_NAVIGATION_BAR);
   }
 
-<<<<<<< HEAD
-  public static void setNavigationBarColor(@NonNull Window window, @ColorInt int color) {
-    window.setNavigationBarColor(color);
-=======
   public static void setNavigationBarColor(@NonNull Activity activity, @ColorInt int color) {
     setNavigationBarColor(activity, activity.getWindow(), color);
   }
 
   public static void setNavigationBarColor(@NonNull Context context, @NonNull Window window, @ColorInt int color) {
-    if (Build.VERSION.SDK_INT < 21) {
-      return;
-    } else if (Build.VERSION.SDK_INT < 27) {
+    if (Build.VERSION.SDK_INT < 27) {
       window.setNavigationBarColor(ThemeUtil.getThemedColor(context, android.R.attr.navigationBarColor));
     } else {
       window.setNavigationBarColor(color);
     }
->>>>>>> 9d8e9a3a
   }
 
   public static void setLightStatusBarFromTheme(@NonNull Activity activity) {
