--- conflicted
+++ resolved
@@ -258,13 +258,6 @@
    */
   private static final Map<String, OnFlagChange> FLAG_CHANGE_LISTENERS = new HashMap<String, OnFlagChange>() {{
     put(MESSAGE_PROCESSOR_ALARM_INTERVAL, change -> MessageProcessReceiver.startOrUpdateAlarm(ApplicationDependencies.getApplication()));
-<<<<<<< HEAD
-    put(STORIES, change -> {
-      ApplicationDependencies.getJobManager().startChain(new RefreshAttributesJob()).then(new RefreshOwnProfileJob()).enqueue();
-      ApplicationDependencies.restartAllNetworkConnections();
-    });
-=======
->>>>>>> 09afb1be
     put(GIFT_BADGE_RECEIVE_SUPPORT, change -> ApplicationDependencies.getJobManager().startChain(new RefreshAttributesJob()).then(new RefreshOwnProfileJob()).enqueue());
   }};
 
@@ -545,27 +538,6 @@
    */
   public static boolean keepMutedChatsArchived() {
     return getBoolean(KEEP_MUTED_CHATS_ARCHIVED, false);
-  }
-
-  /**
-   * @return Serialized list of regions in which Google Pay is disabled for donations
-   */
-  public static @NonNull String googlePayDisabledRegions() {
-    return getString(GOOGLE_PAY_DISABLED_REGIONS, "*");
-  }
-
-  /**
-   * @return Serialized list of regions in which credit cards are disabled for donations
-   */
-  public static @NonNull String creditCardDisabledRegions() {
-    return getString(CREDIT_CARD_DISABLED_REGIONS, "*");
-  }
-
-  /**
-   * @return Serialized list of regions in which PayPal is disabled for donations
-   */
-  public static @NonNull String paypalDisabledRegions() {
-    return getString(PAYPAL_DISABLED_REGIONS, "*");
   }
 
   /**
