package org.thoughtcrime.securesms.util;

import android.text.TextUtils;

import androidx.annotation.NonNull;
import androidx.annotation.VisibleForTesting;
import androidx.annotation.WorkerThread;

import com.annimon.stream.Stream;

import org.json.JSONException;
import org.json.JSONObject;
import org.signal.core.util.SetUtil;
import org.signal.core.util.logging.Log;
import org.thoughtcrime.securesms.dependencies.ApplicationDependencies;
import org.thoughtcrime.securesms.groups.SelectionLimits;
import org.thoughtcrime.securesms.jobs.RefreshAttributesJob;
import org.thoughtcrime.securesms.jobs.RemoteConfigRefreshJob;
import org.thoughtcrime.securesms.keyvalue.SignalStore;
import org.thoughtcrime.securesms.messageprocessingalarm.MessageProcessReceiver;

import java.io.IOException;
import java.util.HashMap;
import java.util.HashSet;
import java.util.Iterator;
import java.util.Map;
import java.util.Objects;
import java.util.Set;
import java.util.TreeMap;
import java.util.concurrent.TimeUnit;

/**
 * A location for flags that can be set locally and remotely. These flags can guard features that
 * are not yet ready to be activated.
 *
 * When creating a new flag:
 * - Create a new string constant. This should almost certainly be prefixed with "android."
 * - Add a method to retrieve the value using {@link #getBoolean(String, boolean)}. You can also add
 *   other checks here, like requiring other flags.
 * - If you want to be able to change a flag remotely, place it in {@link #REMOTE_CAPABLE}.
 * - If you would like to force a value for testing, place an entry in {@link #FORCED_VALUES}.
 *   Do not commit changes to this map!
 *
 * Other interesting things you can do:
 * - Make a flag {@link #HOT_SWAPPABLE}
 * - Make a flag {@link #STICKY} -- booleans only!
 * - Register a listener for flag changes in {@link #FLAG_CHANGE_LISTENERS}
 */
public final class FeatureFlags {

  private static final String TAG = Log.tag(FeatureFlags.class);

  private static final long FETCH_INTERVAL = TimeUnit.HOURS.toMillis(2);

  private static final String PAYMENTS_KILL_SWITCH              = "android.payments.kill";
  private static final String USERNAMES                         = "android.usernames";
  private static final String GROUPS_V2_RECOMMENDED_LIMIT       = "global.groupsv2.maxGroupSize";
  private static final String GROUPS_V2_HARD_LIMIT              = "global.groupsv2.groupSizeHardLimit";
  private static final String GROUP_NAME_MAX_LENGTH             = "global.groupsv2.maxNameLength";
  private static final String INTERNAL_USER                     = "android.internalUser";
  private static final String VERIFY_V2                         = "android.verifyV2";
  private static final String PHONE_NUMBER_PRIVACY_VERSION      = "android.phoneNumberPrivacyVersion";
  private static final String CLIENT_EXPIRATION                 = "android.clientExpiration";
  public  static final String DONATE_MEGAPHONE                  = "android.donate.2";
  private static final String CUSTOM_VIDEO_MUXER                = "android.customVideoMuxer";
  private static final String CDS_REFRESH_INTERVAL              = "cds.syncInterval.seconds";
  private static final String AUTOMATIC_SESSION_RESET           = "android.automaticSessionReset.2";
  private static final String AUTOMATIC_SESSION_INTERVAL        = "android.automaticSessionResetInterval";
  private static final String DEFAULT_MAX_BACKOFF               = "android.defaultMaxBackoff";
  private static final String SERVER_ERROR_MAX_BACKOFF          = "android.serverErrorMaxBackoff";
  private static final String OKHTTP_AUTOMATIC_RETRY            = "android.okhttpAutomaticRetry";
  private static final String SHARE_SELECTION_LIMIT             = "android.share.limit";
  private static final String ANIMATED_STICKER_MIN_MEMORY       = "android.animatedStickerMinMemory";
  private static final String ANIMATED_STICKER_MIN_TOTAL_MEMORY = "android.animatedStickerMinTotalMemory";
  private static final String MESSAGE_PROCESSOR_ALARM_INTERVAL  = "android.messageProcessor.alarmIntervalMins";
  private static final String MESSAGE_PROCESSOR_DELAY           = "android.messageProcessor.foregroundDelayMs";
  private static final String MEDIA_QUALITY_LEVELS              = "android.mediaQuality.levels";
  private static final String RETRY_RECEIPT_LIFESPAN            = "android.retryReceiptLifespan";
  private static final String RETRY_RESPOND_MAX_AGE             = "android.retryRespondMaxAge";
  private static final String SENDER_KEY                        = "android.senderKey.5";
  private static final String SENDER_KEY_MAX_AGE                = "android.senderKeyMaxAge";
  private static final String RETRY_RECEIPTS                    = "android.retryReceipts";
  private static final String SUGGEST_SMS_BLACKLIST             = "android.suggestSmsBlacklist";
  private static final String MAX_GROUP_CALL_RING_SIZE          = "global.calling.maxGroupCallRingSize";
  private static final String GROUP_CALL_RINGING                = "android.calling.groupCallRinging";
  private static final String DONOR_BADGES                      = "android.donorBadges.6";
  private static final String DONOR_BADGES_DISPLAY              = "android.donorBadges.display.4";
  private static final String CDSH                              = "android.cdsh";
  private static final String STORIES                           = "android.stories.2";
  private static final String STORIES_TEXT_FUNCTIONS            = "android.stories.text.functions";
  private static final String STORIES_TEXT_POSTS                = "android.stories.text.posts.2";
  private static final String HARDWARE_AEC_BLOCKLIST_MODELS     = "android.calling.hardwareAecBlockList";
  private static final String SOFTWARE_AEC_BLOCKLIST_MODELS     = "android.calling.softwareAecBlockList";
  private static final String USE_HARDWARE_AEC_IF_OLD           = "android.calling.useHardwareAecIfOlderThanApi29";
  private static final String USE_AEC3                          = "android.calling.useAec3";
  private static final String PAYMENTS_COUNTRY_BLOCKLIST        = "android.payments.blocklist";
  private static final String PNP_CDS                           = "android.pnp.cds";
  private static final String USE_FCM_FOREGROUND_SERVICE        = "android.useFcmForegroundService";

  /**
   * We will only store remote values for flags in this set. If you want a flag to be controllable
   * remotely, place it in here.
   */
  @VisibleForTesting
  static final Set<String> REMOTE_CAPABLE = SetUtil.newHashSet(
      PAYMENTS_KILL_SWITCH,
      GROUPS_V2_RECOMMENDED_LIMIT,
      GROUPS_V2_HARD_LIMIT,
      INTERNAL_USER,
      USERNAMES,
      VERIFY_V2,
      CLIENT_EXPIRATION,
      CUSTOM_VIDEO_MUXER,
      CDS_REFRESH_INTERVAL,
      GROUP_NAME_MAX_LENGTH,
      AUTOMATIC_SESSION_RESET,
      AUTOMATIC_SESSION_INTERVAL,
      DEFAULT_MAX_BACKOFF,
      SERVER_ERROR_MAX_BACKOFF,
      OKHTTP_AUTOMATIC_RETRY,
      SHARE_SELECTION_LIMIT,
      ANIMATED_STICKER_MIN_MEMORY,
      ANIMATED_STICKER_MIN_TOTAL_MEMORY,
      MESSAGE_PROCESSOR_ALARM_INTERVAL,
      MESSAGE_PROCESSOR_DELAY,
      MEDIA_QUALITY_LEVELS,
      RETRY_RECEIPT_LIFESPAN,
      RETRY_RESPOND_MAX_AGE,
      SENDER_KEY,
      RETRY_RECEIPTS,
      SUGGEST_SMS_BLACKLIST,
      MAX_GROUP_CALL_RING_SIZE,
      GROUP_CALL_RINGING,
      CDSH,
      SENDER_KEY_MAX_AGE,
      DONOR_BADGES,
      DONOR_BADGES_DISPLAY,
      STORIES,
      STORIES_TEXT_FUNCTIONS,
      STORIES_TEXT_POSTS,
      HARDWARE_AEC_BLOCKLIST_MODELS,
      SOFTWARE_AEC_BLOCKLIST_MODELS,
      USE_HARDWARE_AEC_IF_OLD,
      USE_AEC3,
      PAYMENTS_COUNTRY_BLOCKLIST,
      USE_FCM_FOREGROUND_SERVICE
  );

  @VisibleForTesting
  static final Set<String> NOT_REMOTE_CAPABLE = SetUtil.newHashSet(
<<<<<<< HEAD
      DONATE_MEGAPHONE,
      PHONE_NUMBER_PRIVACY_VERSION
=======
      PHONE_NUMBER_PRIVACY_VERSION,
      PNP_CDS
>>>>>>> c4bc2162
  );

  /**
   * Values in this map will take precedence over any value. This should only be used for local
   * development. Given that you specify a default when retrieving a value, and that we only store
   * remote values for things in {@link #REMOTE_CAPABLE}, there should be no need to ever *commit*
   * an addition to this map.
   */
  @SuppressWarnings("MismatchedQueryAndUpdateOfCollection")
  @VisibleForTesting
  static final Map<String, Object> FORCED_VALUES = new HashMap<String, Object>() {{
  }};

  /**
   * By default, flags are only updated once at app start. This is to ensure that values don't
   * change within an app session, simplifying logic. However, given that this can delay how often
   * a flag is updated, you can put a flag in here to mark it as 'hot swappable'. Flags in this set
   * will be updated arbitrarily at runtime. This will make values more responsive, but also places
   * more burden on the reader to ensure that the app experience remains consistent.
   */
  @VisibleForTesting
  static final Set<String> HOT_SWAPPABLE = SetUtil.newHashSet(
      VERIFY_V2,
      CLIENT_EXPIRATION,
      CUSTOM_VIDEO_MUXER,
      CDS_REFRESH_INTERVAL,
      GROUP_NAME_MAX_LENGTH,
      AUTOMATIC_SESSION_RESET,
      AUTOMATIC_SESSION_INTERVAL,
      DEFAULT_MAX_BACKOFF,
      SERVER_ERROR_MAX_BACKOFF,
      OKHTTP_AUTOMATIC_RETRY,
      SHARE_SELECTION_LIMIT,
      ANIMATED_STICKER_MIN_MEMORY,
      ANIMATED_STICKER_MIN_TOTAL_MEMORY,
      MESSAGE_PROCESSOR_ALARM_INTERVAL,
      MESSAGE_PROCESSOR_DELAY,
      MEDIA_QUALITY_LEVELS,
      RETRY_RECEIPT_LIFESPAN,
      RETRY_RESPOND_MAX_AGE,
      SUGGEST_SMS_BLACKLIST,
      RETRY_RECEIPTS,
      SENDER_KEY,
      MAX_GROUP_CALL_RING_SIZE,
      GROUP_CALL_RINGING,
      CDSH,
      SENDER_KEY_MAX_AGE,
      DONATE_MEGAPHONE,
      HARDWARE_AEC_BLOCKLIST_MODELS,
      SOFTWARE_AEC_BLOCKLIST_MODELS,
      USE_HARDWARE_AEC_IF_OLD,
      USE_AEC3,
      PAYMENTS_COUNTRY_BLOCKLIST,
      USE_FCM_FOREGROUND_SERVICE
  );

  /**
   * Flags in this set will stay true forever once they receive a true value from a remote config.
   */
  @VisibleForTesting
  static final Set<String> STICKY = SetUtil.newHashSet(
      VERIFY_V2
  );

  /**
   * Listeners that are called when the value in {@link #REMOTE_VALUES} changes. That means that
   * hot-swappable flags will have this invoked as soon as we know about that change, but otherwise
   * these will only run during initialization.
   *
   * These can be called on any thread, including the main thread, so be careful!
   *
   * Also note that this doesn't play well with {@link #FORCED_VALUES} -- changes there will not
   * trigger changes in this map, so you'll have to do some manual hacking to get yourself in the
   * desired test state.
   */
  private static final Map<String, OnFlagChange> FLAG_CHANGE_LISTENERS = new HashMap<String, OnFlagChange>() {{
    put(MESSAGE_PROCESSOR_ALARM_INTERVAL, change -> MessageProcessReceiver.startOrUpdateAlarm(ApplicationDependencies.getApplication()));
    put(SENDER_KEY, change -> ApplicationDependencies.getJobManager().add(new RefreshAttributesJob()));
    put(STORIES, change -> ApplicationDependencies.getJobManager().add(new RefreshAttributesJob()));
  }};

  private static final Map<String, Object> REMOTE_VALUES = new TreeMap<>();

  private FeatureFlags() {}

  public static synchronized void init() {
    Map<String, Object> current = parseStoredConfig(SignalStore.remoteConfigValues().getCurrentConfig());
    Map<String, Object> pending = parseStoredConfig(SignalStore.remoteConfigValues().getPendingConfig());
    Map<String, Change> changes = computeChanges(current, pending);

    SignalStore.remoteConfigValues().setCurrentConfig(mapToJson(pending));
    REMOTE_VALUES.putAll(pending);
    triggerFlagChangeListeners(changes);

    Log.i(TAG, "init() " + REMOTE_VALUES.toString());
  }

  public static void refreshIfNecessary() {
    long timeSinceLastFetch = System.currentTimeMillis() - SignalStore.remoteConfigValues().getLastFetchTime();

    if (timeSinceLastFetch < 0 || timeSinceLastFetch > FETCH_INTERVAL) {
      Log.i(TAG, "Scheduling remote config refresh.");
      ApplicationDependencies.getJobManager().add(new RemoteConfigRefreshJob());
    } else {
      Log.i(TAG, "Skipping remote config refresh. Refreshed " + timeSinceLastFetch + " ms ago.");
    }
  }

  @WorkerThread
  public static void refreshSync() throws IOException {
    Map<String, Object> config = ApplicationDependencies.getSignalServiceAccountManager().getRemoteConfig();
    FeatureFlags.update(config);
  }

  public static synchronized void update(@NonNull Map<String, Object> config) {
    Map<String, Object> memory  = REMOTE_VALUES;
    Map<String, Object> disk    = parseStoredConfig(SignalStore.remoteConfigValues().getPendingConfig());
    UpdateResult        result  = updateInternal(config, memory, disk, REMOTE_CAPABLE, HOT_SWAPPABLE, STICKY);

    SignalStore.remoteConfigValues().setPendingConfig(mapToJson(result.getDisk()));
    REMOTE_VALUES.clear();
    REMOTE_VALUES.putAll(result.getMemory());
    triggerFlagChangeListeners(result.getMemoryChanges());

    SignalStore.remoteConfigValues().setLastFetchTime(System.currentTimeMillis());

    Log.i(TAG, "[Memory] Before: " + memory.toString());
    Log.i(TAG, "[Memory] After : " + result.getMemory().toString());
    Log.i(TAG, "[Disk]   Before: " + disk.toString());
    Log.i(TAG, "[Disk]   After : " + result.getDisk().toString());
  }

  /** Creating usernames, sending messages by username. */
  public static synchronized boolean usernames() {
    return getBoolean(USERNAMES, false);
  }

  /**
   * Maximum number of members allowed in a group.
   */
  public static SelectionLimits groupLimits() {
    return new SelectionLimits(getInteger(GROUPS_V2_RECOMMENDED_LIMIT, 151),
                               getInteger(GROUPS_V2_HARD_LIMIT, 1001));
  }

  /** Payments Support */
  public static boolean payments() {
    return !getBoolean(PAYMENTS_KILL_SWITCH, false);
  }

  /** Internal testing extensions. */
  public static boolean internalUser() {
    return getBoolean(INTERNAL_USER, false) || Release.IS_INSIDER || Release.IS_DEBUGGABLE;
  }

  /** Whether or not to use the UUID in verification codes. */
  public static boolean verifyV2() {
    return getBoolean(VERIFY_V2, false);
  }

  /** The raw client expiration JSON string. */
  public static String clientExpiration() {
    return getString(CLIENT_EXPIRATION, null);
  }

  /** The raw donate megaphone CSV string */
  public static String donateMegaphone() {
    return getString(DONATE_MEGAPHONE, "*:1000000");
  }

  /**
   * Whether the user can choose phone number privacy settings, and;
   * Whether to fetch and store the secondary certificate
   */
  public static boolean phoneNumberPrivacy() {
    return getVersionFlag(PHONE_NUMBER_PRIVACY_VERSION) == VersionFlag.ON;
  }

  /** Whether to use the custom streaming muxer or built in android muxer. */
  public static boolean useStreamingVideoMuxer() {
    return getBoolean(CUSTOM_VIDEO_MUXER, false);
  }

  /** The time in between routine CDS refreshes, in seconds. */
  public static int cdsRefreshIntervalSeconds() {
    return getInteger(CDS_REFRESH_INTERVAL, (int) TimeUnit.HOURS.toSeconds(48));
  }

  public static @NonNull SelectionLimits shareSelectionLimit() {
    int limit = getInteger(SHARE_SELECTION_LIMIT, 5);
    return new SelectionLimits(limit, limit);
  }

  /** The maximum number of grapheme */
  public static int getMaxGroupNameGraphemeLength() {
    return Math.max(32, getInteger(GROUP_NAME_MAX_LENGTH, -1));
  }

  /** Whether or not to allow automatic session resets. */
  public static boolean automaticSessionReset() {
    return getBoolean(AUTOMATIC_SESSION_RESET, true);
  }

  /** How often we allow an automatic session reset. */
  public static int automaticSessionResetIntervalSeconds() {
    return getInteger(AUTOMATIC_SESSION_RESET, (int) TimeUnit.HOURS.toSeconds(1));
  }

  /** The default maximum backoff for jobs. */
  public static long getDefaultMaxBackoff() {
    return TimeUnit.SECONDS.toMillis(getInteger(DEFAULT_MAX_BACKOFF, 60));
  }

  /** The maximum backoff for network jobs that hit a 5xx error. */
  public static long getServerErrorMaxBackoff() {
    return TimeUnit.SECONDS.toMillis(getInteger(SERVER_ERROR_MAX_BACKOFF, (int) TimeUnit.HOURS.toSeconds(6)));
  }

  /** Whether or not to allow automatic retries from OkHttp */
  public static boolean okHttpAutomaticRetry() {
    return getBoolean(OKHTTP_AUTOMATIC_RETRY, true);
  }

  /** The minimum memory class required for rendering animated stickers in the keyboard and such */
  public static int animatedStickerMinimumMemoryClass() {
    return getInteger(ANIMATED_STICKER_MIN_MEMORY, 193);
  }

  /** The minimum total memory for rendering animated stickers in the keyboard and such */
  public static int animatedStickerMinimumTotalMemoryMb() {
    return getInteger(ANIMATED_STICKER_MIN_TOTAL_MEMORY, (int) ByteUnit.GIGABYTES.toMegabytes(3));
  }

  public static @NonNull String getMediaQualityLevels() {
    return getString(MEDIA_QUALITY_LEVELS, "");
  }

  /** Whether or not sending or responding to retry receipts is enabled. */
  public static boolean retryReceipts() {
    return getBoolean(RETRY_RECEIPTS, true);
  }

  /** How long to wait before considering a retry to be a failure. */
  public static long retryReceiptLifespan() {
    return getLong(RETRY_RECEIPT_LIFESPAN, TimeUnit.HOURS.toMillis(1));
  }

  /** How old a message is allowed to be while still resending in response to a retry receipt . */
  public static long retryRespondMaxAge() {
    return getLong(RETRY_RESPOND_MAX_AGE, TimeUnit.DAYS.toMillis(14));
  }

  /** How long a sender key can live before it needs to be rotated. */
  public static long senderKeyMaxAge() {
    return Math.min(getLong(SENDER_KEY_MAX_AGE, TimeUnit.DAYS.toMillis(14)), TimeUnit.DAYS.toMillis(90));
  }

  /** A comma-delimited list of country codes that should not be told about SMS during onboarding. */
  public static @NonNull String suggestSmsBlacklist() {
    return getString(SUGGEST_SMS_BLACKLIST, "");
  }

  /** Max group size that can be use group call ringing. */
  public static long maxGroupCallRingSize() {
    return getLong(MAX_GROUP_CALL_RING_SIZE, 16);
  }

  /** Whether or not to show the group call ring toggle in the UI. */
  public static boolean groupCallRinging() {
    return getBoolean(GROUP_CALL_RINGING, false);
  }

  /** A comma-separated list of country codes where payments should be disabled. */
  public static String paymentsCountryBlocklist() {
    return getString(PAYMENTS_COUNTRY_BLOCKLIST, "98,963,53,850,7");
  }

  /**
   * Whether or not stories are available
   *
   * NOTE: This feature is still under ongoing development, do not enable.
   */
  public static boolean stories() {
    return getBoolean(STORIES, false);
  }

  /**
   * Whether users can apply alignment and scale to text posts
   *
   * NOTE: This feature is still under ongoing development, do not enable.
   */
  public static boolean storiesTextFunctions() {
    return getBoolean(STORIES_TEXT_FUNCTIONS, false);
  }

  /**
   * Whether the user supports sending Story text posts
   *
   * NOTE: This feature is still under ongoing development, do not enable.
   */
  public static boolean storiesTextPosts() {
    return getBoolean(STORIES_TEXT_POSTS, false);
  }

  public static boolean cdsh() {
    return Environment.IS_STAGING && getBoolean(CDSH, false);
  }

  /** A comma-separated list of models that should *not* use hardware AEC for calling. */
  public static @NonNull String hardwareAecBlocklistModels() {
    return getString(HARDWARE_AEC_BLOCKLIST_MODELS, "");
  }

  /** A comma-separated list of models that should *not* use software AEC for calling. */
  public static @NonNull String softwareAecBlocklistModels() {
    return getString(SOFTWARE_AEC_BLOCKLIST_MODELS, "");
  }

  /** Whether or not hardware AEC should be used for calling on devices older than API 29. */
  public static boolean useHardwareAecIfOlderThanApi29() {
    return getBoolean(USE_HARDWARE_AEC_IF_OLD, false);
  }

  /** Whether or not {@link org.signal.ringrtc.CallManager.AudioProcessingMethod#ForceSoftwareAec3} can be used */
  public static boolean useAec3() {
    return getBoolean(USE_AEC3, true);
  }

  /**
   * Whether or not to use the phone number privacy CDS flow. Only currently works in staging.
   *
   * Note: This feature is in very early stages of development and *will* break your contacts.
   */
  public static boolean usePnpCds() {
    return Environment.IS_STAGING && getBoolean(PNP_CDS, false);
  }

  public static boolean useFcmForegroundService() {
    return getBoolean(USE_FCM_FOREGROUND_SERVICE, false);
  }

  /** Only for rendering debug info. */
  public static synchronized @NonNull Map<String, Object> getMemoryValues() {
    return new TreeMap<>(REMOTE_VALUES);
  }

  /** Only for rendering debug info. */
  public static synchronized @NonNull Map<String, Object> getDiskValues() {
    return new TreeMap<>(parseStoredConfig(SignalStore.remoteConfigValues().getCurrentConfig()));
  }

  /** Only for rendering debug info. */
  public static synchronized @NonNull Map<String, Object> getPendingDiskValues() {
    return new TreeMap<>(parseStoredConfig(SignalStore.remoteConfigValues().getPendingConfig()));
  }

  /** Only for rendering debug info. */
  public static synchronized @NonNull Map<String, Object> getForcedValues() {
    return new TreeMap<>(FORCED_VALUES);
  }

  @VisibleForTesting
  static @NonNull UpdateResult updateInternal(@NonNull Map<String, Object> remote,
                                              @NonNull Map<String, Object> localMemory,
                                              @NonNull Map<String, Object> localDisk,
                                              @NonNull Set<String>         remoteCapable,
                                              @NonNull Set<String>         hotSwap,
                                              @NonNull Set<String>         sticky)
  {
    Map<String, Object> newMemory = new TreeMap<>(localMemory);
    Map<String, Object> newDisk   = new TreeMap<>(localDisk);

    Set<String> allKeys = new HashSet<>();
    allKeys.addAll(remote.keySet());
    allKeys.addAll(localDisk.keySet());
    allKeys.addAll(localMemory.keySet());

    Stream.of(allKeys)
          .filter(remoteCapable::contains)
          .forEach(key -> {
            Object remoteValue = remote.get(key);
            Object diskValue   = localDisk.get(key);
            Object newValue    = remoteValue;

            if (newValue != null && diskValue != null && newValue.getClass() != diskValue.getClass()) {
              Log.w(TAG, "Type mismatch! key: " + key);

              newDisk.remove(key);

              if (hotSwap.contains(key)) {
                newMemory.remove(key);
              }

              return;
            }

            if (sticky.contains(key) && (newValue instanceof Boolean || diskValue instanceof Boolean)) {
              newValue = diskValue == Boolean.TRUE ? Boolean.TRUE : newValue;
            } else if (sticky.contains(key)) {
              Log.w(TAG, "Tried to make a non-boolean sticky! Ignoring. (key: " + key + ")");
            }

            if (newValue != null) {
              newDisk.put(key, newValue);
            } else {
              newDisk.remove(key);
            }

            if (hotSwap.contains(key)) {
              if (newValue != null) {
                newMemory.put(key, newValue);
              } else {
                newMemory.remove(key);
              }
            }
          });

    Stream.of(allKeys)
          .filterNot(remoteCapable::contains)
          .filterNot(key -> sticky.contains(key) && localDisk.get(key) == Boolean.TRUE)
          .forEach(key -> {
            newDisk.remove(key);

            if (hotSwap.contains(key)) {
              newMemory.remove(key);
            }
          });

    return new UpdateResult(newMemory, newDisk, computeChanges(localMemory, newMemory));
  }

  @VisibleForTesting
  static @NonNull Map<String, Change> computeChanges(@NonNull Map<String, Object> oldMap, @NonNull Map<String, Object> newMap) {
    Map<String, Change> changes = new HashMap<>();
    Set<String>         allKeys = new HashSet<>();

    allKeys.addAll(oldMap.keySet());
    allKeys.addAll(newMap.keySet());

    for (String key : allKeys) {
      Object oldValue = oldMap.get(key);
      Object newValue = newMap.get(key);

      if (oldValue == null && newValue == null) {
        throw new AssertionError("Should not be possible.");
      } else if (oldValue != null && newValue == null) {
        changes.put(key, Change.REMOVED);
      } else if (newValue != oldValue && newValue instanceof Boolean) {
        changes.put(key, (boolean) newValue ? Change.ENABLED : Change.DISABLED);
      } else if (!Objects.equals(oldValue, newValue)) {
        changes.put(key, Change.CHANGED);
      }
    }

    return changes;
  }

  private static @NonNull VersionFlag getVersionFlag(@NonNull String key) {
    int versionFromKey = getInteger(key, 0);

    if (versionFromKey == 0) {
      return VersionFlag.OFF;
    }

    if (Util.getSignalCanonicalVersionCode() >= versionFromKey) {
      return VersionFlag.ON;
    } else {
      return VersionFlag.ON_IN_FUTURE_VERSION;
    }
  }

  public static long getBackgroundMessageProcessInterval() {
    int delayMinutes = getInteger(MESSAGE_PROCESSOR_ALARM_INTERVAL, (int) TimeUnit.HOURS.toMinutes(6));
    return TimeUnit.MINUTES.toMillis(delayMinutes);
  }

  /**
   * How long before a "Checking messages" foreground notification is shown to the user.
   */
  public static long getBackgroundMessageProcessForegroundDelay() {
    return getInteger(MESSAGE_PROCESSOR_DELAY, 300);
  }

  private enum VersionFlag {
    /** The flag is no set */
    OFF,

    /** The flag is set on for a version higher than the current client version */
    ON_IN_FUTURE_VERSION,

    /** The flag is set on for this version or earlier */
    ON
  }

  private static boolean getBoolean(@NonNull String key, boolean defaultValue) {
    Boolean forced = (Boolean) FORCED_VALUES.get(key);
    if (forced != null) {
      return forced;
    }

    Object remote = REMOTE_VALUES.get(key);
    if (remote instanceof Boolean) {
      return (boolean) remote;
    } else if (remote != null) {
      Log.w(TAG, "Expected a boolean for key '" + key + "', but got something else! Falling back to the default.");
    }

    return defaultValue;
  }

  private static int getInteger(@NonNull String key, int defaultValue) {
    Integer forced = (Integer) FORCED_VALUES.get(key);
    if (forced != null) {
      return forced;
    }

    Object remote = REMOTE_VALUES.get(key);
    if (remote instanceof String) {
      try {
        return Integer.parseInt((String) remote);
      } catch (NumberFormatException e) {
        Log.w(TAG, "Expected an int for key '" + key + "', but got something else! Falling back to the default.");
      }
    }

    return defaultValue;
  }

  private static long getLong(@NonNull String key, long defaultValue) {
    Long forced = (Long) FORCED_VALUES.get(key);
    if (forced != null) {
      return forced;
    }

    Object remote = REMOTE_VALUES.get(key);
    if (remote instanceof String) {
      try {
        return Long.parseLong((String) remote);
      } catch (NumberFormatException e) {
        Log.w(TAG, "Expected a long for key '" + key + "', but got something else! Falling back to the default.");
      }
    }

    return defaultValue;
  }

  private static String getString(@NonNull String key, String defaultValue) {
    String forced = (String) FORCED_VALUES.get(key);
    if (forced != null) {
      return forced;
    }

    Object remote = REMOTE_VALUES.get(key);
    if (remote instanceof String) {
      return (String) remote;
    }

    return defaultValue;
  }

  private static Map<String, Object> parseStoredConfig(String stored) {
    Map<String, Object> parsed = new HashMap<>();

    if (TextUtils.isEmpty(stored)) {
      Log.i(TAG, "No remote config stored. Skipping.");
      return parsed;
    }

    try {
      JSONObject       root = new JSONObject(stored);
      Iterator<String> iter = root.keys();

      while (iter.hasNext()) {
        String key = iter.next();
        parsed.put(key, root.get(key));
      }
    } catch (JSONException e) {
      throw new AssertionError("Failed to parse! Cleared storage.");
    }

    return parsed;
  }

  private static @NonNull String mapToJson(@NonNull Map<String, Object> map) {
    try {
      JSONObject json = new JSONObject();

      for (Map.Entry<String, Object> entry : map.entrySet()) {
        json.put(entry.getKey(), entry.getValue());
      }

      return json.toString();
    } catch (JSONException e) {
      throw new AssertionError(e);
    }
  }

  private static void triggerFlagChangeListeners(Map<String, Change> changes) {
    for (Map.Entry<String, Change> change : changes.entrySet()) {
      OnFlagChange listener = FLAG_CHANGE_LISTENERS.get(change.getKey());

      if (listener != null) {
        Log.i(TAG, "Triggering change listener for: " + change.getKey());
        listener.onFlagChange(change.getValue());
      }
    }
  }

  @VisibleForTesting
  static final class UpdateResult {
    private final Map<String, Object> memory;
    private final Map<String, Object> disk;
    private final Map<String, Change> memoryChanges;

    UpdateResult(@NonNull Map<String, Object> memory, @NonNull Map<String, Object> disk, @NonNull Map<String, Change> memoryChanges) {
      this.memory        = memory;
      this.disk          = disk;
      this.memoryChanges = memoryChanges;
    }

    public @NonNull Map<String, Object> getMemory() {
      return memory;
    }

    public @NonNull Map<String, Object> getDisk() {
      return disk;
    }

    public @NonNull Map<String, Change> getMemoryChanges() {
      return memoryChanges;
    }
  }

  @VisibleForTesting
  interface OnFlagChange {
    void onFlagChange(@NonNull Change change);
  }

  enum Change {
    ENABLED, DISABLED, CHANGED, REMOVED
  }
}<|MERGE_RESOLUTION|>--- conflicted
+++ resolved
@@ -148,13 +148,10 @@
 
   @VisibleForTesting
   static final Set<String> NOT_REMOTE_CAPABLE = SetUtil.newHashSet(
-<<<<<<< HEAD
+      // MOLLY: Donate megaphone value is hardcoded in the client
       DONATE_MEGAPHONE,
-      PHONE_NUMBER_PRIVACY_VERSION
-=======
       PHONE_NUMBER_PRIVACY_VERSION,
       PNP_CDS
->>>>>>> c4bc2162
   );
 
   /**
