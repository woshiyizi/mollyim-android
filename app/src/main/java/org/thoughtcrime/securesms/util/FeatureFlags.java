package org.thoughtcrime.securesms.util;

import android.text.TextUtils;

import androidx.annotation.NonNull;
import androidx.annotation.VisibleForTesting;
import androidx.annotation.WorkerThread;

import com.annimon.stream.Stream;

import org.json.JSONException;
import org.json.JSONObject;
import org.signal.core.util.logging.Log;
import org.thoughtcrime.securesms.BuildConfig;
import org.thoughtcrime.securesms.dependencies.ApplicationDependencies;
import org.thoughtcrime.securesms.groups.SelectionLimits;
import org.thoughtcrime.securesms.jobs.RefreshAttributesJob;
import org.thoughtcrime.securesms.jobs.RemoteConfigRefreshJob;
import org.thoughtcrime.securesms.keyvalue.SignalStore;
import org.thoughtcrime.securesms.messageprocessingalarm.MessageProcessReceiver;

import java.io.IOException;
import java.util.HashMap;
import java.util.HashSet;
import java.util.Iterator;
import java.util.Map;
import java.util.Objects;
import java.util.Set;
import java.util.TreeMap;
import java.util.concurrent.TimeUnit;

/**
 * A location for flags that can be set locally and remotely. These flags can guard features that
 * are not yet ready to be activated.
 *
 * When creating a new flag:
 * - Create a new string constant. This should almost certainly be prefixed with "android."
 * - Add a method to retrieve the value using {@link #getBoolean(String, boolean)}. You can also add
 *   other checks here, like requiring other flags.
 * - If you want to be able to change a flag remotely, place it in {@link #REMOTE_CAPABLE}.
 * - If you would like to force a value for testing, place an entry in {@link #FORCED_VALUES}.
 *   Do not commit changes to this map!
 *
 * Other interesting things you can do:
 * - Make a flag {@link #HOT_SWAPPABLE}
 * - Make a flag {@link #STICKY} -- booleans only!
 * - Register a listener for flag changes in {@link #FLAG_CHANGE_LISTENERS}
 */
public final class FeatureFlags {

  private static final String TAG = Log.tag(FeatureFlags.class);

  private static final long FETCH_INTERVAL = TimeUnit.HOURS.toMillis(2);

  private static final String PAYMENTS_KILL_SWITCH              = "android.payments.kill";
  private static final String USERNAMES                         = "android.usernames";
  private static final String GROUPS_V2_RECOMMENDED_LIMIT       = "global.groupsv2.maxGroupSize";
  private static final String GROUPS_V2_HARD_LIMIT              = "global.groupsv2.groupSizeHardLimit";
  private static final String GROUP_NAME_MAX_LENGTH             = "global.groupsv2.maxNameLength";
  private static final String INTERNAL_USER                     = "android.internalUser";
  private static final String VERIFY_V2                         = "android.verifyV2";
  private static final String PHONE_NUMBER_PRIVACY_VERSION      = "android.phoneNumberPrivacyVersion";
  private static final String CLIENT_EXPIRATION                 = "android.clientExpiration";
  public  static final String DONATE_MEGAPHONE                  = "android.donate.2";
  private static final String CUSTOM_VIDEO_MUXER                = "android.customVideoMuxer";
  private static final String CDS_REFRESH_INTERVAL              = "cds.syncInterval.seconds";
  private static final String AUTOMATIC_SESSION_RESET           = "android.automaticSessionReset.2";
  private static final String AUTOMATIC_SESSION_INTERVAL        = "android.automaticSessionResetInterval";
  private static final String DEFAULT_MAX_BACKOFF               = "android.defaultMaxBackoff";
  private static final String SERVER_ERROR_MAX_BACKOFF          = "android.serverErrorMaxBackoff";
  private static final String OKHTTP_AUTOMATIC_RETRY            = "android.okhttpAutomaticRetry";
  private static final String SHARE_SELECTION_LIMIT             = "android.share.limit";
  private static final String ANIMATED_STICKER_MIN_MEMORY       = "android.animatedStickerMinMemory";
  private static final String ANIMATED_STICKER_MIN_TOTAL_MEMORY = "android.animatedStickerMinTotalMemory";
  private static final String MESSAGE_PROCESSOR_ALARM_INTERVAL  = "android.messageProcessor.alarmIntervalMins";
  private static final String MESSAGE_PROCESSOR_DELAY           = "android.messageProcessor.foregroundDelayMs";
  private static final String MEDIA_QUALITY_LEVELS              = "android.mediaQuality.levels";
  private static final String RETRY_RECEIPT_LIFESPAN            = "android.retryReceiptLifespan";
  private static final String RETRY_RESPOND_MAX_AGE             = "android.retryRespondMaxAge";
  private static final String SENDER_KEY                        = "android.senderKey.5";
  private static final String SENDER_KEY_MAX_AGE                = "android.senderKeyMaxAge";
  private static final String RETRY_RECEIPTS                    = "android.retryReceipts";
  private static final String SUGGEST_SMS_BLACKLIST             = "android.suggestSmsBlacklist";
  private static final String MAX_GROUP_CALL_RING_SIZE          = "global.calling.maxGroupCallRingSize";
  private static final String GROUP_CALL_RINGING                = "android.calling.groupCallRinging";
  private static final String CHANGE_NUMBER_ENABLED             = "android.changeNumber";
  private static final String DONOR_BADGES                      = "android.donorBadges.6";
  private static final String DONOR_BADGES_DISPLAY              = "android.donorBadges.display.4";
  private static final String CDSH                              = "android.cdsh";

  /**
   * We will only store remote values for flags in this set. If you want a flag to be controllable
   * remotely, place it in here.
   */
  @VisibleForTesting
  static final Set<String> REMOTE_CAPABLE = SetUtil.newHashSet(
      PAYMENTS_KILL_SWITCH,
      GROUPS_V2_RECOMMENDED_LIMIT,
      GROUPS_V2_HARD_LIMIT,
      INTERNAL_USER,
      USERNAMES,
      VERIFY_V2,
      CLIENT_EXPIRATION,
      CUSTOM_VIDEO_MUXER,
      CDS_REFRESH_INTERVAL,
      GROUP_NAME_MAX_LENGTH,
      AUTOMATIC_SESSION_RESET,
      AUTOMATIC_SESSION_INTERVAL,
      DEFAULT_MAX_BACKOFF,
      SERVER_ERROR_MAX_BACKOFF,
      OKHTTP_AUTOMATIC_RETRY,
      SHARE_SELECTION_LIMIT,
      ANIMATED_STICKER_MIN_MEMORY,
      ANIMATED_STICKER_MIN_TOTAL_MEMORY,
      MESSAGE_PROCESSOR_ALARM_INTERVAL,
      MESSAGE_PROCESSOR_DELAY,
      MEDIA_QUALITY_LEVELS,
      RETRY_RECEIPT_LIFESPAN,
      RETRY_RESPOND_MAX_AGE,
      SENDER_KEY,
      RETRY_RECEIPTS,
      SUGGEST_SMS_BLACKLIST,
      MAX_GROUP_CALL_RING_SIZE,
      GROUP_CALL_RINGING,
      CDSH,
      SENDER_KEY_MAX_AGE,
      DONOR_BADGES,
      DONOR_BADGES_DISPLAY,
      CHANGE_NUMBER_ENABLED
  );

  @VisibleForTesting
  static final Set<String> NOT_REMOTE_CAPABLE = SetUtil.newHashSet(
<<<<<<< HEAD
      DONATE_MEGAPHONE,
      PHONE_NUMBER_PRIVACY_VERSION,
      CHANGE_NUMBER_ENABLED
=======
      PHONE_NUMBER_PRIVACY_VERSION
>>>>>>> a0235cbc
  );

  /**
   * Values in this map will take precedence over any value. This should only be used for local
   * development. Given that you specify a default when retrieving a value, and that we only store
   * remote values for things in {@link #REMOTE_CAPABLE}, there should be no need to ever *commit*
   * an addition to this map.
   */
  @SuppressWarnings("MismatchedQueryAndUpdateOfCollection")
  @VisibleForTesting
  static final Map<String, Object> FORCED_VALUES = new HashMap<String, Object>() {{
  }};

  /**
   * By default, flags are only updated once at app start. This is to ensure that values don't
   * change within an app session, simplifying logic. However, given that this can delay how often
   * a flag is updated, you can put a flag in here to mark it as 'hot swappable'. Flags in this set
   * will be updated arbitrarily at runtime. This will make values more responsive, but also places
   * more burden on the reader to ensure that the app experience remains consistent.
   */
  @VisibleForTesting
  static final Set<String> HOT_SWAPPABLE = SetUtil.newHashSet(
      VERIFY_V2,
      CLIENT_EXPIRATION,
      CUSTOM_VIDEO_MUXER,
      CDS_REFRESH_INTERVAL,
      GROUP_NAME_MAX_LENGTH,
      AUTOMATIC_SESSION_RESET,
      AUTOMATIC_SESSION_INTERVAL,
      DEFAULT_MAX_BACKOFF,
      SERVER_ERROR_MAX_BACKOFF,
      OKHTTP_AUTOMATIC_RETRY,
      SHARE_SELECTION_LIMIT,
      ANIMATED_STICKER_MIN_MEMORY,
      ANIMATED_STICKER_MIN_TOTAL_MEMORY,
      MESSAGE_PROCESSOR_ALARM_INTERVAL,
      MESSAGE_PROCESSOR_DELAY,
      MEDIA_QUALITY_LEVELS,
      RETRY_RECEIPT_LIFESPAN,
      RETRY_RESPOND_MAX_AGE,
      SUGGEST_SMS_BLACKLIST,
      RETRY_RECEIPTS,
      SENDER_KEY,
      MAX_GROUP_CALL_RING_SIZE,
      GROUP_CALL_RINGING,
      CDSH,
      SENDER_KEY_MAX_AGE,
      DONOR_BADGES_DISPLAY,
      DONATE_MEGAPHONE
  );

  /**
   * Flags in this set will stay true forever once they receive a true value from a remote config.
   */
  @VisibleForTesting
  static final Set<String> STICKY = SetUtil.newHashSet(
      VERIFY_V2
  );

  /**
   * Listeners that are called when the value in {@link #REMOTE_VALUES} changes. That means that
   * hot-swappable flags will have this invoked as soon as we know about that change, but otherwise
   * these will only run during initialization.
   *
   * These can be called on any thread, including the main thread, so be careful!
   *
   * Also note that this doesn't play well with {@link #FORCED_VALUES} -- changes there will not
   * trigger changes in this map, so you'll have to do some manually hacking to get yourself in the
   * desired test state.
   */
  private static final Map<String, OnFlagChange> FLAG_CHANGE_LISTENERS = new HashMap<String, OnFlagChange>() {{
    put(MESSAGE_PROCESSOR_ALARM_INTERVAL, change -> MessageProcessReceiver.startOrUpdateAlarm(ApplicationDependencies.getApplication()));
    put(SENDER_KEY, change -> ApplicationDependencies.getJobManager().add(new RefreshAttributesJob()));
    put(CHANGE_NUMBER_ENABLED, change -> ApplicationDependencies.getJobManager().add(new RefreshAttributesJob()));
  }};

  private static final Map<String, Object> REMOTE_VALUES = new TreeMap<>();

  private FeatureFlags() {}

  public static synchronized void init() {
    Map<String, Object> current = parseStoredConfig(SignalStore.remoteConfigValues().getCurrentConfig());
    Map<String, Object> pending = parseStoredConfig(SignalStore.remoteConfigValues().getPendingConfig());
    Map<String, Change> changes = computeChanges(current, pending);

    SignalStore.remoteConfigValues().setCurrentConfig(mapToJson(pending));
    REMOTE_VALUES.putAll(pending);
    triggerFlagChangeListeners(changes);

    Log.i(TAG, "init() " + REMOTE_VALUES.toString());
  }

  public static void refreshIfNecessary() {
    long timeSinceLastFetch = System.currentTimeMillis() - SignalStore.remoteConfigValues().getLastFetchTime();

    if (timeSinceLastFetch < 0 || timeSinceLastFetch > FETCH_INTERVAL) {
      Log.i(TAG, "Scheduling remote config refresh.");
      ApplicationDependencies.getJobManager().add(new RemoteConfigRefreshJob());
    } else {
      Log.i(TAG, "Skipping remote config refresh. Refreshed " + timeSinceLastFetch + " ms ago.");
    }
  }

  @WorkerThread
  public static void refreshSync() throws IOException {
    Map<String, Object> config = ApplicationDependencies.getSignalServiceAccountManager().getRemoteConfig();
    FeatureFlags.update(config);
  }

  public static synchronized void update(@NonNull Map<String, Object> config) {
    Map<String, Object> memory  = REMOTE_VALUES;
    Map<String, Object> disk    = parseStoredConfig(SignalStore.remoteConfigValues().getPendingConfig());
    UpdateResult        result  = updateInternal(config, memory, disk, REMOTE_CAPABLE, HOT_SWAPPABLE, STICKY);

    SignalStore.remoteConfigValues().setPendingConfig(mapToJson(result.getDisk()));
    REMOTE_VALUES.clear();
    REMOTE_VALUES.putAll(result.getMemory());
    triggerFlagChangeListeners(result.getMemoryChanges());

    SignalStore.remoteConfigValues().setLastFetchTime(System.currentTimeMillis());

    Log.i(TAG, "[Memory] Before: " + memory.toString());
    Log.i(TAG, "[Memory] After : " + result.getMemory().toString());
    Log.i(TAG, "[Disk]   Before: " + disk.toString());
    Log.i(TAG, "[Disk]   After : " + result.getDisk().toString());
  }

  /** Creating usernames, sending messages by username. */
  public static synchronized boolean usernames() {
    return getBoolean(USERNAMES, false);
  }

  /**
   * Maximum number of members allowed in a group.
   */
  public static SelectionLimits groupLimits() {
    return new SelectionLimits(getInteger(GROUPS_V2_RECOMMENDED_LIMIT, 151),
                               getInteger(GROUPS_V2_HARD_LIMIT, 1001));
  }

  /** Payments Support */
  public static boolean payments() {
    return !getBoolean(PAYMENTS_KILL_SWITCH, false);
  }

  /** Internal testing extensions. */
  public static boolean internalUser() {
    return getBoolean(INTERNAL_USER, false);
  }

  /** Whether or not to use the UUID in verification codes. */
  public static boolean verifyV2() {
    return getBoolean(VERIFY_V2, false);
  }

  /** The raw client expiration JSON string. */
  public static String clientExpiration() {
    return getString(CLIENT_EXPIRATION, null);
  }

  /** The raw donate megaphone CSV string */
  public static String donateMegaphone() {
    return getString(DONATE_MEGAPHONE, "*:1000000");
  }

  /**
   * Whether the user can choose phone number privacy settings, and;
   * Whether to fetch and store the secondary certificate
   */
  public static boolean phoneNumberPrivacy() {
    return getVersionFlag(PHONE_NUMBER_PRIVACY_VERSION) == VersionFlag.ON;
  }

  /** Whether to use the custom streaming muxer or built in android muxer. */
  public static boolean useStreamingVideoMuxer() {
    return getBoolean(CUSTOM_VIDEO_MUXER, false);
  }

  /** The time in between routine CDS refreshes, in seconds. */
  public static int cdsRefreshIntervalSeconds() {
    return getInteger(CDS_REFRESH_INTERVAL, (int) TimeUnit.HOURS.toSeconds(48));
  }

  public static @NonNull SelectionLimits shareSelectionLimit() {
    int limit = getInteger(SHARE_SELECTION_LIMIT, 5);
    return new SelectionLimits(limit, limit);
  }

  /** The maximum number of grapheme */
  public static int getMaxGroupNameGraphemeLength() {
    return Math.max(32, getInteger(GROUP_NAME_MAX_LENGTH, -1));
  }

  /** Whether or not to allow automatic session resets. */
  public static boolean automaticSessionReset() {
    return getBoolean(AUTOMATIC_SESSION_RESET, true);
  }

  /** How often we allow an automatic session reset. */
  public static int automaticSessionResetIntervalSeconds() {
    return getInteger(AUTOMATIC_SESSION_RESET, (int) TimeUnit.HOURS.toSeconds(1));
  }

  /** The default maximum backoff for jobs. */
  public static long getDefaultMaxBackoff() {
    return TimeUnit.SECONDS.toMillis(getInteger(DEFAULT_MAX_BACKOFF, 60));
  }

  /** The maximum backoff for network jobs that hit a 5xx error. */
  public static long getServerErrorMaxBackoff() {
    return TimeUnit.SECONDS.toMillis(getInteger(SERVER_ERROR_MAX_BACKOFF, (int) TimeUnit.HOURS.toSeconds(6)));
  }

  /** Whether or not to allow automatic retries from OkHttp */
  public static boolean okHttpAutomaticRetry() {
    return getBoolean(OKHTTP_AUTOMATIC_RETRY, true);
  }

  /** The minimum memory class required for rendering animated stickers in the keyboard and such */
  public static int animatedStickerMinimumMemoryClass() {
    return getInteger(ANIMATED_STICKER_MIN_MEMORY, 193);
  }

  /** The minimum total memory for rendering animated stickers in the keyboard and such */
  public static int animatedStickerMinimumTotalMemoryMb() {
    return getInteger(ANIMATED_STICKER_MIN_TOTAL_MEMORY, (int) ByteUnit.GIGABYTES.toMegabytes(3));
  }

  public static @NonNull String getMediaQualityLevels() {
    return getString(MEDIA_QUALITY_LEVELS, "");
  }

  /** Whether or not sending or responding to retry receipts is enabled. */
  public static boolean retryReceipts() {
    return getBoolean(RETRY_RECEIPTS, true);
  }

  /** How long to wait before considering a retry to be a failure. */
  public static long retryReceiptLifespan() {
    return getLong(RETRY_RECEIPT_LIFESPAN, TimeUnit.HOURS.toMillis(1));
  }

  /** How old a message is allowed to be while still resending in response to a retry receipt . */
  public static long retryRespondMaxAge() {
    return getLong(RETRY_RESPOND_MAX_AGE, TimeUnit.DAYS.toMillis(14));
  }

  /** How long a sender key can live before it needs to be rotated. */
  public static long senderKeyMaxAge() {
    return Math.min(getLong(SENDER_KEY_MAX_AGE, TimeUnit.DAYS.toMillis(14)), TimeUnit.DAYS.toMillis(90));
  }

  /** A comma-delimited list of country codes that should not be told about SMS during onboarding. */
  public static @NonNull String suggestSmsBlacklist() {
    return getString(SUGGEST_SMS_BLACKLIST, "");
  }

  /** Max group size that can be use group call ringing. */
  public static long maxGroupCallRingSize() {
    return getLong(MAX_GROUP_CALL_RING_SIZE, 16);
  }

  /** Whether or not to show the group call ring toggle in the UI. */
  public static boolean groupCallRinging() {
    return getBoolean(GROUP_CALL_RINGING, false);
  }

  /** Whether or not to show change number in the UI. */
  public static boolean changeNumber() {
    return getBoolean(CHANGE_NUMBER_ENABLED, false);
  }

<<<<<<< HEAD
=======
  /**
   * Whether or not to show donor badges in the UI.
   */
  public static boolean donorBadges() {
    if (Environment.IS_STAGING) {
      return true;
    } else {
      return getBoolean(DONOR_BADGES, true) || SignalStore.donationsValues().getSubscriber() != null;
    }
  }

  /**
   * Whether or not donor badges should be displayed throughout the app.
   */
  public static boolean displayDonorBadges() {
    return getBoolean(DONOR_BADGES_DISPLAY, true);
  }

>>>>>>> a0235cbc
  public static boolean cdsh() {
    return Environment.IS_STAGING && getBoolean(CDSH, false);
  }

  /** Only for rendering debug info. */
  public static synchronized @NonNull Map<String, Object> getMemoryValues() {
    return new TreeMap<>(REMOTE_VALUES);
  }

  /** Only for rendering debug info. */
  public static synchronized @NonNull Map<String, Object> getDiskValues() {
    return new TreeMap<>(parseStoredConfig(SignalStore.remoteConfigValues().getCurrentConfig()));
  }

  /** Only for rendering debug info. */
  public static synchronized @NonNull Map<String, Object> getPendingDiskValues() {
    return new TreeMap<>(parseStoredConfig(SignalStore.remoteConfigValues().getPendingConfig()));
  }

  /** Only for rendering debug info. */
  public static synchronized @NonNull Map<String, Object> getForcedValues() {
    return new TreeMap<>(FORCED_VALUES);
  }

  @VisibleForTesting
  static @NonNull UpdateResult updateInternal(@NonNull Map<String, Object> remote,
                                              @NonNull Map<String, Object> localMemory,
                                              @NonNull Map<String, Object> localDisk,
                                              @NonNull Set<String>         remoteCapable,
                                              @NonNull Set<String>         hotSwap,
                                              @NonNull Set<String>         sticky)
  {
    Map<String, Object> newMemory = new TreeMap<>(localMemory);
    Map<String, Object> newDisk   = new TreeMap<>(localDisk);

    Set<String> allKeys = new HashSet<>();
    allKeys.addAll(remote.keySet());
    allKeys.addAll(localDisk.keySet());
    allKeys.addAll(localMemory.keySet());

    Stream.of(allKeys)
          .filter(remoteCapable::contains)
          .forEach(key -> {
            Object remoteValue = remote.get(key);
            Object diskValue   = localDisk.get(key);
            Object newValue    = remoteValue;

            if (newValue != null && diskValue != null && newValue.getClass() != diskValue.getClass()) {
              Log.w(TAG, "Type mismatch! key: " + key);

              newDisk.remove(key);

              if (hotSwap.contains(key)) {
                newMemory.remove(key);
              }

              return;
            }

            if (sticky.contains(key) && (newValue instanceof Boolean || diskValue instanceof Boolean)) {
              newValue = diskValue == Boolean.TRUE ? Boolean.TRUE : newValue;
            } else if (sticky.contains(key)) {
              Log.w(TAG, "Tried to make a non-boolean sticky! Ignoring. (key: " + key + ")");
            }

            if (newValue != null) {
              newDisk.put(key, newValue);
            } else {
              newDisk.remove(key);
            }

            if (hotSwap.contains(key)) {
              if (newValue != null) {
                newMemory.put(key, newValue);
              } else {
                newMemory.remove(key);
              }
            }
          });

    Stream.of(allKeys)
          .filterNot(remoteCapable::contains)
          .filterNot(key -> sticky.contains(key) && localDisk.get(key) == Boolean.TRUE)
          .forEach(key -> {
            newDisk.remove(key);

            if (hotSwap.contains(key)) {
              newMemory.remove(key);
            }
          });

    return new UpdateResult(newMemory, newDisk, computeChanges(localMemory, newMemory));
  }

  @VisibleForTesting
  static @NonNull Map<String, Change> computeChanges(@NonNull Map<String, Object> oldMap, @NonNull Map<String, Object> newMap) {
    Map<String, Change> changes = new HashMap<>();
    Set<String>         allKeys = new HashSet<>();

    allKeys.addAll(oldMap.keySet());
    allKeys.addAll(newMap.keySet());

    for (String key : allKeys) {
      Object oldValue = oldMap.get(key);
      Object newValue = newMap.get(key);

      if (oldValue == null && newValue == null) {
        throw new AssertionError("Should not be possible.");
      } else if (oldValue != null && newValue == null) {
        changes.put(key, Change.REMOVED);
      } else if (newValue != oldValue && newValue instanceof Boolean) {
        changes.put(key, (boolean) newValue ? Change.ENABLED : Change.DISABLED);
      } else if (!Objects.equals(oldValue, newValue)) {
        changes.put(key, Change.CHANGED);
      }
    }

    return changes;
  }

  private static @NonNull VersionFlag getVersionFlag(@NonNull String key) {
    int versionFromKey = getInteger(key, 0);

    if (versionFromKey == 0) {
      return VersionFlag.OFF;
    }

    if (BuildConfig.CANONICAL_VERSION_CODE >= versionFromKey) {
      return VersionFlag.ON;
    } else {
      return VersionFlag.ON_IN_FUTURE_VERSION;
    }
  }

  public static long getBackgroundMessageProcessInterval() {
    int delayMinutes = getInteger(MESSAGE_PROCESSOR_ALARM_INTERVAL, (int) TimeUnit.HOURS.toMinutes(6));
    return TimeUnit.MINUTES.toMillis(delayMinutes);
  }

  /**
   * How long before a "Checking messages" foreground notification is shown to the user.
   */
  public static long getBackgroundMessageProcessForegroundDelay() {
    return getInteger(MESSAGE_PROCESSOR_DELAY, 300);
  }

  private enum VersionFlag {
    /** The flag is no set */
    OFF,

    /** The flag is set on for a version higher than the current client version */
    ON_IN_FUTURE_VERSION,

    /** The flag is set on for this version or earlier */
    ON
  }

  private static boolean getBoolean(@NonNull String key, boolean defaultValue) {
    Boolean forced = (Boolean) FORCED_VALUES.get(key);
    if (forced != null) {
      return forced;
    }

    Object remote = REMOTE_VALUES.get(key);
    if (remote instanceof Boolean) {
      return (boolean) remote;
    } else if (remote != null) {
      Log.w(TAG, "Expected a boolean for key '" + key + "', but got something else! Falling back to the default.");
    }

    return defaultValue;
  }

  private static int getInteger(@NonNull String key, int defaultValue) {
    Integer forced = (Integer) FORCED_VALUES.get(key);
    if (forced != null) {
      return forced;
    }

    Object remote = REMOTE_VALUES.get(key);
    if (remote instanceof String) {
      try {
        return Integer.parseInt((String) remote);
      } catch (NumberFormatException e) {
        Log.w(TAG, "Expected an int for key '" + key + "', but got something else! Falling back to the default.");
      }
    }

    return defaultValue;
  }

  private static long getLong(@NonNull String key, long defaultValue) {
    Long forced = (Long) FORCED_VALUES.get(key);
    if (forced != null) {
      return forced;
    }

    Object remote = REMOTE_VALUES.get(key);
    if (remote instanceof String) {
      try {
        return Long.parseLong((String) remote);
      } catch (NumberFormatException e) {
        Log.w(TAG, "Expected a long for key '" + key + "', but got something else! Falling back to the default.");
      }
    }

    return defaultValue;
  }

  private static String getString(@NonNull String key, String defaultValue) {
    String forced = (String) FORCED_VALUES.get(key);
    if (forced != null) {
      return forced;
    }

    Object remote = REMOTE_VALUES.get(key);
    if (remote instanceof String) {
      return (String) remote;
    }

    return defaultValue;
  }

  private static Map<String, Object> parseStoredConfig(String stored) {
    Map<String, Object> parsed = new HashMap<>();

    if (TextUtils.isEmpty(stored)) {
      Log.i(TAG, "No remote config stored. Skipping.");
      return parsed;
    }

    try {
      JSONObject       root = new JSONObject(stored);
      Iterator<String> iter = root.keys();

      while (iter.hasNext()) {
        String key = iter.next();
        parsed.put(key, root.get(key));
      }
    } catch (JSONException e) {
      throw new AssertionError("Failed to parse! Cleared storage.");
    }

    return parsed;
  }

  private static @NonNull String mapToJson(@NonNull Map<String, Object> map) {
    try {
      JSONObject json = new JSONObject();

      for (Map.Entry<String, Object> entry : map.entrySet()) {
        json.put(entry.getKey(), entry.getValue());
      }

      return json.toString();
    } catch (JSONException e) {
      throw new AssertionError(e);
    }
  }

  private static void triggerFlagChangeListeners(Map<String, Change> changes) {
    for (Map.Entry<String, Change> change : changes.entrySet()) {
      OnFlagChange listener = FLAG_CHANGE_LISTENERS.get(change.getKey());

      if (listener != null) {
        Log.i(TAG, "Triggering change listener for: " + change.getKey());
        listener.onFlagChange(change.getValue());
      }
    }
  }

  @VisibleForTesting
  static final class UpdateResult {
    private final Map<String, Object> memory;
    private final Map<String, Object> disk;
    private final Map<String, Change> memoryChanges;

    UpdateResult(@NonNull Map<String, Object> memory, @NonNull Map<String, Object> disk, @NonNull Map<String, Change> memoryChanges) {
      this.memory        = memory;
      this.disk          = disk;
      this.memoryChanges = memoryChanges;
    }

    public @NonNull Map<String, Object> getMemory() {
      return memory;
    }

    public @NonNull Map<String, Object> getDisk() {
      return disk;
    }

    public @NonNull Map<String, Change> getMemoryChanges() {
      return memoryChanges;
    }
  }

  @VisibleForTesting
  interface OnFlagChange {
    void onFlagChange(@NonNull Change change);
  }

  enum Change {
    ENABLED, DISABLED, CHANGED, REMOVED
  }
}<|MERGE_RESOLUTION|>--- conflicted
+++ resolved
@@ -131,13 +131,8 @@
 
   @VisibleForTesting
   static final Set<String> NOT_REMOTE_CAPABLE = SetUtil.newHashSet(
-<<<<<<< HEAD
       DONATE_MEGAPHONE,
-      PHONE_NUMBER_PRIVACY_VERSION,
-      CHANGE_NUMBER_ENABLED
-=======
       PHONE_NUMBER_PRIVACY_VERSION
->>>>>>> a0235cbc
   );
 
   /**
@@ -185,8 +180,7 @@
       GROUP_CALL_RINGING,
       CDSH,
       SENDER_KEY_MAX_AGE,
-      DONOR_BADGES_DISPLAY,
-      DONATE_MEGAPHONE
+      DONOR_BADGES_DISPLAY
   );
 
   /**
@@ -410,27 +404,6 @@
     return getBoolean(CHANGE_NUMBER_ENABLED, false);
   }
 
-<<<<<<< HEAD
-=======
-  /**
-   * Whether or not to show donor badges in the UI.
-   */
-  public static boolean donorBadges() {
-    if (Environment.IS_STAGING) {
-      return true;
-    } else {
-      return getBoolean(DONOR_BADGES, true) || SignalStore.donationsValues().getSubscriber() != null;
-    }
-  }
-
-  /**
-   * Whether or not donor badges should be displayed throughout the app.
-   */
-  public static boolean displayDonorBadges() {
-    return getBoolean(DONOR_BADGES_DISPLAY, true);
-  }
-
->>>>>>> a0235cbc
   public static boolean cdsh() {
     return Environment.IS_STAGING && getBoolean(CDSH, false);
   }
