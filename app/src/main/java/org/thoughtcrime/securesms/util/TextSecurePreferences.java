package org.thoughtcrime.securesms.util;

import android.content.Context;
import android.content.SharedPreferences;
import android.hardware.Camera.CameraInfo;
import android.net.Uri;
import android.os.Build;
import android.provider.Settings;

import androidx.annotation.ArrayRes;
import androidx.annotation.NonNull;
import androidx.annotation.Nullable;
import androidx.core.app.NotificationCompat;

import org.signal.core.util.logging.Log;
import org.signal.zkgroup.profiles.ProfileKey;
import org.thoughtcrime.securesms.BuildConfig;
import org.thoughtcrime.securesms.R;
import org.thoughtcrime.securesms.backup.BackupProtos;
import org.thoughtcrime.securesms.crypto.ProfileKeyUtil;
import org.thoughtcrime.securesms.database.SignalDatabase;
import org.thoughtcrime.securesms.dependencies.ApplicationDependencies;
import org.thoughtcrime.securesms.keyvalue.SettingsValues;
import org.thoughtcrime.securesms.keyvalue.SignalStore;
import org.thoughtcrime.securesms.lock.RegistrationLockReminders;
import org.thoughtcrime.securesms.net.ProxyType;
import org.thoughtcrime.securesms.notifications.NotificationChannels;
import org.thoughtcrime.securesms.preferences.widgets.NotificationPrivacyPreference;
import org.thoughtcrime.securesms.preferences.widgets.PassphraseLockTriggerPreference;
import org.thoughtcrime.securesms.recipients.Recipient;
import org.thoughtcrime.securesms.service.UpdateApkRefreshListener;
import org.whispersystems.libsignal.util.Medium;

import java.io.IOException;
import java.security.SecureRandom;
import java.util.ArrayList;
import java.util.Arrays;
import java.util.Collections;
import java.util.HashSet;
import java.util.List;
import java.util.Set;
<<<<<<< HEAD
import java.util.UUID;
import java.util.concurrent.TimeUnit;
=======
>>>>>>> 182a112c

public class TextSecurePreferences {

  private static final String TAG = Log.tag(TextSecurePreferences.class);

  public  static final String CHANGE_PASSPHRASE_PREF           = "pref_change_passphrase";
  public  static final String THEME_PREF                       = "pref_theme";
  public  static final String LANGUAGE_PREF                    = "pref_language";

  private static final String LAST_VERSION_CODE_PREF           = "last_version_code";
<<<<<<< HEAD
=======
  private static final String LAST_EXPERIENCE_VERSION_PREF     = "last_experience_version_code";
>>>>>>> 182a112c
  public  static final String RINGTONE_PREF                    = "pref_key_ringtone";
  public  static final String VIBRATE_PREF                     = "pref_key_vibrate";
  private static final String NOTIFICATION_PREF                = "pref_key_enable_notifications";
  public  static final String LED_COLOR_PREF                   = "pref_led_color";
  public  static final String LED_BLINK_PREF                   = "pref_led_blink";
  private static final String LED_BLINK_PREF_CUSTOM            = "pref_led_blink_custom";
  public  static final String SCREEN_SECURITY_PREF             = "pref_screen_security";
  private static final String ENTER_SENDS_PREF                 = "pref_enter_sends";
  private static final String ENTER_PRESENT_PREF               = "pref_enter_key";
<<<<<<< HEAD
  private static final String LOCAL_NUMBER_PREF                = "pref_local_number";
  private static final String LOCAL_ACI_PREF                   = "pref_local_uuid";
  private static final String LOCAL_USERNAME_PREF              = "pref_local_username";
  public  static final String REGISTERED_GCM_PREF              = "pref_gcm_registered";
  private static final String GCM_PASSWORD_PREF                = "pref_gcm_password";
=======
  private static final String SMS_DELIVERY_REPORT_PREF         = "pref_delivery_report_sms";
  public  static final String MMS_USER_AGENT                   = "pref_mms_user_agent";
  private static final String MMS_CUSTOM_USER_AGENT            = "pref_custom_mms_user_agent";
  private static final String SEEN_WELCOME_SCREEN_PREF         = "pref_seen_welcome_screen";
>>>>>>> 182a112c
  private static final String PROMPTED_PUSH_REGISTRATION_PREF  = "pref_prompted_push_registration";
  private static final String PROMPTED_OPTIMIZE_DOZE_PREF      = "pref_prompted_optimize_doze";
  public  static final String DIRECTORY_FRESH_TIME_PREF        = "pref_directory_refresh_time";
  public  static final String UPDATE_APK_ENABLED               = "pref_update_apk_enabled";
  private static final String UPDATE_APK_SHOW_ONBOARDING       = "pref_update_apk_onboarding";
  private static final String UPDATE_APK_REFRESH_TIME_PREF     = "pref_update_apk_refresh_time";
  private static final String UPDATE_APK_DOWNLOAD_ID           = "pref_update_apk_download_id";
  private static final String UPDATE_APK_DIGEST                = "pref_update_apk_digest";
  private static final String SIGNED_PREKEY_ROTATION_TIME_PREF = "pref_signed_pre_key_rotation_time";

  private static final String IN_THREAD_NOTIFICATION_PREF      = "pref_key_inthread_notifications";
  public  static final String MESSAGE_BODY_TEXT_SIZE_PREF      = "pref_message_body_text_size";

  private static final String SIGNED_PREKEY_REGISTERED_PREF    = "pref_signed_prekey_registered";

<<<<<<< HEAD
  private static final String GCM_DISABLED_PREF                = "pref_gcm_disabled";
  private static final String GCM_REGISTRATION_ID_PREF         = "pref_gcm_registration_id";
  private static final String GCM_REGISTRATION_ID_VERSION_PREF = "pref_gcm_registration_id_version";
  private static final String GCM_REGISTRATION_ID_TIME_PREF    = "pref_gcm_registration_id_last_set_time";
  private static final String WEBSOCKET_REGISTERED_PREF        = "pref_websocket_registered";
=======
  private static final String RATING_LATER_PREF                = "pref_rating_later";
  private static final String RATING_ENABLED_PREF              = "pref_rating_enabled";
>>>>>>> 182a112c
  private static final String SIGNED_PREKEY_FAILURE_COUNT_PREF = "pref_signed_prekey_failure_count";

  public  static final String REPEAT_ALERTS_PREF               = "pref_repeat_alerts";
  public  static final String NOTIFICATION_PRIVACY_PREF        = "pref_notification_privacy";
  public  static final String NOTIFICATION_PRIORITY_PREF       = "pref_notification_priority";
  public  static final String NEW_CONTACTS_NOTIFICATIONS       = "pref_enable_new_contacts_notifications";

  public  static final String MEDIA_DOWNLOAD_MOBILE_PREF       = "pref_media_download_mobile";
  public  static final String MEDIA_DOWNLOAD_WIFI_PREF         = "pref_media_download_wifi";
  public  static final String MEDIA_DOWNLOAD_ROAMING_PREF      = "pref_media_download_roaming";

  public  static final String CALL_BANDWIDTH_PREF              = "pref_data_call_bandwidth";

  public  static final String SYSTEM_EMOJI_PREF                = "pref_system_emoji";
  private static final String MULTI_DEVICE_PROVISIONED_PREF    = "pref_multi_device";
  public  static final String DIRECT_CAPTURE_CAMERA_ID         = "pref_direct_capture_camera_id";
  public  static final String ALWAYS_RELAY_CALLS_PREF          = "pref_turn_only";
  public  static final String READ_RECEIPTS_PREF               = "pref_read_receipts";
  public  static final String INCOGNITO_KEYBORAD_PREF          = "pref_incognito_keyboard";
  private static final String UNAUTHORIZED_RECEIVED            = "pref_unauthorized_received";
  private static final String SUCCESSFUL_DIRECTORY_PREF        = "pref_successful_directory";

  private static final String DATABASE_ENCRYPTED_SECRET     = "pref_database_encrypted_secret";
  private static final String DATABASE_UNENCRYPTED_SECRET   = "pref_database_unencrypted_secret";
  private static final String ATTACHMENT_ENCRYPTED_SECRET   = "pref_attachment_encrypted_secret";
  private static final String ATTACHMENT_UNENCRYPTED_SECRET = "pref_attachment_unencrypted_secret";

  public static final String CALL_NOTIFICATIONS_PREF = "pref_call_notifications";
  public static final String CALL_RINGTONE_PREF      = "pref_call_ringtone";
  public static final String CALL_VIBRATE_PREF       = "pref_call_vibrate";

  private static final String NEXT_PRE_KEY_ID          = "pref_next_pre_key_id";
  private static final String ACTIVE_SIGNED_PRE_KEY_ID = "pref_active_signed_pre_key_id";
  private static final String NEXT_SIGNED_PRE_KEY_ID   = "pref_next_signed_pre_key_id";

  public  static final String BACKUP                      = "pref_backup";
  public  static final String BACKUP_ENABLED              = "pref_backup_enabled";
  private static final String BACKUP_PASSPHRASE           = "pref_backup_passphrase";
  private static final String ENCRYPTED_BACKUP_PASSPHRASE = "pref_encrypted_backup_passphrase";
  private static final String BACKUP_TIME                 = "pref_backup_next_time";
  private static final String BACKUP_INTERVAL             = "pref_backup_interval";
  private static final String BACKUP_MAX_FILES            = "pref_backup_max_files";

  public static final String TRANSFER = "pref_transfer";

  public  static final String PASSPHRASE_LOCK         = "pref_passphrase_lock";
  public  static final String PASSPHRASE_LOCK_TIMEOUT = "pref_passphrase_lock_timeout";
  public  static final String PASSPHRASE_LOCK_TRIGGER = "pref_passphrase_lock_trigger";

  private static final String NETWORK_CONFIG_SEEN = "pref_network_config_seen";

  public  static final String PROXY_TYPE       = "pref_proxy_type";
  public  static final String PROXY_SOCKS_HOST = "pref_proxy_socks_host";
  public  static final String PROXY_SOCKS_PORT = "pref_proxy_socks_port";

  @Deprecated
  public static final  String REGISTRATION_LOCK_PREF_V1                = "pref_registration_lock";
  @Deprecated
  private static final String REGISTRATION_LOCK_PIN_PREF_V1            = "pref_registration_lock_pin";

  public static final  String REGISTRATION_LOCK_PREF_V2                = "pref_registration_lock_v2";

  private static final String REGISTRATION_LOCK_LAST_REMINDER_TIME_POST_KBS = "pref_registration_lock_last_reminder_time_post_kbs";
  private static final String REGISTRATION_LOCK_NEXT_REMINDER_INTERVAL      = "pref_registration_lock_next_reminder_interval";

  public  static final String SIGNAL_PIN_CHANGE = "pref_kbs_change";

  private static final String SERVICE_OUTAGE         = "pref_service_outage";
  private static final String LAST_OUTAGE_CHECK_TIME = "pref_last_outage_check_time";

  private static final String LAST_FULL_CONTACT_SYNC_TIME = "pref_last_full_contact_sync_time";
  private static final String NEEDS_FULL_CONTACT_SYNC     = "pref_needs_full_contact_sync";

  public  static final String LOG_ENABLED            = "pref_log_enabled";
  private static final String LOG_ENCRYPTED_SECRET   = "pref_log_encrypted_secret";
  private static final String LOG_UNENCRYPTED_SECRET = "pref_log_unencrypted_secret";

  private static final String NOTIFICATION_CHANNEL_VERSION          = "pref_notification_channel_version";
  private static final String NOTIFICATION_MESSAGES_CHANNEL_VERSION = "pref_notification_messages_channel_version";

  private static final String NEEDS_MESSAGE_PULL = "pref_needs_message_pull";

  private static final String UNIDENTIFIED_ACCESS_CERTIFICATE_ROTATION_TIME_PREF = "pref_unidentified_access_certificate_rotation_time";
  public  static final String UNIVERSAL_UNIDENTIFIED_ACCESS                      = "pref_universal_unidentified_access";
  public  static final String SHOW_UNIDENTIFIED_DELIVERY_INDICATORS              = "pref_show_unidentifed_delivery_indicators";

  public static final String TYPING_INDICATORS = "pref_typing_indicators";

  private static final String BLOCK_UNKNOWN = "pref_block_unknown";

  public static final String LINK_PREVIEWS = "pref_link_previews";

<<<<<<< HEAD
  private static final String GIF_GRID_LAYOUT = "pref_gif_grid_layout";
=======
  private static final String SEEN_STICKER_INTRO_TOOLTIP = "pref_seen_sticker_intro_tooltip";
>>>>>>> 182a112c

  private static final String MEDIA_KEYBOARD_MODE = "pref_media_keyboard_mode";
  public  static final String RECENT_STORAGE_KEY  = "pref_recent_emoji2";

  private static final String VIEW_ONCE_TOOLTIP_SEEN = "pref_revealable_message_tooltip_seen";

  private static final String SEEN_CAMERA_FIRST_TOOLTIP = "pref_seen_camera_first_tooltip";

  private static final String JOB_MANAGER_VERSION = "pref_job_manager_version";

  private static final String APP_MIGRATION_VERSION = "pref_app_migration_version";

  public  static final String FIRST_INSTALL_VERSION = "pref_first_install_version";

  private static final String HAS_SEEN_SWIPE_TO_REPLY = "pref_has_seen_swipe_to_reply";

  private static final String HAS_SEEN_VIDEO_RECORDING_TOOLTIP = "camerax.fragment.has.dismissed.video.recording.tooltip";

  private static final String STORAGE_MANIFEST_VERSION = "pref_storage_manifest_version";

  private static final String GOOGLE_MAP_TYPE = "pref_google_map_type";

  public static String getGoogleMapType(Context context) {
    return getStringPreference(context, GOOGLE_MAP_TYPE, "normal");
  }

  public static void setGoogleMapType(Context context, String value) {
    setStringPreference(context, GOOGLE_MAP_TYPE, value);
  }

  private static final String[] booleanPreferencesToBackup = {SCREEN_SECURITY_PREF,
                                                              INCOGNITO_KEYBORAD_PREF,
                                                              ALWAYS_RELAY_CALLS_PREF,
                                                              READ_RECEIPTS_PREF,
                                                              TYPING_INDICATORS,
                                                              SHOW_UNIDENTIFIED_DELIVERY_INDICATORS,
                                                              UNIVERSAL_UNIDENTIFIED_ACCESS,
                                                              NOTIFICATION_PREF,
                                                              VIBRATE_PREF,
                                                              IN_THREAD_NOTIFICATION_PREF,
                                                              CALL_NOTIFICATIONS_PREF,
                                                              CALL_VIBRATE_PREF,
                                                              NEW_CONTACTS_NOTIFICATIONS,
                                                              SYSTEM_EMOJI_PREF,
                                                              ENTER_SENDS_PREF};

  private static final String[] stringPreferencesToBackup = {LED_COLOR_PREF,
                                                             LED_BLINK_PREF,
                                                             REPEAT_ALERTS_PREF,
                                                             NOTIFICATION_PRIVACY_PREF,
                                                             THEME_PREF,
                                                             LANGUAGE_PREF,
                                                             MESSAGE_BODY_TEXT_SIZE_PREF};

  private static final String[] stringSetPreferencesToBackup = {MEDIA_DOWNLOAD_MOBILE_PREF,
                                                                MEDIA_DOWNLOAD_WIFI_PREF,
                                                                MEDIA_DOWNLOAD_ROAMING_PREF};

  private static final String[] booleanPreferencesToBackupMolly = {
      LOG_ENABLED,
      UPDATE_APK_ENABLED,
      BLOCK_UNKNOWN,
  };

  public static List<BackupProtos.SharedPreference> getPreferencesToSaveToBackup(@NonNull Context context) {
    SharedPreferences                   preferences  = SecurePreferenceManager.getSecurePreferences(context);
    List<BackupProtos.SharedPreference> backupProtos = new ArrayList<>();
    String                              defaultFile  = BuildConfig.SIGNAL_PACKAGE_NAME + "_preferences";

    for (String booleanPreference : booleanPreferencesToBackup) {
      if (preferences.contains(booleanPreference)) {
        backupProtos.add(BackupProtos.SharedPreference.newBuilder()
                                                      .setFile(defaultFile)
                                                      .setKey(booleanPreference)
                                                      .setBooleanValue(preferences.getBoolean(booleanPreference, false))
                                                      .build());
      }
    }

    for (String stringPreference : stringPreferencesToBackup) {
      if (preferences.contains(stringPreference)) {
        backupProtos.add(BackupProtos.SharedPreference.newBuilder()
                                                      .setFile(defaultFile)
                                                      .setKey(stringPreference)
                                                      .setValue(preferences.getString(stringPreference, null))
                                                      .build());
      }
    }

    for (String stringSetPreference : stringSetPreferencesToBackup) {
      if (preferences.contains(stringSetPreference)) {
        backupProtos.add(BackupProtos.SharedPreference.newBuilder()
                                                      .setFile(defaultFile)
                                                      .setKey(stringSetPreference)
                                                      .setIsStringSetValue(true)
                                                      .addAllStringSetValue(preferences.getStringSet(stringSetPreference, Collections.emptySet()))
                                                      .build());
      }
    }

    for (String booleanPreference : booleanPreferencesToBackupMolly) {
      if (preferences.contains(booleanPreference)) {
        backupProtos.add(BackupProtos.SharedPreference.newBuilder()
                                                      .setFile(SecurePreferenceManager.getSecurePreferencesName())
                                                      .setKey(booleanPreference)
                                                      .setBooleanValue(preferences.getBoolean(booleanPreference, false))
                                                      .build());
      }
    }

    return backupProtos;
  }

  public static void onPostBackupRestore(@NonNull Context context) {
    setTheme(context, SignalStore.settings().getTheme());
    setLanguage(context, SignalStore.settings().getLanguage());
    setSystemEmojiPreferred(context, SignalStore.settings().isPreferSystemEmoji());

    if (NotificationChannels.supported()) {
      NotificationChannels.updateMessageVibrate(context, SignalStore.settings().isMessageVibrateEnabled());
    }

    if (!isLogEnabled(context)) {
      Log.setLogging(false);
      Log.wipeLogs();
    }

    if (isUpdateApkEnabled(context)) {
      NotificationChannels.create(context);
      UpdateApkRefreshListener.schedule(context);
    }
  }

  public static boolean isScreenLockEnabled(@NonNull Context context) {
    return isPassphraseLockEnabled(context);
  }

  public static boolean isPassphraseLockEnabled(@NonNull Context context) {
    return getBooleanPreference(context, PASSPHRASE_LOCK, true);
  }

  public static void setPassphraseLockEnabled(@NonNull Context context, boolean value) {
    setBooleanPreference(context, PASSPHRASE_LOCK, value);
  }

  public static PassphraseLockTriggerPreference getPassphraseLockTrigger(@NonNull Context context) {
    return new PassphraseLockTriggerPreference(getStringSetPreference(context,
            PASSPHRASE_LOCK_TRIGGER,
            new HashSet<>(Arrays.asList(context.getResources().getStringArray(R.array.pref_passphrase_lock_trigger_default)))));
  }

  public static long getPassphraseLockTimeout(@NonNull Context context) {
    return getLongPreference(context, PASSPHRASE_LOCK_TIMEOUT, 0);
  }

  public static void setHasSeenNetworkConfig(Context context, boolean value) {
    setBooleanPreference(context, NETWORK_CONFIG_SEEN, value);
  }

  public static boolean hasSeenNetworkConfig(Context context) {
    return getBooleanPreference(context, NETWORK_CONFIG_SEEN, true);
  }

  public static ProxyType getProxyType(@NonNull Context context) {
    return ProxyType.fromCode(getStringPreference(context, PROXY_TYPE, null));
  }

  public static String getProxySocksHost(@NonNull Context context) {
    return getStringPreference(context, PROXY_SOCKS_HOST, "localhost");
  }

  public static int getProxySocksPort(@NonNull Context context) {
    return Integer.parseInt(getStringPreference(context, PROXY_SOCKS_PORT, "9050"));
  }

  public static boolean isV1RegistrationLockEnabled(@NonNull Context context) {
    //noinspection deprecation
    return getBooleanPreference(context, REGISTRATION_LOCK_PREF_V1, false);
  }

  /**
   * @deprecated Use only during re-reg where user had pinV1.
   */
  @Deprecated
  public static void setV1RegistrationLockEnabled(@NonNull Context context, boolean value) {
    //noinspection deprecation
    setBooleanPreference(context, REGISTRATION_LOCK_PREF_V1, value);
  }

  /**
   * @deprecated Use only for migrations to the Key Backup Store registration pinV2.
   */
  @Deprecated
  public static @Nullable String getDeprecatedV1RegistrationLockPin(@NonNull Context context) {
    //noinspection deprecation
    return getStringPreference(context, REGISTRATION_LOCK_PIN_PREF_V1, null);
  }

  public static void clearRegistrationLockV1(@NonNull Context context) {
    //noinspection deprecation
    SecurePreferenceManager.getSecurePreferences(context)
                     .edit()
                     .remove(REGISTRATION_LOCK_PIN_PREF_V1)
                     .apply();
  }

  /**
   * @deprecated Use only for migrations to the Key Backup Store registration pinV2.
   */
  @Deprecated
  public static void setV1RegistrationLockPin(@NonNull Context context, String pin) {
    //noinspection deprecation
    setStringPreference(context, REGISTRATION_LOCK_PIN_PREF_V1, pin);
  }

  public static long getRegistrationLockLastReminderTime(@NonNull Context context) {
    return getLongPreference(context, REGISTRATION_LOCK_LAST_REMINDER_TIME_POST_KBS, 0);
  }

  public static void setRegistrationLockLastReminderTime(@NonNull Context context, long time) {
    setLongPreference(context, REGISTRATION_LOCK_LAST_REMINDER_TIME_POST_KBS, time);
  }

  public static long getRegistrationLockNextReminderInterval(@NonNull Context context) {
    return getLongPreference(context, REGISTRATION_LOCK_NEXT_REMINDER_INTERVAL, RegistrationLockReminders.INITIAL_INTERVAL);
  }

  public static void setRegistrationLockNextReminderInterval(@NonNull Context context, long value) {
    setLongPreference(context, REGISTRATION_LOCK_NEXT_REMINDER_INTERVAL, value);
  }

  public static void setBackupPassphrase(@NonNull Context context, @Nullable String passphrase) {
    setStringPreference(context, BACKUP_PASSPHRASE, passphrase);
  }

  public static @Nullable String getBackupPassphrase(@NonNull Context context) {
    return getStringPreference(context, BACKUP_PASSPHRASE, null);
  }

  public static void setEncryptedBackupPassphrase(@NonNull Context context, @Nullable String encryptedPassphrase) {
    setStringPreference(context, ENCRYPTED_BACKUP_PASSPHRASE, encryptedPassphrase);
  }

  public static @Nullable String getEncryptedBackupPassphrase(@NonNull Context context) {
    return getStringPreference(context, ENCRYPTED_BACKUP_PASSPHRASE, null);
  }

  @Deprecated
  public static boolean isBackupEnabled(@NonNull Context context) {
    return getBooleanPreference(context, BACKUP_ENABLED, false);
  }

  public static void setNextBackupTime(@NonNull Context context, long time) {
    setLongPreference(context, BACKUP_TIME, time);
  }

  public static long getNextBackupTime(@NonNull Context context) {
    return getLongPreference(context, BACKUP_TIME, -1);
  }

  public static void setBackupInternal(@NonNull Context context, long value) {
    setLongPreference(context, BACKUP_INTERVAL, value);
  }

  public static long getBackupInternal(@NonNull Context context) {
    return getLongPreference(context, BACKUP_INTERVAL, TimeUnit.DAYS.toMillis(1));
  }

  public static void setBackupMaxFiles(@NonNull Context context, int value) {
    setIntegerPrefrence(context, BACKUP_MAX_FILES, value);
  }

  public static int getBackupMaxFiles(@NonNull Context context) {
    return getIntegerPreference(context, BACKUP_MAX_FILES, 2);
  }

  public static int getNextPreKeyId(@NonNull Context context) {
    return getIntegerPreference(context, NEXT_PRE_KEY_ID, new SecureRandom().nextInt(Medium.MAX_VALUE));
  }

  public static void setNextPreKeyId(@NonNull Context context, int value) {
    setIntegerPrefrence(context, NEXT_PRE_KEY_ID, value);
  }

  public static int getNextSignedPreKeyId(@NonNull Context context) {
    return getIntegerPreference(context, NEXT_SIGNED_PRE_KEY_ID, new SecureRandom().nextInt(Medium.MAX_VALUE));
  }

  public static void setNextSignedPreKeyId(@NonNull Context context, int value) {
    setIntegerPrefrence(context, NEXT_SIGNED_PRE_KEY_ID, value);
  }

  public static int getActiveSignedPreKeyId(@NonNull Context context) {
    return getIntegerPreference(context, ACTIVE_SIGNED_PRE_KEY_ID, -1);
  }

  public static void setActiveSignedPreKeyId(@NonNull Context context, int value) {
    setIntegerPrefrence(context, ACTIVE_SIGNED_PRE_KEY_ID, value);;
  }

  public static void setAttachmentEncryptedSecret(@NonNull Context context, @NonNull String secret) {
    setStringPreference(context, ATTACHMENT_ENCRYPTED_SECRET, secret);
  }

  public static void setAttachmentUnencryptedSecret(@NonNull Context context, @Nullable String secret) {
    setStringPreference(context, ATTACHMENT_UNENCRYPTED_SECRET, secret);
  }

  public static @Nullable String getAttachmentEncryptedSecret(@NonNull Context context) {
    return getStringPreference(context, ATTACHMENT_ENCRYPTED_SECRET, null);
  }

  public static @Nullable String getAttachmentUnencryptedSecret(@NonNull Context context) {
    return getStringPreference(context, ATTACHMENT_UNENCRYPTED_SECRET, null);
  }

  public static void setDatabaseEncryptedSecret(@NonNull Context context, @NonNull String secret) {
    setStringPreference(context, DATABASE_ENCRYPTED_SECRET, secret);
  }

  public static void setDatabaseUnencryptedSecret(@NonNull Context context, @Nullable String secret) {
    setStringPreference(context, DATABASE_UNENCRYPTED_SECRET, secret);
  }

  public static @Nullable String getDatabaseUnencryptedSecret(@NonNull Context context) {
    return getStringPreference(context, DATABASE_UNENCRYPTED_SECRET, null);
  }

  public static @Nullable String getDatabaseEncryptedSecret(@NonNull Context context) {
    return getStringPreference(context, DATABASE_ENCRYPTED_SECRET, null);
  }

  public static void setHasSuccessfullyRetrievedDirectory(Context context, boolean value) {
    setBooleanPreference(context, SUCCESSFUL_DIRECTORY_PREF, value);
  }

  public static boolean hasSuccessfullyRetrievedDirectory(Context context) {
    return getBooleanPreference(context, SUCCESSFUL_DIRECTORY_PREF, false);
  }

  public static void setUnauthorizedReceived(Context context, boolean value) {
    boolean previous = isUnauthorizedRecieved(context);
    setBooleanPreference(context, UNAUTHORIZED_RECEIVED, value);

    if (previous != value) {
      Recipient.self().live().refresh();
    }

    if (value) {
      clearLocalCredentials(context);
    }
  }

  public static boolean isUnauthorizedRecieved(Context context) {
    return getBooleanPreference(context, UNAUTHORIZED_RECEIVED, false);
  }

  public static boolean isIncognitoKeyboardEnabled(Context context) {
    return getBooleanPreference(context, INCOGNITO_KEYBORAD_PREF, true);
  }

  public static boolean isReadReceiptsEnabled(Context context) {
    return getBooleanPreference(context, READ_RECEIPTS_PREF, true);
  }

  public static void setReadReceiptsEnabled(Context context, boolean enabled) {
    setBooleanPreference(context, READ_RECEIPTS_PREF, enabled);
  }

  public static boolean isTypingIndicatorsEnabled(Context context) {
    return getBooleanPreference(context, TYPING_INDICATORS, true);
  }

  public static void setTypingIndicatorsEnabled(Context context, boolean enabled) {
    setBooleanPreference(context, TYPING_INDICATORS, enabled);
  }

  public static boolean isBlockUnknownEnabled(@NonNull Context context) {
    return getBooleanPreference(context, BLOCK_UNKNOWN, false);
  }

  public static void setBlockUnknownEnabled(@NonNull Context context, boolean value) {
    setBooleanPreference(context, BLOCK_UNKNOWN, value);
  }

  /**
   * Only kept so that we can avoid showing the megaphone for the new link previews setting
   * ({@link SettingsValues#isLinkPreviewsEnabled()}) when users upgrade. This can be removed after
   * we stop showing the link previews megaphone.
   */
  public static boolean wereLinkPreviewsEnabled(Context context) {
    return getBooleanPreference(context, LINK_PREVIEWS, true);
  }

  public static int getNotificationPriority(Context context) {
    try {
      return Integer.parseInt(getStringPreference(context, NOTIFICATION_PRIORITY_PREF, String.valueOf(NotificationCompat.PRIORITY_HIGH)));
    } catch (ClassCastException e) {
      return getIntegerPreference(context, NOTIFICATION_PRIORITY_PREF, NotificationCompat.PRIORITY_HIGH);
    }
  }

  /**
   * @deprecated Use {@link SettingsValues#getMessageFontSize()} via {@link org.thoughtcrime.securesms.keyvalue.SignalStore} instead.
   */
  public static int getMessageBodyTextSize(Context context) {
    return Integer.valueOf(getStringPreference(context, MESSAGE_BODY_TEXT_SIZE_PREF, "16"));
  }

  public static boolean isTurnOnly(Context context) {
    return getBooleanPreference(context, ALWAYS_RELAY_CALLS_PREF, false);
  }

<<<<<<< HEAD
  public static boolean isFcmDisabled(Context context) {
    return getBooleanPreference(context, GCM_DISABLED_PREF, false);
  }

  public static void setFcmDisabled(Context context, boolean disabled) {
    setBooleanPreference(context, GCM_DISABLED_PREF, disabled);
=======
  public static boolean isWebrtcCallingEnabled(Context context) {
    return getBooleanPreference(context, WEBRTC_CALLING_PREF, false);
  }

  public static void setWebrtcCallingEnabled(Context context, boolean enabled) {
    setBooleanPreference(context, WEBRTC_CALLING_PREF, enabled);
>>>>>>> 182a112c
  }

  public static void setDirectCaptureCameraId(Context context, int value) {
    setIntegerPrefrence(context, DIRECT_CAPTURE_CAMERA_ID, value);
  }

  @SuppressWarnings("deprecation")
  public static int getDirectCaptureCameraId(Context context) {
    return getIntegerPreference(context, DIRECT_CAPTURE_CAMERA_ID, CameraInfo.CAMERA_FACING_FRONT);
  }

  public static void setMultiDevice(Context context, boolean value) {
    setBooleanPreference(context, MULTI_DEVICE_PROVISIONED_PREF, value);
  }

  public static boolean isMultiDevice(Context context) {
    return getBooleanPreference(context, MULTI_DEVICE_PROVISIONED_PREF, false);
  }

  public static void setSignedPreKeyFailureCount(Context context, int value) {
    setIntegerPrefrence(context, SIGNED_PREKEY_FAILURE_COUNT_PREF, value);
  }

  public static int getSignedPreKeyFailureCount(Context context) {
    return getIntegerPreference(context, SIGNED_PREKEY_FAILURE_COUNT_PREF, 0);
  }

  @Deprecated
  public static NotificationPrivacyPreference getNotificationPrivacy(Context context) {
    return new NotificationPrivacyPreference(getStringPreference(context, NOTIFICATION_PRIVACY_PREF, "none"));
  }

  public static boolean isNewContactsNotificationEnabled(Context context) {
    return getBooleanPreference(context, NEW_CONTACTS_NOTIFICATIONS, true);
  }

<<<<<<< HEAD
  public static boolean isWebsocketRegistered(Context context) {
    return getBooleanPreference(context, WEBSOCKET_REGISTERED_PREF, false);
  }

  public static void setWebsocketRegistered(Context context, boolean registered) {
    setBooleanPreference(context, WEBSOCKET_REGISTERED_PREF, registered);
=======
  public static long getRatingLaterTimestamp(Context context) {
    return getLongPreference(context, RATING_LATER_PREF, 0);
  }

  public static void setRatingLaterTimestamp(Context context, long timestamp) {
    setLongPreference(context, RATING_LATER_PREF, timestamp);
  }

  public static boolean isRatingEnabled(Context context) {
    return getBooleanPreference(context, RATING_ENABLED_PREF, true);
  }

  public static void setRatingEnabled(Context context, boolean enabled) {
    setBooleanPreference(context, RATING_ENABLED_PREF, enabled);
>>>>>>> 182a112c
  }

  @Deprecated
  public static int getRepeatAlertsCount(Context context) {
    try {
      return Integer.parseInt(getStringPreference(context, REPEAT_ALERTS_PREF, "0"));
    } catch (NumberFormatException e) {
      Log.w(TAG, e);
      return 0;
    }
  }

  public static boolean isSignedPreKeyRegistered(Context context) {
    return getBooleanPreference(context, SIGNED_PREKEY_REGISTERED_PREF, false);
  }

  public static void setSignedPreKeyRegistered(Context context, boolean value) {
    setBooleanPreference(context, SIGNED_PREKEY_REGISTERED_PREF, value);
  }

  @Deprecated
  public static boolean isInThreadNotifications(Context context) {
    return getBooleanPreference(context, IN_THREAD_NOTIFICATION_PREF, true);
  }

  public static long getUnidentifiedAccessCertificateRotationTime(Context context) {
    return getLongPreference(context, UNIDENTIFIED_ACCESS_CERTIFICATE_ROTATION_TIME_PREF, 0L);
  }

  public static void setUnidentifiedAccessCertificateRotationTime(Context context, long value) {
    setLongPreference(context, UNIDENTIFIED_ACCESS_CERTIFICATE_ROTATION_TIME_PREF, value);
  }

  public static boolean isUniversalUnidentifiedAccess(Context context) {
    return getBooleanPreference(context, UNIVERSAL_UNIDENTIFIED_ACCESS, false);
  }

  public static void setShowUnidentifiedDeliveryIndicatorsEnabled(Context context, boolean enabled) {
    setBooleanPreference(context, SHOW_UNIDENTIFIED_DELIVERY_INDICATORS, enabled);
  }

  public static boolean isShowUnidentifiedDeliveryIndicatorsEnabled(Context context) {
    return getBooleanPreference(context, SHOW_UNIDENTIFIED_DELIVERY_INDICATORS, false);
  }

<<<<<<< HEAD
=======
  public static void setIsUnidentifiedDeliveryEnabled(Context context, boolean enabled) {
    setBooleanPreference(context, UNIDENTIFIED_DELIVERY_ENABLED, enabled);
  }

>>>>>>> 182a112c
  public static long getSignedPreKeyRotationTime(Context context) {
    return getLongPreference(context, SIGNED_PREKEY_ROTATION_TIME_PREF, 0L);
  }

  public static void setSignedPreKeyRotationTime(Context context, long value) {
    setLongPreference(context, SIGNED_PREKEY_ROTATION_TIME_PREF, value);
  }

  public static long getDirectoryRefreshTime(Context context) {
    return getLongPreference(context, DIRECTORY_FRESH_TIME_PREF, 0L);
  }

  public static void setDirectoryRefreshTime(Context context, long value) {
    setLongPreference(context, DIRECTORY_FRESH_TIME_PREF, value);
  }

  public static void removeDirectoryRefreshTime(Context context) {
    removePreference(context, DIRECTORY_FRESH_TIME_PREF);
  }

  public static long getUpdateApkRefreshTime(Context context) {
    return getLongPreference(context, UPDATE_APK_REFRESH_TIME_PREF, 0L);
  }

  public static void setUpdateApkRefreshTime(Context context, long value) {
    setLongPreference(context, UPDATE_APK_REFRESH_TIME_PREF, value);
  }

  public static void setUpdateApkDownloadId(Context context, long value) {
    setLongPreference(context, UPDATE_APK_DOWNLOAD_ID, value);
  }

  public static long getUpdateApkDownloadId(Context context) {
    return getLongPreference(context, UPDATE_APK_DOWNLOAD_ID, -1);
  }

  public static void setUpdateApkDigest(Context context, String value) {
    setStringPreference(context, UPDATE_APK_DIGEST, value);
  }

  public static String getUpdateApkDigest(Context context) {
    return getStringPreference(context, UPDATE_APK_DIGEST, null);
  }

<<<<<<< HEAD
  public static boolean isUpdateApkEnabled(@NonNull Context context) {
    return getBooleanPreference(context, UPDATE_APK_ENABLED, false);
  }

  public static void setUpdateApkEnabled(@NonNull Context context, boolean value) {
    setBooleanPreference(context, UPDATE_APK_ENABLED, value);
  }

  public static boolean isUpdateApkShowOnboardingEnabled(@NonNull Context context) {
    return getBooleanPreference(context, UPDATE_APK_SHOW_ONBOARDING, true);
  }

  public static void setUpdateApkShowOnboardingEnabled(@NonNull Context context, boolean value) {
    setBooleanPreference(context, UPDATE_APK_SHOW_ONBOARDING, value);
  }

  public static String getLocalNumber(Context context) {
    return getStringPreference(context, LOCAL_NUMBER_PREF, null);
  }

  public static void setLocalNumber(Context context, String localNumber) {
    setStringPreference(context, LOCAL_NUMBER_PREF, localNumber);
  }

  public static ACI getLocalAci(Context context) {
    return ACI.parseOrNull(getStringPreference(context, LOCAL_ACI_PREF, null));
  }

  public static void setLocalAci(Context context, ACI aci) {
    setStringPreference(context, LOCAL_ACI_PREF, aci.toString());
  }

  public static String getPushServerPassword(Context context) {
    return getStringPreference(context, GCM_PASSWORD_PREF, null);
  }

  public static void setPushServerPassword(Context context, String password) {
    setStringPreference(context, GCM_PASSWORD_PREF, password);
  }

=======
>>>>>>> 182a112c
  public static boolean isEnterImeKeyEnabled(Context context) {
    return getBooleanPreference(context, ENTER_PRESENT_PREF, false);
  }

  @Deprecated
  public static boolean isEnterSendsEnabled(Context context) {
    return getBooleanPreference(context, ENTER_SENDS_PREF, false);
  }

<<<<<<< HEAD
  public static String getIdentityContactUri(Context context) {
    return getStringPreference(context, IDENTITY_PREF, null);
  }

  public static void setIdentityContactUri(Context context, String identityUri) {
    setStringPreference(context, IDENTITY_PREF, identityUri);
=======
  public static boolean isPasswordDisabled(Context context) {
    return getBooleanPreference(context, DISABLE_PASSPHRASE_PREF, false);
  }

  public static void setPasswordDisabled(Context context, boolean disabled) {
    setBooleanPreference(context, DISABLE_PASSPHRASE_PREF, disabled);
  }

  public static boolean getUseCustomMmsc(Context context) {
    boolean legacy = TextSecurePreferences.isLegacyUseLocalApnsEnabled(context);
    return getBooleanPreference(context, MMSC_CUSTOM_HOST_PREF, legacy);
  }

  public static void setUseCustomMmsc(Context context, boolean value) {
    setBooleanPreference(context, MMSC_CUSTOM_HOST_PREF, value);
  }

  public static String getMmscUrl(Context context) {
    return getStringPreference(context, MMSC_HOST_PREF, "");
  }

  public static void setMmscUrl(Context context, String mmsc) {
    setStringPreference(context, MMSC_HOST_PREF, mmsc);
  }

  public static boolean getUseCustomMmscProxy(Context context) {
    boolean legacy = TextSecurePreferences.isLegacyUseLocalApnsEnabled(context);
    return getBooleanPreference(context, MMSC_CUSTOM_PROXY_PREF, legacy);
  }

  public static void setUseCustomMmscProxy(Context context, boolean value) {
    setBooleanPreference(context, MMSC_CUSTOM_PROXY_PREF, value);
  }

  public static String getMmscProxy(Context context) {
    return getStringPreference(context, MMSC_PROXY_HOST_PREF, "");
  }

  public static void setMmscProxy(Context context, String value) {
    setStringPreference(context, MMSC_PROXY_HOST_PREF, value);
  }

  public static boolean getUseCustomMmscProxyPort(Context context) {
    boolean legacy = TextSecurePreferences.isLegacyUseLocalApnsEnabled(context);
    return getBooleanPreference(context, MMSC_CUSTOM_PROXY_PORT_PREF, legacy);
  }

  public static void setUseCustomMmscProxyPort(Context context, boolean value) {
    setBooleanPreference(context, MMSC_CUSTOM_PROXY_PORT_PREF, value);
  }

  public static String getMmscProxyPort(Context context) {
    return getStringPreference(context, MMSC_PROXY_PORT_PREF, "");
  }

  public static void setMmscProxyPort(Context context, String value) {
    setStringPreference(context, MMSC_PROXY_PORT_PREF, value);
  }

  public static boolean getUseCustomMmscUsername(Context context) {
    boolean legacy = TextSecurePreferences.isLegacyUseLocalApnsEnabled(context);
    return getBooleanPreference(context, MMSC_CUSTOM_USERNAME_PREF, legacy);
  }

  public static void setUseCustomMmscUsername(Context context, boolean value) {
    setBooleanPreference(context, MMSC_CUSTOM_USERNAME_PREF, value);
  }

  public static String getMmscUsername(Context context) {
    return getStringPreference(context, MMSC_USERNAME_PREF, "");
  }

  public static void setMmscUsername(Context context, String value) {
    setStringPreference(context, MMSC_USERNAME_PREF, value);
  }

  public static boolean getUseCustomMmscPassword(Context context) {
    boolean legacy = TextSecurePreferences.isLegacyUseLocalApnsEnabled(context);
    return getBooleanPreference(context, MMSC_CUSTOM_PASSWORD_PREF, legacy);
  }

  public static void setUseCustomMmscPassword(Context context, boolean value) {
    setBooleanPreference(context, MMSC_CUSTOM_PASSWORD_PREF, value);
  }

  public static String getMmscPassword(Context context) {
    return getStringPreference(context, MMSC_PASSWORD_PREF, "");
  }

  public static void setMmscPassword(Context context, String value) {
    setStringPreference(context, MMSC_PASSWORD_PREF, value);
  }

  public static String getMmsUserAgent(Context context, String defaultUserAgent) {
    boolean useCustom = getBooleanPreference(context, MMS_CUSTOM_USER_AGENT, false);

    if (useCustom) return getStringPreference(context, MMS_USER_AGENT, defaultUserAgent);
    else           return defaultUserAgent;
>>>>>>> 182a112c
  }

  public static void setScreenSecurityEnabled(Context context, boolean value) {
    setBooleanPreference(context, SCREEN_SECURITY_PREF, value);
  }

  public static boolean isScreenSecurityEnabled(Context context) {
    return getBooleanPreference(context, SCREEN_SECURITY_PREF, true);
  }

  public static int getLastVersionCode(Context context) {
    return getIntegerPreference(context, LAST_VERSION_CODE_PREF, Util.getCanonicalVersionCode());
  }

  public static void setLastVersionCode(Context context, int versionCode) throws IOException {
    if (!setIntegerPrefrenceBlocking(context, LAST_VERSION_CODE_PREF, versionCode)) {
      throw new IOException("couldn't write version code to sharedpreferences");
    }
  }

<<<<<<< HEAD
=======
  public static int getLastExperienceVersionCode(Context context) {
    return getIntegerPreference(context, LAST_EXPERIENCE_VERSION_PREF, 0);
  }

  public static void setLastExperienceVersionCode(Context context, int versionCode) {
    setIntegerPrefrence(context, LAST_EXPERIENCE_VERSION_PREF, versionCode);
  }

  /**
   * @deprecated Use {@link SettingsValues#getTheme()} via {@link org.thoughtcrime.securesms.keyvalue.SignalStore} instead.
   */
>>>>>>> 182a112c
  public static String getTheme(Context context) {
    return getStringPreference(context, THEME_PREF, DynamicTheme.systemThemeAvailable() ? DynamicTheme.SYSTEM : DynamicTheme.LIGHT);
  }

<<<<<<< HEAD
  public static void setTheme(Context context, String theme) {
    setStringPreference(context, THEME_PREF, theme);
  }

  public static boolean isPushRegistered(Context context) {
    return getBooleanPreference(context, REGISTERED_GCM_PREF, false);
  }

  public static void setPushRegistered(Context context, boolean registered) {
    Log.i(TAG, "Setting push registered: " + registered);
    boolean previous = isPushRegistered(context);

    setBooleanPreference(context, REGISTERED_GCM_PREF, registered);
    ApplicationDependencies.getIncomingMessageObserver().notifyRegistrationChanged();

    if (previous != registered) {
      Recipient.self().live().refresh();
    }

    if (previous && !registered) {
      clearLocalCredentials(context);
    }
  }

=======
  public static boolean isShowInviteReminders(Context context) {
    return getBooleanPreference(context, SHOW_INVITE_REMINDER_PREF, true);
  }

  public static boolean isPassphraseTimeoutEnabled(Context context) {
    return getBooleanPreference(context, PASSPHRASE_TIMEOUT_PREF, false);
  }

  public static int getPassphraseTimeoutInterval(Context context) {
    return getIntegerPreference(context, PASSPHRASE_TIMEOUT_INTERVAL_PREF, 5 * 60);
  }

  public static void setPassphraseTimeoutInterval(Context context, int interval) {
    setIntegerPrefrence(context, PASSPHRASE_TIMEOUT_INTERVAL_PREF, interval);
  }

  /**
   * @deprecated Use {@link SettingsValues#getLanguage()} via {@link org.thoughtcrime.securesms.keyvalue.SignalStore} instead.
   */
>>>>>>> 182a112c
  public static String getLanguage(Context context) {
    return getStringPreference(context, LANGUAGE_PREF, "zz");
  }

  public static void setLanguage(Context context, String language) {
    setStringPreference(context, LANGUAGE_PREF, language);
  }

  public static boolean hasPromptedPushRegistration(Context context) {
    return getBooleanPreference(context, PROMPTED_PUSH_REGISTRATION_PREF, false);
  }

  public static void setPromptedPushRegistration(Context context, boolean value) {
    setBooleanPreference(context, PROMPTED_PUSH_REGISTRATION_PREF, value);
  }

  public static void setPromptedOptimizeDoze(Context context, boolean value) {
    setBooleanPreference(context, PROMPTED_OPTIMIZE_DOZE_PREF, value);
  }

  public static boolean hasPromptedOptimizeDoze(Context context) {
    return getBooleanPreference(context, PROMPTED_OPTIMIZE_DOZE_PREF, false);
  }

  @Deprecated
  public static boolean isNotificationsEnabled(Context context) {
    return getBooleanPreference(context, NOTIFICATION_PREF, true);
  }

  @Deprecated
  public static boolean isCallNotificationsEnabled(Context context) {
    return getBooleanPreference(context, CALL_NOTIFICATIONS_PREF, true);
  }

  @Deprecated
  public static @NonNull Uri getNotificationRingtone(Context context) {
    String result = getStringPreference(context, RINGTONE_PREF, Settings.System.DEFAULT_NOTIFICATION_URI.toString());

    if (result != null && result.startsWith("file:")) {
      result = Settings.System.DEFAULT_NOTIFICATION_URI.toString();
    }

    return Uri.parse(result);
  }

  @Deprecated
  public static @NonNull Uri getCallNotificationRingtone(Context context) {
    String result = getStringPreference(context, CALL_RINGTONE_PREF, Settings.System.DEFAULT_RINGTONE_URI.toString());

    if (result != null && result.startsWith("file:")) {
      result = Settings.System.DEFAULT_RINGTONE_URI.toString();
    }

    return Uri.parse(result);
  }

  @Deprecated
  public static boolean isNotificationVibrateEnabled(Context context) {
    return getBooleanPreference(context, VIBRATE_PREF, true);
  }

  @Deprecated
  public static boolean isCallNotificationVibrateEnabled(Context context) {
    boolean defaultValue = true;

    if (Build.VERSION.SDK_INT >= 23) {
      defaultValue = (Settings.System.getInt(context.getContentResolver(), Settings.System.VIBRATE_WHEN_RINGING, 1) == 1);
    }

    return getBooleanPreference(context, CALL_VIBRATE_PREF, defaultValue);
  }

  @Deprecated
  public static String getNotificationLedColor(Context context) {
    return getStringPreference(context, LED_COLOR_PREF, "blue");
  }

  @Deprecated
  public static String getNotificationLedPattern(Context context) {
    return getStringPreference(context, LED_BLINK_PREF, "500,2000");
  }

  public static String getNotificationLedPatternCustom(Context context) {
    return getStringPreference(context, LED_BLINK_PREF_CUSTOM, "500,2000");
  }

  public static void setNotificationLedPatternCustom(Context context, String pattern) {
    setStringPreference(context, LED_BLINK_PREF_CUSTOM, pattern);
  }

  public static boolean isSystemEmojiPreferred(Context context) {
    return getBooleanPreference(context, SYSTEM_EMOJI_PREF, false);
  }

  public static void setSystemEmojiPreferred(Context context, boolean useSystemEmoji) {
    setBooleanPreference(context, SYSTEM_EMOJI_PREF, useSystemEmoji);
  }

  public static @NonNull Set<String> getMobileMediaDownloadAllowed(Context context) {
    return getMediaDownloadAllowed(context, MEDIA_DOWNLOAD_MOBILE_PREF, R.array.pref_media_download_mobile_data_default);
  }

  public static @NonNull Set<String> getWifiMediaDownloadAllowed(Context context) {
    return getMediaDownloadAllowed(context, MEDIA_DOWNLOAD_WIFI_PREF, R.array.pref_media_download_wifi_default);
  }

  public static @NonNull Set<String> getRoamingMediaDownloadAllowed(Context context) {
    return getMediaDownloadAllowed(context, MEDIA_DOWNLOAD_ROAMING_PREF, R.array.pref_media_download_roaming_default);
  }

  private static @NonNull Set<String> getMediaDownloadAllowed(Context context, String key, @ArrayRes int defaultValuesRes) {
    return getStringSetPreference(context,
                                  key,
                                  new HashSet<>(Arrays.asList(context.getResources().getStringArray(defaultValuesRes))));
  }

  public static void setLastOutageCheckTime(Context context, long timestamp) {
    setLongPreference(context, LAST_OUTAGE_CHECK_TIME, timestamp);
  }

  public static long getLastOutageCheckTime(Context context) {
    return getLongPreference(context, LAST_OUTAGE_CHECK_TIME, 0);
  }

  public static void setServiceOutage(Context context, boolean isOutage) {
    setBooleanPreference(context, SERVICE_OUTAGE, isOutage);
  }

  public static boolean getServiceOutage(Context context) {
    return getBooleanPreference(context, SERVICE_OUTAGE, false);
  }

  public static long getLastFullContactSyncTime(Context context) {
    return getLongPreference(context, LAST_FULL_CONTACT_SYNC_TIME, 0);
  }

  public static void setLastFullContactSyncTime(Context context, long timestamp) {
    setLongPreference(context, LAST_FULL_CONTACT_SYNC_TIME, timestamp);
  }

  public static boolean needsFullContactSync(Context context) {
    return getBooleanPreference(context, NEEDS_FULL_CONTACT_SYNC, false);
  }

  public static void setNeedsFullContactSync(Context context, boolean needsSync) {
    setBooleanPreference(context, NEEDS_FULL_CONTACT_SYNC, needsSync);
  }

  public static void setLogEnabled(Context context, boolean enabled) {
    setBooleanPreference(context, LOG_ENABLED, enabled);
  }

  public static boolean isLogEnabled(Context context) {
    return getBooleanPreference(context, LOG_ENABLED, true);
  }

  public static void setLogEncryptedSecret(Context context, String base64Secret) {
    setStringPreference(context, LOG_ENCRYPTED_SECRET, base64Secret);
  }

  public static String getLogEncryptedSecret(Context context) {
    return getStringPreference(context, LOG_ENCRYPTED_SECRET, null);
  }

  public static void setLogUnencryptedSecret(Context context, String base64Secret) {
    setStringPreference(context, LOG_UNENCRYPTED_SECRET, base64Secret);
  }

  public static String getLogUnencryptedSecret(Context context) {
    return getStringPreference(context, LOG_UNENCRYPTED_SECRET, null);
  }

  public static int getNotificationChannelVersion(Context context) {
    return getIntegerPreference(context, NOTIFICATION_CHANNEL_VERSION, 1);
  }

  public static void setNotificationChannelVersion(Context context, int version) {
    setIntegerPrefrence(context, NOTIFICATION_CHANNEL_VERSION, version);
  }

  public static int getNotificationMessagesChannelVersion(Context context) {
    return getIntegerPreference(context, NOTIFICATION_MESSAGES_CHANNEL_VERSION, 1);
  }

  public static void setNotificationMessagesChannelVersion(Context context, int version) {
    setIntegerPrefrence(context, NOTIFICATION_MESSAGES_CHANNEL_VERSION, version);
  }

  public static boolean getNeedsMessagePull(Context context) {
    return getBooleanPreference(context, NEEDS_MESSAGE_PULL, false);
  }

  public static void setNeedsMessagePull(Context context, boolean needsMessagePull) {
    setBooleanPreference(context, NEEDS_MESSAGE_PULL, needsMessagePull);
  }

  public static void setMediaKeyboardMode(Context context, MediaKeyboardMode mode) {
    setStringPreference(context, MEDIA_KEYBOARD_MODE, mode.name());
  }

  public static MediaKeyboardMode getMediaKeyboardMode(Context context) {
    String name = getStringPreference(context, MEDIA_KEYBOARD_MODE, MediaKeyboardMode.EMOJI.name());
    return MediaKeyboardMode.valueOf(name);
  }

  public static void setHasSeenViewOnceTooltip(Context context, boolean value) {
    setBooleanPreference(context, VIEW_ONCE_TOOLTIP_SEEN, value);
  }

  public static boolean hasSeenViewOnceTooltip(Context context) {
    return getBooleanPreference(context, VIEW_ONCE_TOOLTIP_SEEN, false);
  }

  public static void setHasSeenCameraFirstTooltip(Context context, boolean value) {
    setBooleanPreference(context, SEEN_CAMERA_FIRST_TOOLTIP, value);
  }

  public static boolean hasSeenCameraFirstTooltip(Context context) {
    return getBooleanPreference(context, SEEN_CAMERA_FIRST_TOOLTIP, false);
  }

  public static void setJobManagerVersion(Context context, int version) {
    setIntegerPrefrence(context, JOB_MANAGER_VERSION, version);
  }

  public static int getJobManagerVersion(Context contex) {
    return getIntegerPreference(contex, JOB_MANAGER_VERSION, 1);
  }

  public static void setAppMigrationVersion(Context context, int version) {
    setIntegerPrefrence(context, APP_MIGRATION_VERSION, version);
  }

  public static int getAppMigrationVersion(Context context) {
    return getIntegerPreference(context, APP_MIGRATION_VERSION, 1);
  }

  public static void setFirstInstallVersion(Context context, int version) {
    setIntegerPrefrence(context, FIRST_INSTALL_VERSION, version);
  }

  public static int getFirstInstallVersion(Context context) {
    return getIntegerPreference(context, FIRST_INSTALL_VERSION, -1);
  }

  public static boolean hasSeenSwipeToReplyTooltip(Context context) {
    return getBooleanPreference(context, HAS_SEEN_SWIPE_TO_REPLY, false);
  }

  public static void setHasSeenSwipeToReplyTooltip(Context context, boolean value) {
    setBooleanPreference(context, HAS_SEEN_SWIPE_TO_REPLY, value);
  }

  public static boolean hasSeenVideoRecordingTooltip(Context context) {
    return getBooleanPreference(context, HAS_SEEN_VIDEO_RECORDING_TOOLTIP, false);
  }

  public static void setHasSeenVideoRecordingTooltip(Context context, boolean value) {
    setBooleanPreference(context, HAS_SEEN_VIDEO_RECORDING_TOOLTIP, value);
  }

  public static void setStorageManifestVersion(Context context, long version) {
    setLongPreference(context, STORAGE_MANIFEST_VERSION, version);
  }

  public static void setBooleanPreference(Context context, String key, boolean value) {
    SecurePreferenceManager.getSecurePreferences(context).edit().putBoolean(key, value).apply();
  }

  public static boolean getBooleanPreference(Context context, String key, boolean defaultValue) {
    return SecurePreferenceManager.getSecurePreferences(context).getBoolean(key, defaultValue);
  }

  public static void setStringPreference(Context context, String key, String value) {
    SecurePreferenceManager.getSecurePreferences(context).edit().putString(key, value).apply();
  }

  public static String getStringPreference(Context context, String key, String defaultValue) {
    return SecurePreferenceManager.getSecurePreferences(context).getString(key, defaultValue);
  }

<<<<<<< HEAD
  private static int getIntegerPreference(Context context, String key, int defaultValue) {
    return SecurePreferenceManager.getSecurePreferences(context).getInt(key, defaultValue);
=======
  public static int getIntegerPreference(Context context, String key, int defaultValue) {
    return PreferenceManager.getDefaultSharedPreferences(context).getInt(key, defaultValue);
>>>>>>> 182a112c
  }

  private static void setIntegerPrefrence(Context context, String key, int value) {
    SecurePreferenceManager.getSecurePreferences(context).edit().putInt(key, value).apply();
  }

  private static boolean setIntegerPrefrenceBlocking(Context context, String key, int value) {
    return SecurePreferenceManager.getSecurePreferences(context).edit().putInt(key, value).commit();
  }

<<<<<<< HEAD
  private static long getLongPreference(Context context, String key, long defaultValue) {
    return SecurePreferenceManager.getSecurePreferences(context).getLong(key, defaultValue);
=======
  public static long getLongPreference(Context context, String key, long defaultValue) {
    return PreferenceManager.getDefaultSharedPreferences(context).getLong(key, defaultValue);
>>>>>>> 182a112c
  }

  private static void setLongPreference(Context context, String key, long value) {
    SecurePreferenceManager.getSecurePreferences(context).edit().putLong(key, value).apply();
  }

  private static void removePreference(Context context, String key) {
    SecurePreferenceManager.getSecurePreferences(context).edit().remove(key).apply();
  }

  private static Set<String> getStringSetPreference(Context context, String key, Set<String> defaultValues) {
    final SharedPreferences prefs = SecurePreferenceManager.getSecurePreferences(context);
    if (prefs.contains(key)) {
      return prefs.getStringSet(key, Collections.<String>emptySet());
    } else {
      return defaultValues;
    }
  }

  private static void clearLocalCredentials(Context context) {

    ProfileKey newProfileKey = ProfileKeyUtil.createNew();
    Recipient  self          = Recipient.self();
    SignalDatabase.recipients().setProfileKey(self.getId(), newProfileKey);

    ApplicationDependencies.getGroupsV2Authorization().clear();
  }

  // NEVER rename these -- they're persisted by name
  public enum MediaKeyboardMode {
    EMOJI, STICKER, GIF
  }
}<|MERGE_RESOLUTION|>--- conflicted
+++ resolved
@@ -39,11 +39,7 @@
 import java.util.HashSet;
 import java.util.List;
 import java.util.Set;
-<<<<<<< HEAD
-import java.util.UUID;
 import java.util.concurrent.TimeUnit;
-=======
->>>>>>> 182a112c
 
 public class TextSecurePreferences {
 
@@ -54,10 +50,6 @@
   public  static final String LANGUAGE_PREF                    = "pref_language";
 
   private static final String LAST_VERSION_CODE_PREF           = "last_version_code";
-<<<<<<< HEAD
-=======
-  private static final String LAST_EXPERIENCE_VERSION_PREF     = "last_experience_version_code";
->>>>>>> 182a112c
   public  static final String RINGTONE_PREF                    = "pref_key_ringtone";
   public  static final String VIBRATE_PREF                     = "pref_key_vibrate";
   private static final String NOTIFICATION_PREF                = "pref_key_enable_notifications";
@@ -67,18 +59,6 @@
   public  static final String SCREEN_SECURITY_PREF             = "pref_screen_security";
   private static final String ENTER_SENDS_PREF                 = "pref_enter_sends";
   private static final String ENTER_PRESENT_PREF               = "pref_enter_key";
-<<<<<<< HEAD
-  private static final String LOCAL_NUMBER_PREF                = "pref_local_number";
-  private static final String LOCAL_ACI_PREF                   = "pref_local_uuid";
-  private static final String LOCAL_USERNAME_PREF              = "pref_local_username";
-  public  static final String REGISTERED_GCM_PREF              = "pref_gcm_registered";
-  private static final String GCM_PASSWORD_PREF                = "pref_gcm_password";
-=======
-  private static final String SMS_DELIVERY_REPORT_PREF         = "pref_delivery_report_sms";
-  public  static final String MMS_USER_AGENT                   = "pref_mms_user_agent";
-  private static final String MMS_CUSTOM_USER_AGENT            = "pref_custom_mms_user_agent";
-  private static final String SEEN_WELCOME_SCREEN_PREF         = "pref_seen_welcome_screen";
->>>>>>> 182a112c
   private static final String PROMPTED_PUSH_REGISTRATION_PREF  = "pref_prompted_push_registration";
   private static final String PROMPTED_OPTIMIZE_DOZE_PREF      = "pref_prompted_optimize_doze";
   public  static final String DIRECTORY_FRESH_TIME_PREF        = "pref_directory_refresh_time";
@@ -94,16 +74,6 @@
 
   private static final String SIGNED_PREKEY_REGISTERED_PREF    = "pref_signed_prekey_registered";
 
-<<<<<<< HEAD
-  private static final String GCM_DISABLED_PREF                = "pref_gcm_disabled";
-  private static final String GCM_REGISTRATION_ID_PREF         = "pref_gcm_registration_id";
-  private static final String GCM_REGISTRATION_ID_VERSION_PREF = "pref_gcm_registration_id_version";
-  private static final String GCM_REGISTRATION_ID_TIME_PREF    = "pref_gcm_registration_id_last_set_time";
-  private static final String WEBSOCKET_REGISTERED_PREF        = "pref_websocket_registered";
-=======
-  private static final String RATING_LATER_PREF                = "pref_rating_later";
-  private static final String RATING_ENABLED_PREF              = "pref_rating_enabled";
->>>>>>> 182a112c
   private static final String SIGNED_PREKEY_FAILURE_COUNT_PREF = "pref_signed_prekey_failure_count";
 
   public  static final String REPEAT_ALERTS_PREF               = "pref_repeat_alerts";
@@ -195,12 +165,6 @@
   private static final String BLOCK_UNKNOWN = "pref_block_unknown";
 
   public static final String LINK_PREVIEWS = "pref_link_previews";
-
-<<<<<<< HEAD
-  private static final String GIF_GRID_LAYOUT = "pref_gif_grid_layout";
-=======
-  private static final String SEEN_STICKER_INTRO_TOOLTIP = "pref_seen_sticker_intro_tooltip";
->>>>>>> 182a112c
 
   private static final String MEDIA_KEYBOARD_MODE = "pref_media_keyboard_mode";
   public  static final String RECENT_STORAGE_KEY  = "pref_recent_emoji2";
@@ -402,9 +366,9 @@
   public static void clearRegistrationLockV1(@NonNull Context context) {
     //noinspection deprecation
     SecurePreferenceManager.getSecurePreferences(context)
-                     .edit()
-                     .remove(REGISTRATION_LOCK_PIN_PREF_V1)
-                     .apply();
+                           .edit()
+                           .remove(REGISTRATION_LOCK_PIN_PREF_V1)
+                           .apply();
   }
 
   /**
@@ -614,23 +578,6 @@
     return getBooleanPreference(context, ALWAYS_RELAY_CALLS_PREF, false);
   }
 
-<<<<<<< HEAD
-  public static boolean isFcmDisabled(Context context) {
-    return getBooleanPreference(context, GCM_DISABLED_PREF, false);
-  }
-
-  public static void setFcmDisabled(Context context, boolean disabled) {
-    setBooleanPreference(context, GCM_DISABLED_PREF, disabled);
-=======
-  public static boolean isWebrtcCallingEnabled(Context context) {
-    return getBooleanPreference(context, WEBRTC_CALLING_PREF, false);
-  }
-
-  public static void setWebrtcCallingEnabled(Context context, boolean enabled) {
-    setBooleanPreference(context, WEBRTC_CALLING_PREF, enabled);
->>>>>>> 182a112c
-  }
-
   public static void setDirectCaptureCameraId(Context context, int value) {
     setIntegerPrefrence(context, DIRECT_CAPTURE_CAMERA_ID, value);
   }
@@ -663,31 +610,6 @@
 
   public static boolean isNewContactsNotificationEnabled(Context context) {
     return getBooleanPreference(context, NEW_CONTACTS_NOTIFICATIONS, true);
-  }
-
-<<<<<<< HEAD
-  public static boolean isWebsocketRegistered(Context context) {
-    return getBooleanPreference(context, WEBSOCKET_REGISTERED_PREF, false);
-  }
-
-  public static void setWebsocketRegistered(Context context, boolean registered) {
-    setBooleanPreference(context, WEBSOCKET_REGISTERED_PREF, registered);
-=======
-  public static long getRatingLaterTimestamp(Context context) {
-    return getLongPreference(context, RATING_LATER_PREF, 0);
-  }
-
-  public static void setRatingLaterTimestamp(Context context, long timestamp) {
-    setLongPreference(context, RATING_LATER_PREF, timestamp);
-  }
-
-  public static boolean isRatingEnabled(Context context) {
-    return getBooleanPreference(context, RATING_ENABLED_PREF, true);
-  }
-
-  public static void setRatingEnabled(Context context, boolean enabled) {
-    setBooleanPreference(context, RATING_ENABLED_PREF, enabled);
->>>>>>> 182a112c
   }
 
   @Deprecated
@@ -733,13 +655,6 @@
     return getBooleanPreference(context, SHOW_UNIDENTIFIED_DELIVERY_INDICATORS, false);
   }
 
-<<<<<<< HEAD
-=======
-  public static void setIsUnidentifiedDeliveryEnabled(Context context, boolean enabled) {
-    setBooleanPreference(context, UNIDENTIFIED_DELIVERY_ENABLED, enabled);
-  }
-
->>>>>>> 182a112c
   public static long getSignedPreKeyRotationTime(Context context) {
     return getLongPreference(context, SIGNED_PREKEY_ROTATION_TIME_PREF, 0L);
   }
@@ -784,7 +699,6 @@
     return getStringPreference(context, UPDATE_APK_DIGEST, null);
   }
 
-<<<<<<< HEAD
   public static boolean isUpdateApkEnabled(@NonNull Context context) {
     return getBooleanPreference(context, UPDATE_APK_ENABLED, false);
   }
@@ -801,32 +715,6 @@
     setBooleanPreference(context, UPDATE_APK_SHOW_ONBOARDING, value);
   }
 
-  public static String getLocalNumber(Context context) {
-    return getStringPreference(context, LOCAL_NUMBER_PREF, null);
-  }
-
-  public static void setLocalNumber(Context context, String localNumber) {
-    setStringPreference(context, LOCAL_NUMBER_PREF, localNumber);
-  }
-
-  public static ACI getLocalAci(Context context) {
-    return ACI.parseOrNull(getStringPreference(context, LOCAL_ACI_PREF, null));
-  }
-
-  public static void setLocalAci(Context context, ACI aci) {
-    setStringPreference(context, LOCAL_ACI_PREF, aci.toString());
-  }
-
-  public static String getPushServerPassword(Context context) {
-    return getStringPreference(context, GCM_PASSWORD_PREF, null);
-  }
-
-  public static void setPushServerPassword(Context context, String password) {
-    setStringPreference(context, GCM_PASSWORD_PREF, password);
-  }
-
-=======
->>>>>>> 182a112c
   public static boolean isEnterImeKeyEnabled(Context context) {
     return getBooleanPreference(context, ENTER_PRESENT_PREF, false);
   }
@@ -834,115 +722,6 @@
   @Deprecated
   public static boolean isEnterSendsEnabled(Context context) {
     return getBooleanPreference(context, ENTER_SENDS_PREF, false);
-  }
-
-<<<<<<< HEAD
-  public static String getIdentityContactUri(Context context) {
-    return getStringPreference(context, IDENTITY_PREF, null);
-  }
-
-  public static void setIdentityContactUri(Context context, String identityUri) {
-    setStringPreference(context, IDENTITY_PREF, identityUri);
-=======
-  public static boolean isPasswordDisabled(Context context) {
-    return getBooleanPreference(context, DISABLE_PASSPHRASE_PREF, false);
-  }
-
-  public static void setPasswordDisabled(Context context, boolean disabled) {
-    setBooleanPreference(context, DISABLE_PASSPHRASE_PREF, disabled);
-  }
-
-  public static boolean getUseCustomMmsc(Context context) {
-    boolean legacy = TextSecurePreferences.isLegacyUseLocalApnsEnabled(context);
-    return getBooleanPreference(context, MMSC_CUSTOM_HOST_PREF, legacy);
-  }
-
-  public static void setUseCustomMmsc(Context context, boolean value) {
-    setBooleanPreference(context, MMSC_CUSTOM_HOST_PREF, value);
-  }
-
-  public static String getMmscUrl(Context context) {
-    return getStringPreference(context, MMSC_HOST_PREF, "");
-  }
-
-  public static void setMmscUrl(Context context, String mmsc) {
-    setStringPreference(context, MMSC_HOST_PREF, mmsc);
-  }
-
-  public static boolean getUseCustomMmscProxy(Context context) {
-    boolean legacy = TextSecurePreferences.isLegacyUseLocalApnsEnabled(context);
-    return getBooleanPreference(context, MMSC_CUSTOM_PROXY_PREF, legacy);
-  }
-
-  public static void setUseCustomMmscProxy(Context context, boolean value) {
-    setBooleanPreference(context, MMSC_CUSTOM_PROXY_PREF, value);
-  }
-
-  public static String getMmscProxy(Context context) {
-    return getStringPreference(context, MMSC_PROXY_HOST_PREF, "");
-  }
-
-  public static void setMmscProxy(Context context, String value) {
-    setStringPreference(context, MMSC_PROXY_HOST_PREF, value);
-  }
-
-  public static boolean getUseCustomMmscProxyPort(Context context) {
-    boolean legacy = TextSecurePreferences.isLegacyUseLocalApnsEnabled(context);
-    return getBooleanPreference(context, MMSC_CUSTOM_PROXY_PORT_PREF, legacy);
-  }
-
-  public static void setUseCustomMmscProxyPort(Context context, boolean value) {
-    setBooleanPreference(context, MMSC_CUSTOM_PROXY_PORT_PREF, value);
-  }
-
-  public static String getMmscProxyPort(Context context) {
-    return getStringPreference(context, MMSC_PROXY_PORT_PREF, "");
-  }
-
-  public static void setMmscProxyPort(Context context, String value) {
-    setStringPreference(context, MMSC_PROXY_PORT_PREF, value);
-  }
-
-  public static boolean getUseCustomMmscUsername(Context context) {
-    boolean legacy = TextSecurePreferences.isLegacyUseLocalApnsEnabled(context);
-    return getBooleanPreference(context, MMSC_CUSTOM_USERNAME_PREF, legacy);
-  }
-
-  public static void setUseCustomMmscUsername(Context context, boolean value) {
-    setBooleanPreference(context, MMSC_CUSTOM_USERNAME_PREF, value);
-  }
-
-  public static String getMmscUsername(Context context) {
-    return getStringPreference(context, MMSC_USERNAME_PREF, "");
-  }
-
-  public static void setMmscUsername(Context context, String value) {
-    setStringPreference(context, MMSC_USERNAME_PREF, value);
-  }
-
-  public static boolean getUseCustomMmscPassword(Context context) {
-    boolean legacy = TextSecurePreferences.isLegacyUseLocalApnsEnabled(context);
-    return getBooleanPreference(context, MMSC_CUSTOM_PASSWORD_PREF, legacy);
-  }
-
-  public static void setUseCustomMmscPassword(Context context, boolean value) {
-    setBooleanPreference(context, MMSC_CUSTOM_PASSWORD_PREF, value);
-  }
-
-  public static String getMmscPassword(Context context) {
-    return getStringPreference(context, MMSC_PASSWORD_PREF, "");
-  }
-
-  public static void setMmscPassword(Context context, String value) {
-    setStringPreference(context, MMSC_PASSWORD_PREF, value);
-  }
-
-  public static String getMmsUserAgent(Context context, String defaultUserAgent) {
-    boolean useCustom = getBooleanPreference(context, MMS_CUSTOM_USER_AGENT, false);
-
-    if (useCustom) return getStringPreference(context, MMS_USER_AGENT, defaultUserAgent);
-    else           return defaultUserAgent;
->>>>>>> 182a112c
   }
 
   public static void setScreenSecurityEnabled(Context context, boolean value) {
@@ -963,70 +742,14 @@
     }
   }
 
-<<<<<<< HEAD
-=======
-  public static int getLastExperienceVersionCode(Context context) {
-    return getIntegerPreference(context, LAST_EXPERIENCE_VERSION_PREF, 0);
-  }
-
-  public static void setLastExperienceVersionCode(Context context, int versionCode) {
-    setIntegerPrefrence(context, LAST_EXPERIENCE_VERSION_PREF, versionCode);
-  }
-
-  /**
-   * @deprecated Use {@link SettingsValues#getTheme()} via {@link org.thoughtcrime.securesms.keyvalue.SignalStore} instead.
-   */
->>>>>>> 182a112c
   public static String getTheme(Context context) {
     return getStringPreference(context, THEME_PREF, DynamicTheme.systemThemeAvailable() ? DynamicTheme.SYSTEM : DynamicTheme.LIGHT);
   }
 
-<<<<<<< HEAD
   public static void setTheme(Context context, String theme) {
     setStringPreference(context, THEME_PREF, theme);
   }
 
-  public static boolean isPushRegistered(Context context) {
-    return getBooleanPreference(context, REGISTERED_GCM_PREF, false);
-  }
-
-  public static void setPushRegistered(Context context, boolean registered) {
-    Log.i(TAG, "Setting push registered: " + registered);
-    boolean previous = isPushRegistered(context);
-
-    setBooleanPreference(context, REGISTERED_GCM_PREF, registered);
-    ApplicationDependencies.getIncomingMessageObserver().notifyRegistrationChanged();
-
-    if (previous != registered) {
-      Recipient.self().live().refresh();
-    }
-
-    if (previous && !registered) {
-      clearLocalCredentials(context);
-    }
-  }
-
-=======
-  public static boolean isShowInviteReminders(Context context) {
-    return getBooleanPreference(context, SHOW_INVITE_REMINDER_PREF, true);
-  }
-
-  public static boolean isPassphraseTimeoutEnabled(Context context) {
-    return getBooleanPreference(context, PASSPHRASE_TIMEOUT_PREF, false);
-  }
-
-  public static int getPassphraseTimeoutInterval(Context context) {
-    return getIntegerPreference(context, PASSPHRASE_TIMEOUT_INTERVAL_PREF, 5 * 60);
-  }
-
-  public static void setPassphraseTimeoutInterval(Context context, int interval) {
-    setIntegerPrefrence(context, PASSPHRASE_TIMEOUT_INTERVAL_PREF, interval);
-  }
-
-  /**
-   * @deprecated Use {@link SettingsValues#getLanguage()} via {@link org.thoughtcrime.securesms.keyvalue.SignalStore} instead.
-   */
->>>>>>> 182a112c
   public static String getLanguage(Context context) {
     return getStringPreference(context, LANGUAGE_PREF, "zz");
   }
@@ -1308,13 +1031,8 @@
     return SecurePreferenceManager.getSecurePreferences(context).getString(key, defaultValue);
   }
 
-<<<<<<< HEAD
-  private static int getIntegerPreference(Context context, String key, int defaultValue) {
+  public static int getIntegerPreference(Context context, String key, int defaultValue) {
     return SecurePreferenceManager.getSecurePreferences(context).getInt(key, defaultValue);
-=======
-  public static int getIntegerPreference(Context context, String key, int defaultValue) {
-    return PreferenceManager.getDefaultSharedPreferences(context).getInt(key, defaultValue);
->>>>>>> 182a112c
   }
 
   private static void setIntegerPrefrence(Context context, String key, int value) {
@@ -1325,13 +1043,8 @@
     return SecurePreferenceManager.getSecurePreferences(context).edit().putInt(key, value).commit();
   }
 
-<<<<<<< HEAD
-  private static long getLongPreference(Context context, String key, long defaultValue) {
+  public static long getLongPreference(Context context, String key, long defaultValue) {
     return SecurePreferenceManager.getSecurePreferences(context).getLong(key, defaultValue);
-=======
-  public static long getLongPreference(Context context, String key, long defaultValue) {
-    return PreferenceManager.getDefaultSharedPreferences(context).getLong(key, defaultValue);
->>>>>>> 182a112c
   }
 
   private static void setLongPreference(Context context, String key, long value) {
