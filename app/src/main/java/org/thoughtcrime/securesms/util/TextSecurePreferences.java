package org.thoughtcrime.securesms.util;

import android.content.Context;
import android.content.SharedPreferences;
import android.hardware.Camera.CameraInfo;
import android.net.Uri;
import android.os.Build;
import android.provider.Settings;

import androidx.annotation.ArrayRes;
import androidx.annotation.NonNull;
import androidx.annotation.Nullable;
import androidx.core.app.NotificationCompat;

import org.thoughtcrime.securesms.R;
import org.thoughtcrime.securesms.keyvalue.SettingsValues;
import org.thoughtcrime.securesms.lock.RegistrationLockReminders;
import org.thoughtcrime.securesms.logging.Log;
import org.thoughtcrime.securesms.preferences.widgets.NotificationPrivacyPreference;
import org.thoughtcrime.securesms.preferences.widgets.PassphraseLockTriggerPreference;
import org.thoughtcrime.securesms.profiles.ProfileName;
import org.whispersystems.libsignal.util.Medium;
import org.whispersystems.signalservice.api.util.UuidUtil;

import java.io.IOException;
import java.security.SecureRandom;
import java.util.Arrays;
import java.util.Collections;
import java.util.HashSet;
import java.util.Set;
import java.util.UUID;

public class TextSecurePreferences {

  private static final String TAG = TextSecurePreferences.class.getSimpleName();

  public  static final String IDENTITY_PREF                    = "pref_choose_identity";
  public  static final String CHANGE_PASSPHRASE_PREF           = "pref_change_passphrase";
  public  static final String THEME_PREF                       = "pref_theme";
  public  static final String LANGUAGE_PREF                    = "pref_language";
<<<<<<< HEAD
  public  static final String THREAD_TRIM_LENGTH               = "pref_trim_length";
  public  static final String THREAD_TRIM_NOW                  = "pref_trim_now";
=======
  private static final String MMSC_CUSTOM_HOST_PREF            = "pref_apn_mmsc_custom_host";
  public  static final String MMSC_HOST_PREF                   = "pref_apn_mmsc_host";
  private static final String MMSC_CUSTOM_PROXY_PREF           = "pref_apn_mms_custom_proxy";
  public  static final String MMSC_PROXY_HOST_PREF             = "pref_apn_mms_proxy";
  private static final String MMSC_CUSTOM_PROXY_PORT_PREF      = "pref_apn_mms_custom_proxy_port";
  public  static final String MMSC_PROXY_PORT_PREF             = "pref_apn_mms_proxy_port";
  private static final String MMSC_CUSTOM_USERNAME_PREF        = "pref_apn_mmsc_custom_username";
  public  static final String MMSC_USERNAME_PREF               = "pref_apn_mmsc_username";
  private static final String MMSC_CUSTOM_PASSWORD_PREF        = "pref_apn_mmsc_custom_password";
  public  static final String MMSC_PASSWORD_PREF               = "pref_apn_mmsc_password";
  public  static final String ENABLE_MANUAL_MMS_PREF           = "pref_enable_manual_mms";
>>>>>>> d3c59585

  private static final String LAST_VERSION_CODE_PREF           = "last_version_code";
  private static final String LAST_EXPERIENCE_VERSION_PREF     = "last_experience_version_code";
  private static final String EXPERIENCE_DISMISSED_PREF        = "experience_dismissed";
  public  static final String RINGTONE_PREF                    = "pref_key_ringtone";
  public  static final String VIBRATE_PREF                     = "pref_key_vibrate";
  private static final String NOTIFICATION_PREF                = "pref_key_enable_notifications";
  public  static final String LED_COLOR_PREF                   = "pref_led_color";
  public  static final String LED_BLINK_PREF                   = "pref_led_blink";
  private static final String LED_BLINK_PREF_CUSTOM            = "pref_led_blink_custom";
  public  static final String SCREEN_SECURITY_PREF             = "pref_screen_security";
  private static final String ENTER_SENDS_PREF                 = "pref_enter_sends";
  private static final String ENTER_PRESENT_PREF               = "pref_enter_key";
<<<<<<< HEAD
  private static final String THREAD_TRIM_ENABLED              = "pref_trim_threads";
=======
  private static final String SMS_DELIVERY_REPORT_PREF         = "pref_delivery_report_sms";
  public  static final String MMS_USER_AGENT                   = "pref_mms_user_agent";
  private static final String MMS_CUSTOM_USER_AGENT            = "pref_custom_mms_user_agent";
>>>>>>> d3c59585
  private static final String LOCAL_NUMBER_PREF                = "pref_local_number";
  private static final String LOCAL_UUID_PREF                  = "pref_local_uuid";
  private static final String LOCAL_USERNAME_PREF              = "pref_local_username";
  private static final String VERIFYING_STATE_PREF             = "pref_verifying";
  public  static final String REGISTERED_GCM_PREF              = "pref_gcm_registered";
  private static final String GCM_PASSWORD_PREF                = "pref_gcm_password";
  private static final String PROMPTED_PUSH_REGISTRATION_PREF  = "pref_prompted_push_registration";
  private static final String PROMPTED_OPTIMIZE_DOZE_PREF      = "pref_prompted_optimize_doze";
  private static final String PROMPTED_SHARE_PREF              = "pref_prompted_share";
  private static final String SIGNALING_KEY_PREF               = "pref_signaling_key";
  public  static final String DIRECTORY_FRESH_TIME_PREF        = "pref_directory_refresh_time";
  private static final String UPDATE_APK_REFRESH_TIME_PREF     = "pref_update_apk_refresh_time";
  private static final String UPDATE_APK_DOWNLOAD_ID           = "pref_update_apk_download_id";
  private static final String UPDATE_APK_DIGEST                = "pref_update_apk_digest";
  private static final String SIGNED_PREKEY_ROTATION_TIME_PREF = "pref_signed_pre_key_rotation_time";

  private static final String IN_THREAD_NOTIFICATION_PREF      = "pref_key_inthread_notifications";
  private static final String SHOW_INVITE_REMINDER_PREF        = "pref_show_invite_reminder";
  public  static final String MESSAGE_BODY_TEXT_SIZE_PREF      = "pref_message_body_text_size";

  private static final String LOCAL_REGISTRATION_ID_PREF       = "pref_local_registration_id";
  private static final String SIGNED_PREKEY_REGISTERED_PREF    = "pref_signed_prekey_registered";

  private static final String GCM_DISABLED_PREF                = "pref_gcm_disabled";
  private static final String GCM_REGISTRATION_ID_PREF         = "pref_gcm_registration_id";
  private static final String GCM_REGISTRATION_ID_VERSION_PREF = "pref_gcm_registration_id_version";
  private static final String GCM_REGISTRATION_ID_TIME_PREF    = "pref_gcm_registration_id_last_set_time";
  private static final String WEBSOCKET_REGISTERED_PREF        = "pref_websocket_registered";
  private static final String SIGNED_PREKEY_FAILURE_COUNT_PREF = "pref_signed_prekey_failure_count";

  public  static final String REPEAT_ALERTS_PREF               = "pref_repeat_alerts";
  public  static final String NOTIFICATION_PRIVACY_PREF        = "pref_notification_privacy";
  public  static final String NOTIFICATION_PRIORITY_PREF       = "pref_notification_priority";
  public  static final String NEW_CONTACTS_NOTIFICATIONS       = "pref_enable_new_contacts_notifications";

  public  static final String MEDIA_DOWNLOAD_MOBILE_PREF       = "pref_media_download_mobile";
  public  static final String MEDIA_DOWNLOAD_WIFI_PREF         = "pref_media_download_wifi";
  public  static final String MEDIA_DOWNLOAD_ROAMING_PREF      = "pref_media_download_roaming";

  public  static final String SYSTEM_EMOJI_PREF                = "pref_system_emoji";
  private static final String MULTI_DEVICE_PROVISIONED_PREF    = "pref_multi_device";
  public  static final String DIRECT_CAPTURE_CAMERA_ID         = "pref_direct_capture_camera_id";
  private static final String ALWAYS_RELAY_CALLS_PREF          = "pref_turn_only";
  private static final String PROFILE_NAME_PREF                = "pref_profile_name";
  private static final String PROFILE_AVATAR_ID_PREF           = "pref_profile_avatar_id";
  public  static final String READ_RECEIPTS_PREF               = "pref_read_receipts";
  public  static final String INCOGNITO_KEYBORAD_PREF          = "pref_incognito_keyboard";
  private static final String UNAUTHORIZED_RECEIVED            = "pref_unauthorized_received";
  private static final String SUCCESSFUL_DIRECTORY_PREF        = "pref_successful_directory";

  private static final String DATABASE_ENCRYPTED_SECRET     = "pref_database_encrypted_secret";
  private static final String DATABASE_UNENCRYPTED_SECRET   = "pref_database_unencrypted_secret";
  private static final String ATTACHMENT_ENCRYPTED_SECRET   = "pref_attachment_encrypted_secret";
  private static final String ATTACHMENT_UNENCRYPTED_SECRET = "pref_attachment_unencrypted_secret";

  public static final String CALL_NOTIFICATIONS_PREF = "pref_call_notifications";
  public static final String CALL_RINGTONE_PREF      = "pref_call_ringtone";
  public static final String CALL_VIBRATE_PREF       = "pref_call_vibrate";

  private static final String NEXT_PRE_KEY_ID          = "pref_next_pre_key_id";
  private static final String ACTIVE_SIGNED_PRE_KEY_ID = "pref_active_signed_pre_key_id";
  private static final String NEXT_SIGNED_PRE_KEY_ID   = "pref_next_signed_pre_key_id";

  public  static final String BACKUP_ENABLED              = "pref_backup_enabled";
  private static final String BACKUP_PASSPHRASE           = "pref_backup_passphrase";
  private static final String ENCRYPTED_BACKUP_PASSPHRASE = "pref_encrypted_backup_passphrase";
  private static final String BACKUP_TIME                 = "pref_backup_next_time";
  public  static final String BACKUP_NOW                  = "pref_backup_create";
  public  static final String BACKUP_PASSPHRASE_VERIFY    = "pref_backup_passphrase_verify";

  public  static final String PASSPHRASE_LOCK         = "pref_passphrase_lock";
  public  static final String PASSPHRASE_LOCK_TIMEOUT = "pref_passphrase_lock_timeout";
  public  static final String PASSPHRASE_LOCK_TRIGGER = "pref_passphrase_lock_trigger";

  @Deprecated
  public static final  String REGISTRATION_LOCK_PREF_V1                = "pref_registration_lock";
  @Deprecated
  private static final String REGISTRATION_LOCK_PIN_PREF_V1            = "pref_registration_lock_pin";

  public static final  String REGISTRATION_LOCK_PREF_V2                = "pref_registration_lock_v2";

  private static final String REGISTRATION_LOCK_LAST_REMINDER_TIME_POST_KBS = "pref_registration_lock_last_reminder_time_post_kbs";
  private static final String REGISTRATION_LOCK_NEXT_REMINDER_INTERVAL      = "pref_registration_lock_next_reminder_interval";

  public  static final String SIGNAL_PIN_CHANGE = "pref_kbs_change";

  private static final String SERVICE_OUTAGE         = "pref_service_outage";
  private static final String LAST_OUTAGE_CHECK_TIME = "pref_last_outage_check_time";

  private static final String LAST_FULL_CONTACT_SYNC_TIME = "pref_last_full_contact_sync_time";
  private static final String NEEDS_FULL_CONTACT_SYNC     = "pref_needs_full_contact_sync";

  public  static final String LOG_ENABLED            = "pref_log_enabled";
  private static final String LOG_ENCRYPTED_SECRET   = "pref_log_encrypted_secret";
  private static final String LOG_UNENCRYPTED_SECRET = "pref_log_unencrypted_secret";

  private static final String NOTIFICATION_CHANNEL_VERSION          = "pref_notification_channel_version";
  private static final String NOTIFICATION_MESSAGES_CHANNEL_VERSION = "pref_notification_messages_channel_version";

  private static final String NEEDS_MESSAGE_PULL = "pref_needs_message_pull";

  private static final String UNIDENTIFIED_ACCESS_CERTIFICATE_ROTATION_TIME_PREF = "pref_unidentified_access_certificate_rotation_time";
  public  static final String UNIVERSAL_UNIDENTIFIED_ACCESS                      = "pref_universal_unidentified_access";
  public  static final String SHOW_UNIDENTIFIED_DELIVERY_INDICATORS              = "pref_show_unidentifed_delivery_indicators";
  private static final String UNIDENTIFIED_DELIVERY_ENABLED                      = "pref_unidentified_delivery_enabled";

  public static final String TYPING_INDICATORS = "pref_typing_indicators";

  public static final String LINK_PREVIEWS = "pref_link_previews";

  private static final String GIF_GRID_LAYOUT = "pref_gif_grid_layout";

  private static final String MEDIA_KEYBOARD_MODE = "pref_media_keyboard_mode";

  private static final String VIEW_ONCE_TOOLTIP_SEEN = "pref_revealable_message_tooltip_seen";

  private static final String SEEN_CAMERA_FIRST_TOOLTIP = "pref_seen_camera_first_tooltip";

  private static final String JOB_MANAGER_VERSION = "pref_job_manager_version";

  private static final String APP_MIGRATION_VERSION = "pref_app_migration_version";

  public  static final String FIRST_INSTALL_VERSION = "pref_first_install_version";

  private static final String HAS_SEEN_SWIPE_TO_REPLY = "pref_has_seen_swipe_to_reply";

  private static final String HAS_SEEN_VIDEO_RECORDING_TOOLTIP = "camerax.fragment.has.dismissed.video.recording.tooltip";

  private static final String STORAGE_MANIFEST_VERSION = "pref_storage_manifest_version";

  public static boolean isScreenLockEnabled(@NonNull Context context) {
    return isPassphraseLockEnabled(context);
  }

  public static boolean isPassphraseLockEnabled(@NonNull Context context) {
    return getBooleanPreference(context, PASSPHRASE_LOCK, true);
  }

  public static void setPassphraseLockEnabled(@NonNull Context context, boolean value) {
    setBooleanPreference(context, PASSPHRASE_LOCK, value);
  }

  public static PassphraseLockTriggerPreference getPassphraseLockTrigger(@NonNull Context context) {
    return new PassphraseLockTriggerPreference(getStringSetPreference(context,
            PASSPHRASE_LOCK_TRIGGER,
            new HashSet<>(Arrays.asList(context.getResources().getStringArray(R.array.pref_passphrase_lock_trigger_default)))));
  }

  public static long getPassphraseLockTimeout(@NonNull Context context) {
    return getLongPreference(context, PASSPHRASE_LOCK_TIMEOUT, 0);
  }

  public static void setPassphraseLockTimeout(@NonNull Context context, long value) {
    setLongPreference(context, PASSPHRASE_LOCK_TIMEOUT, value);
  }

  public static boolean isV1RegistrationLockEnabled(@NonNull Context context) {
    //noinspection deprecation
    return getBooleanPreference(context, REGISTRATION_LOCK_PREF_V1, false);
  }

  /**
   * @deprecated Use only during re-reg where user had pinV1.
   */
  @Deprecated
  public static void setV1RegistrationLockEnabled(@NonNull Context context, boolean value) {
    //noinspection deprecation
    setBooleanPreference(context, REGISTRATION_LOCK_PREF_V1, value);
  }

  /**
   * @deprecated Use only for migrations to the Key Backup Store registration pinV2.
   */
  @Deprecated
  public static @Nullable String getDeprecatedV1RegistrationLockPin(@NonNull Context context) {
    //noinspection deprecation
    return getStringPreference(context, REGISTRATION_LOCK_PIN_PREF_V1, null);
  }

  public static void clearRegistrationLockV1(@NonNull Context context) {
    //noinspection deprecation
    SecurePreferenceManager.getSecurePreferences(context)
                     .edit()
                     .remove(REGISTRATION_LOCK_PIN_PREF_V1)
                     .apply();
  }

  /**
   * @deprecated Use only for migrations to the Key Backup Store registration pinV2.
   */
  @Deprecated
  public static void setV1RegistrationLockPin(@NonNull Context context, String pin) {
    //noinspection deprecation
    setStringPreference(context, REGISTRATION_LOCK_PIN_PREF_V1, pin);
  }

  public static long getRegistrationLockLastReminderTime(@NonNull Context context) {
    return getLongPreference(context, REGISTRATION_LOCK_LAST_REMINDER_TIME_POST_KBS, 0);
  }

  public static void setRegistrationLockLastReminderTime(@NonNull Context context, long time) {
    setLongPreference(context, REGISTRATION_LOCK_LAST_REMINDER_TIME_POST_KBS, time);
  }

  public static long getRegistrationLockNextReminderInterval(@NonNull Context context) {
    return getLongPreference(context, REGISTRATION_LOCK_NEXT_REMINDER_INTERVAL, RegistrationLockReminders.INITIAL_INTERVAL);
  }

  public static void setRegistrationLockNextReminderInterval(@NonNull Context context, long value) {
    setLongPreference(context, REGISTRATION_LOCK_NEXT_REMINDER_INTERVAL, value);
  }

  public static void setBackupPassphrase(@NonNull Context context, @Nullable String passphrase) {
    setStringPreference(context, BACKUP_PASSPHRASE, passphrase);
  }

  public static @Nullable String getBackupPassphrase(@NonNull Context context) {
    return getStringPreference(context, BACKUP_PASSPHRASE, null);
  }

  public static void setEncryptedBackupPassphrase(@NonNull Context context, @Nullable String encryptedPassphrase) {
    setStringPreference(context, ENCRYPTED_BACKUP_PASSPHRASE, encryptedPassphrase);
  }

  public static @Nullable String getEncryptedBackupPassphrase(@NonNull Context context) {
    return getStringPreference(context, ENCRYPTED_BACKUP_PASSPHRASE, null);
  }

  public static void setBackupEnabled(@NonNull Context context, boolean value) {
    setBooleanPreference(context, BACKUP_ENABLED, value);
  }

  public static boolean isBackupEnabled(@NonNull Context context) {
    return getBooleanPreference(context, BACKUP_ENABLED, false);
  }

  public static void setNextBackupTime(@NonNull Context context, long time) {
    setLongPreference(context, BACKUP_TIME, time);
  }

  public static long getNextBackupTime(@NonNull Context context) {
    return getLongPreference(context, BACKUP_TIME, -1);
  }

  public static int getNextPreKeyId(@NonNull Context context) {
    return getIntegerPreference(context, NEXT_PRE_KEY_ID, new SecureRandom().nextInt(Medium.MAX_VALUE));
  }

  public static void setNextPreKeyId(@NonNull Context context, int value) {
    setIntegerPrefrence(context, NEXT_PRE_KEY_ID, value);
  }

  public static int getNextSignedPreKeyId(@NonNull Context context) {
    return getIntegerPreference(context, NEXT_SIGNED_PRE_KEY_ID, new SecureRandom().nextInt(Medium.MAX_VALUE));
  }

  public static void setNextSignedPreKeyId(@NonNull Context context, int value) {
    setIntegerPrefrence(context, NEXT_SIGNED_PRE_KEY_ID, value);
  }

  public static int getActiveSignedPreKeyId(@NonNull Context context) {
    return getIntegerPreference(context, ACTIVE_SIGNED_PRE_KEY_ID, -1);
  }

  public static void setActiveSignedPreKeyId(@NonNull Context context, int value) {
    setIntegerPrefrence(context, ACTIVE_SIGNED_PRE_KEY_ID, value);;
  }

  public static void setAttachmentEncryptedSecret(@NonNull Context context, @NonNull String secret) {
    setStringPreference(context, ATTACHMENT_ENCRYPTED_SECRET, secret);
  }

  public static void setAttachmentUnencryptedSecret(@NonNull Context context, @Nullable String secret) {
    setStringPreference(context, ATTACHMENT_UNENCRYPTED_SECRET, secret);
  }

  public static @Nullable String getAttachmentEncryptedSecret(@NonNull Context context) {
    return getStringPreference(context, ATTACHMENT_ENCRYPTED_SECRET, null);
  }

  public static @Nullable String getAttachmentUnencryptedSecret(@NonNull Context context) {
    return getStringPreference(context, ATTACHMENT_UNENCRYPTED_SECRET, null);
  }

  public static void setDatabaseEncryptedSecret(@NonNull Context context, @NonNull String secret) {
    setStringPreference(context, DATABASE_ENCRYPTED_SECRET, secret);
  }

  public static void setDatabaseUnencryptedSecret(@NonNull Context context, @Nullable String secret) {
    setStringPreference(context, DATABASE_UNENCRYPTED_SECRET, secret);
  }

  public static @Nullable String getDatabaseUnencryptedSecret(@NonNull Context context) {
    return getStringPreference(context, DATABASE_UNENCRYPTED_SECRET, null);
  }

  public static @Nullable String getDatabaseEncryptedSecret(@NonNull Context context) {
    return getStringPreference(context, DATABASE_ENCRYPTED_SECRET, null);
  }

  public static void setHasSuccessfullyRetrievedDirectory(Context context, boolean value) {
    setBooleanPreference(context, SUCCESSFUL_DIRECTORY_PREF, value);
  }

  public static boolean hasSuccessfullyRetrievedDirectory(Context context) {
    return getBooleanPreference(context, SUCCESSFUL_DIRECTORY_PREF, false);
  }

  public static void setUnauthorizedReceived(Context context, boolean value) {
    setBooleanPreference(context, UNAUTHORIZED_RECEIVED, value);
  }

  public static boolean isUnauthorizedRecieved(Context context) {
    return getBooleanPreference(context, UNAUTHORIZED_RECEIVED, false);
  }

  public static boolean isIncognitoKeyboardEnabled(Context context) {
    return getBooleanPreference(context, INCOGNITO_KEYBORAD_PREF, true);
  }

  public static boolean isReadReceiptsEnabled(Context context) {
    return getBooleanPreference(context, READ_RECEIPTS_PREF, true);
  }

  public static void setReadReceiptsEnabled(Context context, boolean enabled) {
    setBooleanPreference(context, READ_RECEIPTS_PREF, enabled);
  }

  public static boolean isTypingIndicatorsEnabled(Context context) {
    return getBooleanPreference(context, TYPING_INDICATORS, true);
  }

  public static void setTypingIndicatorsEnabled(Context context, boolean enabled) {
    setBooleanPreference(context, TYPING_INDICATORS, enabled);
  }

  /**
   * Only kept so that we can avoid showing the megaphone for the new link previews setting
   * ({@link SettingsValues#isLinkPreviewsEnabled()}) when users upgrade. This can be removed after
   * we stop showing the link previews megaphone.
   */
  public static boolean wereLinkPreviewsEnabled(Context context) {
    return getBooleanPreference(context, LINK_PREVIEWS, true);
  }

  public static boolean isGifSearchInGridLayout(Context context) {
    return getBooleanPreference(context, GIF_GRID_LAYOUT, false);
  }

  public static void setIsGifSearchInGridLayout(Context context, boolean isGrid) {
    setBooleanPreference(context, GIF_GRID_LAYOUT, isGrid);
  }

  public static int getNotificationPriority(Context context) {
    return Integer.valueOf(getStringPreference(context, NOTIFICATION_PRIORITY_PREF, String.valueOf(NotificationCompat.PRIORITY_HIGH)));
  }

  public static int getMessageBodyTextSize(Context context) {
    return Integer.valueOf(getStringPreference(context, MESSAGE_BODY_TEXT_SIZE_PREF, "16"));
  }

  public static boolean isTurnOnly(Context context) {
    return getBooleanPreference(context, ALWAYS_RELAY_CALLS_PREF, false);
  }

  public static boolean isFcmDisabled(Context context) {
    return getBooleanPreference(context, GCM_DISABLED_PREF, false);
  }

  public static void setFcmDisabled(Context context, boolean disabled) {
    setBooleanPreference(context, GCM_DISABLED_PREF, disabled);
  }

  public static void setDirectCaptureCameraId(Context context, int value) {
    setIntegerPrefrence(context, DIRECT_CAPTURE_CAMERA_ID, value);
  }

  @SuppressWarnings("deprecation")
  public static int getDirectCaptureCameraId(Context context) {
    return getIntegerPreference(context, DIRECT_CAPTURE_CAMERA_ID, CameraInfo.CAMERA_FACING_FRONT);
  }

  public static void setMultiDevice(Context context, boolean value) {
    setBooleanPreference(context, MULTI_DEVICE_PROVISIONED_PREF, value);
  }

  public static boolean isMultiDevice(Context context) {
    return getBooleanPreference(context, MULTI_DEVICE_PROVISIONED_PREF, false);
  }

  public static void setSignedPreKeyFailureCount(Context context, int value) {
    setIntegerPrefrence(context, SIGNED_PREKEY_FAILURE_COUNT_PREF, value);
  }

  public static int getSignedPreKeyFailureCount(Context context) {
    return getIntegerPreference(context, SIGNED_PREKEY_FAILURE_COUNT_PREF, 0);
  }

  public static NotificationPrivacyPreference getNotificationPrivacy(Context context) {
    return new NotificationPrivacyPreference(getStringPreference(context, NOTIFICATION_PRIVACY_PREF, "none"));
  }

  public static void setNewContactsNotificationEnabled(Context context, boolean isEnabled) {
    setBooleanPreference(context, NEW_CONTACTS_NOTIFICATIONS, isEnabled);
  }

  public static boolean isNewContactsNotificationEnabled(Context context) {
    return getBooleanPreference(context, NEW_CONTACTS_NOTIFICATIONS, true);
  }

  public static boolean isWebsocketRegistered(Context context) {
    return getBooleanPreference(context, WEBSOCKET_REGISTERED_PREF, false);
  }

  public static void setWebsocketRegistered(Context context, boolean registered) {
    setBooleanPreference(context, WEBSOCKET_REGISTERED_PREF, registered);
  }

  public static int getRepeatAlertsCount(Context context) {
    try {
      return Integer.parseInt(getStringPreference(context, REPEAT_ALERTS_PREF, "0"));
    } catch (NumberFormatException e) {
      Log.w(TAG, e);
      return 0;
    }
  }

  public static void setRepeatAlertsCount(Context context, int count) {
    setStringPreference(context, REPEAT_ALERTS_PREF, String.valueOf(count));
  }

  public static boolean isSignedPreKeyRegistered(Context context) {
    return getBooleanPreference(context, SIGNED_PREKEY_REGISTERED_PREF, false);
  }

  public static void setSignedPreKeyRegistered(Context context, boolean value) {
    setBooleanPreference(context, SIGNED_PREKEY_REGISTERED_PREF, value);
  }

  public static void setFcmToken(Context context, String registrationId) {
    setStringPreference(context, GCM_REGISTRATION_ID_PREF, registrationId);
    setIntegerPrefrence(context, GCM_REGISTRATION_ID_VERSION_PREF, Util.getCanonicalVersionCode());
  }

  public static String getFcmToken(Context context) {
    int storedRegistrationIdVersion = getIntegerPreference(context, GCM_REGISTRATION_ID_VERSION_PREF, 0);

    if (storedRegistrationIdVersion != Util.getCanonicalVersionCode()) {
      return null;
    } else {
      return getStringPreference(context, GCM_REGISTRATION_ID_PREF, null);
    }
  }

  public static long getFcmTokenLastSetTime(Context context) {
    return getLongPreference(context, GCM_REGISTRATION_ID_TIME_PREF, 0);
  }

  public static void setFcmTokenLastSetTime(Context context, long timestamp) {
    setLongPreference(context, GCM_REGISTRATION_ID_TIME_PREF, timestamp);
  }

  public static boolean isSmsEnabled(Context context) {
    return Util.isDefaultSmsProvider(context);
  }

  public static int getLocalRegistrationId(Context context) {
    return getIntegerPreference(context, LOCAL_REGISTRATION_ID_PREF, 0);
  }

  public static void setLocalRegistrationId(Context context, int registrationId) {
    setIntegerPrefrence(context, LOCAL_REGISTRATION_ID_PREF, registrationId);
  }

  public static boolean isInThreadNotifications(Context context) {
    return getBooleanPreference(context, IN_THREAD_NOTIFICATION_PREF, true);
  }

  public static long getUnidentifiedAccessCertificateRotationTime(Context context) {
    return getLongPreference(context, UNIDENTIFIED_ACCESS_CERTIFICATE_ROTATION_TIME_PREF, 0L);
  }

  public static void setUnidentifiedAccessCertificateRotationTime(Context context, long value) {
    setLongPreference(context, UNIDENTIFIED_ACCESS_CERTIFICATE_ROTATION_TIME_PREF, value);
  }

  public static boolean isUniversalUnidentifiedAccess(Context context) {
    return getBooleanPreference(context, UNIVERSAL_UNIDENTIFIED_ACCESS, false);
  }

  public static void setShowUnidentifiedDeliveryIndicatorsEnabled(Context context, boolean enabled) {
    setBooleanPreference(context, SHOW_UNIDENTIFIED_DELIVERY_INDICATORS, enabled);
  }

  public static boolean isShowUnidentifiedDeliveryIndicatorsEnabled(Context context) {
    return getBooleanPreference(context, SHOW_UNIDENTIFIED_DELIVERY_INDICATORS, false);
  }

  public static void setIsUnidentifiedDeliveryEnabled(Context context, boolean enabled) {
    setBooleanPreference(context, UNIDENTIFIED_DELIVERY_ENABLED, enabled);
  }

  public static boolean isUnidentifiedDeliveryEnabled(Context context) {
    return getBooleanPreference(context, UNIDENTIFIED_DELIVERY_ENABLED, true);
  }

  public static long getSignedPreKeyRotationTime(Context context) {
    return getLongPreference(context, SIGNED_PREKEY_ROTATION_TIME_PREF, 0L);
  }

  public static void setSignedPreKeyRotationTime(Context context, long value) {
    setLongPreference(context, SIGNED_PREKEY_ROTATION_TIME_PREF, value);
  }

  public static long getDirectoryRefreshTime(Context context) {
    return getLongPreference(context, DIRECTORY_FRESH_TIME_PREF, 0L);
  }

  public static void setDirectoryRefreshTime(Context context, long value) {
    setLongPreference(context, DIRECTORY_FRESH_TIME_PREF, value);
  }

  public static void removeDirectoryRefreshTime(Context context) {
    removePreference(context, DIRECTORY_FRESH_TIME_PREF);
  }

  public static long getUpdateApkRefreshTime(Context context) {
    return getLongPreference(context, UPDATE_APK_REFRESH_TIME_PREF, 0L);
  }

  public static void setUpdateApkRefreshTime(Context context, long value) {
    setLongPreference(context, UPDATE_APK_REFRESH_TIME_PREF, value);
  }

  public static void setUpdateApkDownloadId(Context context, long value) {
    setLongPreference(context, UPDATE_APK_DOWNLOAD_ID, value);
  }

  public static long getUpdateApkDownloadId(Context context) {
    return getLongPreference(context, UPDATE_APK_DOWNLOAD_ID, -1);
  }

  public static void setUpdateApkDigest(Context context, String value) {
    setStringPreference(context, UPDATE_APK_DIGEST, value);
  }

  public static String getUpdateApkDigest(Context context) {
    return getStringPreference(context, UPDATE_APK_DIGEST, null);
  }

  public static String getLocalNumber(Context context) {
    return getStringPreference(context, LOCAL_NUMBER_PREF, null);
  }

  public static void setLocalNumber(Context context, String localNumber) {
    setStringPreference(context, LOCAL_NUMBER_PREF, localNumber);
  }

  public static UUID getLocalUuid(Context context) {
    return UuidUtil.parseOrNull(getStringPreference(context, LOCAL_UUID_PREF, null));
  }

  public static void setLocalUuid(Context context, UUID uuid) {
    setStringPreference(context, LOCAL_UUID_PREF, uuid.toString());
  }

  public static String getPushServerPassword(Context context) {
    return getStringPreference(context, GCM_PASSWORD_PREF, null);
  }

  public static void setPushServerPassword(Context context, String password) {
    setStringPreference(context, GCM_PASSWORD_PREF, password);
  }

  public static String getSignalingKey(Context context) {
    return getStringPreference(context, SIGNALING_KEY_PREF, null);
  }

  public static boolean isEnterImeKeyEnabled(Context context) {
    return getBooleanPreference(context, ENTER_PRESENT_PREF, false);
  }

  public static boolean isEnterSendsEnabled(Context context) {
    return getBooleanPreference(context, ENTER_SENDS_PREF, false);
  }

  public static String getIdentityContactUri(Context context) {
    return getStringPreference(context, IDENTITY_PREF, null);
  }

  public static void setIdentityContactUri(Context context, String identityUri) {
    setStringPreference(context, IDENTITY_PREF, identityUri);
  }

  public static void setScreenSecurityEnabled(Context context, boolean value) {
    setBooleanPreference(context, SCREEN_SECURITY_PREF, value);
  }

  public static boolean isScreenSecurityEnabled(Context context) {
    return getBooleanPreference(context, SCREEN_SECURITY_PREF, true);
  }

  public static int getLastVersionCode(Context context) {
    return getIntegerPreference(context, LAST_VERSION_CODE_PREF, Util.getCanonicalVersionCode());
  }

  public static void setLastVersionCode(Context context, int versionCode) throws IOException {
    if (!setIntegerPrefrenceBlocking(context, LAST_VERSION_CODE_PREF, versionCode)) {
      throw new IOException("couldn't write version code to sharedpreferences");
    }
  }

  public static int getLastExperienceVersionCode(Context context) {
    return getIntegerPreference(context, LAST_EXPERIENCE_VERSION_PREF, Util.getCanonicalVersionCode());
  }

  public static void setLastExperienceVersionCode(Context context, int versionCode) {
    setIntegerPrefrence(context, LAST_EXPERIENCE_VERSION_PREF, versionCode);
  }

  public static int getExperienceDismissedVersionCode(Context context) {
    return getIntegerPreference(context, EXPERIENCE_DISMISSED_PREF, 0);
  }

  public static void setExperienceDismissedVersionCode(Context context, int versionCode) {
    setIntegerPrefrence(context, EXPERIENCE_DISMISSED_PREF, versionCode);
  }

  public static String getTheme(Context context) {
    return getStringPreference(context, THEME_PREF, DynamicTheme.systemThemeAvailable() ? DynamicTheme.SYSTEM : DynamicTheme.LIGHT);
  }

  public static boolean isVerifying(Context context) {
    return getBooleanPreference(context, VERIFYING_STATE_PREF, false);
  }

  public static void setVerifying(Context context, boolean verifying) {
    setBooleanPreference(context, VERIFYING_STATE_PREF, verifying);
  }

  public static boolean isPushRegistered(Context context) {
    return getBooleanPreference(context, REGISTERED_GCM_PREF, false);
  }

  public static void setPushRegistered(Context context, boolean registered) {
    Log.i(TAG, "Setting push registered: " + registered);
    setBooleanPreference(context, REGISTERED_GCM_PREF, registered);
  }

  public static boolean isShowInviteReminders(Context context) {
    return getBooleanPreference(context, SHOW_INVITE_REMINDER_PREF, true);
  }

  public static String getLanguage(Context context) {
    return getStringPreference(context, LANGUAGE_PREF, "zz");
  }

  public static void setLanguage(Context context, String language) {
    setStringPreference(context, LANGUAGE_PREF, language);
  }

  public static boolean hasPromptedPushRegistration(Context context) {
    return getBooleanPreference(context, PROMPTED_PUSH_REGISTRATION_PREF, false);
  }

  public static void setPromptedPushRegistration(Context context, boolean value) {
    setBooleanPreference(context, PROMPTED_PUSH_REGISTRATION_PREF, value);
  }

  public static void setPromptedOptimizeDoze(Context context, boolean value) {
    setBooleanPreference(context, PROMPTED_OPTIMIZE_DOZE_PREF, value);
  }

  public static boolean hasPromptedOptimizeDoze(Context context) {
    return getBooleanPreference(context, PROMPTED_OPTIMIZE_DOZE_PREF, false);
  }

  public static boolean hasPromptedShare(Context context) {
    return getBooleanPreference(context, PROMPTED_SHARE_PREF, false);
  }

  public static void setPromptedShare(Context context, boolean value) {
    setBooleanPreference(context, PROMPTED_SHARE_PREF, value);
  }

  public static boolean isNotificationsEnabled(Context context) {
    return getBooleanPreference(context, NOTIFICATION_PREF, true);
  }

  public static boolean isCallNotificationsEnabled(Context context) {
    return getBooleanPreference(context, CALL_NOTIFICATIONS_PREF, true);
  }

  public static @NonNull Uri getNotificationRingtone(Context context) {
    String result = getStringPreference(context, RINGTONE_PREF, Settings.System.DEFAULT_NOTIFICATION_URI.toString());

    if (result != null && result.startsWith("file:")) {
      result = Settings.System.DEFAULT_NOTIFICATION_URI.toString();
    }

    return Uri.parse(result);
  }

  public static @NonNull Uri getCallNotificationRingtone(Context context) {
    String result = getStringPreference(context, CALL_RINGTONE_PREF, Settings.System.DEFAULT_RINGTONE_URI.toString());

    if (result != null && result.startsWith("file:")) {
      result = Settings.System.DEFAULT_RINGTONE_URI.toString();
    }

    return Uri.parse(result);
  }

  public static void removeNotificationRingtone(Context context) {
    removePreference(context, RINGTONE_PREF);
  }

  public static void removeCallNotificationRingtone(Context context) {
    removePreference(context, CALL_RINGTONE_PREF);
  }

  public static void setNotificationRingtone(Context context, String ringtone) {
    setStringPreference(context, RINGTONE_PREF, ringtone);
  }

  public static void setCallNotificationRingtone(Context context, String ringtone) {
    setStringPreference(context, CALL_RINGTONE_PREF, ringtone);
  }

  public static void setNotificationVibrateEnabled(Context context, boolean enabled) {
    setBooleanPreference(context, VIBRATE_PREF, enabled);
  }

  public static boolean isNotificationVibrateEnabled(Context context) {
    return getBooleanPreference(context, VIBRATE_PREF, true);
  }

  public static boolean isCallNotificationVibrateEnabled(Context context) {
    boolean defaultValue = true;

    if (Build.VERSION.SDK_INT >= Build.VERSION_CODES.M) {
      defaultValue = (Settings.System.getInt(context.getContentResolver(), Settings.System.VIBRATE_WHEN_RINGING, 1) == 1);
    }

    return getBooleanPreference(context, CALL_VIBRATE_PREF, defaultValue);
  }

  public static String getNotificationLedColor(Context context) {
    return getStringPreference(context, LED_COLOR_PREF, "blue");
  }

  public static String getNotificationLedPattern(Context context) {
    return getStringPreference(context, LED_BLINK_PREF, "500,2000");
  }

  public static String getNotificationLedPatternCustom(Context context) {
    return getStringPreference(context, LED_BLINK_PREF_CUSTOM, "500,2000");
  }

  public static void setNotificationLedPatternCustom(Context context, String pattern) {
    setStringPreference(context, LED_BLINK_PREF_CUSTOM, pattern);
  }

  public static boolean isSystemEmojiPreferred(Context context) {
    return getBooleanPreference(context, SYSTEM_EMOJI_PREF, false);
  }

  public static @NonNull Set<String> getMobileMediaDownloadAllowed(Context context) {
    return getMediaDownloadAllowed(context, MEDIA_DOWNLOAD_MOBILE_PREF, R.array.pref_media_download_mobile_data_default);
  }

  public static @NonNull Set<String> getWifiMediaDownloadAllowed(Context context) {
    return getMediaDownloadAllowed(context, MEDIA_DOWNLOAD_WIFI_PREF, R.array.pref_media_download_wifi_default);
  }

  public static @NonNull Set<String> getRoamingMediaDownloadAllowed(Context context) {
    return getMediaDownloadAllowed(context, MEDIA_DOWNLOAD_ROAMING_PREF, R.array.pref_media_download_roaming_default);
  }

  private static @NonNull Set<String> getMediaDownloadAllowed(Context context, String key, @ArrayRes int defaultValuesRes) {
    return getStringSetPreference(context,
                                  key,
                                  new HashSet<>(Arrays.asList(context.getResources().getStringArray(defaultValuesRes))));
  }

  public static void setLastOutageCheckTime(Context context, long timestamp) {
    setLongPreference(context, LAST_OUTAGE_CHECK_TIME, timestamp);
  }

  public static long getLastOutageCheckTime(Context context) {
    return getLongPreference(context, LAST_OUTAGE_CHECK_TIME, 0);
  }

  public static void setServiceOutage(Context context, boolean isOutage) {
    setBooleanPreference(context, SERVICE_OUTAGE, isOutage);
  }

  public static boolean getServiceOutage(Context context) {
    return getBooleanPreference(context, SERVICE_OUTAGE, false);
  }

  public static long getLastFullContactSyncTime(Context context) {
    return getLongPreference(context, LAST_FULL_CONTACT_SYNC_TIME, 0);
  }

  public static void setLastFullContactSyncTime(Context context, long timestamp) {
    setLongPreference(context, LAST_FULL_CONTACT_SYNC_TIME, timestamp);
  }

  public static boolean needsFullContactSync(Context context) {
    return getBooleanPreference(context, NEEDS_FULL_CONTACT_SYNC, false);
  }

  public static void setNeedsFullContactSync(Context context, boolean needsSync) {
    setBooleanPreference(context, NEEDS_FULL_CONTACT_SYNC, needsSync);
  }

  public static void setLogEnabled(Context context, boolean enabled) {
    setBooleanPreference(context, LOG_ENABLED, enabled);
  }

  public static boolean isLogEnabled(Context context) {
    return getBooleanPreference(context, LOG_ENABLED, true);
  }

  public static void setLogEncryptedSecret(Context context, String base64Secret) {
    setStringPreference(context, LOG_ENCRYPTED_SECRET, base64Secret);
  }

  public static String getLogEncryptedSecret(Context context) {
    return getStringPreference(context, LOG_ENCRYPTED_SECRET, null);
  }

  public static void setLogUnencryptedSecret(Context context, String base64Secret) {
    setStringPreference(context, LOG_UNENCRYPTED_SECRET, base64Secret);
  }

  public static String getLogUnencryptedSecret(Context context) {
    return getStringPreference(context, LOG_UNENCRYPTED_SECRET, null);
  }

  public static int getNotificationChannelVersion(Context context) {
    return getIntegerPreference(context, NOTIFICATION_CHANNEL_VERSION, 1);
  }

  public static void setNotificationChannelVersion(Context context, int version) {
    setIntegerPrefrence(context, NOTIFICATION_CHANNEL_VERSION, version);
  }

  public static int getNotificationMessagesChannelVersion(Context context) {
    return getIntegerPreference(context, NOTIFICATION_MESSAGES_CHANNEL_VERSION, 1);
  }

  public static void setNotificationMessagesChannelVersion(Context context, int version) {
    setIntegerPrefrence(context, NOTIFICATION_MESSAGES_CHANNEL_VERSION, version);
  }

  public static boolean getNeedsMessagePull(Context context) {
    return getBooleanPreference(context, NEEDS_MESSAGE_PULL, false);
  }

  public static void setNeedsMessagePull(Context context, boolean needsMessagePull) {
    setBooleanPreference(context, NEEDS_MESSAGE_PULL, needsMessagePull);
  }

  public static boolean hasSeenStickerIntroTooltip(Context context) {
    return true;
  }

  public static void setHasSeenStickerIntroTooltip(Context context, boolean seenStickerTooltip) {}

  public static void setMediaKeyboardMode(Context context, MediaKeyboardMode mode) {
    setStringPreference(context, MEDIA_KEYBOARD_MODE, mode.name());
  }

  public static MediaKeyboardMode getMediaKeyboardMode(Context context) {
    String name = getStringPreference(context, MEDIA_KEYBOARD_MODE, MediaKeyboardMode.EMOJI.name());
    return MediaKeyboardMode.valueOf(name);
  }

  public static void setHasSeenViewOnceTooltip(Context context, boolean value) {
    setBooleanPreference(context, VIEW_ONCE_TOOLTIP_SEEN, value);
  }

  public static boolean hasSeenViewOnceTooltip(Context context) {
    return getBooleanPreference(context, VIEW_ONCE_TOOLTIP_SEEN, false);
  }

  public static void setHasSeenCameraFirstTooltip(Context context, boolean value) {
    setBooleanPreference(context, SEEN_CAMERA_FIRST_TOOLTIP, value);
  }

  public static boolean hasSeenCameraFirstTooltip(Context context) {
    return getBooleanPreference(context, SEEN_CAMERA_FIRST_TOOLTIP, false);
  }

  public static void setJobManagerVersion(Context context, int version) {
    setIntegerPrefrence(context, JOB_MANAGER_VERSION, version);
  }

  public static int getJobManagerVersion(Context contex) {
    return getIntegerPreference(contex, JOB_MANAGER_VERSION, 1);
  }

  public static void setAppMigrationVersion(Context context, int version) {
    setIntegerPrefrence(context, APP_MIGRATION_VERSION, version);
  }

  public static int getAppMigrationVersion(Context context) {
    return getIntegerPreference(context, APP_MIGRATION_VERSION, 1);
  }

  public static void setFirstInstallVersion(Context context, int version) {
    setIntegerPrefrence(context, FIRST_INSTALL_VERSION, version);
  }

  public static int getFirstInstallVersion(Context context) {
    return getIntegerPreference(context, FIRST_INSTALL_VERSION, -1);
  }

  public static boolean hasSeenSwipeToReplyTooltip(Context context) {
    return getBooleanPreference(context, HAS_SEEN_SWIPE_TO_REPLY, false);
  }

  public static void setHasSeenSwipeToReplyTooltip(Context context, boolean value) {
    setBooleanPreference(context, HAS_SEEN_SWIPE_TO_REPLY, value);
  }

  public static boolean hasSeenVideoRecordingTooltip(Context context) {
    return getBooleanPreference(context, HAS_SEEN_VIDEO_RECORDING_TOOLTIP, false);
  }

  public static void setHasSeenVideoRecordingTooltip(Context context, boolean value) {
    setBooleanPreference(context, HAS_SEEN_VIDEO_RECORDING_TOOLTIP, value);
  }

  public static long getStorageManifestVersion(Context context) {
    return getLongPreference(context, STORAGE_MANIFEST_VERSION, 0);
  }

  public static void setStorageManifestVersion(Context context, long version) {
    setLongPreference(context, STORAGE_MANIFEST_VERSION, version);
  }

  public static void setBooleanPreference(Context context, String key, boolean value) {
    SecurePreferenceManager.getSecurePreferences(context).edit().putBoolean(key, value).apply();
  }

  public static boolean getBooleanPreference(Context context, String key, boolean defaultValue) {
    return SecurePreferenceManager.getSecurePreferences(context).getBoolean(key, defaultValue);
  }

  public static void setStringPreference(Context context, String key, String value) {
    SecurePreferenceManager.getSecurePreferences(context).edit().putString(key, value).apply();
  }

  public static String getStringPreference(Context context, String key, String defaultValue) {
    return SecurePreferenceManager.getSecurePreferences(context).getString(key, defaultValue);
  }

  private static int getIntegerPreference(Context context, String key, int defaultValue) {
    return SecurePreferenceManager.getSecurePreferences(context).getInt(key, defaultValue);
  }

  private static void setIntegerPrefrence(Context context, String key, int value) {
    SecurePreferenceManager.getSecurePreferences(context).edit().putInt(key, value).apply();
  }

  private static boolean setIntegerPrefrenceBlocking(Context context, String key, int value) {
    return SecurePreferenceManager.getSecurePreferences(context).edit().putInt(key, value).commit();
  }

  private static long getLongPreference(Context context, String key, long defaultValue) {
    return SecurePreferenceManager.getSecurePreferences(context).getLong(key, defaultValue);
  }

  private static void setLongPreference(Context context, String key, long value) {
    SecurePreferenceManager.getSecurePreferences(context).edit().putLong(key, value).apply();
  }

  private static void removePreference(Context context, String key) {
    SecurePreferenceManager.getSecurePreferences(context).edit().remove(key).apply();
  }

  private static Set<String> getStringSetPreference(Context context, String key, Set<String> defaultValues) {
    final SharedPreferences prefs = SecurePreferenceManager.getSecurePreferences(context);
    if (prefs.contains(key)) {
      return prefs.getStringSet(key, Collections.<String>emptySet());
    } else {
      return defaultValues;
    }
  }

  // NEVER rename these -- they're persisted by name
  public enum MediaKeyboardMode {
    EMOJI, STICKER
  }
}<|MERGE_RESOLUTION|>--- conflicted
+++ resolved
@@ -38,22 +38,6 @@
   public  static final String CHANGE_PASSPHRASE_PREF           = "pref_change_passphrase";
   public  static final String THEME_PREF                       = "pref_theme";
   public  static final String LANGUAGE_PREF                    = "pref_language";
-<<<<<<< HEAD
-  public  static final String THREAD_TRIM_LENGTH               = "pref_trim_length";
-  public  static final String THREAD_TRIM_NOW                  = "pref_trim_now";
-=======
-  private static final String MMSC_CUSTOM_HOST_PREF            = "pref_apn_mmsc_custom_host";
-  public  static final String MMSC_HOST_PREF                   = "pref_apn_mmsc_host";
-  private static final String MMSC_CUSTOM_PROXY_PREF           = "pref_apn_mms_custom_proxy";
-  public  static final String MMSC_PROXY_HOST_PREF             = "pref_apn_mms_proxy";
-  private static final String MMSC_CUSTOM_PROXY_PORT_PREF      = "pref_apn_mms_custom_proxy_port";
-  public  static final String MMSC_PROXY_PORT_PREF             = "pref_apn_mms_proxy_port";
-  private static final String MMSC_CUSTOM_USERNAME_PREF        = "pref_apn_mmsc_custom_username";
-  public  static final String MMSC_USERNAME_PREF               = "pref_apn_mmsc_username";
-  private static final String MMSC_CUSTOM_PASSWORD_PREF        = "pref_apn_mmsc_custom_password";
-  public  static final String MMSC_PASSWORD_PREF               = "pref_apn_mmsc_password";
-  public  static final String ENABLE_MANUAL_MMS_PREF           = "pref_enable_manual_mms";
->>>>>>> d3c59585
 
   private static final String LAST_VERSION_CODE_PREF           = "last_version_code";
   private static final String LAST_EXPERIENCE_VERSION_PREF     = "last_experience_version_code";
@@ -67,13 +51,6 @@
   public  static final String SCREEN_SECURITY_PREF             = "pref_screen_security";
   private static final String ENTER_SENDS_PREF                 = "pref_enter_sends";
   private static final String ENTER_PRESENT_PREF               = "pref_enter_key";
-<<<<<<< HEAD
-  private static final String THREAD_TRIM_ENABLED              = "pref_trim_threads";
-=======
-  private static final String SMS_DELIVERY_REPORT_PREF         = "pref_delivery_report_sms";
-  public  static final String MMS_USER_AGENT                   = "pref_mms_user_agent";
-  private static final String MMS_CUSTOM_USER_AGENT            = "pref_custom_mms_user_agent";
->>>>>>> d3c59585
   private static final String LOCAL_NUMBER_PREF                = "pref_local_number";
   private static final String LOCAL_UUID_PREF                  = "pref_local_uuid";
   private static final String LOCAL_USERNAME_PREF              = "pref_local_username";
