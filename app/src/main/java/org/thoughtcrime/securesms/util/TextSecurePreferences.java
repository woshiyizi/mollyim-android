package org.thoughtcrime.securesms.util;

import android.content.Context;
import android.content.SharedPreferences;
import android.hardware.Camera.CameraInfo;
import android.net.Uri;
import android.os.Build;
import android.provider.Settings;

import androidx.annotation.ArrayRes;
import androidx.annotation.NonNull;
import androidx.annotation.Nullable;
import androidx.core.app.NotificationCompat;

import org.signal.core.util.logging.Log;
import org.thoughtcrime.securesms.R;
import org.thoughtcrime.securesms.keyvalue.SettingsValues;
import org.thoughtcrime.securesms.lock.RegistrationLockReminders;
import org.thoughtcrime.securesms.net.ProxyType;
import org.thoughtcrime.securesms.preferences.widgets.NotificationPrivacyPreference;
import org.thoughtcrime.securesms.preferences.widgets.PassphraseLockTriggerPreference;
import org.whispersystems.libsignal.util.Medium;
import org.whispersystems.signalservice.api.util.UuidUtil;

import java.io.IOException;
import java.security.SecureRandom;
import java.util.Arrays;
import java.util.Collections;
import java.util.HashSet;
import java.util.Set;
import java.util.UUID;

public class TextSecurePreferences {

  private static final String TAG = TextSecurePreferences.class.getSimpleName();

  public  static final String IDENTITY_PREF                    = "pref_choose_identity";
  public  static final String CHANGE_PASSPHRASE_PREF           = "pref_change_passphrase";
  public  static final String THEME_PREF                       = "pref_theme";
  public  static final String LANGUAGE_PREF                    = "pref_language";

  private static final String LAST_VERSION_CODE_PREF           = "last_version_code";
  private static final String LAST_EXPERIENCE_VERSION_PREF     = "last_experience_version_code";
  private static final String EXPERIENCE_DISMISSED_PREF        = "experience_dismissed";
  public  static final String RINGTONE_PREF                    = "pref_key_ringtone";
  public  static final String VIBRATE_PREF                     = "pref_key_vibrate";
  private static final String NOTIFICATION_PREF                = "pref_key_enable_notifications";
  public  static final String LED_COLOR_PREF                   = "pref_led_color";
  public  static final String LED_BLINK_PREF                   = "pref_led_blink";
  private static final String LED_BLINK_PREF_CUSTOM            = "pref_led_blink_custom";
  public  static final String SCREEN_SECURITY_PREF             = "pref_screen_security";
  private static final String ENTER_SENDS_PREF                 = "pref_enter_sends";
  private static final String ENTER_PRESENT_PREF               = "pref_enter_key";
  private static final String LOCAL_NUMBER_PREF                = "pref_local_number";
  private static final String LOCAL_UUID_PREF                  = "pref_local_uuid";
  private static final String LOCAL_USERNAME_PREF              = "pref_local_username";
  public  static final String REGISTERED_GCM_PREF              = "pref_gcm_registered";
  private static final String GCM_PASSWORD_PREF                = "pref_gcm_password";
  private static final String PROMPTED_PUSH_REGISTRATION_PREF  = "pref_prompted_push_registration";
  private static final String PROMPTED_OPTIMIZE_DOZE_PREF      = "pref_prompted_optimize_doze";
  private static final String SIGNALING_KEY_PREF               = "pref_signaling_key";
  public  static final String DIRECTORY_FRESH_TIME_PREF        = "pref_directory_refresh_time";
  private static final String UPDATE_APK_REFRESH_TIME_PREF     = "pref_update_apk_refresh_time";
  private static final String UPDATE_APK_DOWNLOAD_ID           = "pref_update_apk_download_id";
  private static final String UPDATE_APK_DIGEST                = "pref_update_apk_digest";
  private static final String SIGNED_PREKEY_ROTATION_TIME_PREF = "pref_signed_pre_key_rotation_time";

  private static final String IN_THREAD_NOTIFICATION_PREF      = "pref_key_inthread_notifications";
  private static final String SHOW_INVITE_REMINDER_PREF        = "pref_show_invite_reminder";
  public  static final String MESSAGE_BODY_TEXT_SIZE_PREF      = "pref_message_body_text_size";

  private static final String LOCAL_REGISTRATION_ID_PREF       = "pref_local_registration_id";
  private static final String SIGNED_PREKEY_REGISTERED_PREF    = "pref_signed_prekey_registered";

  private static final String GCM_DISABLED_PREF                = "pref_gcm_disabled";
  private static final String GCM_REGISTRATION_ID_PREF         = "pref_gcm_registration_id";
  private static final String GCM_REGISTRATION_ID_VERSION_PREF = "pref_gcm_registration_id_version";
  private static final String GCM_REGISTRATION_ID_TIME_PREF    = "pref_gcm_registration_id_last_set_time";
  private static final String WEBSOCKET_REGISTERED_PREF        = "pref_websocket_registered";
  private static final String SIGNED_PREKEY_FAILURE_COUNT_PREF = "pref_signed_prekey_failure_count";

  public  static final String REPEAT_ALERTS_PREF               = "pref_repeat_alerts";
  public  static final String NOTIFICATION_PRIVACY_PREF        = "pref_notification_privacy";
  public  static final String NOTIFICATION_PRIORITY_PREF       = "pref_notification_priority";
  public  static final String NEW_CONTACTS_NOTIFICATIONS       = "pref_enable_new_contacts_notifications";

  public  static final String MEDIA_DOWNLOAD_MOBILE_PREF       = "pref_media_download_mobile";
  public  static final String MEDIA_DOWNLOAD_WIFI_PREF         = "pref_media_download_wifi";
  public  static final String MEDIA_DOWNLOAD_ROAMING_PREF      = "pref_media_download_roaming";

  public  static final String SYSTEM_EMOJI_PREF                = "pref_system_emoji";
  private static final String MULTI_DEVICE_PROVISIONED_PREF    = "pref_multi_device";
  public  static final String DIRECT_CAPTURE_CAMERA_ID         = "pref_direct_capture_camera_id";
  public  static final String ALWAYS_RELAY_CALLS_PREF          = "pref_turn_only";
  private static final String PROFILE_NAME_PREF                = "pref_profile_name";
  private static final String PROFILE_AVATAR_ID_PREF           = "pref_profile_avatar_id";
  public  static final String READ_RECEIPTS_PREF               = "pref_read_receipts";
  public  static final String INCOGNITO_KEYBORAD_PREF          = "pref_incognito_keyboard";
  private static final String UNAUTHORIZED_RECEIVED            = "pref_unauthorized_received";
  private static final String SUCCESSFUL_DIRECTORY_PREF        = "pref_successful_directory";

  private static final String DATABASE_ENCRYPTED_SECRET     = "pref_database_encrypted_secret";
  private static final String DATABASE_UNENCRYPTED_SECRET   = "pref_database_unencrypted_secret";
  private static final String ATTACHMENT_ENCRYPTED_SECRET   = "pref_attachment_encrypted_secret";
  private static final String ATTACHMENT_UNENCRYPTED_SECRET = "pref_attachment_unencrypted_secret";

  public static final String CALL_NOTIFICATIONS_PREF = "pref_call_notifications";
  public static final String CALL_RINGTONE_PREF      = "pref_call_ringtone";
  public static final String CALL_VIBRATE_PREF       = "pref_call_vibrate";

  private static final String NEXT_PRE_KEY_ID          = "pref_next_pre_key_id";
  private static final String ACTIVE_SIGNED_PRE_KEY_ID = "pref_active_signed_pre_key_id";
  private static final String NEXT_SIGNED_PRE_KEY_ID   = "pref_next_signed_pre_key_id";

  public  static final String BACKUP                      = "pref_backup";
  public  static final String BACKUP_ENABLED              = "pref_backup_enabled";
  private static final String BACKUP_PASSPHRASE           = "pref_backup_passphrase";
  private static final String ENCRYPTED_BACKUP_PASSPHRASE = "pref_encrypted_backup_passphrase";
  private static final String BACKUP_TIME                 = "pref_backup_next_time";

  public  static final String PASSPHRASE_LOCK         = "pref_passphrase_lock";
  public  static final String PASSPHRASE_LOCK_TIMEOUT = "pref_passphrase_lock_timeout";
  public  static final String PASSPHRASE_LOCK_TRIGGER = "pref_passphrase_lock_trigger";

  public  static final String PROXY_TYPE       = "pref_proxy_type";
  public  static final String PROXY_SOCKS_HOST = "pref_proxy_socks_host";
  public  static final String PROXY_SOCKS_PORT = "pref_proxy_socks_port";

  @Deprecated
  public static final  String REGISTRATION_LOCK_PREF_V1                = "pref_registration_lock";
  @Deprecated
  private static final String REGISTRATION_LOCK_PIN_PREF_V1            = "pref_registration_lock_pin";

  public static final  String REGISTRATION_LOCK_PREF_V2                = "pref_registration_lock_v2";

  private static final String REGISTRATION_LOCK_LAST_REMINDER_TIME_POST_KBS = "pref_registration_lock_last_reminder_time_post_kbs";
  private static final String REGISTRATION_LOCK_NEXT_REMINDER_INTERVAL      = "pref_registration_lock_next_reminder_interval";

  public  static final String SIGNAL_PIN_CHANGE = "pref_kbs_change";

  private static final String SERVICE_OUTAGE         = "pref_service_outage";
  private static final String LAST_OUTAGE_CHECK_TIME = "pref_last_outage_check_time";

  private static final String LAST_FULL_CONTACT_SYNC_TIME = "pref_last_full_contact_sync_time";
  private static final String NEEDS_FULL_CONTACT_SYNC     = "pref_needs_full_contact_sync";

  public  static final String LOG_ENABLED            = "pref_log_enabled";
  private static final String LOG_ENCRYPTED_SECRET   = "pref_log_encrypted_secret";
  private static final String LOG_UNENCRYPTED_SECRET = "pref_log_unencrypted_secret";

  private static final String NOTIFICATION_CHANNEL_VERSION          = "pref_notification_channel_version";
  private static final String NOTIFICATION_MESSAGES_CHANNEL_VERSION = "pref_notification_messages_channel_version";

  private static final String NEEDS_MESSAGE_PULL = "pref_needs_message_pull";

  private static final String UNIDENTIFIED_ACCESS_CERTIFICATE_ROTATION_TIME_PREF = "pref_unidentified_access_certificate_rotation_time";
  public  static final String UNIVERSAL_UNIDENTIFIED_ACCESS                      = "pref_universal_unidentified_access";
  public  static final String SHOW_UNIDENTIFIED_DELIVERY_INDICATORS              = "pref_show_unidentifed_delivery_indicators";
  private static final String UNIDENTIFIED_DELIVERY_ENABLED                      = "pref_unidentified_delivery_enabled";

  public static final String TYPING_INDICATORS = "pref_typing_indicators";

  public static final String LINK_PREVIEWS = "pref_link_previews";

  private static final String GIF_GRID_LAYOUT = "pref_gif_grid_layout";

  private static final String MEDIA_KEYBOARD_MODE = "pref_media_keyboard_mode";

  private static final String VIEW_ONCE_TOOLTIP_SEEN = "pref_revealable_message_tooltip_seen";

  private static final String SEEN_CAMERA_FIRST_TOOLTIP = "pref_seen_camera_first_tooltip";

  private static final String JOB_MANAGER_VERSION = "pref_job_manager_version";

  private static final String APP_MIGRATION_VERSION = "pref_app_migration_version";

  public  static final String FIRST_INSTALL_VERSION = "pref_first_install_version";

  private static final String HAS_SEEN_SWIPE_TO_REPLY = "pref_has_seen_swipe_to_reply";

  private static final String HAS_SEEN_VIDEO_RECORDING_TOOLTIP = "camerax.fragment.has.dismissed.video.recording.tooltip";

  private static final String STORAGE_MANIFEST_VERSION = "pref_storage_manifest_version";

  private static final String GOOGLE_MAP_TYPE = "pref_google_map_type";

  public static String getGoogleMapType(Context context) {
    return getStringPreference(context, GOOGLE_MAP_TYPE, "normal");
  }

  public static void setGoogleMapType(Context context, String value) {
    setStringPreference(context, GOOGLE_MAP_TYPE, value);
  }

  public static boolean isScreenLockEnabled(@NonNull Context context) {
    return isPassphraseLockEnabled(context);
  }

  public static boolean isPassphraseLockEnabled(@NonNull Context context) {
    return getBooleanPreference(context, PASSPHRASE_LOCK, true);
  }

  public static void setPassphraseLockEnabled(@NonNull Context context, boolean value) {
    setBooleanPreference(context, PASSPHRASE_LOCK, value);
  }

  public static PassphraseLockTriggerPreference getPassphraseLockTrigger(@NonNull Context context) {
    return new PassphraseLockTriggerPreference(getStringSetPreference(context,
            PASSPHRASE_LOCK_TRIGGER,
            new HashSet<>(Arrays.asList(context.getResources().getStringArray(R.array.pref_passphrase_lock_trigger_default)))));
  }

  public static long getPassphraseLockTimeout(@NonNull Context context) {
    return getLongPreference(context, PASSPHRASE_LOCK_TIMEOUT, 0);
  }

  public static void setPassphraseLockTimeout(@NonNull Context context, long value) {
    setLongPreference(context, PASSPHRASE_LOCK_TIMEOUT, value);
  }

  public static ProxyType getProxyType(@NonNull Context context) {
    return ProxyType.fromCode(getStringPreference(context, PROXY_TYPE, null));
  }

  public static String getProxySocksHost(@NonNull Context context) {
    return getStringPreference(context, PROXY_SOCKS_HOST, "localhost");
  }

  public static int getProxySocksPort(@NonNull Context context) {
    return Integer.parseInt(getStringPreference(context, PROXY_SOCKS_PORT, "9050"));
  }

  public static boolean isV1RegistrationLockEnabled(@NonNull Context context) {
    //noinspection deprecation
    return getBooleanPreference(context, REGISTRATION_LOCK_PREF_V1, false);
  }

  /**
   * @deprecated Use only during re-reg where user had pinV1.
   */
  @Deprecated
  public static void setV1RegistrationLockEnabled(@NonNull Context context, boolean value) {
    //noinspection deprecation
    setBooleanPreference(context, REGISTRATION_LOCK_PREF_V1, value);
  }

  /**
   * @deprecated Use only for migrations to the Key Backup Store registration pinV2.
   */
  @Deprecated
  public static @Nullable String getDeprecatedV1RegistrationLockPin(@NonNull Context context) {
    //noinspection deprecation
    return getStringPreference(context, REGISTRATION_LOCK_PIN_PREF_V1, null);
  }

  public static void clearRegistrationLockV1(@NonNull Context context) {
    //noinspection deprecation
    SecurePreferenceManager.getSecurePreferences(context)
                     .edit()
                     .remove(REGISTRATION_LOCK_PIN_PREF_V1)
                     .apply();
  }

  /**
   * @deprecated Use only for migrations to the Key Backup Store registration pinV2.
   */
  @Deprecated
  public static void setV1RegistrationLockPin(@NonNull Context context, String pin) {
    //noinspection deprecation
    setStringPreference(context, REGISTRATION_LOCK_PIN_PREF_V1, pin);
  }

  public static long getRegistrationLockLastReminderTime(@NonNull Context context) {
    return getLongPreference(context, REGISTRATION_LOCK_LAST_REMINDER_TIME_POST_KBS, 0);
  }

  public static void setRegistrationLockLastReminderTime(@NonNull Context context, long time) {
    setLongPreference(context, REGISTRATION_LOCK_LAST_REMINDER_TIME_POST_KBS, time);
  }

  public static long getRegistrationLockNextReminderInterval(@NonNull Context context) {
    return getLongPreference(context, REGISTRATION_LOCK_NEXT_REMINDER_INTERVAL, RegistrationLockReminders.INITIAL_INTERVAL);
  }

  public static void setRegistrationLockNextReminderInterval(@NonNull Context context, long value) {
    setLongPreference(context, REGISTRATION_LOCK_NEXT_REMINDER_INTERVAL, value);
  }

  public static void setBackupPassphrase(@NonNull Context context, @Nullable String passphrase) {
    setStringPreference(context, BACKUP_PASSPHRASE, passphrase);
  }

  public static @Nullable String getBackupPassphrase(@NonNull Context context) {
    return getStringPreference(context, BACKUP_PASSPHRASE, null);
  }

  public static void setEncryptedBackupPassphrase(@NonNull Context context, @Nullable String encryptedPassphrase) {
    setStringPreference(context, ENCRYPTED_BACKUP_PASSPHRASE, encryptedPassphrase);
  }

  public static @Nullable String getEncryptedBackupPassphrase(@NonNull Context context) {
    return getStringPreference(context, ENCRYPTED_BACKUP_PASSPHRASE, null);
  }

  public static void setBackupEnabled(@NonNull Context context, boolean value) {
    setBooleanPreference(context, BACKUP_ENABLED, value);
  }

  public static boolean isBackupEnabled(@NonNull Context context) {
    return getBooleanPreference(context, BACKUP_ENABLED, false);
  }

  public static void setNextBackupTime(@NonNull Context context, long time) {
    setLongPreference(context, BACKUP_TIME, time);
  }

  public static long getNextBackupTime(@NonNull Context context) {
    return getLongPreference(context, BACKUP_TIME, -1);
  }

  public static int getNextPreKeyId(@NonNull Context context) {
    return getIntegerPreference(context, NEXT_PRE_KEY_ID, new SecureRandom().nextInt(Medium.MAX_VALUE));
  }

  public static void setNextPreKeyId(@NonNull Context context, int value) {
    setIntegerPrefrence(context, NEXT_PRE_KEY_ID, value);
  }

  public static int getNextSignedPreKeyId(@NonNull Context context) {
    return getIntegerPreference(context, NEXT_SIGNED_PRE_KEY_ID, new SecureRandom().nextInt(Medium.MAX_VALUE));
  }

  public static void setNextSignedPreKeyId(@NonNull Context context, int value) {
    setIntegerPrefrence(context, NEXT_SIGNED_PRE_KEY_ID, value);
  }

  public static int getActiveSignedPreKeyId(@NonNull Context context) {
    return getIntegerPreference(context, ACTIVE_SIGNED_PRE_KEY_ID, -1);
  }

  public static void setActiveSignedPreKeyId(@NonNull Context context, int value) {
    setIntegerPrefrence(context, ACTIVE_SIGNED_PRE_KEY_ID, value);;
  }

  public static void setAttachmentEncryptedSecret(@NonNull Context context, @NonNull String secret) {
    setStringPreference(context, ATTACHMENT_ENCRYPTED_SECRET, secret);
  }

  public static void setAttachmentUnencryptedSecret(@NonNull Context context, @Nullable String secret) {
    setStringPreference(context, ATTACHMENT_UNENCRYPTED_SECRET, secret);
  }

  public static @Nullable String getAttachmentEncryptedSecret(@NonNull Context context) {
    return getStringPreference(context, ATTACHMENT_ENCRYPTED_SECRET, null);
  }

  public static @Nullable String getAttachmentUnencryptedSecret(@NonNull Context context) {
    return getStringPreference(context, ATTACHMENT_UNENCRYPTED_SECRET, null);
  }

  public static void setDatabaseEncryptedSecret(@NonNull Context context, @NonNull String secret) {
    setStringPreference(context, DATABASE_ENCRYPTED_SECRET, secret);
  }

  public static void setDatabaseUnencryptedSecret(@NonNull Context context, @Nullable String secret) {
    setStringPreference(context, DATABASE_UNENCRYPTED_SECRET, secret);
  }

  public static @Nullable String getDatabaseUnencryptedSecret(@NonNull Context context) {
    return getStringPreference(context, DATABASE_UNENCRYPTED_SECRET, null);
  }

  public static @Nullable String getDatabaseEncryptedSecret(@NonNull Context context) {
    return getStringPreference(context, DATABASE_ENCRYPTED_SECRET, null);
  }

  public static void setHasSuccessfullyRetrievedDirectory(Context context, boolean value) {
    setBooleanPreference(context, SUCCESSFUL_DIRECTORY_PREF, value);
  }

  public static boolean hasSuccessfullyRetrievedDirectory(Context context) {
    return getBooleanPreference(context, SUCCESSFUL_DIRECTORY_PREF, false);
  }

  public static void setUnauthorizedReceived(Context context, boolean value) {
    setBooleanPreference(context, UNAUTHORIZED_RECEIVED, value);
  }

  public static boolean isUnauthorizedRecieved(Context context) {
    return getBooleanPreference(context, UNAUTHORIZED_RECEIVED, false);
  }

  public static boolean isIncognitoKeyboardEnabled(Context context) {
    return getBooleanPreference(context, INCOGNITO_KEYBORAD_PREF, true);
  }

  public static boolean isReadReceiptsEnabled(Context context) {
    return getBooleanPreference(context, READ_RECEIPTS_PREF, true);
  }

  public static void setReadReceiptsEnabled(Context context, boolean enabled) {
    setBooleanPreference(context, READ_RECEIPTS_PREF, enabled);
  }

  public static boolean isTypingIndicatorsEnabled(Context context) {
    return getBooleanPreference(context, TYPING_INDICATORS, true);
  }

  public static void setTypingIndicatorsEnabled(Context context, boolean enabled) {
    setBooleanPreference(context, TYPING_INDICATORS, enabled);
  }

  /**
   * Only kept so that we can avoid showing the megaphone for the new link previews setting
   * ({@link SettingsValues#isLinkPreviewsEnabled()}) when users upgrade. This can be removed after
   * we stop showing the link previews megaphone.
   */
  public static boolean wereLinkPreviewsEnabled(Context context) {
    return getBooleanPreference(context, LINK_PREVIEWS, true);
  }

  public static boolean isGifSearchInGridLayout(Context context) {
    return getBooleanPreference(context, GIF_GRID_LAYOUT, false);
  }

  public static void setIsGifSearchInGridLayout(Context context, boolean isGrid) {
    setBooleanPreference(context, GIF_GRID_LAYOUT, isGrid);
  }

  public static int getNotificationPriority(Context context) {
    return Integer.valueOf(getStringPreference(context, NOTIFICATION_PRIORITY_PREF, String.valueOf(NotificationCompat.PRIORITY_HIGH)));
  }

  public static int getMessageBodyTextSize(Context context) {
    return Integer.valueOf(getStringPreference(context, MESSAGE_BODY_TEXT_SIZE_PREF, "16"));
  }

  public static boolean isTurnOnly(Context context) {
    return getBooleanPreference(context, ALWAYS_RELAY_CALLS_PREF, false);
  }

  public static boolean isFcmDisabled(Context context) {
    return getBooleanPreference(context, GCM_DISABLED_PREF, false);
  }

  public static void setFcmDisabled(Context context, boolean disabled) {
    setBooleanPreference(context, GCM_DISABLED_PREF, disabled);
  }

  public static void setDirectCaptureCameraId(Context context, int value) {
    setIntegerPrefrence(context, DIRECT_CAPTURE_CAMERA_ID, value);
  }

  @SuppressWarnings("deprecation")
  public static int getDirectCaptureCameraId(Context context) {
    return getIntegerPreference(context, DIRECT_CAPTURE_CAMERA_ID, CameraInfo.CAMERA_FACING_FRONT);
  }

  public static void setMultiDevice(Context context, boolean value) {
    setBooleanPreference(context, MULTI_DEVICE_PROVISIONED_PREF, value);
  }

  public static boolean isMultiDevice(Context context) {
    return getBooleanPreference(context, MULTI_DEVICE_PROVISIONED_PREF, false);
  }

  public static void setSignedPreKeyFailureCount(Context context, int value) {
    setIntegerPrefrence(context, SIGNED_PREKEY_FAILURE_COUNT_PREF, value);
  }

  public static int getSignedPreKeyFailureCount(Context context) {
    return getIntegerPreference(context, SIGNED_PREKEY_FAILURE_COUNT_PREF, 0);
  }

  public static NotificationPrivacyPreference getNotificationPrivacy(Context context) {
    return new NotificationPrivacyPreference(getStringPreference(context, NOTIFICATION_PRIVACY_PREF, "none"));
  }

  public static void setNewContactsNotificationEnabled(Context context, boolean isEnabled) {
    setBooleanPreference(context, NEW_CONTACTS_NOTIFICATIONS, isEnabled);
  }

  public static boolean isNewContactsNotificationEnabled(Context context) {
    return getBooleanPreference(context, NEW_CONTACTS_NOTIFICATIONS, true);
  }

  public static boolean isWebsocketRegistered(Context context) {
    return getBooleanPreference(context, WEBSOCKET_REGISTERED_PREF, false);
  }

  public static void setWebsocketRegistered(Context context, boolean registered) {
    setBooleanPreference(context, WEBSOCKET_REGISTERED_PREF, registered);
  }

  public static int getRepeatAlertsCount(Context context) {
    try {
      return Integer.parseInt(getStringPreference(context, REPEAT_ALERTS_PREF, "0"));
    } catch (NumberFormatException e) {
      Log.w(TAG, e);
      return 0;
    }
  }

  public static void setRepeatAlertsCount(Context context, int count) {
    setStringPreference(context, REPEAT_ALERTS_PREF, String.valueOf(count));
  }

  public static boolean isSignedPreKeyRegistered(Context context) {
    return getBooleanPreference(context, SIGNED_PREKEY_REGISTERED_PREF, false);
  }

  public static void setSignedPreKeyRegistered(Context context, boolean value) {
    setBooleanPreference(context, SIGNED_PREKEY_REGISTERED_PREF, value);
  }

  public static void setFcmToken(Context context, String registrationId) {
    setStringPreference(context, GCM_REGISTRATION_ID_PREF, registrationId);
    setIntegerPrefrence(context, GCM_REGISTRATION_ID_VERSION_PREF, Util.getCanonicalVersionCode());
  }

  public static String getFcmToken(Context context) {
    int storedRegistrationIdVersion = getIntegerPreference(context, GCM_REGISTRATION_ID_VERSION_PREF, 0);

    if (storedRegistrationIdVersion != Util.getCanonicalVersionCode()) {
      return null;
    } else {
      return getStringPreference(context, GCM_REGISTRATION_ID_PREF, null);
    }
  }

  public static long getFcmTokenLastSetTime(Context context) {
    return getLongPreference(context, GCM_REGISTRATION_ID_TIME_PREF, 0);
  }

  public static void setFcmTokenLastSetTime(Context context, long timestamp) {
    setLongPreference(context, GCM_REGISTRATION_ID_TIME_PREF, timestamp);
  }

  public static boolean isSmsEnabled(Context context) {
    return Util.isDefaultSmsProvider(context);
  }

  public static int getLocalRegistrationId(Context context) {
    return getIntegerPreference(context, LOCAL_REGISTRATION_ID_PREF, 0);
  }

  public static void setLocalRegistrationId(Context context, int registrationId) {
    setIntegerPrefrence(context, LOCAL_REGISTRATION_ID_PREF, registrationId);
  }

  public static boolean isInThreadNotifications(Context context) {
    return getBooleanPreference(context, IN_THREAD_NOTIFICATION_PREF, true);
  }

  public static long getUnidentifiedAccessCertificateRotationTime(Context context) {
    return getLongPreference(context, UNIDENTIFIED_ACCESS_CERTIFICATE_ROTATION_TIME_PREF, 0L);
  }

  public static void setUnidentifiedAccessCertificateRotationTime(Context context, long value) {
    setLongPreference(context, UNIDENTIFIED_ACCESS_CERTIFICATE_ROTATION_TIME_PREF, value);
  }

  public static boolean isUniversalUnidentifiedAccess(Context context) {
    return getBooleanPreference(context, UNIVERSAL_UNIDENTIFIED_ACCESS, false);
  }

  public static void setShowUnidentifiedDeliveryIndicatorsEnabled(Context context, boolean enabled) {
    setBooleanPreference(context, SHOW_UNIDENTIFIED_DELIVERY_INDICATORS, enabled);
  }

  public static boolean isShowUnidentifiedDeliveryIndicatorsEnabled(Context context) {
    return getBooleanPreference(context, SHOW_UNIDENTIFIED_DELIVERY_INDICATORS, false);
  }

  public static void setIsUnidentifiedDeliveryEnabled(Context context, boolean enabled) {
    setBooleanPreference(context, UNIDENTIFIED_DELIVERY_ENABLED, enabled);
  }

  public static boolean isUnidentifiedDeliveryEnabled(Context context) {
    return getBooleanPreference(context, UNIDENTIFIED_DELIVERY_ENABLED, true);
  }

  public static long getSignedPreKeyRotationTime(Context context) {
    return getLongPreference(context, SIGNED_PREKEY_ROTATION_TIME_PREF, 0L);
  }

  public static void setSignedPreKeyRotationTime(Context context, long value) {
    setLongPreference(context, SIGNED_PREKEY_ROTATION_TIME_PREF, value);
  }

  public static long getDirectoryRefreshTime(Context context) {
    return getLongPreference(context, DIRECTORY_FRESH_TIME_PREF, 0L);
  }

  public static void setDirectoryRefreshTime(Context context, long value) {
    setLongPreference(context, DIRECTORY_FRESH_TIME_PREF, value);
  }

  public static void removeDirectoryRefreshTime(Context context) {
    removePreference(context, DIRECTORY_FRESH_TIME_PREF);
  }

  public static long getUpdateApkRefreshTime(Context context) {
    return getLongPreference(context, UPDATE_APK_REFRESH_TIME_PREF, 0L);
  }

  public static void setUpdateApkRefreshTime(Context context, long value) {
    setLongPreference(context, UPDATE_APK_REFRESH_TIME_PREF, value);
  }

  public static void setUpdateApkDownloadId(Context context, long value) {
    setLongPreference(context, UPDATE_APK_DOWNLOAD_ID, value);
  }

  public static long getUpdateApkDownloadId(Context context) {
    return getLongPreference(context, UPDATE_APK_DOWNLOAD_ID, -1);
  }

  public static void setUpdateApkDigest(Context context, String value) {
    setStringPreference(context, UPDATE_APK_DIGEST, value);
  }

  public static String getUpdateApkDigest(Context context) {
    return getStringPreference(context, UPDATE_APK_DIGEST, null);
  }

  public static String getLocalNumber(Context context) {
    return getStringPreference(context, LOCAL_NUMBER_PREF, null);
  }

  public static void setLocalNumber(Context context, String localNumber) {
    setStringPreference(context, LOCAL_NUMBER_PREF, localNumber);
  }

  public static UUID getLocalUuid(Context context) {
    return UuidUtil.parseOrNull(getStringPreference(context, LOCAL_UUID_PREF, null));
  }

  public static void setLocalUuid(Context context, UUID uuid) {
    setStringPreference(context, LOCAL_UUID_PREF, uuid.toString());
  }

  public static String getPushServerPassword(Context context) {
    return getStringPreference(context, GCM_PASSWORD_PREF, null);
  }

  public static void setPushServerPassword(Context context, String password) {
    setStringPreference(context, GCM_PASSWORD_PREF, password);
  }

  public static String getSignalingKey(Context context) {
    return getStringPreference(context, SIGNALING_KEY_PREF, null);
  }

  public static boolean isEnterImeKeyEnabled(Context context) {
    return getBooleanPreference(context, ENTER_PRESENT_PREF, false);
  }

  public static boolean isEnterSendsEnabled(Context context) {
    return getBooleanPreference(context, ENTER_SENDS_PREF, false);
  }

  public static String getIdentityContactUri(Context context) {
    return getStringPreference(context, IDENTITY_PREF, null);
  }

  public static void setIdentityContactUri(Context context, String identityUri) {
    setStringPreference(context, IDENTITY_PREF, identityUri);
  }

  public static void setScreenSecurityEnabled(Context context, boolean value) {
    setBooleanPreference(context, SCREEN_SECURITY_PREF, value);
  }

  public static boolean isScreenSecurityEnabled(Context context) {
    return getBooleanPreference(context, SCREEN_SECURITY_PREF, true);
  }

  public static int getLastVersionCode(Context context) {
    return getIntegerPreference(context, LAST_VERSION_CODE_PREF, Util.getCanonicalVersionCode());
  }

  public static void setLastVersionCode(Context context, int versionCode) throws IOException {
    if (!setIntegerPrefrenceBlocking(context, LAST_VERSION_CODE_PREF, versionCode)) {
      throw new IOException("couldn't write version code to sharedpreferences");
    }
  }

  public static int getLastExperienceVersionCode(Context context) {
    return getIntegerPreference(context, LAST_EXPERIENCE_VERSION_PREF, Util.getCanonicalVersionCode());
  }

  public static void setLastExperienceVersionCode(Context context, int versionCode) {
    setIntegerPrefrence(context, LAST_EXPERIENCE_VERSION_PREF, versionCode);
  }

  public static int getExperienceDismissedVersionCode(Context context) {
    return getIntegerPreference(context, EXPERIENCE_DISMISSED_PREF, 0);
  }

  public static void setExperienceDismissedVersionCode(Context context, int versionCode) {
    setIntegerPrefrence(context, EXPERIENCE_DISMISSED_PREF, versionCode);
  }

  public static String getTheme(Context context) {
    return getStringPreference(context, THEME_PREF, DynamicTheme.systemThemeAvailable() ? DynamicTheme.SYSTEM : DynamicTheme.LIGHT);
  }

  public static boolean isPushRegistered(Context context) {
    return getBooleanPreference(context, REGISTERED_GCM_PREF, false);
  }

  public static void setPushRegistered(Context context, boolean registered) {
    Log.i(TAG, "Setting push registered: " + registered);
    setBooleanPreference(context, REGISTERED_GCM_PREF, registered);
  }

  public static boolean isShowInviteReminders(Context context) {
    return getBooleanPreference(context, SHOW_INVITE_REMINDER_PREF, true);
  }

  public static String getLanguage(Context context) {
    return getStringPreference(context, LANGUAGE_PREF, "zz");
  }

  public static void setLanguage(Context context, String language) {
    setStringPreference(context, LANGUAGE_PREF, language);
  }

  public static boolean hasPromptedPushRegistration(Context context) {
    return getBooleanPreference(context, PROMPTED_PUSH_REGISTRATION_PREF, false);
  }

  public static void setPromptedPushRegistration(Context context, boolean value) {
    setBooleanPreference(context, PROMPTED_PUSH_REGISTRATION_PREF, value);
  }

  public static void setPromptedOptimizeDoze(Context context, boolean value) {
    setBooleanPreference(context, PROMPTED_OPTIMIZE_DOZE_PREF, value);
  }

  public static boolean hasPromptedOptimizeDoze(Context context) {
    return getBooleanPreference(context, PROMPTED_OPTIMIZE_DOZE_PREF, false);
  }

<<<<<<< HEAD
  public static boolean hasPromptedShare(Context context) {
    return getBooleanPreference(context, PROMPTED_SHARE_PREF, false);
  }

  public static void setPromptedShare(Context context, boolean value) {
    setBooleanPreference(context, PROMPTED_SHARE_PREF, value);
=======
  public static boolean isInterceptAllMmsEnabled(Context context) {
    return getBooleanPreference(context, ALL_MMS_PREF, true);
  }

  public static boolean isInterceptAllSmsEnabled(Context context) {
    return getBooleanPreference(context, ALL_SMS_PREF, true);
>>>>>>> 796eb504
  }

  public static boolean isNotificationsEnabled(Context context) {
    return getBooleanPreference(context, NOTIFICATION_PREF, true);
  }

  public static boolean isCallNotificationsEnabled(Context context) {
    return getBooleanPreference(context, CALL_NOTIFICATIONS_PREF, true);
  }

  public static @NonNull Uri getNotificationRingtone(Context context) {
    String result = getStringPreference(context, RINGTONE_PREF, Settings.System.DEFAULT_NOTIFICATION_URI.toString());

    if (result != null && result.startsWith("file:")) {
      result = Settings.System.DEFAULT_NOTIFICATION_URI.toString();
    }

    return Uri.parse(result);
  }

  public static @NonNull Uri getCallNotificationRingtone(Context context) {
    String result = getStringPreference(context, CALL_RINGTONE_PREF, Settings.System.DEFAULT_RINGTONE_URI.toString());

    if (result != null && result.startsWith("file:")) {
      result = Settings.System.DEFAULT_RINGTONE_URI.toString();
    }

    return Uri.parse(result);
  }

  public static void removeNotificationRingtone(Context context) {
    removePreference(context, RINGTONE_PREF);
  }

  public static void removeCallNotificationRingtone(Context context) {
    removePreference(context, CALL_RINGTONE_PREF);
  }

  public static void setNotificationRingtone(Context context, String ringtone) {
    setStringPreference(context, RINGTONE_PREF, ringtone);
  }

  public static void setCallNotificationRingtone(Context context, String ringtone) {
    setStringPreference(context, CALL_RINGTONE_PREF, ringtone);
  }

  public static void setNotificationVibrateEnabled(Context context, boolean enabled) {
    setBooleanPreference(context, VIBRATE_PREF, enabled);
  }

  public static boolean isNotificationVibrateEnabled(Context context) {
    return getBooleanPreference(context, VIBRATE_PREF, true);
  }

  public static boolean isCallNotificationVibrateEnabled(Context context) {
    boolean defaultValue = true;

    if (Build.VERSION.SDK_INT >= Build.VERSION_CODES.M) {
      defaultValue = (Settings.System.getInt(context.getContentResolver(), Settings.System.VIBRATE_WHEN_RINGING, 1) == 1);
    }

    return getBooleanPreference(context, CALL_VIBRATE_PREF, defaultValue);
  }

  public static String getNotificationLedColor(Context context) {
    return getStringPreference(context, LED_COLOR_PREF, "blue");
  }

  public static String getNotificationLedPattern(Context context) {
    return getStringPreference(context, LED_BLINK_PREF, "500,2000");
  }

  public static String getNotificationLedPatternCustom(Context context) {
    return getStringPreference(context, LED_BLINK_PREF_CUSTOM, "500,2000");
  }

  public static void setNotificationLedPatternCustom(Context context, String pattern) {
    setStringPreference(context, LED_BLINK_PREF_CUSTOM, pattern);
  }

  public static boolean isSystemEmojiPreferred(Context context) {
    return getBooleanPreference(context, SYSTEM_EMOJI_PREF, false);
  }

  public static @NonNull Set<String> getMobileMediaDownloadAllowed(Context context) {
    return getMediaDownloadAllowed(context, MEDIA_DOWNLOAD_MOBILE_PREF, R.array.pref_media_download_mobile_data_default);
  }

  public static @NonNull Set<String> getWifiMediaDownloadAllowed(Context context) {
    return getMediaDownloadAllowed(context, MEDIA_DOWNLOAD_WIFI_PREF, R.array.pref_media_download_wifi_default);
  }

  public static @NonNull Set<String> getRoamingMediaDownloadAllowed(Context context) {
    return getMediaDownloadAllowed(context, MEDIA_DOWNLOAD_ROAMING_PREF, R.array.pref_media_download_roaming_default);
  }

  private static @NonNull Set<String> getMediaDownloadAllowed(Context context, String key, @ArrayRes int defaultValuesRes) {
    return getStringSetPreference(context,
                                  key,
                                  new HashSet<>(Arrays.asList(context.getResources().getStringArray(defaultValuesRes))));
  }

  public static void setLastOutageCheckTime(Context context, long timestamp) {
    setLongPreference(context, LAST_OUTAGE_CHECK_TIME, timestamp);
  }

  public static long getLastOutageCheckTime(Context context) {
    return getLongPreference(context, LAST_OUTAGE_CHECK_TIME, 0);
  }

  public static void setServiceOutage(Context context, boolean isOutage) {
    setBooleanPreference(context, SERVICE_OUTAGE, isOutage);
  }

  public static boolean getServiceOutage(Context context) {
    return getBooleanPreference(context, SERVICE_OUTAGE, false);
  }

  public static long getLastFullContactSyncTime(Context context) {
    return getLongPreference(context, LAST_FULL_CONTACT_SYNC_TIME, 0);
  }

  public static void setLastFullContactSyncTime(Context context, long timestamp) {
    setLongPreference(context, LAST_FULL_CONTACT_SYNC_TIME, timestamp);
  }

  public static boolean needsFullContactSync(Context context) {
    return getBooleanPreference(context, NEEDS_FULL_CONTACT_SYNC, false);
  }

  public static void setNeedsFullContactSync(Context context, boolean needsSync) {
    setBooleanPreference(context, NEEDS_FULL_CONTACT_SYNC, needsSync);
  }

  public static void setLogEnabled(Context context, boolean enabled) {
    setBooleanPreference(context, LOG_ENABLED, enabled);
  }

  public static boolean isLogEnabled(Context context) {
    return getBooleanPreference(context, LOG_ENABLED, true);
  }

  public static void setLogEncryptedSecret(Context context, String base64Secret) {
    setStringPreference(context, LOG_ENCRYPTED_SECRET, base64Secret);
  }

  public static String getLogEncryptedSecret(Context context) {
    return getStringPreference(context, LOG_ENCRYPTED_SECRET, null);
  }

  public static void setLogUnencryptedSecret(Context context, String base64Secret) {
    setStringPreference(context, LOG_UNENCRYPTED_SECRET, base64Secret);
  }

  public static String getLogUnencryptedSecret(Context context) {
    return getStringPreference(context, LOG_UNENCRYPTED_SECRET, null);
  }

  public static int getNotificationChannelVersion(Context context) {
    return getIntegerPreference(context, NOTIFICATION_CHANNEL_VERSION, 1);
  }

  public static void setNotificationChannelVersion(Context context, int version) {
    setIntegerPrefrence(context, NOTIFICATION_CHANNEL_VERSION, version);
  }

  public static int getNotificationMessagesChannelVersion(Context context) {
    return getIntegerPreference(context, NOTIFICATION_MESSAGES_CHANNEL_VERSION, 1);
  }

  public static void setNotificationMessagesChannelVersion(Context context, int version) {
    setIntegerPrefrence(context, NOTIFICATION_MESSAGES_CHANNEL_VERSION, version);
  }

  public static boolean getNeedsMessagePull(Context context) {
    return getBooleanPreference(context, NEEDS_MESSAGE_PULL, false);
  }

  public static void setNeedsMessagePull(Context context, boolean needsMessagePull) {
    setBooleanPreference(context, NEEDS_MESSAGE_PULL, needsMessagePull);
  }

  public static boolean hasSeenStickerIntroTooltip(Context context) {
    return true;
  }

  public static void setHasSeenStickerIntroTooltip(Context context, boolean seenStickerTooltip) {}

  public static void setMediaKeyboardMode(Context context, MediaKeyboardMode mode) {
    setStringPreference(context, MEDIA_KEYBOARD_MODE, mode.name());
  }

  public static MediaKeyboardMode getMediaKeyboardMode(Context context) {
    String name = getStringPreference(context, MEDIA_KEYBOARD_MODE, MediaKeyboardMode.EMOJI.name());
    return MediaKeyboardMode.valueOf(name);
  }

  public static void setHasSeenViewOnceTooltip(Context context, boolean value) {
    setBooleanPreference(context, VIEW_ONCE_TOOLTIP_SEEN, value);
  }

  public static boolean hasSeenViewOnceTooltip(Context context) {
    return getBooleanPreference(context, VIEW_ONCE_TOOLTIP_SEEN, false);
  }

  public static void setHasSeenCameraFirstTooltip(Context context, boolean value) {
    setBooleanPreference(context, SEEN_CAMERA_FIRST_TOOLTIP, value);
  }

  public static boolean hasSeenCameraFirstTooltip(Context context) {
    return getBooleanPreference(context, SEEN_CAMERA_FIRST_TOOLTIP, false);
  }

  public static void setJobManagerVersion(Context context, int version) {
    setIntegerPrefrence(context, JOB_MANAGER_VERSION, version);
  }

  public static int getJobManagerVersion(Context contex) {
    return getIntegerPreference(contex, JOB_MANAGER_VERSION, 1);
  }

  public static void setAppMigrationVersion(Context context, int version) {
    setIntegerPrefrence(context, APP_MIGRATION_VERSION, version);
  }

  public static int getAppMigrationVersion(Context context) {
    return getIntegerPreference(context, APP_MIGRATION_VERSION, 1);
  }

  public static void setFirstInstallVersion(Context context, int version) {
    setIntegerPrefrence(context, FIRST_INSTALL_VERSION, version);
  }

  public static int getFirstInstallVersion(Context context) {
    return getIntegerPreference(context, FIRST_INSTALL_VERSION, -1);
  }

  public static boolean hasSeenSwipeToReplyTooltip(Context context) {
    return getBooleanPreference(context, HAS_SEEN_SWIPE_TO_REPLY, false);
  }

  public static void setHasSeenSwipeToReplyTooltip(Context context, boolean value) {
    setBooleanPreference(context, HAS_SEEN_SWIPE_TO_REPLY, value);
  }

  public static boolean hasSeenVideoRecordingTooltip(Context context) {
    return getBooleanPreference(context, HAS_SEEN_VIDEO_RECORDING_TOOLTIP, false);
  }

  public static void setHasSeenVideoRecordingTooltip(Context context, boolean value) {
    setBooleanPreference(context, HAS_SEEN_VIDEO_RECORDING_TOOLTIP, value);
  }

  public static long getStorageManifestVersion(Context context) {
    return getLongPreference(context, STORAGE_MANIFEST_VERSION, 0);
  }

  public static void setStorageManifestVersion(Context context, long version) {
    setLongPreference(context, STORAGE_MANIFEST_VERSION, version);
  }

  public static void setBooleanPreference(Context context, String key, boolean value) {
    SecurePreferenceManager.getSecurePreferences(context).edit().putBoolean(key, value).apply();
  }

  public static boolean getBooleanPreference(Context context, String key, boolean defaultValue) {
    return SecurePreferenceManager.getSecurePreferences(context).getBoolean(key, defaultValue);
  }

  public static void setStringPreference(Context context, String key, String value) {
    SecurePreferenceManager.getSecurePreferences(context).edit().putString(key, value).apply();
  }

  public static String getStringPreference(Context context, String key, String defaultValue) {
    return SecurePreferenceManager.getSecurePreferences(context).getString(key, defaultValue);
  }

  private static int getIntegerPreference(Context context, String key, int defaultValue) {
    return SecurePreferenceManager.getSecurePreferences(context).getInt(key, defaultValue);
  }

  private static void setIntegerPrefrence(Context context, String key, int value) {
    SecurePreferenceManager.getSecurePreferences(context).edit().putInt(key, value).apply();
  }

  private static boolean setIntegerPrefrenceBlocking(Context context, String key, int value) {
    return SecurePreferenceManager.getSecurePreferences(context).edit().putInt(key, value).commit();
  }

  private static long getLongPreference(Context context, String key, long defaultValue) {
    return SecurePreferenceManager.getSecurePreferences(context).getLong(key, defaultValue);
  }

  private static void setLongPreference(Context context, String key, long value) {
    SecurePreferenceManager.getSecurePreferences(context).edit().putLong(key, value).apply();
  }

  private static void removePreference(Context context, String key) {
    SecurePreferenceManager.getSecurePreferences(context).edit().remove(key).apply();
  }

  private static Set<String> getStringSetPreference(Context context, String key, Set<String> defaultValues) {
    final SharedPreferences prefs = SecurePreferenceManager.getSecurePreferences(context);
    if (prefs.contains(key)) {
      return prefs.getStringSet(key, Collections.<String>emptySet());
    } else {
      return defaultValues;
    }
  }

  // NEVER rename these -- they're persisted by name
  public enum MediaKeyboardMode {
    EMOJI, STICKER
  }
}<|MERGE_RESOLUTION|>--- conflicted
+++ resolved
@@ -743,23 +743,6 @@
     return getBooleanPreference(context, PROMPTED_OPTIMIZE_DOZE_PREF, false);
   }
 
-<<<<<<< HEAD
-  public static boolean hasPromptedShare(Context context) {
-    return getBooleanPreference(context, PROMPTED_SHARE_PREF, false);
-  }
-
-  public static void setPromptedShare(Context context, boolean value) {
-    setBooleanPreference(context, PROMPTED_SHARE_PREF, value);
-=======
-  public static boolean isInterceptAllMmsEnabled(Context context) {
-    return getBooleanPreference(context, ALL_MMS_PREF, true);
-  }
-
-  public static boolean isInterceptAllSmsEnabled(Context context) {
-    return getBooleanPreference(context, ALL_SMS_PREF, true);
->>>>>>> 796eb504
-  }
-
   public static boolean isNotificationsEnabled(Context context) {
     return getBooleanPreference(context, NOTIFICATION_PREF, true);
   }
