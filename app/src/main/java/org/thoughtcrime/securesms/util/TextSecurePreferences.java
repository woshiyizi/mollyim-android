package org.thoughtcrime.securesms.util;

import android.app.PendingIntent;
import android.content.Context;
import android.content.SharedPreferences;
import android.hardware.Camera.CameraInfo;
import android.net.Uri;
import android.os.Build;
import android.provider.Settings;

import androidx.annotation.ArrayRes;
import androidx.annotation.NonNull;
import androidx.annotation.Nullable;
import androidx.core.app.NotificationCompat;
import androidx.core.app.NotificationManagerCompat;

import org.signal.core.util.PendingIntentFlags;
import org.signal.core.util.logging.Log;
import org.signal.libsignal.zkgroup.profiles.ProfileKey;
import org.thoughtcrime.securesms.BuildConfig;
import org.thoughtcrime.securesms.R;
import org.thoughtcrime.securesms.backup.proto.SharedPreference;
import org.thoughtcrime.securesms.crypto.ProfileKeyUtil;
import org.thoughtcrime.securesms.database.SignalDatabase;
import org.thoughtcrime.securesms.dependencies.ApplicationDependencies;
import org.thoughtcrime.securesms.keyvalue.SettingsValues;
import org.thoughtcrime.securesms.keyvalue.SignalStore;
import org.thoughtcrime.securesms.lock.RegistrationLockReminders;
import org.thoughtcrime.securesms.net.ProxyType;
import org.thoughtcrime.securesms.notifications.NotificationChannels;
import org.thoughtcrime.securesms.notifications.NotificationIds;
import org.thoughtcrime.securesms.preferences.widgets.NotificationPrivacyPreference;
import org.thoughtcrime.securesms.preferences.widgets.PassphraseLockTriggerPreference;
import org.thoughtcrime.securesms.recipients.Recipient;
import org.thoughtcrime.securesms.registration.RegistrationNavigationActivity;
import org.thoughtcrime.securesms.service.UpdateApkRefreshListener;

import java.util.ArrayList;
import java.util.Arrays;
import java.util.Collections;
import java.util.HashSet;
import java.util.List;
import java.util.Set;
import java.util.concurrent.TimeUnit;

public class TextSecurePreferences {

  private static final String TAG = Log.tag(TextSecurePreferences.class);

  public  static final String CHANGE_PASSPHRASE_PREF           = "pref_change_passphrase";
  public  static final String THEME_PREF                       = "pref_theme";
  public  static final String LANGUAGE_PREF                    = "pref_language";

  private static final String LAST_VERSION_CODE_PREF           = "last_version_code";
  public  static final String RINGTONE_PREF                    = "pref_key_ringtone";
  public  static final String VIBRATE_PREF                     = "pref_key_vibrate";
  private static final String NOTIFICATION_PREF                = "pref_key_enable_notifications";
  public  static final String LED_COLOR_PREF                   = "pref_led_color";
  public  static final String LED_BLINK_PREF                   = "pref_led_blink";
  private static final String LED_BLINK_PREF_CUSTOM            = "pref_led_blink_custom";
  public  static final String SCREEN_SECURITY_PREF             = "pref_screen_security";
  private static final String ENTER_SENDS_PREF                 = "pref_enter_sends";
  private static final String ENTER_PRESENT_PREF               = "pref_enter_key";
  private static final String PROMPTED_PUSH_REGISTRATION_PREF  = "pref_prompted_push_registration";
  private static final String PROMPTED_OPTIMIZE_DOZE_PREF      = "pref_prompted_optimize_doze";
  public  static final String DIRECTORY_FRESH_TIME_PREF        = "pref_directory_refresh_time";
  public  static final String UPDATE_APK_ENABLED               = "pref_update_apk_enabled";
  public  static final String UPDATE_APK_INCLUDE_BETA          = "pref_update_apk_include_beta";
  private static final String UPDATE_APK_REFRESH_TIME_PREF     = "pref_update_apk_refresh_time";
  private static final String SIGNED_PREKEY_ROTATION_TIME_PREF = "pref_signed_pre_key_rotation_time";

  private static final String IN_THREAD_NOTIFICATION_PREF      = "pref_key_inthread_notifications";
  public  static final String MESSAGE_BODY_TEXT_SIZE_PREF      = "pref_message_body_text_size";

  public  static final String REPEAT_ALERTS_PREF               = "pref_repeat_alerts";
  public  static final String NOTIFICATION_PRIVACY_PREF        = "pref_notification_privacy";
  public  static final String NOTIFICATION_PRIORITY_PREF       = "pref_notification_priority";
  public  static final String NEW_CONTACTS_NOTIFICATIONS       = "pref_enable_new_contacts_notifications";

  public  static final String MEDIA_DOWNLOAD_MOBILE_PREF       = "pref_media_download_mobile";
  public  static final String MEDIA_DOWNLOAD_WIFI_PREF         = "pref_media_download_wifi";
  public  static final String MEDIA_DOWNLOAD_ROAMING_PREF      = "pref_media_download_roaming";

  public  static final String SYSTEM_EMOJI_PREF                = "pref_system_emoji";
  private static final String MULTI_DEVICE_PROVISIONED_PREF    = "pref_multi_device";
  public  static final String DIRECT_CAPTURE_CAMERA_ID         = "pref_direct_capture_camera_id";
  public  static final String ALWAYS_RELAY_CALLS_PREF          = "pref_turn_only";
  public  static final String READ_RECEIPTS_PREF               = "pref_read_receipts";
  public  static final String INCOGNITO_KEYBORAD_PREF          = "pref_incognito_keyboard";
  private static final String UNAUTHORIZED_RECEIVED            = "pref_unauthorized_received";
  private static final String SUCCESSFUL_DIRECTORY_PREF        = "pref_successful_directory";

  private static final String DATABASE_ENCRYPTED_SECRET     = "pref_database_encrypted_secret";
  private static final String DATABASE_UNENCRYPTED_SECRET   = "pref_database_unencrypted_secret";
  private static final String ATTACHMENT_ENCRYPTED_SECRET   = "pref_attachment_encrypted_secret";
  private static final String ATTACHMENT_UNENCRYPTED_SECRET = "pref_attachment_unencrypted_secret";

  public static final String CALL_NOTIFICATIONS_PREF = "pref_call_notifications";
  public static final String CALL_RINGTONE_PREF      = "pref_call_ringtone";
  public static final String CALL_VIBRATE_PREF       = "pref_call_vibrate";

  public  static final String BACKUP                      = "pref_backup";
  public  static final String BACKUP_ENABLED              = "pref_backup_enabled";
  private static final String BACKUP_PASSPHRASE           = "pref_backup_passphrase";
  private static final String ENCRYPTED_BACKUP_PASSPHRASE = "pref_encrypted_backup_passphrase";
  private static final String BACKUP_TIME                 = "pref_backup_next_time";
  private static final String BACKUP_INTERVAL             = "pref_backup_interval";
  private static final String BACKUP_MAX_FILES            = "pref_backup_max_files";

  public static final String TRANSFER = "pref_transfer";

  public  static final String PASSPHRASE_LOCK         = "pref_passphrase_lock";
  public  static final String PASSPHRASE_LOCK_TIMEOUT = "pref_passphrase_lock_timeout";
  public  static final String PASSPHRASE_LOCK_TRIGGER = "pref_passphrase_lock_trigger";
  public  static final String BIOMETRIC_SCREEN_LOCK   = "pref_biometric_screen_lock";

  private static final String NETWORK_CONFIG_SEEN = "pref_network_config_seen";

  public  static final String PROXY_TYPE       = "pref_proxy_type";
  public  static final String PROXY_SOCKS_HOST = "pref_proxy_socks_host";
  public  static final String PROXY_SOCKS_PORT = "pref_proxy_socks_port";

  @Deprecated
  public static final  String REGISTRATION_LOCK_PREF_V1                = "pref_registration_lock";
  @Deprecated
  private static final String REGISTRATION_LOCK_PIN_PREF_V1            = "pref_registration_lock_pin";

  public static final  String REGISTRATION_LOCK_PREF_V2                = "pref_registration_lock_v2";

  private static final String REGISTRATION_LOCK_LAST_REMINDER_TIME_POST_KBS = "pref_registration_lock_last_reminder_time_post_kbs";
  private static final String REGISTRATION_LOCK_NEXT_REMINDER_INTERVAL      = "pref_registration_lock_next_reminder_interval";

  public  static final String SIGNAL_PIN_CHANGE = "pref_kbs_change";

  private static final String SERVICE_OUTAGE         = "pref_service_outage";
  private static final String LAST_OUTAGE_CHECK_TIME = "pref_last_outage_check_time";

  private static final String LAST_FULL_CONTACT_SYNC_TIME = "pref_last_full_contact_sync_time";
  private static final String NEEDS_FULL_CONTACT_SYNC     = "pref_needs_full_contact_sync";

  public  static final String LOG_ENABLED            = "pref_log_enabled";
  private static final String LOG_ENCRYPTED_SECRET   = "pref_log_encrypted_secret";
  private static final String LOG_UNENCRYPTED_SECRET = "pref_log_unencrypted_secret";

  private static final String NOTIFICATION_CHANNEL_VERSION          = "pref_notification_channel_version";
  private static final String NOTIFICATION_MESSAGES_CHANNEL_VERSION = "pref_notification_messages_channel_version";

  private static final String NEEDS_MESSAGE_PULL = "pref_needs_message_pull";

  private static final String UNIDENTIFIED_ACCESS_CERTIFICATE_ROTATION_TIME_PREF = "pref_unidentified_access_certificate_rotation_time";
  public  static final String UNIVERSAL_UNIDENTIFIED_ACCESS                      = "pref_universal_unidentified_access";
  public  static final String SHOW_UNIDENTIFIED_DELIVERY_INDICATORS              = "pref_show_unidentifed_delivery_indicators";

  public static final String TYPING_INDICATORS = "pref_typing_indicators";

  private static final String BLOCK_UNKNOWN = "pref_block_unknown";

  public static final String LINK_PREVIEWS = "pref_link_previews";

  private static final String MEDIA_KEYBOARD_MODE = "pref_media_keyboard_mode";
  public  static final String RECENT_STORAGE_KEY  = "pref_recent_emoji2";

  private static final String VIEW_ONCE_TOOLTIP_SEEN = "pref_revealable_message_tooltip_seen";

  private static final String SEEN_CAMERA_FIRST_TOOLTIP = "pref_seen_camera_first_tooltip";

  private static final String JOB_MANAGER_VERSION = "pref_job_manager_version";

  private static final String APP_MIGRATION_VERSION = "pref_app_migration_version";

  public  static final String FIRST_INSTALL_VERSION = "pref_first_install_version";

  private static final String HAS_SEEN_SWIPE_TO_REPLY = "pref_has_seen_swipe_to_reply";

  private static final String HAS_SEEN_VIDEO_RECORDING_TOOLTIP = "camerax.fragment.has.dismissed.video.recording.tooltip";

  private static final String STORAGE_MANIFEST_VERSION = "pref_storage_manifest_version";

  private static final String GOOGLE_MAP_TYPE = "pref_google_map_type";

  public static String getGoogleMapType(Context context) {
    return getStringPreference(context, GOOGLE_MAP_TYPE, "normal");
  }

  public static void setGoogleMapType(Context context, String value) {
    setStringPreference(context, GOOGLE_MAP_TYPE, value);
  }

  private static final String[] booleanPreferencesToBackup = {SCREEN_SECURITY_PREF,
                                                              INCOGNITO_KEYBORAD_PREF,
                                                              ALWAYS_RELAY_CALLS_PREF,
                                                              READ_RECEIPTS_PREF,
                                                              TYPING_INDICATORS,
                                                              SHOW_UNIDENTIFIED_DELIVERY_INDICATORS,
                                                              UNIVERSAL_UNIDENTIFIED_ACCESS,
                                                              NOTIFICATION_PREF,
                                                              VIBRATE_PREF,
                                                              IN_THREAD_NOTIFICATION_PREF,
                                                              CALL_NOTIFICATIONS_PREF,
                                                              CALL_VIBRATE_PREF,
                                                              NEW_CONTACTS_NOTIFICATIONS,
                                                              SYSTEM_EMOJI_PREF,
                                                              ENTER_SENDS_PREF};

  private static final String[] stringPreferencesToBackup = {LED_COLOR_PREF,
                                                             LED_BLINK_PREF,
                                                             REPEAT_ALERTS_PREF,
                                                             NOTIFICATION_PRIVACY_PREF,
                                                             THEME_PREF,
                                                             LANGUAGE_PREF,
                                                             MESSAGE_BODY_TEXT_SIZE_PREF};

  private static final String[] stringSetPreferencesToBackup = {MEDIA_DOWNLOAD_MOBILE_PREF,
                                                                MEDIA_DOWNLOAD_WIFI_PREF,
                                                                MEDIA_DOWNLOAD_ROAMING_PREF};

  private static final String[] booleanPreferencesToBackupMolly = {
      LOG_ENABLED,
      UPDATE_APK_ENABLED,
      UPDATE_APK_INCLUDE_BETA,
      BLOCK_UNKNOWN,
      BIOMETRIC_SCREEN_LOCK,
  };

  private static final String[] stringSetPreferencesToBackupMolly = {PASSPHRASE_LOCK_TRIGGER};

  private static final String[] integerPreferencesToBackupMolly = {PASSPHRASE_LOCK_TIMEOUT};

  public static long getPreferencesToSaveToBackupCount(@NonNull Context context) {
    SharedPreferences preferences = getSharedPreferences(context);
    long              count       = 0;

    for (String booleanPreference : booleanPreferencesToBackup) {
      if (preferences.contains(booleanPreference)) {
        count++;
      }
    }

    for (String stringPreference : stringPreferencesToBackup) {
      if (preferences.contains(stringPreference)) {
        count++;
      }
    }

    for (String stringSetPreference : stringSetPreferencesToBackup) {
      if (preferences.contains(stringSetPreference)) {
        count++;
      }
    }

    for (String booleanPreference : booleanPreferencesToBackupMolly) {
      if (preferences.contains(booleanPreference)) {
        count++;
      }
    }

    for (String stringSetPreference : stringSetPreferencesToBackupMolly) {
      if (preferences.contains(stringSetPreference)) {
        count++;
      }
    }

    for (String integerPreference : integerPreferencesToBackupMolly) {
      if (preferences.contains(integerPreference)) {
        count++;
      }
    }

    return count;
  }

  public static List<SharedPreference> getPreferencesToSaveToBackup(@NonNull Context context) {
    SharedPreferences      preferences  = getSharedPreferences(context);
    List<SharedPreference> backupProtos = new ArrayList<>();
    String                 defaultFile  = BuildConfig.SIGNAL_PACKAGE_NAME + "_preferences";

    for (String booleanPreference : booleanPreferencesToBackup) {
      if (preferences.contains(booleanPreference)) {
        backupProtos.add(new SharedPreference.Builder()
                                             .file_(defaultFile)
                                             .key(booleanPreference)
                                             .booleanValue(preferences.getBoolean(booleanPreference, false))
                                             .build());
      }
    }

    for (String stringPreference : stringPreferencesToBackup) {
      if (preferences.contains(stringPreference)) {
        backupProtos.add(new SharedPreference.Builder()
                                             .file_(defaultFile)
                                             .key(stringPreference)
                                             .value_(preferences.getString(stringPreference, null))
                                             .build());
      }
    }

    for (String stringSetPreference : stringSetPreferencesToBackup) {
      if (preferences.contains(stringSetPreference)) {
        backupProtos.add(new SharedPreference.Builder()
                                             .file_(defaultFile)
                                             .key(stringSetPreference)
                                             .isStringSetValue(true)
                                             .stringSetValue(new ArrayList<>(preferences.getStringSet(stringSetPreference, Collections.emptySet())))
                                             .build());
      }
    }

    for (String booleanPreference : booleanPreferencesToBackupMolly) {
      if (preferences.contains(booleanPreference)) {
        backupProtos.add(new SharedPreference.Builder()
                                             .file_(SecurePreferenceManager.getSecurePreferencesName())
                                             .key(booleanPreference)
                                             .booleanValue(preferences.getBoolean(booleanPreference, false))
                                             .build());
      }
    }

    for (String stringSetPreference : stringSetPreferencesToBackupMolly) {
      if (preferences.contains(stringSetPreference)) {
        backupProtos.add(new SharedPreference.Builder()
                                             .file_(SecurePreferenceManager.getSecurePreferencesName())
                                             .key(stringSetPreference)
                                             .isStringSetValue(true)
                                             .stringSetValue(new ArrayList<>(preferences.getStringSet(stringSetPreference, Collections.emptySet())))
                                             .build());
      }
    }

    for (String integerPreference : integerPreferencesToBackupMolly) {
      if (preferences.contains(integerPreference)) {
        backupProtos.add(new SharedPreference.Builder()
                                             .file_(SecurePreferenceManager.getSecurePreferencesName())
                                             .key(integerPreference)
                                             .integerValue(preferences.getInt(integerPreference, 0))
                                             .build());
      }
    }

    return backupProtos;
  }

  public static void onPostBackupRestore(@NonNull Context context) {
    if (NotificationChannels.supported()) {
      NotificationChannels.getInstance().updateMessageVibrate(SignalStore.settings().isMessageVibrateEnabled());
    }

    if (!isLogEnabled(context)) {
      Log.setLogging(false);
      Log.wipeLogs();
    }

    if (isUpdateApkEnabled(context)) {
      UpdateApkRefreshListener.scheduleIfAllowed(context);
    }
  }

  public static boolean isPassphraseLockEnabled(@NonNull Context context) {
    return getBooleanPreference(context, PASSPHRASE_LOCK, true);
  }

  public static void setPassphraseLockEnabled(@NonNull Context context, boolean value) {
    setBooleanPreference(context, PASSPHRASE_LOCK, value);
  }

  public static PassphraseLockTriggerPreference getPassphraseLockTrigger(@NonNull Context context) {
    return new PassphraseLockTriggerPreference(getStringSetPreference(context,
            PASSPHRASE_LOCK_TRIGGER,
            new HashSet<>(Arrays.asList(context.getResources().getStringArray(R.array.pref_passphrase_lock_trigger_default)))));
  }

  public static long getPassphraseLockTimeout(@NonNull Context context) {
    return getLongPreference(context, PASSPHRASE_LOCK_TIMEOUT, 0);
  }

  public static void setHasSeenNetworkConfig(Context context, boolean value) {
    setBooleanPreference(context, NETWORK_CONFIG_SEEN, value);
  }

  public static boolean hasSeenNetworkConfig(Context context) {
    return getBooleanPreference(context, NETWORK_CONFIG_SEEN, true);
  }

  public static ProxyType getProxyType(@NonNull Context context) {
    return ProxyType.fromCode(getStringPreference(context, PROXY_TYPE, null));
  }

  public static String getProxySocksHost(@NonNull Context context) {
    return getStringPreference(context, PROXY_SOCKS_HOST, "localhost");
  }

  public static int getProxySocksPort(@NonNull Context context) {
    return Integer.parseInt(getStringPreference(context, PROXY_SOCKS_PORT, "9050"));
  }

  public static boolean isBiometricScreenLockEnabled(@NonNull Context context) {
    return getBooleanPreference(context, BIOMETRIC_SCREEN_LOCK, false);
  }

  public static void setBiometricScreenLockEnabled(@NonNull Context context, boolean value) {
    setBooleanPreference(context, BIOMETRIC_SCREEN_LOCK, value);
  }

  public static boolean isV1RegistrationLockEnabled(@NonNull Context context) {
    //noinspection deprecation
    return getBooleanPreference(context, REGISTRATION_LOCK_PREF_V1, false);
  }

  /**
   * @deprecated Use only during re-reg where user had pinV1.
   */
  @Deprecated
  public static void setV1RegistrationLockEnabled(@NonNull Context context, boolean value) {
    //noinspection deprecation
    setBooleanPreference(context, REGISTRATION_LOCK_PREF_V1, value);
  }

  /**
   * @deprecated Use only for migrations to the Key Backup Store registration pinV2.
   */
  @Deprecated
  public static @Nullable String getDeprecatedV1RegistrationLockPin(@NonNull Context context) {
    //noinspection deprecation
    return getStringPreference(context, REGISTRATION_LOCK_PIN_PREF_V1, null);
  }

  /**
   * @deprecated Use only for migrations to the Key Backup Store registration pinV2.
   */
  @Deprecated
  public static void setV1RegistrationLockPin(@NonNull Context context, String pin) {
    //noinspection deprecation
    setStringPreference(context, REGISTRATION_LOCK_PIN_PREF_V1, pin);
  }

  public static long getRegistrationLockLastReminderTime(@NonNull Context context) {
    return getLongPreference(context, REGISTRATION_LOCK_LAST_REMINDER_TIME_POST_KBS, 0);
  }

  public static void setRegistrationLockLastReminderTime(@NonNull Context context, long time) {
    setLongPreference(context, REGISTRATION_LOCK_LAST_REMINDER_TIME_POST_KBS, time);
  }

  public static long getRegistrationLockNextReminderInterval(@NonNull Context context) {
    return getLongPreference(context, REGISTRATION_LOCK_NEXT_REMINDER_INTERVAL, RegistrationLockReminders.INITIAL_INTERVAL);
  }

  public static void setRegistrationLockNextReminderInterval(@NonNull Context context, long value) {
    setLongPreference(context, REGISTRATION_LOCK_NEXT_REMINDER_INTERVAL, value);
  }

  public static void setBackupPassphrase(@NonNull Context context, @Nullable String passphrase) {
    setStringPreference(context, BACKUP_PASSPHRASE, passphrase);
  }

  public static @Nullable String getBackupPassphrase(@NonNull Context context) {
    return getStringPreference(context, BACKUP_PASSPHRASE, null);
  }

  public static void setEncryptedBackupPassphrase(@NonNull Context context, @Nullable String encryptedPassphrase) {
    setStringPreference(context, ENCRYPTED_BACKUP_PASSPHRASE, encryptedPassphrase);
  }

  public static @Nullable String getEncryptedBackupPassphrase(@NonNull Context context) {
    return getStringPreference(context, ENCRYPTED_BACKUP_PASSPHRASE, null);
  }

  @Deprecated
  public static boolean isBackupEnabled(@NonNull Context context) {
    return getBooleanPreference(context, BACKUP_ENABLED, false);
  }

  public static void setNextBackupTime(@NonNull Context context, long time) {
    setLongPreference(context, BACKUP_TIME, time);
  }

  public static long getNextBackupTime(@NonNull Context context) {
    return getLongPreference(context, BACKUP_TIME, -1);
  }

  public static void setBackupInternal(@NonNull Context context, long value) {
    setLongPreference(context, BACKUP_INTERVAL, value);
  }

  public static long getBackupInternal(@NonNull Context context) {
    return getLongPreference(context, BACKUP_INTERVAL, TimeUnit.DAYS.toMillis(1));
  }

  public static void setBackupMaxFiles(@NonNull Context context, int value) {
    setIntegerPrefrence(context, BACKUP_MAX_FILES, value);
  }

  public static int getBackupMaxFiles(@NonNull Context context) {
    return getIntegerPreference(context, BACKUP_MAX_FILES, 2);
  }

  public static void setAttachmentEncryptedSecret(@NonNull Context context, @NonNull String secret) {
    setStringPreference(context, ATTACHMENT_ENCRYPTED_SECRET, secret);
  }

  public static void setAttachmentUnencryptedSecret(@NonNull Context context, @Nullable String secret) {
    setStringPreference(context, ATTACHMENT_UNENCRYPTED_SECRET, secret);
  }

  public static @Nullable String getAttachmentEncryptedSecret(@NonNull Context context) {
    return getStringPreference(context, ATTACHMENT_ENCRYPTED_SECRET, null);
  }

  public static @Nullable String getAttachmentUnencryptedSecret(@NonNull Context context) {
    return getStringPreference(context, ATTACHMENT_UNENCRYPTED_SECRET, null);
  }

  public static void setDatabaseEncryptedSecret(@NonNull Context context, @NonNull String secret) {
    setStringPreference(context, DATABASE_ENCRYPTED_SECRET, secret);
  }

  public static void setDatabaseUnencryptedSecret(@NonNull Context context, @Nullable String secret) {
    setStringPreference(context, DATABASE_UNENCRYPTED_SECRET, secret);
  }

  public static @Nullable String getDatabaseUnencryptedSecret(@NonNull Context context) {
    return getStringPreference(context, DATABASE_UNENCRYPTED_SECRET, null);
  }

  public static @Nullable String getDatabaseEncryptedSecret(@NonNull Context context) {
    return getStringPreference(context, DATABASE_ENCRYPTED_SECRET, null);
  }

  public static void setHasSuccessfullyRetrievedDirectory(Context context, boolean value) {
    setBooleanPreference(context, SUCCESSFUL_DIRECTORY_PREF, value);
  }

  public static boolean hasSuccessfullyRetrievedDirectory(Context context) {
    return getBooleanPreference(context, SUCCESSFUL_DIRECTORY_PREF, false);
  }

  public static void setUnauthorizedReceived(Context context, boolean value) {
    boolean previous = isUnauthorizedReceived(context);
    setBooleanPreference(context, UNAUTHORIZED_RECEIVED, value);

    if (previous != value) {
      Recipient.self().live().refresh();
      if (value) {
        notifyUnregisteredReceived(context);
      }
    }

    if (value) {
      clearLocalCredentials(context);
    }
  }

  public static boolean isUnauthorizedReceived(Context context) {
    return getBooleanPreference(context, UNAUTHORIZED_RECEIVED, false);
  }

  public static boolean isIncognitoKeyboardEnabled(Context context) {
    return getBooleanPreference(context, INCOGNITO_KEYBORAD_PREF, true);
  }

  public static boolean isReadReceiptsEnabled(Context context) {
    return getBooleanPreference(context, READ_RECEIPTS_PREF, true);
  }

  public static void setReadReceiptsEnabled(Context context, boolean enabled) {
    setBooleanPreference(context, READ_RECEIPTS_PREF, enabled);
  }

  public static boolean isTypingIndicatorsEnabled(Context context) {
    return getBooleanPreference(context, TYPING_INDICATORS, true);
  }

  public static void setTypingIndicatorsEnabled(Context context, boolean enabled) {
    setBooleanPreference(context, TYPING_INDICATORS, enabled);
  }

  public static boolean isBlockUnknownEnabled(@NonNull Context context) {
    return getBooleanPreference(context, BLOCK_UNKNOWN, false);
  }

  public static void setBlockUnknownEnabled(@NonNull Context context, boolean value) {
    setBooleanPreference(context, BLOCK_UNKNOWN, value);
  }

  /**
   * Only kept so that we can avoid showing the megaphone for the new link previews setting
   * ({@link SettingsValues#isLinkPreviewsEnabled()}) when users upgrade. This can be removed after
   * we stop showing the link previews megaphone.
   */
  public static boolean wereLinkPreviewsEnabled(Context context) {
    return getBooleanPreference(context, LINK_PREVIEWS, true);
  }

  public static int getNotificationPriority(Context context) {
    try {
      return Integer.parseInt(getStringPreference(context, NOTIFICATION_PRIORITY_PREF, String.valueOf(NotificationCompat.PRIORITY_HIGH)));
    } catch (ClassCastException e) {
      return getIntegerPreference(context, NOTIFICATION_PRIORITY_PREF, NotificationCompat.PRIORITY_HIGH);
    }
  }

  /**
   * @deprecated Use {@link SettingsValues#getMessageFontSize()} via {@link org.thoughtcrime.securesms.keyvalue.SignalStore} instead.
   */
  @Deprecated
  public static int getMessageBodyTextSize(Context context) {
    return Integer.parseInt(getStringPreference(context, MESSAGE_BODY_TEXT_SIZE_PREF, "16"));
  }

  public static boolean isTurnOnly(Context context) {
    return getBooleanPreference(context, ALWAYS_RELAY_CALLS_PREF, false);
  }

  public static void setDirectCaptureCameraId(Context context, int value) {
    setIntegerPrefrence(context, DIRECT_CAPTURE_CAMERA_ID, value);
  }

  @SuppressWarnings("deprecation")
  public static int getDirectCaptureCameraId(Context context) {
    return getIntegerPreference(context, DIRECT_CAPTURE_CAMERA_ID, CameraInfo.CAMERA_FACING_FRONT);
  }

  public static void setMultiDevice(Context context, boolean value) {
    setBooleanPreference(context, MULTI_DEVICE_PROVISIONED_PREF, value);
  }

  public static boolean isMultiDevice(Context context) {
    return getBooleanPreference(context, MULTI_DEVICE_PROVISIONED_PREF, false);
  }

  @Deprecated
  public static NotificationPrivacyPreference getNotificationPrivacy(Context context) {
    return new NotificationPrivacyPreference(getStringPreference(context, NOTIFICATION_PRIVACY_PREF, "none"));
  }

  public static boolean isNewContactsNotificationEnabled(Context context) {
    return getBooleanPreference(context, NEW_CONTACTS_NOTIFICATIONS, false);
  }

  @Deprecated
  public static int getRepeatAlertsCount(Context context) {
    try {
      return Integer.parseInt(getStringPreference(context, REPEAT_ALERTS_PREF, "0"));
    } catch (NumberFormatException e) {
      Log.w(TAG, e);
      return 0;
    }
  }

  @Deprecated
  public static boolean isInThreadNotifications(Context context) {
    return getBooleanPreference(context, IN_THREAD_NOTIFICATION_PREF, true);
  }

  public static long getUnidentifiedAccessCertificateRotationTime(Context context) {
    return getLongPreference(context, UNIDENTIFIED_ACCESS_CERTIFICATE_ROTATION_TIME_PREF, 0L);
  }

  public static void setUnidentifiedAccessCertificateRotationTime(Context context, long value) {
    setLongPreference(context, UNIDENTIFIED_ACCESS_CERTIFICATE_ROTATION_TIME_PREF, value);
  }

  public static boolean isUniversalUnidentifiedAccess(Context context) {
    return getBooleanPreference(context, UNIVERSAL_UNIDENTIFIED_ACCESS, false);
  }

  public static void setShowUnidentifiedDeliveryIndicatorsEnabled(Context context, boolean enabled) {
    setBooleanPreference(context, SHOW_UNIDENTIFIED_DELIVERY_INDICATORS, enabled);
  }

  public static boolean isShowUnidentifiedDeliveryIndicatorsEnabled(Context context) {
    return getBooleanPreference(context, SHOW_UNIDENTIFIED_DELIVERY_INDICATORS, false);
  }

  public static long getSignedPreKeyRotationTime(Context context) {
    return getLongPreference(context, SIGNED_PREKEY_ROTATION_TIME_PREF, 0L);
  }

  public static void setSignedPreKeyRotationTime(Context context, long value) {
    setLongPreference(context, SIGNED_PREKEY_ROTATION_TIME_PREF, value);
  }

  public static long getDirectoryRefreshTime(Context context) {
    return getLongPreference(context, DIRECTORY_FRESH_TIME_PREF, 0L);
  }

  public static void setDirectoryRefreshTime(Context context, long value) {
    setLongPreference(context, DIRECTORY_FRESH_TIME_PREF, value);
  }

  public static void removeDirectoryRefreshTime(Context context) {
    removePreference(context, DIRECTORY_FRESH_TIME_PREF);
  }

  public static long getUpdateApkRefreshTime(Context context) {
    return getLongPreference(context, UPDATE_APK_REFRESH_TIME_PREF, 0L);
  }

  public static void setUpdateApkRefreshTime(Context context, long value) {
    setLongPreference(context, UPDATE_APK_REFRESH_TIME_PREF, value);
  }

<<<<<<< HEAD
  public static void setUpdateApkDownloadId(Context context, long value) {
    setLongPreference(context, UPDATE_APK_DOWNLOAD_ID, value);
  }

  public static long getUpdateApkDownloadId(Context context) {
    return getLongPreference(context, UPDATE_APK_DOWNLOAD_ID, -1);
  }

  public static void setUpdateApkDigest(Context context, String value) {
    setStringPreference(context, UPDATE_APK_DIGEST, value);
  }

  public static String getUpdateApkDigest(Context context) {
    return getStringPreference(context, UPDATE_APK_DIGEST, null);
  }

  public static boolean isUpdateApkEnabled(@NonNull Context context) {
    return getBooleanPreference(context, UPDATE_APK_ENABLED, false);
=======
  public static boolean isEnterImeKeyEnabled(Context context) {
    return getBooleanPreference(context, ENTER_PRESENT_PREF, false);
  }

  @Deprecated
  public static boolean isEnterSendsEnabled(Context context) {
    return getBooleanPreference(context, ENTER_SENDS_PREF, false);
  }

  public static boolean isPasswordDisabled(Context context) {
    return getBooleanPreference(context, DISABLE_PASSPHRASE_PREF, true);
  }

  public static void setPasswordDisabled(Context context, boolean disabled) {
    setBooleanPreference(context, DISABLE_PASSPHRASE_PREF, disabled);
  }

  public static boolean getUseCustomMmsc(Context context) {
    boolean legacy = TextSecurePreferences.isLegacyUseLocalApnsEnabled(context);
    return getBooleanPreference(context, MMSC_CUSTOM_HOST_PREF, legacy);
  }

  public static void setUseCustomMmsc(Context context, boolean value) {
    setBooleanPreference(context, MMSC_CUSTOM_HOST_PREF, value);
  }

  public static String getMmscUrl(Context context) {
    return getStringPreference(context, MMSC_HOST_PREF, "");
  }

  public static void setMmscUrl(Context context, String mmsc) {
    setStringPreference(context, MMSC_HOST_PREF, mmsc);
  }

  public static boolean getUseCustomMmscProxy(Context context) {
    boolean legacy = TextSecurePreferences.isLegacyUseLocalApnsEnabled(context);
    return getBooleanPreference(context, MMSC_CUSTOM_PROXY_PREF, legacy);
  }

  public static void setUseCustomMmscProxy(Context context, boolean value) {
    setBooleanPreference(context, MMSC_CUSTOM_PROXY_PREF, value);
  }

  public static String getMmscProxy(Context context) {
    return getStringPreference(context, MMSC_PROXY_HOST_PREF, "");
  }

  public static void setMmscProxy(Context context, String value) {
    setStringPreference(context, MMSC_PROXY_HOST_PREF, value);
  }

  public static boolean getUseCustomMmscProxyPort(Context context) {
    boolean legacy = TextSecurePreferences.isLegacyUseLocalApnsEnabled(context);
    return getBooleanPreference(context, MMSC_CUSTOM_PROXY_PORT_PREF, legacy);
  }

  public static void setUseCustomMmscProxyPort(Context context, boolean value) {
    setBooleanPreference(context, MMSC_CUSTOM_PROXY_PORT_PREF, value);
>>>>>>> cdb9df5a
  }

  public static void setUpdateApkEnabled(@NonNull Context context, boolean value) {
    setBooleanPreference(context, UPDATE_APK_ENABLED, value);
  }

  public static boolean isUpdateApkIncludeBetaEnabled(@NonNull Context context) {
    return getBooleanPreference(context, UPDATE_APK_INCLUDE_BETA, false);
  }

  public static void setUpdateApkIncludeBetaEnabled(@NonNull Context context, boolean value) {
    setBooleanPreference(context, UPDATE_APK_INCLUDE_BETA, value);
  }

  public static boolean isEnterImeKeyEnabled(Context context) {
    return getBooleanPreference(context, ENTER_PRESENT_PREF, false);
  }

  @Deprecated
  public static boolean isEnterSendsEnabled(Context context) {
    return getBooleanPreference(context, ENTER_SENDS_PREF, false);
  }

  public static void setScreenSecurityEnabled(Context context, boolean value) {
    setBooleanPreference(context, SCREEN_SECURITY_PREF, value);
  }

  public static boolean isScreenSecurityEnabled(Context context) {
    return getBooleanPreference(context, SCREEN_SECURITY_PREF, true);
  }

  public static int getSignalLastVersionCode(Context context) {
    return getIntegerPreference(context, LAST_VERSION_CODE_PREF, Util.getSignalCanonicalVersionCode());
  }

  public static void setSignalLastVersionCode(Context context, int versionCode) {
    if (!setIntegerPrefrenceBlocking(context, LAST_VERSION_CODE_PREF, versionCode)) {
      throw new AssertionError("couldn't write version code to sharedpreferences");
    }
  }

  /**
   * @deprecated Use {@link SettingsValues#getTheme()} via {@link org.thoughtcrime.securesms.keyvalue.SignalStore} instead.
   */
  @Deprecated
  public static String getTheme(Context context) {
    return getStringPreference(context, THEME_PREF, DynamicTheme.systemThemeAvailable() ? "system" : "light");
  }

  public static void setTheme(Context context, String theme) {
    setStringPreference(context, THEME_PREF, theme);
  }

  public static String getLanguage(Context context) {
    return getStringPreference(context, LANGUAGE_PREF, "zz");
  }

  public static void setLanguage(Context context, String language) {
    setStringPreference(context, LANGUAGE_PREF, language);
  }

  public static boolean hasPromptedPushRegistration(Context context) {
    return getBooleanPreference(context, PROMPTED_PUSH_REGISTRATION_PREF, false);
  }

  public static void setPromptedPushRegistration(Context context, boolean value) {
    setBooleanPreference(context, PROMPTED_PUSH_REGISTRATION_PREF, value);
  }

  public static void setPromptedOptimizeDoze(Context context, boolean value) {
    setBooleanPreference(context, PROMPTED_OPTIMIZE_DOZE_PREF, value);
  }

  public static boolean hasPromptedOptimizeDoze(Context context) {
    return getBooleanPreference(context, PROMPTED_OPTIMIZE_DOZE_PREF, false);
  }

  @Deprecated
  public static boolean isNotificationsEnabled(Context context) {
    return getBooleanPreference(context, NOTIFICATION_PREF, true);
  }

  @Deprecated
  public static boolean isCallNotificationsEnabled(Context context) {
    return getBooleanPreference(context, CALL_NOTIFICATIONS_PREF, true);
  }

  @Deprecated
  public static @NonNull Uri getNotificationRingtone(Context context) {
    String result = getStringPreference(context, RINGTONE_PREF, Settings.System.DEFAULT_NOTIFICATION_URI.toString());

    if (result != null && result.startsWith("file:")) {
      result = Settings.System.DEFAULT_NOTIFICATION_URI.toString();
    }

    return Uri.parse(result);
  }

  @Deprecated
  public static @NonNull Uri getCallNotificationRingtone(Context context) {
    String result = getStringPreference(context, CALL_RINGTONE_PREF, Settings.System.DEFAULT_RINGTONE_URI.toString());

    if (result != null && result.startsWith("file:")) {
      result = Settings.System.DEFAULT_RINGTONE_URI.toString();
    }

    return Uri.parse(result);
  }

  @Deprecated
  public static boolean isNotificationVibrateEnabled(Context context) {
    return getBooleanPreference(context, VIBRATE_PREF, true);
  }

  @Deprecated
  public static boolean isCallNotificationVibrateEnabled(Context context) {
    boolean defaultValue = true;

    if (Build.VERSION.SDK_INT >= 23) {
      defaultValue = (Settings.System.getInt(context.getContentResolver(), Settings.System.VIBRATE_WHEN_RINGING, 1) == 1);
    }

    return getBooleanPreference(context, CALL_VIBRATE_PREF, defaultValue);
  }

  @Deprecated
  public static String getNotificationLedColor(Context context) {
    return getStringPreference(context, LED_COLOR_PREF, "blue");
  }

  @Deprecated
  public static String getNotificationLedPattern(Context context) {
    return getStringPreference(context, LED_BLINK_PREF, "500,2000");
  }

  public static String getNotificationLedPatternCustom(Context context) {
    return getStringPreference(context, LED_BLINK_PREF_CUSTOM, "500,2000");
  }

  public static void setNotificationLedPatternCustom(Context context, String pattern) {
    setStringPreference(context, LED_BLINK_PREF_CUSTOM, pattern);
  }

  public static boolean isSystemEmojiPreferred(Context context) {
    return getBooleanPreference(context, SYSTEM_EMOJI_PREF, false);
  }

  public static void setSystemEmojiPreferred(Context context, boolean useSystemEmoji) {
    setBooleanPreference(context, SYSTEM_EMOJI_PREF, useSystemEmoji);
  }

  public static @NonNull Set<String> getMobileMediaDownloadAllowed(Context context) {
    return getMediaDownloadAllowed(context, MEDIA_DOWNLOAD_MOBILE_PREF, R.array.pref_media_download_mobile_data_default);
  }

  public static @NonNull Set<String> getWifiMediaDownloadAllowed(Context context) {
    return getMediaDownloadAllowed(context, MEDIA_DOWNLOAD_WIFI_PREF, R.array.pref_media_download_wifi_default);
  }

  public static @NonNull Set<String> getRoamingMediaDownloadAllowed(Context context) {
    return getMediaDownloadAllowed(context, MEDIA_DOWNLOAD_ROAMING_PREF, R.array.pref_media_download_roaming_default);
  }

  private static @NonNull Set<String> getMediaDownloadAllowed(Context context, String key, @ArrayRes int defaultValuesRes) {
    return getStringSetPreference(context,
                                  key,
                                  new HashSet<>(Arrays.asList(context.getResources().getStringArray(defaultValuesRes))));
  }

  public static void setLastOutageCheckTime(Context context, long timestamp) {
    setLongPreference(context, LAST_OUTAGE_CHECK_TIME, timestamp);
  }

  public static long getLastOutageCheckTime(Context context) {
    return getLongPreference(context, LAST_OUTAGE_CHECK_TIME, 0);
  }

  public static void setServiceOutage(Context context, boolean isOutage) {
    setBooleanPreference(context, SERVICE_OUTAGE, isOutage);
  }

  public static boolean getServiceOutage(Context context) {
    return getBooleanPreference(context, SERVICE_OUTAGE, false);
  }

  public static long getLastFullContactSyncTime(Context context) {
    return getLongPreference(context, LAST_FULL_CONTACT_SYNC_TIME, 0);
  }

  public static void setLastFullContactSyncTime(Context context, long timestamp) {
    setLongPreference(context, LAST_FULL_CONTACT_SYNC_TIME, timestamp);
  }

  public static boolean needsFullContactSync(Context context) {
    return getBooleanPreference(context, NEEDS_FULL_CONTACT_SYNC, false);
  }

  public static void setNeedsFullContactSync(Context context, boolean needsSync) {
    setBooleanPreference(context, NEEDS_FULL_CONTACT_SYNC, needsSync);
  }

  public static void setLogEnabled(Context context, boolean enabled) {
    setBooleanPreference(context, LOG_ENABLED, enabled);
  }

  public static boolean isLogEnabled(Context context) {
    return getBooleanPreference(context, LOG_ENABLED, true);
  }

  public static void setLogEncryptedSecret(Context context, String base64Secret) {
    setStringPreference(context, LOG_ENCRYPTED_SECRET, base64Secret);
  }

  public static String getLogEncryptedSecret(Context context) {
    return getStringPreference(context, LOG_ENCRYPTED_SECRET, null);
  }

  public static void setLogUnencryptedSecret(Context context, String base64Secret) {
    setStringPreference(context, LOG_UNENCRYPTED_SECRET, base64Secret);
  }

  public static String getLogUnencryptedSecret(Context context) {
    return getStringPreference(context, LOG_UNENCRYPTED_SECRET, null);
  }

  public static int getNotificationChannelVersion(Context context) {
    return getIntegerPreference(context, NOTIFICATION_CHANNEL_VERSION, 1);
  }

  public static void setNotificationChannelVersion(Context context, int version) {
    setIntegerPrefrence(context, NOTIFICATION_CHANNEL_VERSION, version);
  }

  public static int getNotificationMessagesChannelVersion(Context context) {
    return getIntegerPreference(context, NOTIFICATION_MESSAGES_CHANNEL_VERSION, 1);
  }

  public static void setNotificationMessagesChannelVersion(Context context, int version) {
    setIntegerPrefrence(context, NOTIFICATION_MESSAGES_CHANNEL_VERSION, version);
  }

  public static boolean getNeedsMessagePull(Context context) {
    return getBooleanPreference(context, NEEDS_MESSAGE_PULL, false);
  }

  public static void setNeedsMessagePull(Context context, boolean needsMessagePull) {
    setBooleanPreference(context, NEEDS_MESSAGE_PULL, needsMessagePull);
  }

  public static void setMediaKeyboardMode(Context context, MediaKeyboardMode mode) {
    setStringPreference(context, MEDIA_KEYBOARD_MODE, mode.name());
  }

  public static MediaKeyboardMode getMediaKeyboardMode(Context context) {
    String name = getStringPreference(context, MEDIA_KEYBOARD_MODE, MediaKeyboardMode.EMOJI.name());
    return MediaKeyboardMode.valueOf(name);
  }

  public static void setHasSeenViewOnceTooltip(Context context, boolean value) {
    setBooleanPreference(context, VIEW_ONCE_TOOLTIP_SEEN, value);
  }

  public static boolean hasSeenViewOnceTooltip(Context context) {
    return getBooleanPreference(context, VIEW_ONCE_TOOLTIP_SEEN, false);
  }

  public static void setHasSeenCameraFirstTooltip(Context context, boolean value) {
    setBooleanPreference(context, SEEN_CAMERA_FIRST_TOOLTIP, value);
  }

  public static boolean hasSeenCameraFirstTooltip(Context context) {
    return getBooleanPreference(context, SEEN_CAMERA_FIRST_TOOLTIP, false);
  }

  public static void setJobManagerVersion(Context context, int version) {
    setIntegerPrefrence(context, JOB_MANAGER_VERSION, version);
  }

  public static int getJobManagerVersion(Context contex) {
    return getIntegerPreference(contex, JOB_MANAGER_VERSION, 1);
  }

  public static void setAppMigrationVersion(Context context, int version) {
    setIntegerPrefrence(context, APP_MIGRATION_VERSION, version);
  }

  public static int getAppMigrationVersion(Context context) {
    return getIntegerPreference(context, APP_MIGRATION_VERSION, 1);
  }

  public static void setFirstInstallVersion(Context context, int version) {
    setIntegerPrefrence(context, FIRST_INSTALL_VERSION, version);
  }

  public static int getFirstInstallVersion(Context context) {
    return getIntegerPreference(context, FIRST_INSTALL_VERSION, -1);
  }

  public static boolean hasSeenSwipeToReplyTooltip(Context context) {
    return getBooleanPreference(context, HAS_SEEN_SWIPE_TO_REPLY, false);
  }

  public static void setHasSeenSwipeToReplyTooltip(Context context, boolean value) {
    setBooleanPreference(context, HAS_SEEN_SWIPE_TO_REPLY, value);
  }

  public static boolean hasSeenVideoRecordingTooltip(Context context) {
    return getBooleanPreference(context, HAS_SEEN_VIDEO_RECORDING_TOOLTIP, false);
  }

  public static void setHasSeenVideoRecordingTooltip(Context context, boolean value) {
    setBooleanPreference(context, HAS_SEEN_VIDEO_RECORDING_TOOLTIP, value);
  }

  public static void setStorageManifestVersion(Context context, long version) {
    setLongPreference(context, STORAGE_MANIFEST_VERSION, version);
  }

  public static void setBooleanPreference(Context context, String key, boolean value) {
    getSharedPreferences(context).edit().putBoolean(key, value).apply();
  }

  public static boolean getBooleanPreference(Context context, String key, boolean defaultValue) {
    return getSharedPreferences(context).getBoolean(key, defaultValue);
  }

  public static void setStringPreference(Context context, String key, String value) {
    getSharedPreferences(context).edit().putString(key, value).apply();
  }

  public static String getStringPreference(Context context, String key, String defaultValue) {
    return getSharedPreferences(context).getString(key, defaultValue);
  }

  public static int getIntegerPreference(Context context, String key, int defaultValue) {
    return getSharedPreferences(context).getInt(key, defaultValue);
  }

  private static void setIntegerPrefrence(Context context, String key, int value) {
    getSharedPreferences(context).edit().putInt(key, value).apply();
  }

  private static boolean setIntegerPrefrenceBlocking(Context context, String key, int value) {
    return getSharedPreferences(context).edit().putInt(key, value).commit();
  }

  public static long getLongPreference(Context context, String key, long defaultValue) {
    return getSharedPreferences(context).getLong(key, defaultValue);
  }

  private static void setLongPreference(Context context, String key, long value) {
    getSharedPreferences(context).edit().putLong(key, value).apply();
  }

  private static void removePreference(Context context, String key) {
    getSharedPreferences(context).edit().remove(key).apply();
  }

  private static Set<String> getStringSetPreference(Context context, String key, Set<String> defaultValues) {
    final SharedPreferences prefs = getSharedPreferences(context);
    if (prefs.contains(key)) {
      return prefs.getStringSet(key, Collections.<String>emptySet());
    } else {
      return defaultValues;
    }
  }

  private static void clearLocalCredentials(Context context) {

    ProfileKey newProfileKey = ProfileKeyUtil.createNew();
    Recipient  self          = Recipient.self();
    SignalDatabase.recipients().setProfileKey(self.getId(), newProfileKey);

    ApplicationDependencies.getGroupsV2Authorization().clear();
  }

  private static SharedPreferences getSharedPreferences(Context context) {
    return SecurePreferenceManager.getSecurePreferences(context);
  }

  private static void notifyUnregisteredReceived(Context context) {
    PendingIntent reRegistrationIntent = PendingIntent.getActivity(context,
                                                                   0,
                                                                   RegistrationNavigationActivity.newIntentForReRegistration(context),
                                                                   PendingIntent.FLAG_UPDATE_CURRENT | PendingIntentFlags.immutable());
    final NotificationCompat.Builder builder = new NotificationCompat.Builder(context, NotificationChannels.getInstance().FAILURES)
        .setSmallIcon(R.drawable.ic_notification)
        .setContentText(context.getString(R.string.LoggedOutNotification_you_have_been_logged_out))
        .setContentIntent(reRegistrationIntent)
        .setOnlyAlertOnce(true)
        .setAutoCancel(true);
    NotificationManagerCompat.from(context).notify(NotificationIds.UNREGISTERED_NOTIFICATION_ID, builder.build());
  }

  // NEVER rename these -- they're persisted by name
  public enum MediaKeyboardMode {
    EMOJI, STICKER, GIF
  }
}<|MERGE_RESOLUTION|>--- conflicted
+++ resolved
@@ -699,85 +699,8 @@
     setLongPreference(context, UPDATE_APK_REFRESH_TIME_PREF, value);
   }
 
-<<<<<<< HEAD
-  public static void setUpdateApkDownloadId(Context context, long value) {
-    setLongPreference(context, UPDATE_APK_DOWNLOAD_ID, value);
-  }
-
-  public static long getUpdateApkDownloadId(Context context) {
-    return getLongPreference(context, UPDATE_APK_DOWNLOAD_ID, -1);
-  }
-
-  public static void setUpdateApkDigest(Context context, String value) {
-    setStringPreference(context, UPDATE_APK_DIGEST, value);
-  }
-
-  public static String getUpdateApkDigest(Context context) {
-    return getStringPreference(context, UPDATE_APK_DIGEST, null);
-  }
-
   public static boolean isUpdateApkEnabled(@NonNull Context context) {
     return getBooleanPreference(context, UPDATE_APK_ENABLED, false);
-=======
-  public static boolean isEnterImeKeyEnabled(Context context) {
-    return getBooleanPreference(context, ENTER_PRESENT_PREF, false);
-  }
-
-  @Deprecated
-  public static boolean isEnterSendsEnabled(Context context) {
-    return getBooleanPreference(context, ENTER_SENDS_PREF, false);
-  }
-
-  public static boolean isPasswordDisabled(Context context) {
-    return getBooleanPreference(context, DISABLE_PASSPHRASE_PREF, true);
-  }
-
-  public static void setPasswordDisabled(Context context, boolean disabled) {
-    setBooleanPreference(context, DISABLE_PASSPHRASE_PREF, disabled);
-  }
-
-  public static boolean getUseCustomMmsc(Context context) {
-    boolean legacy = TextSecurePreferences.isLegacyUseLocalApnsEnabled(context);
-    return getBooleanPreference(context, MMSC_CUSTOM_HOST_PREF, legacy);
-  }
-
-  public static void setUseCustomMmsc(Context context, boolean value) {
-    setBooleanPreference(context, MMSC_CUSTOM_HOST_PREF, value);
-  }
-
-  public static String getMmscUrl(Context context) {
-    return getStringPreference(context, MMSC_HOST_PREF, "");
-  }
-
-  public static void setMmscUrl(Context context, String mmsc) {
-    setStringPreference(context, MMSC_HOST_PREF, mmsc);
-  }
-
-  public static boolean getUseCustomMmscProxy(Context context) {
-    boolean legacy = TextSecurePreferences.isLegacyUseLocalApnsEnabled(context);
-    return getBooleanPreference(context, MMSC_CUSTOM_PROXY_PREF, legacy);
-  }
-
-  public static void setUseCustomMmscProxy(Context context, boolean value) {
-    setBooleanPreference(context, MMSC_CUSTOM_PROXY_PREF, value);
-  }
-
-  public static String getMmscProxy(Context context) {
-    return getStringPreference(context, MMSC_PROXY_HOST_PREF, "");
-  }
-
-  public static void setMmscProxy(Context context, String value) {
-    setStringPreference(context, MMSC_PROXY_HOST_PREF, value);
-  }
-
-  public static boolean getUseCustomMmscProxyPort(Context context) {
-    boolean legacy = TextSecurePreferences.isLegacyUseLocalApnsEnabled(context);
-    return getBooleanPreference(context, MMSC_CUSTOM_PROXY_PORT_PREF, legacy);
-  }
-
-  public static void setUseCustomMmscProxyPort(Context context, boolean value) {
-    setBooleanPreference(context, MMSC_CUSTOM_PROXY_PORT_PREF, value);
->>>>>>> cdb9df5a
   }
 
   public static void setUpdateApkEnabled(@NonNull Context context, boolean value) {
