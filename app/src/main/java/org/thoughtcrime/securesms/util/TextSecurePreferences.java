package org.thoughtcrime.securesms.util;

import android.content.Context;
import android.content.SharedPreferences;
import android.hardware.Camera.CameraInfo;
import android.net.Uri;
import android.os.Build;
import android.provider.Settings;

import androidx.annotation.ArrayRes;
import androidx.annotation.NonNull;
import androidx.annotation.Nullable;
import androidx.core.app.NotificationCompat;
import androidx.preference.PreferenceManager;

import org.signal.core.util.logging.Log;
import org.signal.libsignal.zkgroup.profiles.ProfileKey;
import org.thoughtcrime.securesms.BuildConfig;
import org.thoughtcrime.securesms.R;
import org.thoughtcrime.securesms.backup.BackupProtos;
import org.thoughtcrime.securesms.crypto.ProfileKeyUtil;
import org.thoughtcrime.securesms.database.SignalDatabase;
import org.thoughtcrime.securesms.dependencies.ApplicationDependencies;
import org.thoughtcrime.securesms.keyvalue.SettingsValues;
import org.thoughtcrime.securesms.keyvalue.SignalStore;
import org.thoughtcrime.securesms.lock.RegistrationLockReminders;
import org.thoughtcrime.securesms.net.ProxyType;
import org.thoughtcrime.securesms.notifications.NotificationChannels;
import org.thoughtcrime.securesms.preferences.widgets.NotificationPrivacyPreference;
import org.thoughtcrime.securesms.preferences.widgets.PassphraseLockTriggerPreference;
import org.thoughtcrime.securesms.recipients.Recipient;
import org.thoughtcrime.securesms.service.UpdateApkRefreshListener;

import java.util.ArrayList;
import java.util.Arrays;
import java.util.Collections;
import java.util.HashSet;
import java.util.List;
import java.util.Set;
import java.util.concurrent.TimeUnit;

public class TextSecurePreferences {

  private static final String TAG = Log.tag(TextSecurePreferences.class);

  public  static final String CHANGE_PASSPHRASE_PREF           = "pref_change_passphrase";
  public  static final String THEME_PREF                       = "pref_theme";
  public  static final String LANGUAGE_PREF                    = "pref_language";

  private static final String LAST_VERSION_CODE_PREF           = "last_version_code";
  public  static final String RINGTONE_PREF                    = "pref_key_ringtone";
  public  static final String VIBRATE_PREF                     = "pref_key_vibrate";
  private static final String NOTIFICATION_PREF                = "pref_key_enable_notifications";
  public  static final String LED_COLOR_PREF                   = "pref_led_color";
  public  static final String LED_BLINK_PREF                   = "pref_led_blink";
  private static final String LED_BLINK_PREF_CUSTOM            = "pref_led_blink_custom";
  public  static final String SCREEN_SECURITY_PREF             = "pref_screen_security";
  private static final String ENTER_SENDS_PREF                 = "pref_enter_sends";
  private static final String ENTER_PRESENT_PREF               = "pref_enter_key";
  private static final String PROMPTED_PUSH_REGISTRATION_PREF  = "pref_prompted_push_registration";
  private static final String PROMPTED_OPTIMIZE_DOZE_PREF      = "pref_prompted_optimize_doze";
  public  static final String DIRECTORY_FRESH_TIME_PREF        = "pref_directory_refresh_time";
  public  static final String UPDATE_APK_ENABLED               = "pref_update_apk_enabled";
  public  static final String UPDATE_APK_INCLUDE_BETA          = "pref_update_apk_include_beta";
  private static final String UPDATE_APK_SHOW_ONBOARDING       = "pref_update_apk_onboarding";
  private static final String UPDATE_APK_REFRESH_TIME_PREF     = "pref_update_apk_refresh_time";
  private static final String UPDATE_APK_DOWNLOAD_ID           = "pref_update_apk_download_id";
  private static final String UPDATE_APK_DIGEST                = "pref_update_apk_digest";
  private static final String SIGNED_PREKEY_ROTATION_TIME_PREF = "pref_signed_pre_key_rotation_time";

  private static final String IN_THREAD_NOTIFICATION_PREF      = "pref_key_inthread_notifications";
  public  static final String MESSAGE_BODY_TEXT_SIZE_PREF      = "pref_message_body_text_size";

  public  static final String REPEAT_ALERTS_PREF               = "pref_repeat_alerts";
  public  static final String NOTIFICATION_PRIVACY_PREF        = "pref_notification_privacy";
  public  static final String NOTIFICATION_PRIORITY_PREF       = "pref_notification_priority";
  public  static final String NEW_CONTACTS_NOTIFICATIONS       = "pref_enable_new_contacts_notifications";

  public  static final String MEDIA_DOWNLOAD_MOBILE_PREF       = "pref_media_download_mobile";
  public  static final String MEDIA_DOWNLOAD_WIFI_PREF         = "pref_media_download_wifi";
  public  static final String MEDIA_DOWNLOAD_ROAMING_PREF      = "pref_media_download_roaming";

  public  static final String CALL_BANDWIDTH_PREF              = "pref_data_call_bandwidth";

  public  static final String SYSTEM_EMOJI_PREF                = "pref_system_emoji";
  private static final String MULTI_DEVICE_PROVISIONED_PREF    = "pref_multi_device";
  public  static final String DIRECT_CAPTURE_CAMERA_ID         = "pref_direct_capture_camera_id";
  public  static final String ALWAYS_RELAY_CALLS_PREF          = "pref_turn_only";
  public  static final String READ_RECEIPTS_PREF               = "pref_read_receipts";
  public  static final String INCOGNITO_KEYBORAD_PREF          = "pref_incognito_keyboard";
  private static final String UNAUTHORIZED_RECEIVED            = "pref_unauthorized_received";
  private static final String SUCCESSFUL_DIRECTORY_PREF        = "pref_successful_directory";

  private static final String DATABASE_ENCRYPTED_SECRET     = "pref_database_encrypted_secret";
  private static final String DATABASE_UNENCRYPTED_SECRET   = "pref_database_unencrypted_secret";
  private static final String ATTACHMENT_ENCRYPTED_SECRET   = "pref_attachment_encrypted_secret";
  private static final String ATTACHMENT_UNENCRYPTED_SECRET = "pref_attachment_unencrypted_secret";

  public static final String CALL_NOTIFICATIONS_PREF = "pref_call_notifications";
  public static final String CALL_RINGTONE_PREF      = "pref_call_ringtone";
  public static final String CALL_VIBRATE_PREF       = "pref_call_vibrate";

  public  static final String BACKUP                      = "pref_backup";
  public  static final String BACKUP_ENABLED              = "pref_backup_enabled";
  private static final String BACKUP_PASSPHRASE           = "pref_backup_passphrase";
  private static final String ENCRYPTED_BACKUP_PASSPHRASE = "pref_encrypted_backup_passphrase";
  private static final String BACKUP_TIME                 = "pref_backup_next_time";
  private static final String BACKUP_INTERVAL             = "pref_backup_interval";
  private static final String BACKUP_MAX_FILES            = "pref_backup_max_files";

  public static final String TRANSFER = "pref_transfer";

  public  static final String PASSPHRASE_LOCK         = "pref_passphrase_lock";
  public  static final String PASSPHRASE_LOCK_TIMEOUT = "pref_passphrase_lock_timeout";
  public  static final String PASSPHRASE_LOCK_TRIGGER = "pref_passphrase_lock_trigger";
  public  static final String BIOMETRIC_SCREEN_LOCK   = "pref_biometric_screen_lock";

  private static final String NETWORK_CONFIG_SEEN = "pref_network_config_seen";

  public  static final String PROXY_TYPE       = "pref_proxy_type";
  public  static final String PROXY_SOCKS_HOST = "pref_proxy_socks_host";
  public  static final String PROXY_SOCKS_PORT = "pref_proxy_socks_port";

  @Deprecated
  public static final  String REGISTRATION_LOCK_PREF_V1                = "pref_registration_lock";
  @Deprecated
  private static final String REGISTRATION_LOCK_PIN_PREF_V1            = "pref_registration_lock_pin";

  public static final  String REGISTRATION_LOCK_PREF_V2                = "pref_registration_lock_v2";

  private static final String REGISTRATION_LOCK_LAST_REMINDER_TIME_POST_KBS = "pref_registration_lock_last_reminder_time_post_kbs";
  private static final String REGISTRATION_LOCK_NEXT_REMINDER_INTERVAL      = "pref_registration_lock_next_reminder_interval";

  public  static final String SIGNAL_PIN_CHANGE = "pref_kbs_change";

  private static final String SERVICE_OUTAGE         = "pref_service_outage";
  private static final String LAST_OUTAGE_CHECK_TIME = "pref_last_outage_check_time";

  private static final String LAST_FULL_CONTACT_SYNC_TIME = "pref_last_full_contact_sync_time";
  private static final String NEEDS_FULL_CONTACT_SYNC     = "pref_needs_full_contact_sync";

  public  static final String LOG_ENABLED            = "pref_log_enabled";
  private static final String LOG_ENCRYPTED_SECRET   = "pref_log_encrypted_secret";
  private static final String LOG_UNENCRYPTED_SECRET = "pref_log_unencrypted_secret";

  private static final String NOTIFICATION_CHANNEL_VERSION          = "pref_notification_channel_version";
  private static final String NOTIFICATION_MESSAGES_CHANNEL_VERSION = "pref_notification_messages_channel_version";

  private static final String NEEDS_MESSAGE_PULL = "pref_needs_message_pull";

  private static final String UNIDENTIFIED_ACCESS_CERTIFICATE_ROTATION_TIME_PREF = "pref_unidentified_access_certificate_rotation_time";
  public  static final String UNIVERSAL_UNIDENTIFIED_ACCESS                      = "pref_universal_unidentified_access";
  public  static final String SHOW_UNIDENTIFIED_DELIVERY_INDICATORS              = "pref_show_unidentifed_delivery_indicators";

  public static final String TYPING_INDICATORS = "pref_typing_indicators";

  private static final String BLOCK_UNKNOWN = "pref_block_unknown";

  public static final String LINK_PREVIEWS = "pref_link_previews";

  private static final String MEDIA_KEYBOARD_MODE = "pref_media_keyboard_mode";
  public  static final String RECENT_STORAGE_KEY  = "pref_recent_emoji2";

  private static final String VIEW_ONCE_TOOLTIP_SEEN = "pref_revealable_message_tooltip_seen";

  private static final String SEEN_CAMERA_FIRST_TOOLTIP = "pref_seen_camera_first_tooltip";

  private static final String JOB_MANAGER_VERSION = "pref_job_manager_version";

  private static final String APP_MIGRATION_VERSION = "pref_app_migration_version";

  public  static final String FIRST_INSTALL_VERSION = "pref_first_install_version";

  private static final String HAS_SEEN_SWIPE_TO_REPLY = "pref_has_seen_swipe_to_reply";

  private static final String HAS_SEEN_VIDEO_RECORDING_TOOLTIP = "camerax.fragment.has.dismissed.video.recording.tooltip";

  private static final String STORAGE_MANIFEST_VERSION = "pref_storage_manifest_version";

  private static final String GOOGLE_MAP_TYPE = "pref_google_map_type";

  public static String getGoogleMapType(Context context) {
    return getStringPreference(context, GOOGLE_MAP_TYPE, "normal");
  }

  public static void setGoogleMapType(Context context, String value) {
    setStringPreference(context, GOOGLE_MAP_TYPE, value);
  }

  private static final String[] booleanPreferencesToBackup = {SCREEN_SECURITY_PREF,
                                                              INCOGNITO_KEYBORAD_PREF,
                                                              ALWAYS_RELAY_CALLS_PREF,
                                                              READ_RECEIPTS_PREF,
                                                              TYPING_INDICATORS,
                                                              SHOW_UNIDENTIFIED_DELIVERY_INDICATORS,
                                                              UNIVERSAL_UNIDENTIFIED_ACCESS,
                                                              NOTIFICATION_PREF,
                                                              VIBRATE_PREF,
                                                              IN_THREAD_NOTIFICATION_PREF,
                                                              CALL_NOTIFICATIONS_PREF,
                                                              CALL_VIBRATE_PREF,
                                                              NEW_CONTACTS_NOTIFICATIONS,
                                                              SYSTEM_EMOJI_PREF,
                                                              ENTER_SENDS_PREF};

  private static final String[] stringPreferencesToBackup = {LED_COLOR_PREF,
                                                             LED_BLINK_PREF,
                                                             REPEAT_ALERTS_PREF,
                                                             NOTIFICATION_PRIVACY_PREF,
                                                             THEME_PREF,
                                                             LANGUAGE_PREF,
                                                             MESSAGE_BODY_TEXT_SIZE_PREF};

  private static final String[] stringSetPreferencesToBackup = {MEDIA_DOWNLOAD_MOBILE_PREF,
                                                                MEDIA_DOWNLOAD_WIFI_PREF,
                                                                MEDIA_DOWNLOAD_ROAMING_PREF};

<<<<<<< HEAD
  private static final String[] booleanPreferencesToBackupMolly = {
      LOG_ENABLED,
      UPDATE_APK_ENABLED,
      UPDATE_APK_INCLUDE_BETA,
      BLOCK_UNKNOWN,
      BIOMETRIC_SCREEN_LOCK,
  };

  public static long getPreferencesToSaveToBackupCount(@NonNull Context context) {
    SharedPreferences preferences = SecurePreferenceManager.getSecurePreferences(context);
=======
  private static volatile SharedPreferences preferences = null;

  public static long getPreferencesToSaveToBackupCount(@NonNull Context context) {
    SharedPreferences preferences = getSharedPreferences(context);
>>>>>>> 36c882e3
    long              count       = 0;

    for (String booleanPreference : booleanPreferencesToBackup) {
      if (preferences.contains(booleanPreference)) {
        count++;
      }
    }

    for (String stringPreference : stringPreferencesToBackup) {
      if (preferences.contains(stringPreference)) {
        count++;
      }
    }

    for (String stringSetPreference : stringSetPreferencesToBackup) {
      if (preferences.contains(stringSetPreference)) {
        count++;
      }
    }

    for (String booleanPreference : booleanPreferencesToBackupMolly) {
      if (preferences.contains(booleanPreference)) {
        count++;
      }
    }

    return count;
  }

  public static List<BackupProtos.SharedPreference> getPreferencesToSaveToBackup(@NonNull Context context) {
<<<<<<< HEAD
    SharedPreferences                   preferences  = SecurePreferenceManager.getSecurePreferences(context);
=======
    SharedPreferences                   preferences  = getSharedPreferences(context);
>>>>>>> 36c882e3
    List<BackupProtos.SharedPreference> backupProtos = new ArrayList<>();
    String                              defaultFile  = BuildConfig.SIGNAL_PACKAGE_NAME + "_preferences";

    for (String booleanPreference : booleanPreferencesToBackup) {
      if (preferences.contains(booleanPreference)) {
        backupProtos.add(BackupProtos.SharedPreference.newBuilder()
                                                      .setFile(defaultFile)
                                                      .setKey(booleanPreference)
                                                      .setBooleanValue(preferences.getBoolean(booleanPreference, false))
                                                      .build());
      }
    }

    for (String stringPreference : stringPreferencesToBackup) {
      if (preferences.contains(stringPreference)) {
        backupProtos.add(BackupProtos.SharedPreference.newBuilder()
                                                      .setFile(defaultFile)
                                                      .setKey(stringPreference)
                                                      .setValue(preferences.getString(stringPreference, null))
                                                      .build());
      }
    }

    for (String stringSetPreference : stringSetPreferencesToBackup) {
      if (preferences.contains(stringSetPreference)) {
        backupProtos.add(BackupProtos.SharedPreference.newBuilder()
                                                      .setFile(defaultFile)
                                                      .setKey(stringSetPreference)
                                                      .setIsStringSetValue(true)
                                                      .addAllStringSetValue(preferences.getStringSet(stringSetPreference, Collections.emptySet()))
                                                      .build());
      }
    }

    for (String booleanPreference : booleanPreferencesToBackupMolly) {
      if (preferences.contains(booleanPreference)) {
        backupProtos.add(BackupProtos.SharedPreference.newBuilder()
                                                      .setFile(SecurePreferenceManager.getSecurePreferencesName())
                                                      .setKey(booleanPreference)
                                                      .setBooleanValue(preferences.getBoolean(booleanPreference, false))
                                                      .build());
      }
    }

    return backupProtos;
  }

  public static void onPostBackupRestore(@NonNull Context context) {
    if (NotificationChannels.supported()) {
      NotificationChannels.updateMessageVibrate(context, SignalStore.settings().isMessageVibrateEnabled());
    }

    if (!isLogEnabled(context)) {
      Log.setLogging(false);
      Log.wipeLogs();
    }

    if (isUpdateApkEnabled(context)) {
      NotificationChannels.create(context);
      UpdateApkRefreshListener.schedule(context);
    }
  }

  public static boolean isPassphraseLockEnabled(@NonNull Context context) {
    return getBooleanPreference(context, PASSPHRASE_LOCK, true);
  }

  public static void setPassphraseLockEnabled(@NonNull Context context, boolean value) {
    setBooleanPreference(context, PASSPHRASE_LOCK, value);
  }

  public static PassphraseLockTriggerPreference getPassphraseLockTrigger(@NonNull Context context) {
    return new PassphraseLockTriggerPreference(getStringSetPreference(context,
            PASSPHRASE_LOCK_TRIGGER,
            new HashSet<>(Arrays.asList(context.getResources().getStringArray(R.array.pref_passphrase_lock_trigger_default)))));
  }

  public static long getPassphraseLockTimeout(@NonNull Context context) {
    return getLongPreference(context, PASSPHRASE_LOCK_TIMEOUT, 0);
  }

  public static void setHasSeenNetworkConfig(Context context, boolean value) {
    setBooleanPreference(context, NETWORK_CONFIG_SEEN, value);
  }

  public static boolean hasSeenNetworkConfig(Context context) {
    return getBooleanPreference(context, NETWORK_CONFIG_SEEN, true);
  }

  public static ProxyType getProxyType(@NonNull Context context) {
    return ProxyType.fromCode(getStringPreference(context, PROXY_TYPE, null));
  }

  public static String getProxySocksHost(@NonNull Context context) {
    return getStringPreference(context, PROXY_SOCKS_HOST, "localhost");
  }

  public static int getProxySocksPort(@NonNull Context context) {
    return Integer.parseInt(getStringPreference(context, PROXY_SOCKS_PORT, "9050"));
  }

  public static boolean isBiometricScreenLockEnabled(@NonNull Context context) {
    return getBooleanPreference(context, BIOMETRIC_SCREEN_LOCK, false);
  }

  public static void setBiometricScreenLockEnabled(@NonNull Context context, boolean value) {
    setBooleanPreference(context, BIOMETRIC_SCREEN_LOCK, value);
  }

  public static boolean isV1RegistrationLockEnabled(@NonNull Context context) {
    //noinspection deprecation
    return getBooleanPreference(context, REGISTRATION_LOCK_PREF_V1, false);
  }

  /**
   * @deprecated Use only during re-reg where user had pinV1.
   */
  @Deprecated
  public static void setV1RegistrationLockEnabled(@NonNull Context context, boolean value) {
    //noinspection deprecation
    setBooleanPreference(context, REGISTRATION_LOCK_PREF_V1, value);
  }

  /**
   * @deprecated Use only for migrations to the Key Backup Store registration pinV2.
   */
  @Deprecated
  public static @Nullable String getDeprecatedV1RegistrationLockPin(@NonNull Context context) {
    //noinspection deprecation
    return getStringPreference(context, REGISTRATION_LOCK_PIN_PREF_V1, null);
  }

  public static void clearRegistrationLockV1(@NonNull Context context) {
    //noinspection deprecation
<<<<<<< HEAD
    SecurePreferenceManager.getSecurePreferences(context)
                           .edit()
                           .remove(REGISTRATION_LOCK_PIN_PREF_V1)
                           .apply();
=======
    getSharedPreferences(context)
                     .edit()
                     .remove(REGISTRATION_LOCK_PIN_PREF_V1)
                     .apply();
>>>>>>> 36c882e3
  }

  /**
   * @deprecated Use only for migrations to the Key Backup Store registration pinV2.
   */
  @Deprecated
  public static void setV1RegistrationLockPin(@NonNull Context context, String pin) {
    //noinspection deprecation
    setStringPreference(context, REGISTRATION_LOCK_PIN_PREF_V1, pin);
  }

  public static long getRegistrationLockLastReminderTime(@NonNull Context context) {
    return getLongPreference(context, REGISTRATION_LOCK_LAST_REMINDER_TIME_POST_KBS, 0);
  }

  public static void setRegistrationLockLastReminderTime(@NonNull Context context, long time) {
    setLongPreference(context, REGISTRATION_LOCK_LAST_REMINDER_TIME_POST_KBS, time);
  }

  public static long getRegistrationLockNextReminderInterval(@NonNull Context context) {
    return getLongPreference(context, REGISTRATION_LOCK_NEXT_REMINDER_INTERVAL, RegistrationLockReminders.INITIAL_INTERVAL);
  }

  public static void setRegistrationLockNextReminderInterval(@NonNull Context context, long value) {
    setLongPreference(context, REGISTRATION_LOCK_NEXT_REMINDER_INTERVAL, value);
  }

  public static void setBackupPassphrase(@NonNull Context context, @Nullable String passphrase) {
    setStringPreference(context, BACKUP_PASSPHRASE, passphrase);
  }

  public static @Nullable String getBackupPassphrase(@NonNull Context context) {
    return getStringPreference(context, BACKUP_PASSPHRASE, null);
  }

  public static void setEncryptedBackupPassphrase(@NonNull Context context, @Nullable String encryptedPassphrase) {
    setStringPreference(context, ENCRYPTED_BACKUP_PASSPHRASE, encryptedPassphrase);
  }

  public static @Nullable String getEncryptedBackupPassphrase(@NonNull Context context) {
    return getStringPreference(context, ENCRYPTED_BACKUP_PASSPHRASE, null);
  }

  @Deprecated
  public static boolean isBackupEnabled(@NonNull Context context) {
    return getBooleanPreference(context, BACKUP_ENABLED, false);
  }

  public static void setNextBackupTime(@NonNull Context context, long time) {
    setLongPreference(context, BACKUP_TIME, time);
  }

  public static long getNextBackupTime(@NonNull Context context) {
    return getLongPreference(context, BACKUP_TIME, -1);
  }

  public static void setBackupInternal(@NonNull Context context, long value) {
    setLongPreference(context, BACKUP_INTERVAL, value);
  }

  public static long getBackupInternal(@NonNull Context context) {
    return getLongPreference(context, BACKUP_INTERVAL, TimeUnit.DAYS.toMillis(1));
  }

  public static void setBackupMaxFiles(@NonNull Context context, int value) {
    setIntegerPrefrence(context, BACKUP_MAX_FILES, value);
  }

  public static int getBackupMaxFiles(@NonNull Context context) {
    return getIntegerPreference(context, BACKUP_MAX_FILES, 2);
  }

  public static void setAttachmentEncryptedSecret(@NonNull Context context, @NonNull String secret) {
    setStringPreference(context, ATTACHMENT_ENCRYPTED_SECRET, secret);
  }

  public static void setAttachmentUnencryptedSecret(@NonNull Context context, @Nullable String secret) {
    setStringPreference(context, ATTACHMENT_UNENCRYPTED_SECRET, secret);
  }

  public static @Nullable String getAttachmentEncryptedSecret(@NonNull Context context) {
    return getStringPreference(context, ATTACHMENT_ENCRYPTED_SECRET, null);
  }

  public static @Nullable String getAttachmentUnencryptedSecret(@NonNull Context context) {
    return getStringPreference(context, ATTACHMENT_UNENCRYPTED_SECRET, null);
  }

  public static void setDatabaseEncryptedSecret(@NonNull Context context, @NonNull String secret) {
    setStringPreference(context, DATABASE_ENCRYPTED_SECRET, secret);
  }

  public static void setDatabaseUnencryptedSecret(@NonNull Context context, @Nullable String secret) {
    setStringPreference(context, DATABASE_UNENCRYPTED_SECRET, secret);
  }

  public static @Nullable String getDatabaseUnencryptedSecret(@NonNull Context context) {
    return getStringPreference(context, DATABASE_UNENCRYPTED_SECRET, null);
  }

  public static @Nullable String getDatabaseEncryptedSecret(@NonNull Context context) {
    return getStringPreference(context, DATABASE_ENCRYPTED_SECRET, null);
  }

  public static void setHasSuccessfullyRetrievedDirectory(Context context, boolean value) {
    setBooleanPreference(context, SUCCESSFUL_DIRECTORY_PREF, value);
  }

  public static boolean hasSuccessfullyRetrievedDirectory(Context context) {
    return getBooleanPreference(context, SUCCESSFUL_DIRECTORY_PREF, false);
  }

  public static void setUnauthorizedReceived(Context context, boolean value) {
    boolean previous = isUnauthorizedRecieved(context);
    setBooleanPreference(context, UNAUTHORIZED_RECEIVED, value);

    if (previous != value) {
      Recipient.self().live().refresh();
    }

    if (value) {
      clearLocalCredentials(context);
    }
  }

  public static boolean isUnauthorizedRecieved(Context context) {
    return getBooleanPreference(context, UNAUTHORIZED_RECEIVED, false);
  }

  public static boolean isIncognitoKeyboardEnabled(Context context) {
    return getBooleanPreference(context, INCOGNITO_KEYBORAD_PREF, true);
  }

  public static boolean isReadReceiptsEnabled(Context context) {
    return getBooleanPreference(context, READ_RECEIPTS_PREF, true);
  }

  public static void setReadReceiptsEnabled(Context context, boolean enabled) {
    setBooleanPreference(context, READ_RECEIPTS_PREF, enabled);
  }

  public static boolean isTypingIndicatorsEnabled(Context context) {
    return getBooleanPreference(context, TYPING_INDICATORS, true);
  }

  public static void setTypingIndicatorsEnabled(Context context, boolean enabled) {
    setBooleanPreference(context, TYPING_INDICATORS, enabled);
  }

  public static boolean isBlockUnknownEnabled(@NonNull Context context) {
    return getBooleanPreference(context, BLOCK_UNKNOWN, false);
  }

  public static void setBlockUnknownEnabled(@NonNull Context context, boolean value) {
    setBooleanPreference(context, BLOCK_UNKNOWN, value);
  }

  /**
   * Only kept so that we can avoid showing the megaphone for the new link previews setting
   * ({@link SettingsValues#isLinkPreviewsEnabled()}) when users upgrade. This can be removed after
   * we stop showing the link previews megaphone.
   */
  public static boolean wereLinkPreviewsEnabled(Context context) {
    return getBooleanPreference(context, LINK_PREVIEWS, true);
  }

  public static int getNotificationPriority(Context context) {
    try {
      return Integer.parseInt(getStringPreference(context, NOTIFICATION_PRIORITY_PREF, String.valueOf(NotificationCompat.PRIORITY_HIGH)));
    } catch (ClassCastException e) {
      return getIntegerPreference(context, NOTIFICATION_PRIORITY_PREF, NotificationCompat.PRIORITY_HIGH);
    }
  }

  /**
   * @deprecated Use {@link SettingsValues#getMessageFontSize()} via {@link org.thoughtcrime.securesms.keyvalue.SignalStore} instead.
   */
  public static int getMessageBodyTextSize(Context context) {
    return Integer.parseInt(getStringPreference(context, MESSAGE_BODY_TEXT_SIZE_PREF, "16"));
  }

  public static boolean isTurnOnly(Context context) {
    return getBooleanPreference(context, ALWAYS_RELAY_CALLS_PREF, false);
  }

  public static void setDirectCaptureCameraId(Context context, int value) {
    setIntegerPrefrence(context, DIRECT_CAPTURE_CAMERA_ID, value);
  }

  @SuppressWarnings("deprecation")
  public static int getDirectCaptureCameraId(Context context) {
    return getIntegerPreference(context, DIRECT_CAPTURE_CAMERA_ID, CameraInfo.CAMERA_FACING_FRONT);
  }

  public static void setMultiDevice(Context context, boolean value) {
    setBooleanPreference(context, MULTI_DEVICE_PROVISIONED_PREF, value);
  }

  public static boolean isMultiDevice(Context context) {
    return getBooleanPreference(context, MULTI_DEVICE_PROVISIONED_PREF, false);
  }

  @Deprecated
  public static NotificationPrivacyPreference getNotificationPrivacy(Context context) {
    return new NotificationPrivacyPreference(getStringPreference(context, NOTIFICATION_PRIVACY_PREF, "none"));
  }

  public static boolean isNewContactsNotificationEnabled(Context context) {
    return getBooleanPreference(context, NEW_CONTACTS_NOTIFICATIONS, true);
  }

  @Deprecated
  public static int getRepeatAlertsCount(Context context) {
    try {
      return Integer.parseInt(getStringPreference(context, REPEAT_ALERTS_PREF, "0"));
    } catch (NumberFormatException e) {
      Log.w(TAG, e);
      return 0;
    }
  }

  @Deprecated
  public static boolean isInThreadNotifications(Context context) {
    return getBooleanPreference(context, IN_THREAD_NOTIFICATION_PREF, true);
  }

  public static long getUnidentifiedAccessCertificateRotationTime(Context context) {
    return getLongPreference(context, UNIDENTIFIED_ACCESS_CERTIFICATE_ROTATION_TIME_PREF, 0L);
  }

  public static void setUnidentifiedAccessCertificateRotationTime(Context context, long value) {
    setLongPreference(context, UNIDENTIFIED_ACCESS_CERTIFICATE_ROTATION_TIME_PREF, value);
  }

  public static boolean isUniversalUnidentifiedAccess(Context context) {
    return getBooleanPreference(context, UNIVERSAL_UNIDENTIFIED_ACCESS, false);
  }

  public static void setShowUnidentifiedDeliveryIndicatorsEnabled(Context context, boolean enabled) {
    setBooleanPreference(context, SHOW_UNIDENTIFIED_DELIVERY_INDICATORS, enabled);
  }

  public static boolean isShowUnidentifiedDeliveryIndicatorsEnabled(Context context) {
    return getBooleanPreference(context, SHOW_UNIDENTIFIED_DELIVERY_INDICATORS, false);
  }

  public static long getSignedPreKeyRotationTime(Context context) {
    return getLongPreference(context, SIGNED_PREKEY_ROTATION_TIME_PREF, 0L);
  }

  public static void setSignedPreKeyRotationTime(Context context, long value) {
    setLongPreference(context, SIGNED_PREKEY_ROTATION_TIME_PREF, value);
  }

  public static long getDirectoryRefreshTime(Context context) {
    return getLongPreference(context, DIRECTORY_FRESH_TIME_PREF, 0L);
  }

  public static void setDirectoryRefreshTime(Context context, long value) {
    setLongPreference(context, DIRECTORY_FRESH_TIME_PREF, value);
  }

  public static void removeDirectoryRefreshTime(Context context) {
    removePreference(context, DIRECTORY_FRESH_TIME_PREF);
  }

  public static long getUpdateApkRefreshTime(Context context) {
    return getLongPreference(context, UPDATE_APK_REFRESH_TIME_PREF, 0L);
  }

  public static void setUpdateApkRefreshTime(Context context, long value) {
    setLongPreference(context, UPDATE_APK_REFRESH_TIME_PREF, value);
  }

  public static void setUpdateApkDownloadId(Context context, long value) {
    setLongPreference(context, UPDATE_APK_DOWNLOAD_ID, value);
  }

  public static long getUpdateApkDownloadId(Context context) {
    return getLongPreference(context, UPDATE_APK_DOWNLOAD_ID, -1);
  }

  public static void setUpdateApkDigest(Context context, String value) {
    setStringPreference(context, UPDATE_APK_DIGEST, value);
  }

  public static String getUpdateApkDigest(Context context) {
    return getStringPreference(context, UPDATE_APK_DIGEST, null);
  }

  public static boolean isUpdateApkEnabled(@NonNull Context context) {
    return getBooleanPreference(context, UPDATE_APK_ENABLED, false);
  }

  public static void setUpdateApkEnabled(@NonNull Context context, boolean value) {
    setBooleanPreference(context, UPDATE_APK_ENABLED, value);
  }

  public static boolean isUpdateApkIncludeBetaEnabled(@NonNull Context context) {
    return getBooleanPreference(context, UPDATE_APK_INCLUDE_BETA, false);
  }

  public static void setUpdateApkIncludeBetaEnabled(@NonNull Context context, boolean value) {
    setBooleanPreference(context, UPDATE_APK_INCLUDE_BETA, value);
  }

  public static boolean isUpdateApkShowOnboardingEnabled(@NonNull Context context) {
    return getBooleanPreference(context, UPDATE_APK_SHOW_ONBOARDING, true);
  }

  public static void setUpdateApkShowOnboardingEnabled(@NonNull Context context, boolean value) {
    setBooleanPreference(context, UPDATE_APK_SHOW_ONBOARDING, value);
  }

  public static boolean isEnterImeKeyEnabled(Context context) {
    return getBooleanPreference(context, ENTER_PRESENT_PREF, false);
  }

  @Deprecated
  public static boolean isEnterSendsEnabled(Context context) {
    return getBooleanPreference(context, ENTER_SENDS_PREF, false);
  }

  public static void setScreenSecurityEnabled(Context context, boolean value) {
    setBooleanPreference(context, SCREEN_SECURITY_PREF, value);
  }

  public static boolean isScreenSecurityEnabled(Context context) {
    return getBooleanPreference(context, SCREEN_SECURITY_PREF, true);
  }

  public static int getSignalLastVersionCode(Context context) {
    return getIntegerPreference(context, LAST_VERSION_CODE_PREF, Util.getSignalCanonicalVersionCode());
  }

  public static void setSignalLastVersionCode(Context context, int versionCode) {
    if (!setIntegerPrefrenceBlocking(context, LAST_VERSION_CODE_PREF, versionCode)) {
      throw new AssertionError("couldn't write version code to sharedpreferences");
    }
  }

  public static String getTheme(Context context) {
    return getStringPreference(context, THEME_PREF, DynamicTheme.systemThemeAvailable() ? "system" : "light");
  }

  public static void setTheme(Context context, String theme) {
    setStringPreference(context, THEME_PREF, theme);
  }

  public static String getLanguage(Context context) {
    return getStringPreference(context, LANGUAGE_PREF, "zz");
  }

  public static void setLanguage(Context context, String language) {
    setStringPreference(context, LANGUAGE_PREF, language);
  }

  public static boolean hasPromptedPushRegistration(Context context) {
    return getBooleanPreference(context, PROMPTED_PUSH_REGISTRATION_PREF, false);
  }

  public static void setPromptedPushRegistration(Context context, boolean value) {
    setBooleanPreference(context, PROMPTED_PUSH_REGISTRATION_PREF, value);
  }

  public static void setPromptedOptimizeDoze(Context context, boolean value) {
    setBooleanPreference(context, PROMPTED_OPTIMIZE_DOZE_PREF, value);
  }

  public static boolean hasPromptedOptimizeDoze(Context context) {
    return getBooleanPreference(context, PROMPTED_OPTIMIZE_DOZE_PREF, false);
  }

  @Deprecated
  public static boolean isNotificationsEnabled(Context context) {
    return getBooleanPreference(context, NOTIFICATION_PREF, true);
  }

  @Deprecated
  public static boolean isCallNotificationsEnabled(Context context) {
    return getBooleanPreference(context, CALL_NOTIFICATIONS_PREF, true);
  }

  @Deprecated
  public static @NonNull Uri getNotificationRingtone(Context context) {
    String result = getStringPreference(context, RINGTONE_PREF, Settings.System.DEFAULT_NOTIFICATION_URI.toString());

    if (result != null && result.startsWith("file:")) {
      result = Settings.System.DEFAULT_NOTIFICATION_URI.toString();
    }

    return Uri.parse(result);
  }

  @Deprecated
  public static @NonNull Uri getCallNotificationRingtone(Context context) {
    String result = getStringPreference(context, CALL_RINGTONE_PREF, Settings.System.DEFAULT_RINGTONE_URI.toString());

    if (result != null && result.startsWith("file:")) {
      result = Settings.System.DEFAULT_RINGTONE_URI.toString();
    }

    return Uri.parse(result);
  }

  @Deprecated
  public static boolean isNotificationVibrateEnabled(Context context) {
    return getBooleanPreference(context, VIBRATE_PREF, true);
  }

  @Deprecated
  public static boolean isCallNotificationVibrateEnabled(Context context) {
    boolean defaultValue = (Settings.System.getInt(context.getContentResolver(), Settings.System.VIBRATE_WHEN_RINGING, 1) == 1);

    return getBooleanPreference(context, CALL_VIBRATE_PREF, defaultValue);
  }

  @Deprecated
  public static String getNotificationLedColor(Context context) {
    return getStringPreference(context, LED_COLOR_PREF, "blue");
  }

  @Deprecated
  public static String getNotificationLedPattern(Context context) {
    return getStringPreference(context, LED_BLINK_PREF, "500,2000");
  }

  public static String getNotificationLedPatternCustom(Context context) {
    return getStringPreference(context, LED_BLINK_PREF_CUSTOM, "500,2000");
  }

  public static void setNotificationLedPatternCustom(Context context, String pattern) {
    setStringPreference(context, LED_BLINK_PREF_CUSTOM, pattern);
  }

  public static boolean isSystemEmojiPreferred(Context context) {
    return getBooleanPreference(context, SYSTEM_EMOJI_PREF, false);
  }

  public static void setSystemEmojiPreferred(Context context, boolean useSystemEmoji) {
    setBooleanPreference(context, SYSTEM_EMOJI_PREF, useSystemEmoji);
  }

  public static @NonNull Set<String> getMobileMediaDownloadAllowed(Context context) {
    return getMediaDownloadAllowed(context, MEDIA_DOWNLOAD_MOBILE_PREF, R.array.pref_media_download_mobile_data_default);
  }

  public static @NonNull Set<String> getWifiMediaDownloadAllowed(Context context) {
    return getMediaDownloadAllowed(context, MEDIA_DOWNLOAD_WIFI_PREF, R.array.pref_media_download_wifi_default);
  }

  public static @NonNull Set<String> getRoamingMediaDownloadAllowed(Context context) {
    return getMediaDownloadAllowed(context, MEDIA_DOWNLOAD_ROAMING_PREF, R.array.pref_media_download_roaming_default);
  }

  private static @NonNull Set<String> getMediaDownloadAllowed(Context context, String key, @ArrayRes int defaultValuesRes) {
    return getStringSetPreference(context,
                                  key,
                                  new HashSet<>(Arrays.asList(context.getResources().getStringArray(defaultValuesRes))));
  }

  public static void setLastOutageCheckTime(Context context, long timestamp) {
    setLongPreference(context, LAST_OUTAGE_CHECK_TIME, timestamp);
  }

  public static long getLastOutageCheckTime(Context context) {
    return getLongPreference(context, LAST_OUTAGE_CHECK_TIME, 0);
  }

  public static void setServiceOutage(Context context, boolean isOutage) {
    setBooleanPreference(context, SERVICE_OUTAGE, isOutage);
  }

  public static boolean getServiceOutage(Context context) {
    return getBooleanPreference(context, SERVICE_OUTAGE, false);
  }

  public static long getLastFullContactSyncTime(Context context) {
    return getLongPreference(context, LAST_FULL_CONTACT_SYNC_TIME, 0);
  }

  public static void setLastFullContactSyncTime(Context context, long timestamp) {
    setLongPreference(context, LAST_FULL_CONTACT_SYNC_TIME, timestamp);
  }

  public static boolean needsFullContactSync(Context context) {
    return getBooleanPreference(context, NEEDS_FULL_CONTACT_SYNC, false);
  }

  public static void setNeedsFullContactSync(Context context, boolean needsSync) {
    setBooleanPreference(context, NEEDS_FULL_CONTACT_SYNC, needsSync);
  }

  public static void setLogEnabled(Context context, boolean enabled) {
    setBooleanPreference(context, LOG_ENABLED, enabled);
  }

  public static boolean isLogEnabled(Context context) {
    return getBooleanPreference(context, LOG_ENABLED, true);
  }

  public static void setLogEncryptedSecret(Context context, String base64Secret) {
    setStringPreference(context, LOG_ENCRYPTED_SECRET, base64Secret);
  }

  public static String getLogEncryptedSecret(Context context) {
    return getStringPreference(context, LOG_ENCRYPTED_SECRET, null);
  }

  public static void setLogUnencryptedSecret(Context context, String base64Secret) {
    setStringPreference(context, LOG_UNENCRYPTED_SECRET, base64Secret);
  }

  public static String getLogUnencryptedSecret(Context context) {
    return getStringPreference(context, LOG_UNENCRYPTED_SECRET, null);
  }

  public static int getNotificationChannelVersion(Context context) {
    return getIntegerPreference(context, NOTIFICATION_CHANNEL_VERSION, 1);
  }

  public static void setNotificationChannelVersion(Context context, int version) {
    setIntegerPrefrence(context, NOTIFICATION_CHANNEL_VERSION, version);
  }

  public static int getNotificationMessagesChannelVersion(Context context) {
    return getIntegerPreference(context, NOTIFICATION_MESSAGES_CHANNEL_VERSION, 1);
  }

  public static void setNotificationMessagesChannelVersion(Context context, int version) {
    setIntegerPrefrence(context, NOTIFICATION_MESSAGES_CHANNEL_VERSION, version);
  }

  public static boolean getNeedsMessagePull(Context context) {
    return getBooleanPreference(context, NEEDS_MESSAGE_PULL, false);
  }

  public static void setNeedsMessagePull(Context context, boolean needsMessagePull) {
    setBooleanPreference(context, NEEDS_MESSAGE_PULL, needsMessagePull);
  }

  public static void setMediaKeyboardMode(Context context, MediaKeyboardMode mode) {
    setStringPreference(context, MEDIA_KEYBOARD_MODE, mode.name());
  }

  public static MediaKeyboardMode getMediaKeyboardMode(Context context) {
    String name = getStringPreference(context, MEDIA_KEYBOARD_MODE, MediaKeyboardMode.EMOJI.name());
    return MediaKeyboardMode.valueOf(name);
  }

  public static void setHasSeenViewOnceTooltip(Context context, boolean value) {
    setBooleanPreference(context, VIEW_ONCE_TOOLTIP_SEEN, value);
  }

  public static boolean hasSeenViewOnceTooltip(Context context) {
    return getBooleanPreference(context, VIEW_ONCE_TOOLTIP_SEEN, false);
  }

  public static void setHasSeenCameraFirstTooltip(Context context, boolean value) {
    setBooleanPreference(context, SEEN_CAMERA_FIRST_TOOLTIP, value);
  }

  public static boolean hasSeenCameraFirstTooltip(Context context) {
    return getBooleanPreference(context, SEEN_CAMERA_FIRST_TOOLTIP, false);
  }

  public static void setJobManagerVersion(Context context, int version) {
    setIntegerPrefrence(context, JOB_MANAGER_VERSION, version);
  }

  public static int getJobManagerVersion(Context contex) {
    return getIntegerPreference(contex, JOB_MANAGER_VERSION, 1);
  }

  public static void setAppMigrationVersion(Context context, int version) {
    setIntegerPrefrence(context, APP_MIGRATION_VERSION, version);
  }

  public static int getAppMigrationVersion(Context context) {
    return getIntegerPreference(context, APP_MIGRATION_VERSION, 1);
  }

  public static void setFirstInstallVersion(Context context, int version) {
    setIntegerPrefrence(context, FIRST_INSTALL_VERSION, version);
  }

  public static int getFirstInstallVersion(Context context) {
    return getIntegerPreference(context, FIRST_INSTALL_VERSION, -1);
  }

  public static boolean hasSeenSwipeToReplyTooltip(Context context) {
    return getBooleanPreference(context, HAS_SEEN_SWIPE_TO_REPLY, false);
  }

  public static void setHasSeenSwipeToReplyTooltip(Context context, boolean value) {
    setBooleanPreference(context, HAS_SEEN_SWIPE_TO_REPLY, value);
  }

  public static boolean hasSeenVideoRecordingTooltip(Context context) {
    return getBooleanPreference(context, HAS_SEEN_VIDEO_RECORDING_TOOLTIP, false);
  }

  public static void setHasSeenVideoRecordingTooltip(Context context, boolean value) {
    setBooleanPreference(context, HAS_SEEN_VIDEO_RECORDING_TOOLTIP, value);
  }

  public static void setStorageManifestVersion(Context context, long version) {
    setLongPreference(context, STORAGE_MANIFEST_VERSION, version);
  }

  public static void setBooleanPreference(Context context, String key, boolean value) {
<<<<<<< HEAD
    SecurePreferenceManager.getSecurePreferences(context).edit().putBoolean(key, value).apply();
  }

  public static boolean getBooleanPreference(Context context, String key, boolean defaultValue) {
    return SecurePreferenceManager.getSecurePreferences(context).getBoolean(key, defaultValue);
  }

  public static void setStringPreference(Context context, String key, String value) {
    SecurePreferenceManager.getSecurePreferences(context).edit().putString(key, value).apply();
  }

  public static String getStringPreference(Context context, String key, String defaultValue) {
    return SecurePreferenceManager.getSecurePreferences(context).getString(key, defaultValue);
  }

  public static int getIntegerPreference(Context context, String key, int defaultValue) {
    return SecurePreferenceManager.getSecurePreferences(context).getInt(key, defaultValue);
  }

  private static void setIntegerPrefrence(Context context, String key, int value) {
    SecurePreferenceManager.getSecurePreferences(context).edit().putInt(key, value).apply();
  }

  private static boolean setIntegerPrefrenceBlocking(Context context, String key, int value) {
    return SecurePreferenceManager.getSecurePreferences(context).edit().putInt(key, value).commit();
  }

  public static long getLongPreference(Context context, String key, long defaultValue) {
    return SecurePreferenceManager.getSecurePreferences(context).getLong(key, defaultValue);
  }

  private static void setLongPreference(Context context, String key, long value) {
    SecurePreferenceManager.getSecurePreferences(context).edit().putLong(key, value).apply();
  }

  private static void removePreference(Context context, String key) {
    SecurePreferenceManager.getSecurePreferences(context).edit().remove(key).apply();
  }

  private static Set<String> getStringSetPreference(Context context, String key, Set<String> defaultValues) {
    final SharedPreferences prefs = SecurePreferenceManager.getSecurePreferences(context);
=======
    getSharedPreferences(context).edit().putBoolean(key, value).apply();
  }

  public static boolean getBooleanPreference(Context context, String key, boolean defaultValue) {
    return getSharedPreferences(context).getBoolean(key, defaultValue);
  }

  public static void setStringPreference(Context context, String key, String value) {
    getSharedPreferences(context).edit().putString(key, value).apply();
  }

  public static String getStringPreference(Context context, String key, String defaultValue) {
    return getSharedPreferences(context).getString(key, defaultValue);
  }

  public static int getIntegerPreference(Context context, String key, int defaultValue) {
    return getSharedPreferences(context).getInt(key, defaultValue);
  }

  private static void setIntegerPrefrence(Context context, String key, int value) {
    getSharedPreferences(context).edit().putInt(key, value).apply();
  }

  private static boolean setIntegerPrefrenceBlocking(Context context, String key, int value) {
    return getSharedPreferences(context).edit().putInt(key, value).commit();
  }

  public static long getLongPreference(Context context, String key, long defaultValue) {
    return getSharedPreferences(context).getLong(key, defaultValue);
  }

  private static void setLongPreference(Context context, String key, long value) {
    getSharedPreferences(context).edit().putLong(key, value).apply();
  }

  private static void removePreference(Context context, String key) {
    getSharedPreferences(context).edit().remove(key).apply();
  }

  private static Set<String> getStringSetPreference(Context context, String key, Set<String> defaultValues) {
    final SharedPreferences prefs = getSharedPreferences(context);
>>>>>>> 36c882e3
    if (prefs.contains(key)) {
      return prefs.getStringSet(key, Collections.<String>emptySet());
    } else {
      return defaultValues;
    }
  }

  private static void clearLocalCredentials(Context context) {

    ProfileKey newProfileKey = ProfileKeyUtil.createNew();
    Recipient  self          = Recipient.self();
    SignalDatabase.recipients().setProfileKey(self.getId(), newProfileKey);

    ApplicationDependencies.getGroupsV2Authorization().clear();
  }

  private static SharedPreferences getSharedPreferences(Context context) {
    if (preferences == null) {
      preferences = PreferenceManager.getDefaultSharedPreferences(context);
    }
    return preferences;
  }

  // NEVER rename these -- they're persisted by name
  public enum MediaKeyboardMode {
    EMOJI, STICKER, GIF
  }
}<|MERGE_RESOLUTION|>--- conflicted
+++ resolved
@@ -11,7 +11,6 @@
 import androidx.annotation.NonNull;
 import androidx.annotation.Nullable;
 import androidx.core.app.NotificationCompat;
-import androidx.preference.PreferenceManager;
 
 import org.signal.core.util.logging.Log;
 import org.signal.libsignal.zkgroup.profiles.ProfileKey;
@@ -215,7 +214,6 @@
                                                                 MEDIA_DOWNLOAD_WIFI_PREF,
                                                                 MEDIA_DOWNLOAD_ROAMING_PREF};
 
-<<<<<<< HEAD
   private static final String[] booleanPreferencesToBackupMolly = {
       LOG_ENABLED,
       UPDATE_APK_ENABLED,
@@ -225,13 +223,7 @@
   };
 
   public static long getPreferencesToSaveToBackupCount(@NonNull Context context) {
-    SharedPreferences preferences = SecurePreferenceManager.getSecurePreferences(context);
-=======
-  private static volatile SharedPreferences preferences = null;
-
-  public static long getPreferencesToSaveToBackupCount(@NonNull Context context) {
     SharedPreferences preferences = getSharedPreferences(context);
->>>>>>> 36c882e3
     long              count       = 0;
 
     for (String booleanPreference : booleanPreferencesToBackup) {
@@ -262,11 +254,7 @@
   }
 
   public static List<BackupProtos.SharedPreference> getPreferencesToSaveToBackup(@NonNull Context context) {
-<<<<<<< HEAD
-    SharedPreferences                   preferences  = SecurePreferenceManager.getSecurePreferences(context);
-=======
     SharedPreferences                   preferences  = getSharedPreferences(context);
->>>>>>> 36c882e3
     List<BackupProtos.SharedPreference> backupProtos = new ArrayList<>();
     String                              defaultFile  = BuildConfig.SIGNAL_PACKAGE_NAME + "_preferences";
 
@@ -401,17 +389,10 @@
 
   public static void clearRegistrationLockV1(@NonNull Context context) {
     //noinspection deprecation
-<<<<<<< HEAD
-    SecurePreferenceManager.getSecurePreferences(context)
-                           .edit()
-                           .remove(REGISTRATION_LOCK_PIN_PREF_V1)
-                           .apply();
-=======
     getSharedPreferences(context)
                      .edit()
                      .remove(REGISTRATION_LOCK_PIN_PREF_V1)
                      .apply();
->>>>>>> 36c882e3
   }
 
   /**
@@ -824,7 +805,11 @@
 
   @Deprecated
   public static boolean isCallNotificationVibrateEnabled(Context context) {
-    boolean defaultValue = (Settings.System.getInt(context.getContentResolver(), Settings.System.VIBRATE_WHEN_RINGING, 1) == 1);
+    boolean defaultValue = true;
+
+    if (Build.VERSION.SDK_INT >= 23) {
+      defaultValue = (Settings.System.getInt(context.getContentResolver(), Settings.System.VIBRATE_WHEN_RINGING, 1) == 1);
+    }
 
     return getBooleanPreference(context, CALL_VIBRATE_PREF, defaultValue);
   }
@@ -1023,49 +1008,6 @@
   }
 
   public static void setBooleanPreference(Context context, String key, boolean value) {
-<<<<<<< HEAD
-    SecurePreferenceManager.getSecurePreferences(context).edit().putBoolean(key, value).apply();
-  }
-
-  public static boolean getBooleanPreference(Context context, String key, boolean defaultValue) {
-    return SecurePreferenceManager.getSecurePreferences(context).getBoolean(key, defaultValue);
-  }
-
-  public static void setStringPreference(Context context, String key, String value) {
-    SecurePreferenceManager.getSecurePreferences(context).edit().putString(key, value).apply();
-  }
-
-  public static String getStringPreference(Context context, String key, String defaultValue) {
-    return SecurePreferenceManager.getSecurePreferences(context).getString(key, defaultValue);
-  }
-
-  public static int getIntegerPreference(Context context, String key, int defaultValue) {
-    return SecurePreferenceManager.getSecurePreferences(context).getInt(key, defaultValue);
-  }
-
-  private static void setIntegerPrefrence(Context context, String key, int value) {
-    SecurePreferenceManager.getSecurePreferences(context).edit().putInt(key, value).apply();
-  }
-
-  private static boolean setIntegerPrefrenceBlocking(Context context, String key, int value) {
-    return SecurePreferenceManager.getSecurePreferences(context).edit().putInt(key, value).commit();
-  }
-
-  public static long getLongPreference(Context context, String key, long defaultValue) {
-    return SecurePreferenceManager.getSecurePreferences(context).getLong(key, defaultValue);
-  }
-
-  private static void setLongPreference(Context context, String key, long value) {
-    SecurePreferenceManager.getSecurePreferences(context).edit().putLong(key, value).apply();
-  }
-
-  private static void removePreference(Context context, String key) {
-    SecurePreferenceManager.getSecurePreferences(context).edit().remove(key).apply();
-  }
-
-  private static Set<String> getStringSetPreference(Context context, String key, Set<String> defaultValues) {
-    final SharedPreferences prefs = SecurePreferenceManager.getSecurePreferences(context);
-=======
     getSharedPreferences(context).edit().putBoolean(key, value).apply();
   }
 
@@ -1107,7 +1049,6 @@
 
   private static Set<String> getStringSetPreference(Context context, String key, Set<String> defaultValues) {
     final SharedPreferences prefs = getSharedPreferences(context);
->>>>>>> 36c882e3
     if (prefs.contains(key)) {
       return prefs.getStringSet(key, Collections.<String>emptySet());
     } else {
@@ -1125,10 +1066,7 @@
   }
 
   private static SharedPreferences getSharedPreferences(Context context) {
-    if (preferences == null) {
-      preferences = PreferenceManager.getDefaultSharedPreferences(context);
-    }
-    return preferences;
+    return SecurePreferenceManager.getSecurePreferences(context);
   }
 
   // NEVER rename these -- they're persisted by name
