package org.thoughtcrime.securesms.push

import android.content.Context
import android.net.ConnectivityManager
import android.os.Build
import androidx.core.content.ContextCompat
import com.google.i18n.phonenumbers.PhoneNumberUtil
import okhttp3.CipherSuite
import okhttp3.ConnectionSpec
import okhttp3.Interceptor
import okhttp3.TlsVersion
import org.signal.core.util.Base64
import org.signal.core.util.logging.Log
import org.thoughtcrime.securesms.BuildConfig
import org.thoughtcrime.securesms.keyvalue.SettingsValues
import org.thoughtcrime.securesms.keyvalue.SignalStore
import org.thoughtcrime.securesms.net.DeprecatedClientPreventionInterceptor
import org.thoughtcrime.securesms.net.DeviceTransferBlockingInterceptor
import org.thoughtcrime.securesms.net.Networking
import org.thoughtcrime.securesms.net.RemoteDeprecationDetectorInterceptor
import org.thoughtcrime.securesms.net.StandardUserAgentInterceptor
<<<<<<< HEAD
=======
import org.thoughtcrime.securesms.net.StaticDns
import org.thoughtcrime.securesms.net.StorageServiceSizeLoggingInterceptor
>>>>>>> f8d7c275
import org.whispersystems.signalservice.api.push.TrustStore
import org.whispersystems.signalservice.internal.configuration.HttpProxy
import org.whispersystems.signalservice.internal.configuration.SignalCdnUrl
import org.whispersystems.signalservice.internal.configuration.SignalCdsiUrl
import org.whispersystems.signalservice.internal.configuration.SignalServiceConfiguration
import org.whispersystems.signalservice.internal.configuration.SignalServiceUrl
import org.whispersystems.signalservice.internal.configuration.SignalStorageUrl
import org.whispersystems.signalservice.internal.configuration.SignalSvr2Url
import java.io.IOException
<<<<<<< HEAD
=======
import java.util.Optional
import android.net.Proxy as AndroidProxy
>>>>>>> f8d7c275

/**
 * Provides a [SignalServiceConfiguration] to be used with our service layer.
 * If you're looking for a place to start, look at [getConfiguration].
 */
class SignalServiceNetworkAccess(context: Context) {
  companion object {
    private val TAG = Log.tag(SignalServiceNetworkAccess::class.java)

    // MOLLY: DNS object moved to Networking.kt

    private fun String.stripProtocol(): String {
      return this.removePrefix("https://")
    }

    private const val COUNTRY_CODE_EGYPT = 20
    private const val COUNTRY_CODE_UAE = 971
    private const val COUNTRY_CODE_OMAN = 968
    private const val COUNTRY_CODE_QATAR = 974
    private const val COUNTRY_CODE_IRAN = 98
    private const val COUNTRY_CODE_CUBA = 53
    private const val COUNTRY_CODE_UZBEKISTAN = 998
    private const val COUNTRY_CODE_VENEZUELA = 58
    private const val COUNTRY_CODE_PAKISTAN = 92

    // MOLLY: Add new hostnames and URLs to HOSTNAMES below
    private const val SIGNALCAPTCHAS_HOST = "signalcaptchas.org"
    private const val UPDATES2_HOST = "updates2.signal.org"
    private const val G_HOST = "reflector-nrgwuv7kwq-uc.a.run.app"
    private const val F_SERVICE_HOST = "chat-signal.global.ssl.fastly.net"
    private const val F_STORAGE_HOST = "storage.signal.org.global.prod.fastly.net"
    private const val F_CDN_HOST = "cdn.signal.org.global.prod.fastly.net"
    private const val F_CDN2_HOST = "cdn2.signal.org.global.prod.fastly.net"
    private const val F_CDN3_HOST = "cdn3-signal.global.ssl.fastly.net"
    private const val F_CDSI_HOST = "cdsi-signal.global.ssl.fastly.net"
    private const val F_SVR2_HOST = "svr2-signal.global.ssl.fastly.net"
    private const val HTTPS_WWW_GOOGLE_COM = "https://www.google.com"
    private const val HTTPS_ANDROID_CLIENTS_GOOGLE_COM = "https://android.clients.google.com"
    private const val HTTPS_CLIENTS_3_GOOGLE_COM = "https://clients3.google.com"
    private const val HTTPS_CLIENTS_4_GOOGLE_COM = "https://clients4.google.com"
    private const val HTTPS_GOOGLEMAIL_COM = "https://googlemail.com"
    private const val HTTPS_GITHUB_GITHUBASSETS_COM = "https://github.githubassets.com"
    private const val HTTPS_PINTEREST_COM = "https://pinterest.com"
    private const val HTTPS_WWW_REDDITSTATIC_COM = "https://www.redditstatic.com"
    private const val HTTPS_WWW_GOOGLE_COM_EG = "https://www.google.com.eg"
    private const val HTTPS_WWW_GOOGLE_AE = "https://www.google.ae"
    private const val HTTPS_WWW_GOOGLE_COM_OM = "https://www.google.com.om"
    private const val HTTPS_WWW_GOOGLE_COM_QA = "https://www.google.com.qa"
    private const val HTTPS_WWW_GOOGLE_CO_UZ = "https://www.google.co.uz"
    private const val HTTPS_WWW_GOOGLE_CO_VE = "https://www.google.co.ve"
    private const val HTTPS_WWW_GOOGLE_COM_PK = "https://www.google.com.pk"

    @JvmField
    val HOSTNAMES = setOf(
      BuildConfig.SIGNAL_URL.stripProtocol(),
      BuildConfig.STORAGE_URL.stripProtocol(),
      BuildConfig.SIGNAL_CDN_URL.stripProtocol(),
      BuildConfig.SIGNAL_CDN2_URL.stripProtocol(),
      BuildConfig.SIGNAL_CDN3_URL.stripProtocol(),
      BuildConfig.SIGNAL_CDSI_URL.stripProtocol(),
      // SIGNAL_SERVICE_STATUS_URL
      BuildConfig.SIGNAL_SVR2_URL.stripProtocol(),
      BuildConfig.SIGNAL_SFU_URL.stripProtocol(),
      BuildConfig.SIGNAL_STAGING_SFU_URL.stripProtocol(),
      BuildConfig.CONTENT_PROXY_HOST,
      SIGNALCAPTCHAS_HOST,
      UPDATES2_HOST,
      G_HOST,
      F_SERVICE_HOST,
      F_STORAGE_HOST,
      F_CDN_HOST,
      F_CDN2_HOST,
      F_CDN3_HOST,
      F_CDSI_HOST,
      F_SVR2_HOST,
      HTTPS_WWW_GOOGLE_COM.stripProtocol(),
      HTTPS_ANDROID_CLIENTS_GOOGLE_COM.stripProtocol(),
      HTTPS_CLIENTS_3_GOOGLE_COM.stripProtocol(),
      HTTPS_CLIENTS_4_GOOGLE_COM.stripProtocol(),
      HTTPS_GOOGLEMAIL_COM.stripProtocol(),
      HTTPS_GITHUB_GITHUBASSETS_COM.stripProtocol(),
      HTTPS_PINTEREST_COM.stripProtocol(),
      HTTPS_WWW_REDDITSTATIC_COM.stripProtocol(),
      HTTPS_WWW_GOOGLE_COM_EG.stripProtocol(),
      HTTPS_WWW_GOOGLE_AE.stripProtocol(),
      HTTPS_WWW_GOOGLE_COM_OM.stripProtocol(),
      HTTPS_WWW_GOOGLE_COM_QA.stripProtocol(),
      HTTPS_WWW_GOOGLE_CO_UZ.stripProtocol(),
      HTTPS_WWW_GOOGLE_CO_VE.stripProtocol(),
      HTTPS_WWW_GOOGLE_COM_PK.stripProtocol(),
    )

    private val GMAPS_CONNECTION_SPEC = ConnectionSpec.Builder(ConnectionSpec.MODERN_TLS)
      .tlsVersions(TlsVersion.TLS_1_2)
      .cipherSuites(
        CipherSuite.TLS_ECDHE_ECDSA_WITH_CHACHA20_POLY1305_SHA256,
        CipherSuite.TLS_ECDHE_ECDSA_WITH_AES_128_GCM_SHA256,
        CipherSuite.TLS_ECDHE_ECDSA_WITH_AES_256_GCM_SHA384,
        CipherSuite.TLS_ECDHE_RSA_WITH_CHACHA20_POLY1305_SHA256,
        CipherSuite.TLS_ECDHE_RSA_WITH_AES_128_GCM_SHA256,
        CipherSuite.TLS_ECDHE_RSA_WITH_AES_256_GCM_SHA384,
        CipherSuite.TLS_ECDHE_ECDSA_WITH_AES_128_CBC_SHA,
        CipherSuite.TLS_ECDHE_ECDSA_WITH_AES_256_CBC_SHA,
        CipherSuite.TLS_ECDHE_RSA_WITH_AES_128_CBC_SHA,
        CipherSuite.TLS_ECDHE_RSA_WITH_AES_256_CBC_SHA,
        CipherSuite.TLS_RSA_WITH_AES_128_GCM_SHA256,
        CipherSuite.TLS_RSA_WITH_AES_256_GCM_SHA384,
        CipherSuite.TLS_RSA_WITH_AES_128_CBC_SHA,
        CipherSuite.TLS_RSA_WITH_AES_256_CBC_SHA
      )
      .supportsTlsExtensions(true)
      .build()

    private val GMAIL_CONNECTION_SPEC = ConnectionSpec.Builder(ConnectionSpec.MODERN_TLS)
      .tlsVersions(TlsVersion.TLS_1_2)
      .cipherSuites(
        CipherSuite.TLS_ECDHE_ECDSA_WITH_AES_128_GCM_SHA256,
        CipherSuite.TLS_ECDHE_RSA_WITH_AES_128_GCM_SHA256,
        CipherSuite.TLS_ECDHE_ECDSA_WITH_AES_256_CBC_SHA,
        CipherSuite.TLS_ECDHE_ECDSA_WITH_AES_128_CBC_SHA,
        CipherSuite.TLS_ECDHE_RSA_WITH_AES_128_CBC_SHA,
        CipherSuite.TLS_ECDHE_RSA_WITH_AES_256_CBC_SHA,
        CipherSuite.TLS_RSA_WITH_AES_128_GCM_SHA256,
        CipherSuite.TLS_RSA_WITH_AES_128_CBC_SHA,
        CipherSuite.TLS_RSA_WITH_AES_256_CBC_SHA
      )
      .supportsTlsExtensions(true)
      .build()

    private val PLAY_CONNECTION_SPEC = ConnectionSpec.Builder(ConnectionSpec.MODERN_TLS)
      .tlsVersions(TlsVersion.TLS_1_2)
      .cipherSuites(
        CipherSuite.TLS_ECDHE_ECDSA_WITH_AES_128_GCM_SHA256,
        CipherSuite.TLS_ECDHE_RSA_WITH_AES_128_GCM_SHA256,
        CipherSuite.TLS_ECDHE_ECDSA_WITH_AES_256_CBC_SHA,
        CipherSuite.TLS_ECDHE_ECDSA_WITH_AES_128_CBC_SHA,
        CipherSuite.TLS_ECDHE_RSA_WITH_AES_128_CBC_SHA,
        CipherSuite.TLS_ECDHE_RSA_WITH_AES_256_CBC_SHA,
        CipherSuite.TLS_RSA_WITH_AES_128_GCM_SHA256,
        CipherSuite.TLS_RSA_WITH_AES_128_CBC_SHA,
        CipherSuite.TLS_RSA_WITH_AES_256_CBC_SHA
      )
      .supportsTlsExtensions(true)
      .build()

    private val APP_CONNECTION_SPEC = ConnectionSpec.MODERN_TLS

    @Suppress("DEPRECATION")
    private fun getSystemHttpProxy(context: Context): HttpProxy? {
      return if (Build.VERSION.SDK_INT >= 23) {
        val connectivityManager = ContextCompat.getSystemService(context, ConnectivityManager::class.java) ?: return null

        connectivityManager
          .activeNetwork
          ?.let { connectivityManager.getLinkProperties(it)?.httpProxy }
          ?.takeIf { !it.exclusionList.contains(BuildConfig.SIGNAL_URL.stripProtocol()) }
          ?.let { proxy -> HttpProxy(proxy.host, proxy.port) }
      } else {
        val host: String? = AndroidProxy.getHost(context)
        val port: Int = AndroidProxy.getPort(context)

        if (host != null) {
          HttpProxy(host, port)
        } else {
          null
        }
      }
    }
  }

  private val serviceTrustStore: TrustStore = SignalServiceTrustStore(context)
  private val gTrustStore: TrustStore = DomainFrontingTrustStore(context)
  private val fTrustStore: TrustStore = DomainFrontingDigicertTrustStore(context)

  private val interceptors: List<Interceptor> = listOf(
    StandardUserAgentInterceptor(),
    StorageServiceSizeLoggingInterceptor(),
    RemoteDeprecationDetectorInterceptor(this::getConfiguration),
    DeprecatedClientPreventionInterceptor(),
    DeviceTransferBlockingInterceptor.getInstance()
  )

  private val zkGroupServerPublicParams: ByteArray = try {
    Base64.decode(BuildConfig.ZKGROUP_SERVER_PUBLIC_PARAMS)
  } catch (e: IOException) {
    throw AssertionError(e)
  }

  private val genericServerPublicParams: ByteArray = try {
    Base64.decode(BuildConfig.GENERIC_SERVER_PUBLIC_PARAMS)
  } catch (e: IOException) {
    throw AssertionError(e)
  }

  private val backupServerPublicParams: ByteArray = try {
    Base64.decode(BuildConfig.BACKUP_SERVER_PUBLIC_PARAMS)
  } catch (e: IOException) {
    throw AssertionError(e)
  }

  private val baseGHostConfigs: List<HostConfig> = listOf(
    HostConfig(HTTPS_WWW_GOOGLE_COM, G_HOST, GMAIL_CONNECTION_SPEC),
    HostConfig(HTTPS_ANDROID_CLIENTS_GOOGLE_COM, G_HOST, PLAY_CONNECTION_SPEC),
    HostConfig(HTTPS_CLIENTS_3_GOOGLE_COM, G_HOST, GMAPS_CONNECTION_SPEC),
    HostConfig(HTTPS_CLIENTS_4_GOOGLE_COM, G_HOST, GMAPS_CONNECTION_SPEC),
    HostConfig(HTTPS_GOOGLEMAIL_COM, G_HOST, GMAIL_CONNECTION_SPEC)
  )

  private val fUrls = arrayOf(HTTPS_GITHUB_GITHUBASSETS_COM, HTTPS_PINTEREST_COM, HTTPS_WWW_REDDITSTATIC_COM)

  private val fConfig: SignalServiceConfiguration = SignalServiceConfiguration(
    signalServiceUrls = fUrls.map { SignalServiceUrl(it, F_SERVICE_HOST, fTrustStore, APP_CONNECTION_SPEC) }.toTypedArray(),
    signalCdnUrlMap = mapOf(
      0 to fUrls.map { SignalCdnUrl(it, F_CDN_HOST, fTrustStore, APP_CONNECTION_SPEC) }.toTypedArray(),
      2 to fUrls.map { SignalCdnUrl(it, F_CDN2_HOST, fTrustStore, APP_CONNECTION_SPEC) }.toTypedArray(),
      3 to fUrls.map { SignalCdnUrl(it, F_CDN3_HOST, fTrustStore, APP_CONNECTION_SPEC) }.toTypedArray()
    ),
    signalStorageUrls = fUrls.map { SignalStorageUrl(it, F_STORAGE_HOST, fTrustStore, APP_CONNECTION_SPEC) }.toTypedArray(),
    signalCdsiUrls = fUrls.map { SignalCdsiUrl(it, F_CDSI_HOST, fTrustStore, APP_CONNECTION_SPEC) }.toTypedArray(),
    signalSvr2Urls = fUrls.map { SignalSvr2Url(it, fTrustStore, F_SVR2_HOST, APP_CONNECTION_SPEC) }.toTypedArray(),
    networkInterceptors = interceptors,
<<<<<<< HEAD
    socketFactory = Networking.socketFactory,
    proxySelector = Networking.proxySelectorForSocks,
    dns = Networking.dns,
=======
    dns = Optional.of(DNS),
    signalProxy = Optional.empty(),
    systemHttpProxy = Optional.empty(),
>>>>>>> f8d7c275
    zkGroupServerPublicParams = zkGroupServerPublicParams,
    genericServerPublicParams = genericServerPublicParams,
    backupServerPublicParams = backupServerPublicParams,
    censored = true
  )

  private val censorshipConfiguration: Map<Int, SignalServiceConfiguration> = mapOf(
    COUNTRY_CODE_EGYPT to buildGConfiguration(
      listOf(HostConfig(HTTPS_WWW_GOOGLE_COM_EG, G_HOST, GMAIL_CONNECTION_SPEC)) + baseGHostConfigs
    ),
    COUNTRY_CODE_UAE to buildGConfiguration(
      listOf(HostConfig(HTTPS_WWW_GOOGLE_AE, G_HOST, GMAIL_CONNECTION_SPEC)) + baseGHostConfigs
    ),
    COUNTRY_CODE_OMAN to buildGConfiguration(
      listOf(HostConfig(HTTPS_WWW_GOOGLE_COM_OM, G_HOST, GMAIL_CONNECTION_SPEC)) + baseGHostConfigs
    ),
    COUNTRY_CODE_QATAR to buildGConfiguration(
      listOf(HostConfig(HTTPS_WWW_GOOGLE_COM_QA, G_HOST, GMAIL_CONNECTION_SPEC)) + baseGHostConfigs
    ),
    COUNTRY_CODE_UZBEKISTAN to buildGConfiguration(
      listOf(HostConfig(HTTPS_WWW_GOOGLE_CO_UZ, G_HOST, GMAIL_CONNECTION_SPEC)) + baseGHostConfigs
    ),
    COUNTRY_CODE_VENEZUELA to buildGConfiguration(
      listOf(HostConfig(HTTPS_WWW_GOOGLE_CO_VE, G_HOST, GMAIL_CONNECTION_SPEC)) + baseGHostConfigs
    ),
    COUNTRY_CODE_PAKISTAN to buildGConfiguration(
      listOf(HostConfig(HTTPS_WWW_GOOGLE_COM_PK, G_HOST, GMAIL_CONNECTION_SPEC)) + baseGHostConfigs
    ),
    COUNTRY_CODE_IRAN to fConfig,
    COUNTRY_CODE_CUBA to fConfig
  )

  private val defaultCensoredConfiguration: SignalServiceConfiguration = buildGConfiguration(baseGHostConfigs) + fConfig

  private val defaultCensoredCountryCodes: Set<Int> = setOf(
    COUNTRY_CODE_EGYPT,
    COUNTRY_CODE_UAE,
    COUNTRY_CODE_OMAN,
    COUNTRY_CODE_QATAR,
    COUNTRY_CODE_IRAN,
    COUNTRY_CODE_CUBA,
    COUNTRY_CODE_UZBEKISTAN,
    COUNTRY_CODE_VENEZUELA,
    COUNTRY_CODE_PAKISTAN
  )

  val uncensoredConfiguration: SignalServiceConfiguration = SignalServiceConfiguration(
    signalServiceUrls = arrayOf(SignalServiceUrl(BuildConfig.SIGNAL_URL, serviceTrustStore)),
    signalCdnUrlMap = mapOf(
      0 to arrayOf(SignalCdnUrl(BuildConfig.SIGNAL_CDN_URL, serviceTrustStore)),
      2 to arrayOf(SignalCdnUrl(BuildConfig.SIGNAL_CDN2_URL, serviceTrustStore)),
      3 to arrayOf(SignalCdnUrl(BuildConfig.SIGNAL_CDN3_URL, serviceTrustStore))
    ),
    signalStorageUrls = arrayOf(SignalStorageUrl(BuildConfig.STORAGE_URL, serviceTrustStore)),
    signalCdsiUrls = arrayOf(SignalCdsiUrl(BuildConfig.SIGNAL_CDSI_URL, serviceTrustStore)),
    signalSvr2Urls = arrayOf(SignalSvr2Url(BuildConfig.SIGNAL_SVR2_URL, serviceTrustStore)),
    networkInterceptors = interceptors,
<<<<<<< HEAD
    socketFactory = Networking.socketFactory,
    proxySelector = Networking.proxySelectorForSocks,
    dns = Networking.dns,
=======
    dns = Optional.of(DNS),
    signalProxy = if (SignalStore.proxy.isProxyEnabled) Optional.ofNullable(SignalStore.proxy.proxy) else Optional.empty(),
    systemHttpProxy = Optional.ofNullable(getSystemHttpProxy(context)),
>>>>>>> f8d7c275
    zkGroupServerPublicParams = zkGroupServerPublicParams,
    genericServerPublicParams = genericServerPublicParams,
    backupServerPublicParams = backupServerPublicParams,
    censored = false
  )

  fun getConfiguration(): SignalServiceConfiguration {
    return getConfiguration(SignalStore.account.e164)
  }

  fun getConfiguration(e164: String?): SignalServiceConfiguration {
    if (e164.isNullOrEmpty()) {
      return uncensoredConfiguration
    }

    val countryCode: Int = PhoneNumberUtil.getInstance().parse(e164, null).countryCode

    return when (SignalStore.settings.censorshipCircumventionEnabled) {
      SettingsValues.CensorshipCircumventionEnabled.ENABLED -> {
        censorshipConfiguration[countryCode] ?: defaultCensoredConfiguration
      }
      SettingsValues.CensorshipCircumventionEnabled.DISABLED -> {
        uncensoredConfiguration
      }
      SettingsValues.CensorshipCircumventionEnabled.DEFAULT -> {
        if (defaultCensoredCountryCodes.contains(countryCode)) {
          censorshipConfiguration[countryCode] ?: defaultCensoredConfiguration
        } else {
          uncensoredConfiguration
        }
      }
    }
  }

  fun isCensored(): Boolean {
    return isCensored(SignalStore.account.e164)
  }

  fun isCensored(number: String?): Boolean {
    return getConfiguration(number) != uncensoredConfiguration
  }

  fun isCountryCodeCensoredByDefault(countryCode: Int): Boolean {
    return defaultCensoredCountryCodes.contains(countryCode)
  }

  private fun buildGConfiguration(
    hostConfigs: List<HostConfig>
  ): SignalServiceConfiguration {
    val serviceUrls: Array<SignalServiceUrl> = hostConfigs.map { SignalServiceUrl("${it.baseUrl}/service", it.host, gTrustStore, it.connectionSpec) }.toTypedArray()
    val cdnUrls: Array<SignalCdnUrl> = hostConfigs.map { SignalCdnUrl("${it.baseUrl}/cdn", it.host, gTrustStore, it.connectionSpec) }.toTypedArray()
    val cdn2Urls: Array<SignalCdnUrl> = hostConfigs.map { SignalCdnUrl("${it.baseUrl}/cdn2", it.host, gTrustStore, it.connectionSpec) }.toTypedArray()
    val cdn3Urls: Array<SignalCdnUrl> = hostConfigs.map { SignalCdnUrl("${it.baseUrl}/cdn3", it.host, gTrustStore, it.connectionSpec) }.toTypedArray()
    val storageUrls: Array<SignalStorageUrl> = hostConfigs.map { SignalStorageUrl("${it.baseUrl}/storage", it.host, gTrustStore, it.connectionSpec) }.toTypedArray()
    val cdsiUrls: Array<SignalCdsiUrl> = hostConfigs.map { SignalCdsiUrl("${it.baseUrl}/cdsi", it.host, gTrustStore, it.connectionSpec) }.toTypedArray()
    val svr2Urls: Array<SignalSvr2Url> = hostConfigs.map { SignalSvr2Url("${it.baseUrl}/svr2", gTrustStore, it.host, it.connectionSpec) }.toTypedArray()

    return SignalServiceConfiguration(
      signalServiceUrls = serviceUrls,
      signalCdnUrlMap = mapOf(
        0 to cdnUrls,
        2 to cdn2Urls,
        3 to cdn3Urls
      ),
      signalStorageUrls = storageUrls,
      signalCdsiUrls = cdsiUrls,
      signalSvr2Urls = svr2Urls,
      networkInterceptors = interceptors,
<<<<<<< HEAD
      socketFactory = Networking.socketFactory,
      proxySelector = Networking.proxySelectorForSocks,
      dns = Networking.dns,
=======
      dns = Optional.of(DNS),
      signalProxy = Optional.empty(),
      systemHttpProxy = Optional.empty(),
>>>>>>> f8d7c275
      zkGroupServerPublicParams = zkGroupServerPublicParams,
      genericServerPublicParams = genericServerPublicParams,
      backupServerPublicParams = backupServerPublicParams,
      censored = true
    )
  }

  private data class HostConfig(val baseUrl: String, val host: String, val connectionSpec: ConnectionSpec)
}<|MERGE_RESOLUTION|>--- conflicted
+++ resolved
@@ -19,11 +19,7 @@
 import org.thoughtcrime.securesms.net.Networking
 import org.thoughtcrime.securesms.net.RemoteDeprecationDetectorInterceptor
 import org.thoughtcrime.securesms.net.StandardUserAgentInterceptor
-<<<<<<< HEAD
-=======
-import org.thoughtcrime.securesms.net.StaticDns
 import org.thoughtcrime.securesms.net.StorageServiceSizeLoggingInterceptor
->>>>>>> f8d7c275
 import org.whispersystems.signalservice.api.push.TrustStore
 import org.whispersystems.signalservice.internal.configuration.HttpProxy
 import org.whispersystems.signalservice.internal.configuration.SignalCdnUrl
@@ -33,11 +29,8 @@
 import org.whispersystems.signalservice.internal.configuration.SignalStorageUrl
 import org.whispersystems.signalservice.internal.configuration.SignalSvr2Url
 import java.io.IOException
-<<<<<<< HEAD
-=======
 import java.util.Optional
 import android.net.Proxy as AndroidProxy
->>>>>>> f8d7c275
 
 /**
  * Provides a [SignalServiceConfiguration] to be used with our service layer.
@@ -259,15 +252,10 @@
     signalCdsiUrls = fUrls.map { SignalCdsiUrl(it, F_CDSI_HOST, fTrustStore, APP_CONNECTION_SPEC) }.toTypedArray(),
     signalSvr2Urls = fUrls.map { SignalSvr2Url(it, fTrustStore, F_SVR2_HOST, APP_CONNECTION_SPEC) }.toTypedArray(),
     networkInterceptors = interceptors,
-<<<<<<< HEAD
     socketFactory = Networking.socketFactory,
     proxySelector = Networking.proxySelectorForSocks,
     dns = Networking.dns,
-=======
-    dns = Optional.of(DNS),
-    signalProxy = Optional.empty(),
     systemHttpProxy = Optional.empty(),
->>>>>>> f8d7c275
     zkGroupServerPublicParams = zkGroupServerPublicParams,
     genericServerPublicParams = genericServerPublicParams,
     backupServerPublicParams = backupServerPublicParams,
@@ -325,15 +313,10 @@
     signalCdsiUrls = arrayOf(SignalCdsiUrl(BuildConfig.SIGNAL_CDSI_URL, serviceTrustStore)),
     signalSvr2Urls = arrayOf(SignalSvr2Url(BuildConfig.SIGNAL_SVR2_URL, serviceTrustStore)),
     networkInterceptors = interceptors,
-<<<<<<< HEAD
     socketFactory = Networking.socketFactory,
     proxySelector = Networking.proxySelectorForSocks,
     dns = Networking.dns,
-=======
-    dns = Optional.of(DNS),
-    signalProxy = if (SignalStore.proxy.isProxyEnabled) Optional.ofNullable(SignalStore.proxy.proxy) else Optional.empty(),
     systemHttpProxy = Optional.ofNullable(getSystemHttpProxy(context)),
->>>>>>> f8d7c275
     zkGroupServerPublicParams = zkGroupServerPublicParams,
     genericServerPublicParams = genericServerPublicParams,
     backupServerPublicParams = backupServerPublicParams,
@@ -402,15 +385,10 @@
       signalCdsiUrls = cdsiUrls,
       signalSvr2Urls = svr2Urls,
       networkInterceptors = interceptors,
-<<<<<<< HEAD
       socketFactory = Networking.socketFactory,
       proxySelector = Networking.proxySelectorForSocks,
       dns = Networking.dns,
-=======
-      dns = Optional.of(DNS),
-      signalProxy = Optional.empty(),
       systemHttpProxy = Optional.empty(),
->>>>>>> f8d7c275
       zkGroupServerPublicParams = zkGroupServerPublicParams,
       genericServerPublicParams = genericServerPublicParams,
       backupServerPublicParams = backupServerPublicParams,
