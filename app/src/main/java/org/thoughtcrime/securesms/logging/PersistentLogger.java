package org.thoughtcrime.securesms.logging;

import android.annotation.SuppressLint;
import android.content.Context;
import androidx.annotation.AnyThread;
import androidx.annotation.WorkerThread;

import org.thoughtcrime.securesms.BuildConfig;
import org.thoughtcrime.securesms.database.NoExternalStorageException;
import org.thoughtcrime.securesms.util.StorageUtil;
import org.thoughtcrime.securesms.util.concurrent.ListenableFuture;
import org.thoughtcrime.securesms.util.concurrent.SettableFuture;

import java.io.ByteArrayOutputStream;
import java.io.File;
import java.io.IOException;
import java.io.PrintStream;
import java.text.SimpleDateFormat;
import java.util.Arrays;
import java.util.Date;
import java.util.LinkedList;
import java.util.List;
import java.util.concurrent.CountDownLatch;
import java.util.concurrent.ExecutionException;
import java.util.concurrent.Executor;
import java.util.concurrent.Executors;

@SuppressLint("LogNotSignal")
public final class PersistentLogger extends Log.Logger {

  private static final String TAG     = PersistentLogger.class.getSimpleName();

  private static final String LOG_V   = "V";
  private static final String LOG_D   = "D";
  private static final String LOG_I   = "I";
  private static final String LOG_W   = "W";
  private static final String LOG_E   = "E";
  private static final String LOG_WTF = "A";

<<<<<<< HEAD
=======
  private static final String VERSION_TAG = "[" + BuildConfig.VERSION_NAME + "]";

  private static final String           LOG_DIRECTORY   = "log";
>>>>>>> 0068d621
  private static final String           FILENAME_PREFIX = "log-";
  private static final int              MAX_LOG_FILES   = 7;
  private static final int              MAX_LOG_SIZE    = 300 * 1024;
  private static final SimpleDateFormat DATE_FORMAT     = new SimpleDateFormat("yyyy-MM-dd HH:mm:ss.SSS zzz");

  private final Context  context;
  private final Executor executor;
  private final byte[]   secret;

  private LogFile.Writer writer;

  private boolean initialized;

  public PersistentLogger(Context context) {
    this.context  = context.getApplicationContext();
    this.secret   = LogSecretProvider.getOrCreateAttachmentSecret(context);
    this.executor = Executors.newSingleThreadExecutor(r -> {
      Thread thread = new Thread(r, "signal-PersistentLogger");
      thread.setPriority(Thread.MIN_PRIORITY);
      return thread;
    });
  }

  @Override
  public void v(String tag, String message, Throwable t) {
    write(LOG_V, tag, message, t);
  }

  @Override
  public void d(String tag, String message, Throwable t) {
    write(LOG_D, tag, message, t);
  }

  @Override
  public void i(String tag, String message, Throwable t) {
    write(LOG_I, tag, message, t);
  }

  @Override
  public void w(String tag, String message, Throwable t) {
    write(LOG_W, tag, message, t);
  }

  @Override
  public void e(String tag, String message, Throwable t) {
    write(LOG_E, tag, message, t);
  }

  @Override
  public void wtf(String tag, String message, Throwable t) {
    write(LOG_WTF, tag, message, t);
  }

  @Override
  public void blockUntilAllWritesFinished() {
    CountDownLatch latch = new CountDownLatch(1);

    executor.execute(latch::countDown);

    try {
      latch.await();
    } catch (InterruptedException e) {
      android.util.Log.w(TAG, "Failed to wait for all writes.");
    }
  }

  @Override
  public void clear() {
    executor.execute(() -> {
      writer.close();
      initialized = false;
      deleteAllLogs();
    });
  }

  @Override
  public CharSequence getLog() throws IOException {
    try {
      return getLogs().get();
    } catch (InterruptedException | ExecutionException e) {
      throw new IOException(e);
    }
  }

  @WorkerThread
  private ListenableFuture<CharSequence> getLogs() {
    final SettableFuture<CharSequence> future = new SettableFuture<>();

    executor.execute(() -> {
      StringBuilder builder = new StringBuilder();

      try {
        File[] logs = getSortedLogFiles();
        for (int i = logs.length - 1; i >= 0; i--) {
          try {
            LogFile.Reader reader = new LogFile.Reader(secret, logs[i]);
            builder.append(reader.readAll());
          } catch (IOException e) {
            android.util.Log.w(TAG, "Failed to read log at index " + i + ". Removing reference.");
            logs[i].delete();
          }
        }

        future.set(builder);
      } catch (NoExternalStorageException e) {
        future.setException(e);
      }
    });

    return future;
  }

  @WorkerThread
  private void initializeWriter() {
    writer = null;
    try {
      writer = new LogFile.Writer(secret, getOrCreateActiveLogFile());
    } catch (NoExternalStorageException | IOException e) {
      android.util.Log.e(TAG, "Failed to initialize writer.", e);
    }
    initialized = true;
  }

  @AnyThread
  private void write(String level, String tag, String message, Throwable t) {
    executor.execute(() -> {
      try {
        if (!initialized) initializeWriter();

        if (writer == null) {
          return;
        }

        if (writer.getLogSize() >= MAX_LOG_SIZE) {
          writer.close();
          writer = new LogFile.Writer(secret, createNewLogFile());
          trimLogFilesOverMax();
        }

        for (String entry : buildLogEntries(level, tag, message, t)) {
          writer.writeEntry(entry);
        }

      } catch (NoExternalStorageException e) {
        android.util.Log.w(TAG, "Cannot persist logs.", e);
      } catch (IOException e) {
        android.util.Log.w(TAG, "Failed to write line. Deleting all logs and starting over.");
        deleteAllLogs();
        initializeWriter();
      }
    });
  }

  private void trimLogFilesOverMax() throws NoExternalStorageException {
    File[] logs = getSortedLogFiles();
    if (logs.length > MAX_LOG_FILES) {
      for (int i = MAX_LOG_FILES; i < logs.length; i++) {
        logs[i].delete();
      }
    }
  }

  private void deleteAllLogs() {
    try {
      File[] logs = getSortedLogFiles();
      for (File log : logs) {
        log.delete();
      }
      deleteLogDirectory();
    } catch (NoExternalStorageException e) {
      android.util.Log.w(TAG, "Was unable to delete logs.", e);
    }
  }

  private File getOrCreateActiveLogFile() throws NoExternalStorageException {
    File[] logs = getSortedLogFiles();
    if (logs.length > 0) {
      return logs[0];
    }

    return createNewLogFile();
  }

  private File createNewLogFile() throws NoExternalStorageException {
    return new File(getOrCreateLogDirectory(), FILENAME_PREFIX + System.currentTimeMillis());
  }

  private File[] getSortedLogFiles() throws NoExternalStorageException {
    File[] logs = getOrCreateLogDirectory().listFiles();
    if (logs != null) {
      Arrays.sort(logs, (o1, o2) -> o2.getName().compareTo(o1.getName()));
      return logs;
    }
    return new File[0];
  }

  private File getOrCreateLogDirectory() throws NoExternalStorageException {
    File logDir = StorageUtil.getLogCacheDirectory(context);
    if (!logDir.exists() && !logDir.mkdir()) {
      throw new NoExternalStorageException("Unable to create log directory.");
    }

    return logDir;
  }

  private void deleteLogDirectory() {
    File logDir = StorageUtil.getLogCacheDirectory(context);
    if (!logDir.exists() || !logDir.isDirectory()) {
      return;
    }
    logDir.delete();
  }

  private List<String> buildLogEntries(String level, String tag, String message, Throwable t) {
    List<String> entries = new LinkedList<>();
    Date         date    = new Date();

    entries.add(buildEntry(level, tag, message, date));

    if (t != null) {
      ByteArrayOutputStream outputStream = new ByteArrayOutputStream();
      t.printStackTrace(new PrintStream(outputStream));

      String   trace = new String(outputStream.toByteArray());
      String[] lines = trace.split("\\n");

      for (String line : lines) {
        entries.add(buildEntry(level, tag, line, date));
      }
    }

    return entries;
  }

  private String buildEntry(String level, String tag, String message, Date date) {
    return VERSION_TAG + ' ' +DATE_FORMAT.format(date) + ' ' + level + ' ' + tag + ": " + message;
  }
}<|MERGE_RESOLUTION|>--- conflicted
+++ resolved
@@ -37,12 +37,8 @@
   private static final String LOG_E   = "E";
   private static final String LOG_WTF = "A";
 
-<<<<<<< HEAD
-=======
   private static final String VERSION_TAG = "[" + BuildConfig.VERSION_NAME + "]";
 
-  private static final String           LOG_DIRECTORY   = "log";
->>>>>>> 0068d621
   private static final String           FILENAME_PREFIX = "log-";
   private static final int              MAX_LOG_FILES   = 7;
   private static final int              MAX_LOG_SIZE    = 300 * 1024;
