/*
 * Copyright (C) 2013-2017 Open Whisper Systems
 *
 * This program is free software: you can redistribute it and/or modify
 * it under the terms of the GNU General Public License as published by
 * the Free Software Foundation, either version 3 of the License, or
 * (at your option) any later version.
 *
 * This program is distributed in the hope that it will be useful,
 * but WITHOUT ANY WARRANTY; without even the implied warranty of
 * MERCHANTABILITY or FITNESS FOR A PARTICULAR PURPOSE.  See the
 * GNU General Public License for more details.
 *
 * You should have received a copy of the GNU General Public License
 * along with this program.  If not, see <http://www.gnu.org/licenses/>.
 */
package org.thoughtcrime.securesms.contacts;

import android.Manifest;
import android.content.Context;
import android.database.Cursor;
import android.database.MatrixCursor;

import androidx.annotation.NonNull;

import org.signal.core.util.logging.Log;
import org.thoughtcrime.securesms.R;
import org.thoughtcrime.securesms.database.DatabaseFactory;
import org.thoughtcrime.securesms.database.GroupDatabase;
import org.thoughtcrime.securesms.database.RecipientDatabase;
import org.thoughtcrime.securesms.database.ThreadDatabase;
import org.thoughtcrime.securesms.database.model.ThreadRecord;
import org.thoughtcrime.securesms.permissions.Permissions;
import org.thoughtcrime.securesms.phonenumbers.NumberUtil;
import org.thoughtcrime.securesms.recipients.Recipient;
import org.thoughtcrime.securesms.recipients.RecipientId;
import org.thoughtcrime.securesms.util.FeatureFlags;
import org.thoughtcrime.securesms.util.UsernameUtil;

import java.util.ArrayList;
import java.util.List;

/**
 * CursorLoader that initializes a ContactsDatabase instance
 *
 * @author Jake McGinty
 */
public class ContactsCursorLoader extends AbstractContactsCursorLoader {

  private static final String TAG = Log.tag(ContactsCursorLoader.class);

  public static final class DisplayMode {
    public static final int FLAG_PUSH            = 1;
    public static final int FLAG_SMS             = 1 << 1;
    public static final int FLAG_ACTIVE_GROUPS   = 1 << 2;
    public static final int FLAG_INACTIVE_GROUPS = 1 << 3;
    public static final int FLAG_SELF            = 1 << 4;
    public static final int FLAG_BLOCK           = 1 << 5;
    public static final int FLAG_HIDE_GROUPS_V1  = 1 << 5;
    public static final int FLAG_HIDE_NEW        = 1 << 6;
<<<<<<< HEAD
    public static final int FLAG_ALL             = FLAG_PUSH | FLAG_ACTIVE_GROUPS | FLAG_INACTIVE_GROUPS | FLAG_SELF;
=======
    public static final int FLAG_ALL             = FLAG_PUSH | FLAG_SMS | FLAG_ACTIVE_GROUPS | FLAG_INACTIVE_GROUPS | FLAG_SELF;
>>>>>>> e3d3129e
  }

  private static final int RECENT_CONVERSATION_MAX = 25;

  private final int     mode;
  private final boolean recents;

  private final ContactRepository contactRepository;

  private ContactsCursorLoader(@NonNull Context context, int mode, String filter, boolean recents)
  {
    super(context, filter);

    if (flagSet(mode, DisplayMode.FLAG_INACTIVE_GROUPS) && !flagSet(mode, DisplayMode.FLAG_ACTIVE_GROUPS)) {
      throw new AssertionError("Inactive group flag set, but the active group flag isn't!");
    }

    this.mode              = mode;
    this.recents           = recents;
    this.contactRepository = new ContactRepository(context);
  }

  protected final List<Cursor> getUnfilteredResults() {
    ArrayList<Cursor> cursorList = new ArrayList<>();

    if (groupsOnly(mode)) {
      addRecentGroupsSection(cursorList);
      addGroupsSection(cursorList);
    } else {
      addRecentsSection(cursorList);
      addContactsSection(cursorList);
    }

    return cursorList;
  }

  protected final List<Cursor> getFilteredResults() {
    ArrayList<Cursor> cursorList = new ArrayList<>();

    addContactsSection(cursorList);
    addGroupsSection(cursorList);

    if (!hideNewNumberOrUsername(mode)) {
      addNewNumberSection(cursorList);
      addUsernameSearchSection(cursorList);
    }

    return cursorList;
  }

  private void addRecentsSection(@NonNull List<Cursor> cursorList) {
    if (!recents) {
      return;
    }

    Cursor recentConversations = getRecentConversationsCursor();

    if (recentConversations.getCount() > 0) {
      cursorList.add(ContactsCursorRows.forRecentsHeader(getContext()));
      cursorList.add(recentConversations);
    }
  }

  private void addContactsSection(@NonNull List<Cursor> cursorList) {
    List<Cursor> contacts = getContactsCursors();

    if (!isCursorListEmpty(contacts)) {
      cursorList.add(ContactsCursorRows.forContactsHeader(getContext()));
      cursorList.addAll(contacts);
    }
  }

  private void addRecentGroupsSection(@NonNull List<Cursor> cursorList) {
    if (!groupsEnabled(mode) || !recents) {
      return;
    }

    Cursor groups = getRecentConversationsCursor(true);

    if (groups.getCount() > 0) {
      cursorList.add(ContactsCursorRows.forRecentsHeader(getContext()));
      cursorList.add(groups);
    }
  }

  private void addGroupsSection(@NonNull List<Cursor> cursorList) {
    if (!groupsEnabled(mode)) {
      return;
    }

    Cursor groups = getGroupsCursor();

    if (groups.getCount() > 0) {
      cursorList.add(ContactsCursorRows.forGroupsHeader(getContext()));
      cursorList.add(groups);
    }
  }

  private void addNewNumberSection(@NonNull List<Cursor> cursorList) {
    if (FeatureFlags.usernames() && NumberUtil.isVisuallyValidNumberOrEmail(getFilter())) {
      cursorList.add(ContactsCursorRows.forPhoneNumberSearchHeader(getContext()));
      cursorList.add(getNewNumberCursor());
    } else if (!FeatureFlags.usernames() && NumberUtil.isValidSmsOrEmail(getFilter())) {
      cursorList.add(ContactsCursorRows.forPhoneNumberSearchHeader(getContext()));
      cursorList.add(getNewNumberCursor());
    }
  }

  private void addUsernameSearchSection(@NonNull List<Cursor> cursorList) {
    if (FeatureFlags.usernames() && UsernameUtil.isValidUsernameForSearch(getFilter())) {
      cursorList.add(ContactsCursorRows.forUsernameSearchHeader(getContext()));
      cursorList.add(getUsernameSearchCursor());
    }
  }

  private Cursor getRecentConversationsCursor() {
    return getRecentConversationsCursor(false);
  }

  private Cursor getRecentConversationsCursor(boolean groupsOnly) {
    ThreadDatabase threadDatabase = DatabaseFactory.getThreadDatabase(getContext());

    MatrixCursor recentConversations = ContactsCursorRows.createMatrixCursor(RECENT_CONVERSATION_MAX);
    try (Cursor rawConversations = threadDatabase.getRecentConversationList(RECENT_CONVERSATION_MAX, flagSet(mode, DisplayMode.FLAG_INACTIVE_GROUPS), groupsOnly, hideGroupsV1(mode), !smsEnabled(mode))) {
      ThreadDatabase.Reader reader = threadDatabase.readerFor(rawConversations);
      ThreadRecord          threadRecord;
      while ((threadRecord = reader.getNext()) != null) {
        recentConversations.addRow(ContactsCursorRows.forRecipient(getContext(), threadRecord.getRecipient()));
      }
    }
    return recentConversations;
  }

  private List<Cursor> getContactsCursors() {
    List<Cursor> cursorList = new ArrayList<>(2);

    if (!Permissions.hasAny(getContext(), Manifest.permission.READ_CONTACTS, Manifest.permission.WRITE_CONTACTS)) {
      return cursorList;
    }

    if (pushEnabled(mode)) {
      cursorList.add(contactRepository.querySignalContacts(getFilter(), selfEnabled(mode)));
    }

    if (pushEnabled(mode) && smsEnabled(mode)) {
      cursorList.add(contactRepository.queryNonSignalContacts(getFilter()));
    } else if (smsEnabled(mode)) {
      cursorList.add(filterNonPushContacts(contactRepository.queryNonSignalContacts(getFilter())));
    }
    return cursorList;
  }

  private Cursor getGroupsCursor() {
    MatrixCursor groupContacts = ContactsCursorRows.createMatrixCursor();
    try (GroupDatabase.Reader reader = DatabaseFactory.getGroupDatabase(getContext()).getGroupsFilteredByTitle(getFilter(), flagSet(mode, DisplayMode.FLAG_INACTIVE_GROUPS), hideGroupsV1(mode))) {
      GroupDatabase.GroupRecord groupRecord;
      while ((groupRecord = reader.getNext()) != null) {
        groupContacts.addRow(ContactsCursorRows.forGroup(groupRecord));
      }
    }
    return groupContacts;
  }

  private Cursor getNewNumberCursor() {
    return ContactsCursorRows.forNewNumber(getUnknownContactTitle(), getFilter());
  }

  private Cursor getUsernameSearchCursor() {
    return ContactsCursorRows.forUsernameSearch(getUnknownContactTitle(), getFilter());
  }

  private String getUnknownContactTitle() {
    if (blockUser(mode)) {
      return getContext().getString(R.string.contact_selection_list__unknown_contact_block);
    } else if (newConversation(mode)) {
      return getContext().getString(R.string.contact_selection_list__unknown_contact);
    } else {
      return getContext().getString(R.string.contact_selection_list__unknown_contact_add_to_group);
    }
  }

  private @NonNull Cursor filterNonPushContacts(@NonNull Cursor cursor) {
    try {
      final long         startMillis = System.currentTimeMillis();
      final MatrixCursor matrix      = ContactsCursorRows.createMatrixCursor();
      while (cursor.moveToNext()) {
        final RecipientId id        = RecipientId.from(cursor.getLong(cursor.getColumnIndexOrThrow(ContactRepository.ID_COLUMN)));
        final Recipient   recipient = Recipient.resolved(id);

        if (recipient.resolve().getRegistered() != RecipientDatabase.RegisteredState.REGISTERED) {
          matrix.addRow(ContactsCursorRows.forNonPushContact(cursor));
        }
      }
      Log.i(TAG, "filterNonPushContacts() -> " + (System.currentTimeMillis() - startMillis) + "ms");
      return matrix;
    } finally {
      cursor.close();
    }
  }

  private static boolean isCursorListEmpty(List<Cursor> list) {
    int sum = 0;
    for (Cursor cursor : list) {
      sum += cursor.getCount();
    }
    return sum == 0;
  }

  private static boolean selfEnabled(int mode) {
    return flagSet(mode, DisplayMode.FLAG_SELF);
  }

  private static boolean blockUser(int mode) {
    return flagSet(mode, DisplayMode.FLAG_BLOCK);
  }

  private static boolean newConversation(int mode) {
    return groupsEnabled(mode);
  }

  private static boolean pushEnabled(int mode) {
    return flagSet(mode, DisplayMode.FLAG_PUSH);
  }

  private static boolean smsEnabled(int mode) {
    return flagSet(mode, DisplayMode.FLAG_SMS);
  }

  private static boolean groupsEnabled(int mode) {
    return flagSet(mode, DisplayMode.FLAG_ACTIVE_GROUPS);
  }

  private static boolean groupsOnly(int mode) {
    return mode == DisplayMode.FLAG_ACTIVE_GROUPS;
  }

  private static boolean hideGroupsV1(int mode) {
    return flagSet(mode, DisplayMode.FLAG_HIDE_GROUPS_V1);
  }

  private static boolean hideNewNumberOrUsername(int mode) {
    return flagSet(mode, DisplayMode.FLAG_HIDE_NEW);
  }

  private static boolean flagSet(int mode, int flag) {
    return (mode & flag) > 0;
  }

  public static class Factory implements AbstractContactsCursorLoader.Factory {

    private final Context context;
    private final int     displayMode;
    private final String  cursorFilter;
    private final boolean displayRecents;

    public Factory(Context context, int displayMode, String cursorFilter, boolean displayRecents) {
      this.context        = context;
      this.displayMode    = displayMode;
      this.cursorFilter   = cursorFilter;
      this.displayRecents = displayRecents;
    }

    @Override
    public @NonNull AbstractContactsCursorLoader create() {
      return new ContactsCursorLoader(context, displayMode, cursorFilter, displayRecents);
    }
  }
}<|MERGE_RESOLUTION|>--- conflicted
+++ resolved
@@ -58,11 +58,7 @@
     public static final int FLAG_BLOCK           = 1 << 5;
     public static final int FLAG_HIDE_GROUPS_V1  = 1 << 5;
     public static final int FLAG_HIDE_NEW        = 1 << 6;
-<<<<<<< HEAD
     public static final int FLAG_ALL             = FLAG_PUSH | FLAG_ACTIVE_GROUPS | FLAG_INACTIVE_GROUPS | FLAG_SELF;
-=======
-    public static final int FLAG_ALL             = FLAG_PUSH | FLAG_SMS | FLAG_ACTIVE_GROUPS | FLAG_INACTIVE_GROUPS | FLAG_SELF;
->>>>>>> e3d3129e
   }
 
   private static final int RECENT_CONVERSATION_MAX = 25;
