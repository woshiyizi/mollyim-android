--- conflicted
+++ resolved
@@ -84,9 +84,6 @@
     }
 
     RecipientUtil.setAndSendUniversalExpireTimerIfNecessary(context, Recipient.resolved(remotePeer.getId()), SignalDatabase.threads().getThreadIdIfExistsFor(remotePeer.getId()));
-<<<<<<< HEAD
-    webRtcInteractor.insertOutgoingCall(remotePeer, isVideoCall);
-=======
 
     SignalDatabase.calls().insertCall(remotePeer.getCallId().longValue(),
                                       System.currentTimeMillis(),
@@ -94,7 +91,6 @@
                                       isVideoCall ? CallTable.Type.VIDEO_CALL : CallTable.Type.AUDIO_CALL,
                                       CallTable.Direction.OUTGOING,
                                       CallTable.Event.ONGOING);
->>>>>>> 3869de41
 
     EglBaseWrapper.replaceHolder(EglBaseWrapper.OUTGOING_PLACEHOLDER, remotePeer.getCallId().longValue());
 
