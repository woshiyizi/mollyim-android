--- conflicted
+++ resolved
@@ -281,15 +281,10 @@
     return PendingIntent.getActivity(getApplicationContext(), 0, MainActivity.clearTop(this), getPendingIntentFlags());
   }
 
-<<<<<<< HEAD
   private PendingIntent buildExpirationIntent() {
     Intent intent = new Intent(this, KeyCachingService.class);
     intent.setAction(PASSPHRASE_EXPIRED_EVENT);
-    return PendingIntent.getService(getApplicationContext(), 0, intent, 0);
-=======
-  private static PendingIntent buildExpirationPendingIntent(@NonNull Context context) {
-    Intent expirationIntent = new Intent(PASSPHRASE_EXPIRED_EVENT, null, context, KeyCachingService.class);
-    return PendingIntent.getService(context, 0, expirationIntent, getPendingIntentFlags());
+    return PendingIntent.getService(getApplicationContext(), 0, intent, getPendingIntentFlags());
   }
 
   private static int getPendingIntentFlags() {
@@ -298,7 +293,6 @@
     } else {
       return PendingIntent.FLAG_UPDATE_CURRENT;
     }
->>>>>>> d80722db
   }
 
   @Override
