package org.thoughtcrime.securesms.service.webrtc;

import android.content.Context;
import android.net.ConnectivityManager;
import android.net.NetworkInfo;

import androidx.annotation.NonNull;

import org.signal.core.util.logging.Log;
import org.signal.ringrtc.GroupCall;
import org.thoughtcrime.securesms.components.webrtc.EglBaseWrapper;
import org.thoughtcrime.securesms.events.WebRtcViewModel;
import org.thoughtcrime.securesms.keyvalue.SignalStore;
import org.thoughtcrime.securesms.ringrtc.RemotePeer;
import org.thoughtcrime.securesms.service.webrtc.state.WebRtcServiceState;

/**
 * Processor which is utilized when the network becomes unavailable during a group call. In general,
 * this is triggered whenever there is a call ended, and the ending was not the result of direct user
 * action.
 *
 * This class will check the network status when handlePreJoinCall is invoked, and transition to
 * GroupPreJoinActionProcessor as network becomes available again.
 */
public class GroupNetworkUnavailableActionProcessor extends WebRtcActionProcessor {

  private static final String TAG = Log.tag(GroupNetworkUnavailableActionProcessor.class);

  private final MultiPeerActionProcessorFactory actionProcessorFactory;

  public GroupNetworkUnavailableActionProcessor(@NonNull MultiPeerActionProcessorFactory actionProcessorFactory,
                                                @NonNull WebRtcInteractor webRtcInteractor)
  {
    super(webRtcInteractor, TAG);
    this.actionProcessorFactory = actionProcessorFactory;
  }

  @Override
  protected @NonNull WebRtcServiceState handlePreJoinCall(@NonNull WebRtcServiceState currentState, @NonNull RemotePeer remotePeer) {
    Log.i(TAG, "handlePreJoinCall():");

    ConnectivityManager connectivityManager = (ConnectivityManager) context.getSystemService(Context.CONNECTIVITY_SERVICE);
    NetworkInfo         activeNetworkInfo   = connectivityManager.getActiveNetworkInfo();

    if (activeNetworkInfo != null && activeNetworkInfo.isConnected()) {
      GroupPreJoinActionProcessor processor = actionProcessorFactory.createPreJoinActionProcessor(webRtcInteractor);
      return processor.handlePreJoinCall(currentState.builder().actionProcessor(processor).build(), remotePeer);
    }

    byte[]    groupId   = currentState.getCallInfoState().getCallRecipient().requireGroupId().getDecodedId();
    GroupCall groupCall = webRtcInteractor.getCallManager().createGroupCall(groupId,
<<<<<<< HEAD
                                                                            SignalStore.internal().groupCallingServer(),
                                                                            WebRtcUtil.getProxyInfo(),
=======
                                                                            SignalStore.internal().getGroupCallingServer(),
>>>>>>> f5a68aa7
                                                                            new byte[0],
                                                                            null,
                                                                            RingRtcDynamicConfiguration.getAudioProcessingMethod(),
                                                                            RingRtcDynamicConfiguration.shouldUseOboeAdm(),
                                                                            webRtcInteractor.getGroupCallObserver());

    return currentState.builder()
                       .changeCallInfoState()
                       .callState(WebRtcViewModel.State.NETWORK_FAILURE)
                       .groupCall(groupCall)
                       .groupCallState(WebRtcViewModel.GroupCallState.DISCONNECTED)
                       .build();
  }

  @Override
  protected @NonNull WebRtcServiceState handleCancelPreJoinCall(@NonNull WebRtcServiceState currentState) {
    Log.i(TAG, "handleCancelPreJoinCall():");

    WebRtcVideoUtil.deinitializeVideo(currentState);
    EglBaseWrapper.releaseEglBase(RemotePeer.GROUP_CALL_ID.longValue());

    return new WebRtcServiceState(new IdleActionProcessor(webRtcInteractor));
  }

  @Override
  public @NonNull WebRtcServiceState handleNetworkChanged(@NonNull WebRtcServiceState currentState, boolean available) {
    if (available) {
      return currentState.builder()
                         .actionProcessor(actionProcessorFactory.createPreJoinActionProcessor(webRtcInteractor))
                         .changeCallInfoState()
                         .callState(WebRtcViewModel.State.CALL_PRE_JOIN)
                         .build();
    } else {
      return currentState;
    }
  }
}<|MERGE_RESOLUTION|>--- conflicted
+++ resolved
@@ -49,12 +49,8 @@
 
     byte[]    groupId   = currentState.getCallInfoState().getCallRecipient().requireGroupId().getDecodedId();
     GroupCall groupCall = webRtcInteractor.getCallManager().createGroupCall(groupId,
-<<<<<<< HEAD
-                                                                            SignalStore.internal().groupCallingServer(),
+                                                                            SignalStore.internal().getGroupCallingServer(),
                                                                             WebRtcUtil.getProxyInfo(),
-=======
-                                                                            SignalStore.internal().getGroupCallingServer(),
->>>>>>> f5a68aa7
                                                                             new byte[0],
                                                                             null,
                                                                             RingRtcDynamicConfiguration.getAudioProcessingMethod(),
