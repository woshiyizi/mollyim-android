--- conflicted
+++ resolved
@@ -114,25 +114,20 @@
     WebRtcCallService.stop(context);
   }
 
-<<<<<<< HEAD
-  void insertMissedCall(@NonNull RemotePeer remotePeer, boolean signal, long timestamp, boolean isVideoOffer) {
-    webRtcCallService.insertMissedCall(remotePeer.getRecipient(), signal, timestamp, isVideoOffer);
+  void insertMissedCall(@NonNull RemotePeer remotePeer, long timestamp, boolean isVideoOffer) {
+    signalCallManager.insertMissedCall(remotePeer.getRecipient(), true, timestamp, isVideoOffer);
   }
 
   void insertDeniedCall(@NonNull RemotePeer remotePeer, boolean isVideoOffer) {
-    webRtcCallService.insertDeniedCall(remotePeer.getRecipient(), isVideoOffer);
+    signalCallManager.insertDeniedCall(remotePeer.getRecipient(), isVideoOffer);
   }
 
   void insertOutgoingCall(@NonNull RemotePeer remotePeer, boolean isVideoOffer) {
-    webRtcCallService.insertOutgoingCall(remotePeer.getRecipient(), isVideoOffer);
+    signalCallManager.insertOutgoingCall(remotePeer.getRecipient(), isVideoOffer);
   }
 
   void insertReceivedCall(@NonNull RemotePeer remotePeer, boolean isVideoOffer) {
-    webRtcCallService.insertReceivedCall(remotePeer.getRecipient(), isVideoOffer);
-=======
-  void insertMissedCall(@NonNull RemotePeer remotePeer, long timestamp, boolean isVideoOffer) {
-    signalCallManager.insertMissedCall(remotePeer, true, timestamp, isVideoOffer);
->>>>>>> e3d3129e
+    signalCallManager.insertReceivedCall(remotePeer.getRecipient(), isVideoOffer);
   }
 
   boolean startWebRtcCallActivityIfPossible() {
