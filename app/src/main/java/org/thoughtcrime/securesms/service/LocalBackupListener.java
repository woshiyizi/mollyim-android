package org.thoughtcrime.securesms.service;


import android.content.Context;

import androidx.annotation.NonNull;

import org.thoughtcrime.securesms.jobs.LocalBackupJob;
import org.thoughtcrime.securesms.keyvalue.SettingsValues;
import org.thoughtcrime.securesms.keyvalue.SignalStore;
import org.thoughtcrime.securesms.util.JavaTimeExtensionsKt;
import org.thoughtcrime.securesms.util.TextSecurePreferences;

import java.time.Instant;
import java.time.LocalDateTime;
<<<<<<< HEAD
import java.util.TimeZone;
=======
import java.util.Random;
import java.util.concurrent.TimeUnit;
>>>>>>> a3f432dc

public class LocalBackupListener extends PersistentAlarmManagerListener {

  private static final int BACKUP_JITTER_WINDOW_SECONDS = Math.toIntExact(TimeUnit.MINUTES.toSeconds(10));

  @Override
  protected boolean shouldScheduleExact() {
    return true;
  }

  @Override
  protected long getNextScheduledExecutionTime(Context context) {
    return TextSecurePreferences.getNextBackupTime(context);
  }

  @Override
  protected long onAlarm(Context context, long scheduledTime) {
    if (SignalStore.settings().isBackupEnabled()) {
      LocalBackupJob.enqueue(false);
    }

    return setNextBackupTimeToIntervalFromNow(context);
  }

  public static void schedule(Context context) {
    if (SignalStore.settings().isBackupEnabled()) {
      new LocalBackupListener().onReceive(context, getScheduleIntent());
    }
  }

  public static long setNextBackupTimeToIntervalFromNow(@NonNull Context context) {
    long nowPlusInterval = System.currentTimeMillis() + TextSecurePreferences.getBackupInternal(context);

    LocalDateTime nextInstant = LocalDateTime.ofInstant(Instant.ofEpochMilli(nowPlusInterval),
                                                        TimeZone.getDefault().toZoneId());
    int           hour   = SignalStore.settings().getBackupHour();
    int           minute = SignalStore.settings().getBackupMinute();
<<<<<<< HEAD
    LocalDateTime next   = nextInstant.withHour(hour).withMinute(minute).withSecond(0);
    if (nextInstant.isAfter(next)) {
=======
    LocalDateTime next   = now.withHour(hour).withMinute(minute).withSecond(0);

    int jitter = (new Random().nextInt(BACKUP_JITTER_WINDOW_SECONDS)) - (BACKUP_JITTER_WINDOW_SECONDS / 2);

    next.plusSeconds(jitter);

    if (now.isAfter(next)) {
>>>>>>> a3f432dc
      next = next.plusDays(1);
    }

    long nextTime = JavaTimeExtensionsKt.toMillis(next);

    TextSecurePreferences.setNextBackupTime(context, nextTime);

    return nextTime;
  }
}<|MERGE_RESOLUTION|>--- conflicted
+++ resolved
@@ -6,19 +6,15 @@
 import androidx.annotation.NonNull;
 
 import org.thoughtcrime.securesms.jobs.LocalBackupJob;
-import org.thoughtcrime.securesms.keyvalue.SettingsValues;
 import org.thoughtcrime.securesms.keyvalue.SignalStore;
 import org.thoughtcrime.securesms.util.JavaTimeExtensionsKt;
 import org.thoughtcrime.securesms.util.TextSecurePreferences;
 
 import java.time.Instant;
 import java.time.LocalDateTime;
-<<<<<<< HEAD
+import java.util.Random;
 import java.util.TimeZone;
-=======
-import java.util.Random;
 import java.util.concurrent.TimeUnit;
->>>>>>> a3f432dc
 
 public class LocalBackupListener extends PersistentAlarmManagerListener {
 
@@ -56,18 +52,13 @@
                                                         TimeZone.getDefault().toZoneId());
     int           hour   = SignalStore.settings().getBackupHour();
     int           minute = SignalStore.settings().getBackupMinute();
-<<<<<<< HEAD
     LocalDateTime next   = nextInstant.withHour(hour).withMinute(minute).withSecond(0);
-    if (nextInstant.isAfter(next)) {
-=======
-    LocalDateTime next   = now.withHour(hour).withMinute(minute).withSecond(0);
 
     int jitter = (new Random().nextInt(BACKUP_JITTER_WINDOW_SECONDS)) - (BACKUP_JITTER_WINDOW_SECONDS / 2);
 
     next.plusSeconds(jitter);
 
-    if (now.isAfter(next)) {
->>>>>>> a3f432dc
+    if (nextInstant.isAfter(next)) {
       next = next.plusDays(1);
     }
 
