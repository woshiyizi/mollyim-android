--- conflicted
+++ resolved
@@ -12,10 +12,7 @@
 
 import java.time.Instant;
 import java.time.LocalDateTime;
-<<<<<<< HEAD
 import java.util.TimeZone;
-=======
->>>>>>> 08ebca50
 
 public class LocalBackupListener extends PersistentAlarmManagerListener {
 
@@ -45,28 +42,15 @@
   }
 
   public static long setNextBackupTimeToIntervalFromNow(@NonNull Context context) {
-<<<<<<< HEAD
-    long nextTime = System.currentTimeMillis() + TextSecurePreferences.getBackupInternal(context);
+    long nowPlusInterval = System.currentTimeMillis() + TextSecurePreferences.getBackupInternal(context);
 
-    if (Build.VERSION.SDK_INT >= 31) {
-      LocalDateTime nextInstant = LocalDateTime.ofInstant(Instant.ofEpochMilli(nextTime),
-                                                          TimeZone.getDefault().toZoneId());
-      int           hour   = SignalStore.settings().getBackupHour();
-      int           minute = SignalStore.settings().getBackupMinute();
-      LocalDateTime next   = nextInstant.withHour(hour).withMinute(minute).withSecond(0);
-      if (nextInstant.isAfter(next)) {
-        next = next.plusDays(1);
-      }
-
-      nextTime = JavaTimeExtensionsKt.toMillis(next);
-=======
-    LocalDateTime now    = LocalDateTime.now();
+    LocalDateTime nextInstant = LocalDateTime.ofInstant(Instant.ofEpochMilli(nowPlusInterval),
+                                                        TimeZone.getDefault().toZoneId());
     int           hour   = SignalStore.settings().getBackupHour();
     int           minute = SignalStore.settings().getBackupMinute();
-    LocalDateTime next   = now.withHour(hour).withMinute(minute).withSecond(0);
-    if (now.isAfter(next)) {
+    LocalDateTime next   = nextInstant.withHour(hour).withMinute(minute).withSecond(0);
+    if (nextInstant.isAfter(next)) {
       next = next.plusDays(1);
->>>>>>> 08ebca50
     }
 
     long nextTime = JavaTimeExtensionsKt.toMillis(next);
