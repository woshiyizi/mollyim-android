--- conflicted
+++ resolved
@@ -290,21 +290,13 @@
         callManager.peekGroupCall(SignalStore.internalValues().groupCallingServer(), credential.getTokenBytes().toByteArray(), members, peekInfo -> {
           Long threadId = DatabaseFactory.getThreadDatabase(context).getThreadIdFor(group.getId());
 
-<<<<<<< HEAD
-          DatabaseFactory.getSmsDatabase(context)
-                         .updatePreviousGroupCall(threadId,
-                                                  peekInfo.getEraId(),
-                                                  peekInfo.getJoinedMembers(),
-                                                  WebRtcUtil.isCallFull(peekInfo),
-                                                  group.getExpireMessagesInMillis());
-=======
           if (threadId != null) {
             DatabaseFactory.getSmsDatabase(context)
                            .updatePreviousGroupCall(threadId,
                                                     peekInfo.getEraId(),
                                                     peekInfo.getJoinedMembers(),
-                                                    WebRtcUtil.isCallFull(peekInfo));
->>>>>>> e374f3af
+                                                    WebRtcUtil.isCallFull(peekInfo),
+                                                    group.getExpiresInMillis());
 
             ApplicationDependencies.getMessageNotifier().updateNotification(context, threadId, true, 0, BubbleUtil.BubbleState.HIDDEN);
 
@@ -682,7 +674,7 @@
   }
 
   public void insertMissedCall(@NonNull Recipient recipient, boolean signal, long timestamp, boolean isVideoOffer) {
-    long expiresIn = recipient.getExpireMessagesInMillis();
+    long expiresIn = recipient.getExpiresInMillis();
     Pair<Long, Long> messageAndThreadId = DatabaseFactory.getSmsDatabase(context)
                                                          .insertMissedCall(recipient.getId(), expiresIn, timestamp, isVideoOffer);
     ApplicationDependencies.getMessageNotifier()
@@ -690,13 +682,13 @@
   }
 
   public void insertDeniedCall(@NonNull Recipient recipient, boolean isVideoOffer) {
-    long expiresIn = recipient.getExpireMessagesInMillis();
+    long expiresIn = recipient.getExpiresInMillis();
     DatabaseFactory.getSmsDatabase(context)
                    .insertMissedCall(recipient.getId(), expiresIn,  System.currentTimeMillis(), isVideoOffer);
   }
 
   public void insertOutgoingCall(@NonNull Recipient recipient, boolean isVideoOffer) {
-    long expiresIn = recipient.getExpireMessagesInMillis();
+    long expiresIn = recipient.getExpiresInMillis();
     MessageDatabase database = DatabaseFactory.getSmsDatabase(context);
     Pair<Long, Long> messageAndThreadId = database.insertOutgoingCall(recipient.getId(), expiresIn, isVideoOffer);
     if (expiresIn > 0) {
@@ -706,7 +698,7 @@
   }
 
   public void insertReceivedCall(@NonNull Recipient recipient, boolean isVideoOffer) {
-    long expiresIn = recipient.getExpireMessagesInMillis();
+    long expiresIn = recipient.getExpiresInMillis();
     MessageDatabase database = DatabaseFactory.getSmsDatabase(context);
     Pair<Long, Long> messageAndThreadId = database.insertReceivedCall(recipient.getId(), expiresIn, isVideoOffer);
     if (expiresIn > 0) {
