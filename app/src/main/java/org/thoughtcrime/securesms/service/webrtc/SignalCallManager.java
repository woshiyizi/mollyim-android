--- conflicted
+++ resolved
@@ -28,11 +28,7 @@
 import org.thoughtcrime.securesms.WebRtcCallActivity;
 import org.thoughtcrime.securesms.crypto.UnidentifiedAccessUtil;
 import org.thoughtcrime.securesms.database.GroupDatabase;
-<<<<<<< HEAD
-import org.thoughtcrime.securesms.database.MessageDatabase;
-=======
 import org.thoughtcrime.securesms.database.SignalDatabase;
->>>>>>> 182a112c
 import org.thoughtcrime.securesms.dependencies.ApplicationDependencies;
 import org.thoughtcrime.securesms.events.GroupCallPeekEvent;
 import org.thoughtcrime.securesms.events.WebRtcViewModel;
@@ -318,20 +314,12 @@
           Long threadId = SignalDatabase.threads().getThreadIdFor(group.getId());
 
           if (threadId != null) {
-<<<<<<< HEAD
-            DatabaseFactory.getSmsDatabase(context)
-                           .updatePreviousGroupCall(threadId,
-                                                    peekInfo.getEraId(),
-                                                    peekInfo.getJoinedMembers(),
-                                                    WebRtcUtil.isCallFull(peekInfo),
-                                                    group.getExpiresInMillis());
-=======
             SignalDatabase.sms()
                           .updatePreviousGroupCall(threadId,
                                                    peekInfo.getEraId(),
                                                    peekInfo.getJoinedMembers(),
-                                                   WebRtcUtil.isCallFull(peekInfo));
->>>>>>> 182a112c
+                                                   WebRtcUtil.isCallFull(peekInfo),
+                                                   group.getExpiresInMillis());
 
             ApplicationDependencies.getMessageNotifier().updateNotification(context, threadId, true, 0, BubbleUtil.BubbleState.HIDDEN);
 
@@ -800,52 +788,38 @@
     });
   }
 
-<<<<<<< HEAD
   public void insertMissedCall(@NonNull Recipient recipient, boolean signal, long timestamp, boolean isVideoOffer) {
     long expiresIn = recipient.getExpiresInMillis();
-    Pair<Long, Long> messageAndThreadId = DatabaseFactory.getSmsDatabase(context)
-                                                         .insertMissedCall(recipient.getId(), expiresIn, timestamp, isVideoOffer);
-=======
-  public void insertMissedCall(@NonNull RemotePeer remotePeer, boolean signal, long timestamp, boolean isVideoOffer) {
-    Pair<Long, Long> messageAndThreadId = SignalDatabase.sms().insertMissedCall(remotePeer.getId(), timestamp, isVideoOffer);
-
->>>>>>> 182a112c
+    Pair<Long, Long> messageAndThreadId = SignalDatabase.sms().insertMissedCall(recipient.getId(), expiresIn, timestamp, isVideoOffer);
+
     ApplicationDependencies.getMessageNotifier()
                            .updateNotification(context, messageAndThreadId.second(), signal);
   }
 
-<<<<<<< HEAD
+  public void insertReceivedCall(@NonNull Recipient recipient, boolean signal, boolean isVideoOffer) {
+    long expiresIn = recipient.getExpiresInMillis();
+    Pair<Long, Long> messageAndThreadId = SignalDatabase.sms().insertReceivedCall(recipient.getId(), expiresIn, isVideoOffer);
+    if (expiresIn > 0) {
+      SignalDatabase.sms().markExpireStarted(messageAndThreadId.first());
+      ApplicationDependencies.getExpiringMessageManager().scheduleDeletion(messageAndThreadId.first(), false, expiresIn);
+    }
+
+    ApplicationDependencies.getMessageNotifier()
+                           .updateNotification(context, messageAndThreadId.second(), signal);
+  }
+
   public void insertDeniedCall(@NonNull Recipient recipient, boolean isVideoOffer) {
     long expiresIn = recipient.getExpiresInMillis();
-    DatabaseFactory.getSmsDatabase(context)
-                   .insertMissedCall(recipient.getId(), expiresIn,  System.currentTimeMillis(), isVideoOffer);
+    SignalDatabase.sms().insertMissedCall(recipient.getId(), expiresIn,  System.currentTimeMillis(), isVideoOffer);
   }
 
   public void insertOutgoingCall(@NonNull Recipient recipient, boolean isVideoOffer) {
     long expiresIn = recipient.getExpiresInMillis();
-    MessageDatabase database = DatabaseFactory.getSmsDatabase(context);
-    Pair<Long, Long> messageAndThreadId = database.insertOutgoingCall(recipient.getId(), expiresIn, isVideoOffer);
+    Pair<Long, Long> messageAndThreadId = SignalDatabase.sms().insertOutgoingCall(recipient.getId(), expiresIn, isVideoOffer);
     if (expiresIn > 0) {
-      database.markExpireStarted(messageAndThreadId.first());
+      SignalDatabase.sms().markExpireStarted(messageAndThreadId.first());
       ApplicationDependencies.getExpiringMessageManager().scheduleDeletion(messageAndThreadId.first(), false, expiresIn);
     }
-  }
-
-  public void insertReceivedCall(@NonNull Recipient recipient, boolean signal, boolean isVideoOffer) {
-    long expiresIn = recipient.getExpiresInMillis();
-    MessageDatabase database = DatabaseFactory.getSmsDatabase(context);
-    Pair<Long, Long> messageAndThreadId = database.insertReceivedCall(recipient.getId(), expiresIn, isVideoOffer);
-    if (expiresIn > 0) {
-      database.markExpireStarted(messageAndThreadId.first());
-      ApplicationDependencies.getExpiringMessageManager().scheduleDeletion(messageAndThreadId.first(), false, expiresIn);
-    }
-=======
-  public void insertReceivedCall(@NonNull RemotePeer remotePeer, boolean signal, boolean isVideoOffer) {
-    Pair<Long, Long> messageAndThreadId = SignalDatabase.sms().insertReceivedCall(remotePeer.getId(), isVideoOffer);
->>>>>>> 182a112c
-
-    ApplicationDependencies.getMessageNotifier()
-                           .updateNotification(context, messageAndThreadId.second(), signal);
   }
 
   public void retrieveTurnServers(@NonNull RemotePeer remotePeer) {
