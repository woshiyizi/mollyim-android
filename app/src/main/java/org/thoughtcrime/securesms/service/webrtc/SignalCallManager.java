--- conflicted
+++ resolved
@@ -790,7 +790,6 @@
                            .updateNotification(context, messageAndThreadId.second(), signal);
   }
 
-<<<<<<< HEAD
   public void insertDeniedCall(@NonNull Recipient recipient, boolean isVideoOffer) {
     long expiresIn = recipient.getExpiresInMillis();
     DatabaseFactory.getSmsDatabase(context)
@@ -807,7 +806,7 @@
     }
   }
 
-  public void insertReceivedCall(@NonNull Recipient recipient, boolean isVideoOffer) {
+  public void insertReceivedCall(@NonNull Recipient recipient, boolean signal, boolean isVideoOffer) {
     long expiresIn = recipient.getExpiresInMillis();
     MessageDatabase database = DatabaseFactory.getSmsDatabase(context);
     Pair<Long, Long> messageAndThreadId = database.insertReceivedCall(recipient.getId(), expiresIn, isVideoOffer);
@@ -815,14 +814,9 @@
       database.markExpireStarted(messageAndThreadId.first());
       ApplicationDependencies.getExpiringMessageManager().scheduleDeletion(messageAndThreadId.first(), false, expiresIn);
     }
-=======
-  public void insertReceivedCall(@NonNull RemotePeer remotePeer, boolean signal, boolean isVideoOffer) {
-    Pair<Long, Long> messageAndThreadId = DatabaseFactory.getSmsDatabase(context)
-                                                         .insertReceivedCall(remotePeer.getId(), isVideoOffer);
 
     ApplicationDependencies.getMessageNotifier()
                            .updateNotification(context, messageAndThreadId.second(), signal);
->>>>>>> 343aadcd
   }
 
   public void retrieveTurnServers(@NonNull RemotePeer remotePeer) {
