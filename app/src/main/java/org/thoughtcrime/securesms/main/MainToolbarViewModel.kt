--- conflicted
+++ resolved
@@ -24,7 +24,6 @@
 import org.thoughtcrime.securesms.calls.log.CallLogFilter
 import org.thoughtcrime.securesms.conversationlist.model.ConversationFilter
 import org.thoughtcrime.securesms.dependencies.AppDependencies
-import org.thoughtcrime.securesms.keyvalue.SignalStore
 import org.thoughtcrime.securesms.recipients.Recipient
 import org.thoughtcrime.securesms.util.TextSecurePreferences
 
@@ -48,13 +47,8 @@
     internalStateFlow.update {
       it.copy(
         hasFailedBackups = BackupRepository.shouldDisplayBackupFailedIndicator() || BackupRepository.shouldDisplayBackupAlreadyRedeemedIndicator(),
-<<<<<<< HEAD
-        isOutOfRemoteStorageSpace = BackupRepository.shouldDisplayOutOfStorageSpaceUx(),
+        isOutOfRemoteStorageSpace = BackupRepository.shouldDisplayOutOfRemoteStorageSpaceUx(),
         hasPassphrase = TextSecurePreferences.isPassphraseLockEnabled(AppDependencies.application)
-=======
-        isOutOfRemoteStorageSpace = BackupRepository.shouldDisplayOutOfRemoteStorageSpaceUx(),
-        hasPassphrase = !SignalStore.settings.passphraseDisabled
->>>>>>> 50ed4557
       )
     }
   }
