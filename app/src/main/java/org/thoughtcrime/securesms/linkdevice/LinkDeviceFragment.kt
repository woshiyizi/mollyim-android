package org.thoughtcrime.securesms.linkdevice

import android.os.Bundle
import android.view.View
import android.widget.Toast
import androidx.activity.result.ActivityResultLauncher
import androidx.biometric.BiometricManager
import androidx.biometric.BiometricPrompt
import androidx.compose.foundation.Image
import androidx.compose.foundation.background
import androidx.compose.foundation.clickable
import androidx.compose.foundation.layout.Box
import androidx.compose.foundation.layout.Column
import androidx.compose.foundation.layout.PaddingValues
import androidx.compose.foundation.layout.Row
import androidx.compose.foundation.layout.Spacer
import androidx.compose.foundation.layout.defaultMinSize
import androidx.compose.foundation.layout.fillMaxSize
import androidx.compose.foundation.layout.fillMaxWidth
import androidx.compose.foundation.layout.padding
import androidx.compose.foundation.layout.size
import androidx.compose.foundation.layout.wrapContentHeight
import androidx.compose.foundation.rememberScrollState
import androidx.compose.foundation.shape.CircleShape
import androidx.compose.foundation.text.ClickableText
import androidx.compose.foundation.text.InlineTextContent
import androidx.compose.foundation.text.appendInlineContent
import androidx.compose.foundation.verticalScroll
import androidx.compose.material3.CircularProgressIndicator
import androidx.compose.material3.Icon
import androidx.compose.material3.LocalTextStyle
import androidx.compose.material3.MaterialTheme
import androidx.compose.material3.Text
import androidx.compose.runtime.Composable
import androidx.compose.runtime.LaunchedEffect
import androidx.compose.runtime.getValue
import androidx.compose.runtime.mutableStateOf
import androidx.compose.runtime.remember
import androidx.compose.ui.Alignment
import androidx.compose.ui.Modifier
import androidx.compose.ui.graphics.Color
import androidx.compose.ui.graphics.ColorFilter
import androidx.compose.ui.graphics.vector.ImageVector
import androidx.compose.ui.layout.ContentScale
import androidx.compose.ui.platform.LocalContext
import androidx.compose.ui.res.painterResource
import androidx.compose.ui.res.stringResource
import androidx.compose.ui.res.vectorResource
import androidx.compose.ui.text.AnnotatedString
import androidx.compose.ui.text.Placeholder
import androidx.compose.ui.text.PlaceholderVerticalAlign
import androidx.compose.ui.text.buildAnnotatedString
import androidx.compose.ui.text.style.TextAlign
import androidx.compose.ui.unit.dp
import androidx.compose.ui.unit.sp
import androidx.fragment.app.activityViewModels
import androidx.lifecycle.compose.collectAsStateWithLifecycle
import androidx.navigation.NavController
import androidx.navigation.fragment.findNavController
import com.google.android.material.snackbar.Snackbar
import org.signal.core.ui.compose.Buttons
import org.signal.core.ui.compose.Dialogs
import org.signal.core.ui.compose.Dividers
import org.signal.core.ui.compose.DropdownMenus
import org.signal.core.ui.compose.Previews
import org.signal.core.ui.compose.Scaffolds
import org.signal.core.ui.compose.SignalPreview
import org.signal.core.util.logging.Log
import org.thoughtcrime.securesms.BiometricDeviceAuthentication
import org.thoughtcrime.securesms.BiometricDeviceLockContract
import org.thoughtcrime.securesms.R
import org.thoughtcrime.securesms.compose.ComposeFragment
import org.thoughtcrime.securesms.linkdevice.LinkDeviceSettingsState.DialogState
import org.thoughtcrime.securesms.util.CommunicationActions
import org.thoughtcrime.securesms.util.DateUtils
import org.thoughtcrime.securesms.util.SupportEmailUtil
import org.thoughtcrime.securesms.util.navigation.safeNavigate
import java.util.Locale

private const val PLACEHOLDER = "__ICON_PLACEHOLDER__"

/**
 * Fragment that shows current linked devices
 */
class LinkDeviceFragment : ComposeFragment() {

  companion object {
    private val TAG = Log.tag(LinkDeviceFragment::class)
  }

  private val viewModel: LinkDeviceViewModel by activityViewModels()
  private lateinit var biometricAuth: BiometricDeviceAuthentication
  private lateinit var biometricDeviceLockLauncher: ActivityResultLauncher<String>
  private lateinit var linkDeviceWakeLock: LinkDeviceWakeLock

  override fun onViewCreated(view: View, savedInstanceState: Bundle?) {
    super.onViewCreated(view, savedInstanceState)

    viewModel.initialize()

    biometricDeviceLockLauncher = registerForActivityResult(BiometricDeviceLockContract()) { result: Int ->
      if (result == BiometricDeviceAuthentication.AUTHENTICATED) {
        findNavController().safeNavigate(R.id.action_linkDeviceFragment_to_linkDeviceIntroBottomSheet)
      }
    }

    val promptInfo = BiometricPrompt.PromptInfo.Builder()
      .setAllowedAuthenticators(BiometricDeviceAuthentication.ALLOWED_AUTHENTICATORS)
      .setTitle(requireContext().getString(R.string.LinkDeviceFragment__unlock_to_link))
      .setConfirmationRequired(true)
      .build()
    biometricAuth = BiometricDeviceAuthentication(
      BiometricManager.from(requireActivity()),
      BiometricPrompt(requireActivity(), BiometricAuthenticationListener()),
      promptInfo
    )

    linkDeviceWakeLock = LinkDeviceWakeLock(requireActivity())
  }

  override fun onPause() {
    super.onPause()
    biometricAuth.cancelAuthentication()
  }

  @Composable
  override fun FragmentContent() {
    val state by viewModel.state.collectAsStateWithLifecycle()
    val navController: NavController by remember { mutableStateOf(findNavController()) }
    val context = LocalContext.current

    LaunchedEffect(state.dialogState) {
      when (state.dialogState) {
        DialogState.None, is DialogState.SyncingFailed, DialogState.SyncingTimedOut -> {
          Log.i(TAG, "Releasing wake lock for linked device")
          linkDeviceWakeLock.release()
        }
        is DialogState.SyncingMessages, DialogState.Linking -> {
          Log.i(TAG, "Acquiring wake lock for linked device")
          linkDeviceWakeLock.acquire()
        }
        DialogState.Unlinking, is DialogState.DeviceUnlinked, DialogState.ContactSupport, DialogState.LoadingDebugLog -> Unit
      }
    }

    LaunchedEffect(state.oneTimeEvent) {
      when (val event = state.oneTimeEvent) {
        LinkDeviceSettingsState.OneTimeEvent.None -> {
          Unit
        }
        is LinkDeviceSettingsState.OneTimeEvent.ToastLinked -> {
          Toast.makeText(context, context.getString(R.string.LinkDeviceFragment__s_linked, event.name), Toast.LENGTH_LONG).show()
        }
        is LinkDeviceSettingsState.OneTimeEvent.ToastUnlinked -> {
          Toast.makeText(context, context.getString(R.string.LinkDeviceFragment__s_unlinked, event.name), Toast.LENGTH_LONG).show()
        }
        LinkDeviceSettingsState.OneTimeEvent.SnackbarLinkCancelled -> {
          Snackbar.make(requireView(), context.getString(R.string.LinkDeviceFragment__linking_cancelled), Snackbar.LENGTH_LONG).show()
        }
        LinkDeviceSettingsState.OneTimeEvent.ToastNetworkFailed -> {
          Toast.makeText(context, context.getString(R.string.DeviceListActivity_network_failed), Toast.LENGTH_LONG).show()
        }
        LinkDeviceSettingsState.OneTimeEvent.LaunchQrCodeScanner -> {
          navController.navigateToQrScannerIfAuthed(state.seenBioAuthEducationSheet)
        }
        LinkDeviceSettingsState.OneTimeEvent.ShowFinishedSheet -> {
          navController.safeNavigate(R.id.action_linkDeviceFragment_to_linkDeviceFinishedSheet)
        }
        LinkDeviceSettingsState.OneTimeEvent.HideFinishedSheet -> {
          if (navController.currentDestination?.id == R.id.linkDeviceFinishedSheet) {
            navController.popBackStack()
          }
        }
        LinkDeviceSettingsState.OneTimeEvent.SnackbarNameChangeFailure -> Unit
        LinkDeviceSettingsState.OneTimeEvent.SnackbarNameChangeSuccess -> Unit
        LinkDeviceSettingsState.OneTimeEvent.LaunchEmail -> {
          val subject = getString(R.string.LinkDeviceFragment__link_sync_failure_support_email)
          val body = getEmailBody(state.debugLogUrl)
          CommunicationActions.openEmail(requireContext(), SupportEmailUtil.getSupportEmailAddress(requireContext()), subject, body)
        }
      }

      if (state.oneTimeEvent != LinkDeviceSettingsState.OneTimeEvent.None) {
        viewModel.clearOneTimeEvent()
      }
    }

    LaunchedEffect(state.seenBioAuthEducationSheet) {
      if (state.seenBioAuthEducationSheet) {
        if (!biometricAuth.authenticate(requireContext(), true) { biometricDeviceLockLauncher.launch(getString(R.string.LinkDeviceFragment__unlock_to_link)) }) {
          navController.safeNavigate(R.id.action_linkDeviceFragment_to_linkDeviceIntroBottomSheet)
        }
        viewModel.markBioAuthEducationSheetSeen(false)
      }
    }

    Scaffolds.Settings(
      title = stringResource(id = R.string.preferences__linked_devices),
      onNavigationClick = { navController.popOrFinish() },
      navigationIcon = ImageVector.vectorResource(id = R.drawable.symbol_arrow_start_24),
      navigationContentDescription = stringResource(id = R.string.Material3SearchToolbar__close)
    ) { contentPadding: PaddingValues ->
      DeviceListScreen(
        state = state,
        modifier = Modifier.padding(contentPadding),
        onLearnMoreClicked = { navController.safeNavigate(R.id.action_linkDeviceFragment_to_linkDeviceLearnMoreBottomSheet) },
        onLinkNewDeviceClicked = {
          viewModel.stopExistingPolling()
          navController.navigateToQrScannerIfAuthed(!state.needsBioAuthEducationSheet)
        },
        onDeviceSelectedForRemoval = { device -> viewModel.setDeviceToRemove(device) },
        onDeviceRemovalConfirmed = { device -> viewModel.removeDevice(device) },
        onSyncFailureRetryRequested = { viewModel.onSyncErrorRetryRequested() },
        onSyncFailureIgnored = { viewModel.onSyncErrorIgnored() },
        onSyncFailureLearnMore = { CommunicationActions.openBrowserLink(requireContext(), requireContext().getString(R.string.LinkDeviceFragment__learn_more_url)) },
        onSyncFailureContactSupport = { viewModel.onSyncErrorContactSupport() },
        onSyncCancelled = { viewModel.onSyncCancelled() },
        onEditDevice = { device ->
          viewModel.setDeviceToEdit(device)
          navController.safeNavigate(R.id.action_linkDeviceFragment_to_editDeviceNameFragment)
        },
        onDialogDismissed = { viewModel.onDialogDismissed() },
        onContactWithLogs = { viewModel.onContactSupport(includeLogs = true) },
        onContactWithoutLogs = { viewModel.onContactSupport(includeLogs = false) }
      )
    }
  }

  private fun getEmailBody(debugLog: String?): String {
    val filter = R.string.LinkDeviceFragment__link_sync_failure_support_email_filter
    val prefix = StringBuilder()
    if (debugLog != null) {
      prefix.append("\n")
      prefix.append(getString(R.string.HelpFragment__debug_log)).append(" ").append(debugLog).append("\n\n")
    }
    return SupportEmailUtil.generateSupportEmailBody(requireContext(), filter, prefix.toString(), null)
  }

  private fun NavController.navigateToQrScannerIfAuthed(seenEducation: Boolean) {
    if (seenEducation && biometricAuth.canAuthenticate(requireContext())) {
      if (!biometricAuth.authenticate(requireContext(), true) { biometricDeviceLockLauncher.launch(getString(R.string.LinkDeviceFragment__unlock_to_link)) }) {
        this.safeNavigate(R.id.action_linkDeviceFragment_to_linkDeviceIntroBottomSheet)
      }
    } else if (biometricAuth.canAuthenticate(requireContext())) {
      this.safeNavigate(R.id.action_linkDeviceFragment_to_linkDeviceEducationSheet)
    } else {
      this.safeNavigate(R.id.action_linkDeviceFragment_to_linkDeviceIntroBottomSheet)
    }
  }

  private fun NavController.popOrFinish() {
    if (!popBackStack()) {
      requireActivity().finishAfterTransition()
    }
  }

  private inner class BiometricAuthenticationListener : BiometricPrompt.AuthenticationCallback() {
    override fun onAuthenticationError(errorCode: Int, errorString: CharSequence) {
      Log.w(TAG, "Authentication error: $errorCode")
      if (errorCode == BiometricPrompt.ERROR_CANCELED) {
        biometricDeviceLockLauncher.launch(getString(R.string.LinkDeviceFragment__unlock_to_link))
      } else {
        onAuthenticationFailed()
      }
    }

    override fun onAuthenticationSucceeded(result: BiometricPrompt.AuthenticationResult) {
      Log.i(TAG, "Authentication succeeded")
      findNavController().safeNavigate(R.id.action_linkDeviceFragment_to_linkDeviceIntroBottomSheet)
    }

    override fun onAuthenticationFailed() {
      Log.w(TAG, "Unable to authenticate")
    }
  }
}

@Composable
fun DeviceListScreen(
  state: LinkDeviceSettingsState,
  modifier: Modifier = Modifier,
  onLearnMoreClicked: () -> Unit = {},
  onLinkNewDeviceClicked: () -> Unit = {},
  onDeviceSelectedForRemoval: (Device?) -> Unit = {},
  onDeviceRemovalConfirmed: (Device) -> Unit = {},
  onSyncFailureRetryRequested: () -> Unit = {},
  onSyncFailureIgnored: () -> Unit = {},
  onSyncFailureLearnMore: () -> Unit = {},
  onSyncFailureContactSupport: () -> Unit = {},
  onSyncCancelled: () -> Unit = {},
  onEditDevice: (Device) -> Unit = {},
  onDialogDismissed: () -> Unit = {},
  onContactWithLogs: () -> Unit = {},
  onContactWithoutLogs: () -> Unit = {}
) {
  // If a bottom sheet is showing, we don't want the spinner underneath
  if (!state.bottomSheetVisible) {
    when (state.dialogState) {
      DialogState.None -> {
        Unit
      }
      DialogState.Linking -> {
        Dialogs.IndeterminateProgressDialog(stringResource(id = R.string.LinkDeviceFragment__linking_device))
      }
      DialogState.Unlinking -> {
        Dialogs.IndeterminateProgressDialog(stringResource(id = R.string.DeviceListActivity_unlinking_device))
      }
      is DialogState.SyncingMessages -> {
        Dialogs.IndeterminateProgressDialog(
          message = stringResource(id = R.string.LinkDeviceFragment__syncing_messages),
          caption = stringResource(id = R.string.LinkDeviceFragment__do_not_close),
          dismiss = stringResource(id = android.R.string.cancel),
          onDismiss = onSyncCancelled
        )
      }
      is DialogState.SyncingFailed -> {
        when (state.dialogState.syncFailType) {
          LinkDeviceSettingsState.SyncFailType.NOT_RETRYABLE -> {
            Dialogs.AdvancedAlertDialog(
              title = stringResource(R.string.LinkDeviceFragment__sync_failure_title),
              body = stringResource(R.string.LinkDeviceFragment__sync_failure_body_unretryable),
              positive = stringResource(R.string.LinkDeviceFragment__contact_support),
              onPositive = onSyncFailureContactSupport,
              neutral = stringResource(R.string.LinkDeviceFragment__learn_more),
              onNeutral = onSyncFailureLearnMore,
              negative = stringResource(R.string.LinkDeviceFragment__continue),
              onNegative = onSyncFailureIgnored
            )
          }
          LinkDeviceSettingsState.SyncFailType.RETRYABLE -> {
            Dialogs.SimpleAlertDialog(
              title = stringResource(R.string.LinkDeviceFragment__sync_failure_title),
              body = stringResource(R.string.LinkDeviceFragment__sync_failure_body),
              confirm = stringResource(R.string.LinkDeviceFragment__sync_failure_retry_button),
              onConfirm = onSyncFailureRetryRequested,
              dismiss = stringResource(R.string.LinkDeviceFragment__sync_failure_dismiss_button),
              onDismissRequest = onSyncFailureIgnored,
              onDeny = onSyncFailureIgnored
            )
          }
          LinkDeviceSettingsState.SyncFailType.NOT_ENOUGH_SPACE -> {
            Dialogs.SimpleMessageDialog(
              message = stringResource(R.string.LinkDeviceFragment__you_dont_have_enough),
              dismiss = stringResource(id = R.string.LinkDeviceFragment__ok),
              onDismiss = onSyncFailureRetryRequested,
              title = stringResource(R.string.LinkDeviceFragment__not_enough_storage_space)
            )
          }
        }
      }
      DialogState.SyncingTimedOut -> {
        Dialogs.SimpleAlertDialog(
          title = stringResource(R.string.LinkDeviceFragment__sync_failure_title),
          body = stringResource(R.string.LinkDeviceFragment__sync_failure_body),
          confirm = stringResource(R.string.LinkDeviceFragment__sync_failure_retry_button),
          onConfirm = onSyncFailureRetryRequested,
          dismiss = stringResource(R.string.LinkDeviceFragment__sync_failure_dismiss_button),
          onDismissRequest = onSyncFailureIgnored,
          onDeny = onSyncFailureIgnored
        )
      }
      is DialogState.DeviceUnlinked -> {
        val createdAt = DateUtils.getDateTimeString(LocalContext.current, Locale.getDefault(), state.dialogState.deviceCreatedAt)
        Dialogs.SimpleMessageDialog(
          title = stringResource(id = R.string.LinkDeviceFragment__device_unlinked),
          message = stringResource(id = R.string.LinkDeviceFragment__the_device_that_was, createdAt),
          dismiss = stringResource(id = R.string.LinkDeviceFragment__ok),
          onDismiss = onDialogDismissed
        )
      }
      DialogState.LoadingDebugLog -> { Dialogs.IndeterminateProgressDialog() }
      DialogState.ContactSupport -> {
        Dialogs.AdvancedAlertDialog(
          title = stringResource(R.string.LinkDeviceFragment__submit_debug_log),
          body = stringResource(R.string.LinkDeviceFragment__your_debug_logs),
          positive = stringResource(R.string.LinkDeviceFragment__submit_with_debug),
          onPositive = onContactWithLogs,
          neutral = stringResource(R.string.LinkDeviceFragment__submit_without_debug),
          onNeutral = onContactWithoutLogs,
          negative = stringResource(R.string.LinkDeviceFragment__cancel),
          onNegative = onDialogDismissed
        )
      }
    }
  }

  if (state.deviceToRemove != null) {
    val device: Device = state.deviceToRemove
    val name = if (device.name.isNullOrEmpty()) stringResource(R.string.DeviceListItem_unnamed_device) else device.name
    Dialogs.SimpleAlertDialog(
      title = stringResource(id = R.string.DeviceListActivity_unlink_s, name),
      body = stringResource(id = R.string.DeviceListActivity_by_unlinking_this_device_it_will_no_longer_be_able_to_send_or_receive),
      confirm = stringResource(R.string.LinkDeviceFragment__unlink),
      dismiss = stringResource(android.R.string.cancel),
      onConfirm = { onDeviceRemovalConfirmed(device) },
      onDismiss = { onDeviceSelectedForRemoval(null) }
    )
  }

  Column(horizontalAlignment = Alignment.CenterHorizontally, modifier = modifier.verticalScroll(rememberScrollState())) {
    Icon(
      painter = painterResource(R.drawable.ic_devices_intro),
      contentDescription = stringResource(R.string.preferences__linked_devices),
      tint = Color.Unspecified
    )
    Text(
      text = stringResource(id = R.string.LinkDeviceFragment__use_molly_on_another_devices),
      textAlign = TextAlign.Center,
      modifier = Modifier.padding(start = 20.dp, end = 20.dp, top = 12.dp, bottom = 4.dp)
    )
    ClickableText(
      text = AnnotatedString(stringResource(id = R.string.LearnMoreTextView_learn_more)),
      style = LocalTextStyle.current.copy(color = MaterialTheme.colorScheme.primary)
    ) {
      onLearnMoreClicked()
    }

    Spacer(modifier = Modifier.size(20.dp))

    Buttons.LargeTonal(
      onClick = onLinkNewDeviceClicked,
      enabled = state.canLinkDevices,
      modifier = Modifier
        .defaultMinSize(300.dp)
        .padding(bottom = 8.dp)
    ) {
      Text(stringResource(id = R.string.LinkDeviceFragment__link_a_new_device))
    }

    Dividers.Default()

    Column(modifier = Modifier.fillMaxWidth()) {
      Text(
        text = stringResource(R.string.LinkDeviceFragment__my_linked_devices),
        style = MaterialTheme.typography.titleMedium,
        modifier = Modifier.padding(start = 24.dp, top = 12.dp, bottom = 12.dp)
      )
      if (state.deviceListLoading) {
        Spacer(modifier = Modifier.size(30.dp))
        CircularProgressIndicator(
          modifier = Modifier
            .size(36.dp)
            .align(Alignment.CenterHorizontally),
          color = MaterialTheme.colorScheme.primary
        )
        Spacer(modifier = Modifier.size(30.dp))
      } else if (state.devices.isEmpty()) {
        Text(
          text = stringResource(R.string.LinkDeviceFragment__no_linked_devices),
          textAlign = TextAlign.Center,
          style = MaterialTheme.typography.bodyMedium,
          color = MaterialTheme.colorScheme.onSurfaceVariant,
          modifier = Modifier
            .fillMaxWidth()
            .defaultMinSize(minHeight = 96.dp)
            .wrapContentHeight(align = Alignment.CenterVertically)
        )
      } else {
        state.devices.forEach { device ->
          DeviceRow(device, onDeviceSelectedForRemoval, onEditDevice)
        }
      }
    }

    Row(
      modifier = Modifier.padding(horizontal = 40.dp, vertical = 12.dp),
      verticalAlignment = Alignment.CenterVertically
    ) {
      val message = stringResource(id = R.string.LinkDeviceFragment__messages_and_chat_info_are_protected, PLACEHOLDER)
      val (messageText, messageInline) = remember(message) {
        val parts = message.split(PLACEHOLDER)
        val annotatedString = buildAnnotatedString {
          append(parts[0])
          appendInlineContent("icon")
          append(parts[1])
        }

        val inlineContentMap = mapOf(
          "icon" to InlineTextContent(Placeholder(16.sp, 16.sp, PlaceholderVerticalAlign.Center)) {
            Image(
              imageVector = ImageVector.vectorResource(id = R.drawable.symbol_lock_24),
              contentDescription = null,
              modifier = Modifier.fillMaxSize(),
              colorFilter = ColorFilter.tint(MaterialTheme.colorScheme.onSurface)
            )
          }
        )

        annotatedString to inlineContentMap
      }

      Text(
        text = messageText,
        inlineContent = messageInline,
        style = MaterialTheme.typography.bodySmall,
        textAlign = TextAlign.Center,
        color = MaterialTheme.colorScheme.onSurfaceVariant
      )
    }
  }
}

@Composable
fun DeviceRow(device: Device, setDeviceToRemove: (Device) -> Unit, onEditDevice: (Device) -> Unit) {
  val titleString = if (device.name.isNullOrEmpty()) stringResource(R.string.DeviceListItem_unnamed_device) else device.name
  val linkedDate = DateUtils.getDayPrecisionTimeSpanString(LocalContext.current, Locale.getDefault(), device.createdMillis)
  val lastActive = DateUtils.getDayPrecisionTimeSpanString(LocalContext.current, Locale.getDefault(), device.lastSeenMillis)
  val menuController = remember { DropdownMenus.MenuController() }
  Row(
    modifier = Modifier
      .fillMaxWidth()
  ) {
    Image(
      painter = painterResource(id = R.drawable.symbol_devices_24),
      contentDescription = null,
      colorFilter = ColorFilter.tint(MaterialTheme.colorScheme.onSurface),
      contentScale = ContentScale.Inside,
      modifier = Modifier
        .padding(start = 24.dp, top = 28.dp, bottom = 28.dp)
        .size(40.dp)
        .background(
          color = MaterialTheme.colorScheme.surfaceVariant,
          shape = CircleShape
        )
        .align(Alignment.CenterVertically)
    )

    Column(
      modifier = Modifier
        .align(Alignment.CenterVertically)
        .padding(start = 16.dp)
        .weight(1f)
    ) {
      Text(text = titleString, style = MaterialTheme.typography.bodyLarge)
      Text(stringResource(R.string.DeviceListItem_linked_s, linkedDate), style = MaterialTheme.typography.bodyMedium, color = MaterialTheme.colorScheme.onSurfaceVariant)
      Text(stringResource(R.string.DeviceListItem_last_active_s, lastActive), style = MaterialTheme.typography.bodyMedium, color = MaterialTheme.colorScheme.onSurfaceVariant)
    }

    Box {
      Icon(
        painterResource(id = R.drawable.symbol_more_vertical),
        contentDescription = null,
        modifier = Modifier
          .padding(top = 16.dp, end = 16.dp)
          .clickable { menuController.show() }
      )

      DropdownMenus.Menu(controller = menuController, offsetX = 16.dp, offsetY = 4.dp) { controller ->
        DropdownMenus.Item(
          contentPadding = PaddingValues(0.dp),
          text = {
            Row(
              verticalAlignment = Alignment.CenterVertically,
              modifier = Modifier.padding(horizontal = 16.dp, vertical = 12.dp)
            ) {
              Icon(
                painter = painterResource(id = R.drawable.symbol_link_slash_16),
                contentDescription = null,
                modifier = Modifier.size(24.dp)
              )
              Text(
                text = stringResource(R.string.LinkDeviceFragment__unlink),
                modifier = Modifier.padding(horizontal = 16.dp),
                style = MaterialTheme.typography.bodyLarge
              )
            }
          },
          onClick = {
            setDeviceToRemove(device)
            controller.hide()
          }
        )

        DropdownMenus.Item(
          contentPadding = PaddingValues(0.dp),
          text = {
            Row(
              verticalAlignment = Alignment.CenterVertically,
              modifier = Modifier.padding(horizontal = 16.dp, vertical = 12.dp)
            ) {
              Icon(
                painter = painterResource(id = R.drawable.symbol_edit_24),
                contentDescription = null,
                modifier = Modifier.size(24.dp)
              )
              Text(
                text = stringResource(R.string.LinkDeviceFragment__edit_name),
                modifier = Modifier.padding(horizontal = 16.dp),
                style = MaterialTheme.typography.bodyLarge
              )
            }
          },
          enabled = device.canRename,
          onClick = {
            onEditDevice(device)
            controller.hide()
          }
        )
      }
    }
  }
}

@SignalPreview
@Composable
private fun DeviceListScreenPreview() {
  Previews.Preview {
    DeviceListScreen(
      state = LinkDeviceSettingsState(
        devices = listOf(
          Device(1, "Sam's Macbook Pro", 1715793982000, 1716053182000),
          Device(1, "Sam's iPad", 1715793182000, 1716053122000)
        ),
        seenBioAuthEducationSheet = true
      )
    )
  }
}

@SignalPreview
@Composable
private fun DeviceListScreenLoadingPreview() {
  Previews.Preview {
    DeviceListScreen(
      state = LinkDeviceSettingsState(
        deviceListLoading = true,
        seenBioAuthEducationSheet = true
      )
    )
  }
}

@SignalPreview
@Composable
private fun DeviceListScreenLinkingPreview() {
  Previews.Preview {
    DeviceListScreen(
      state = LinkDeviceSettingsState(
        dialogState = DialogState.Linking,
        seenBioAuthEducationSheet = true
      )
    )
  }
}

@SignalPreview
@Composable
private fun DeviceListScreenUnlinkingPreview() {
  Previews.Preview {
    DeviceListScreen(
      state = LinkDeviceSettingsState(
        dialogState = DialogState.Unlinking,
        seenBioAuthEducationSheet = true
      )
    )
  }
}

@SignalPreview
@Composable
private fun DeviceListScreenSyncingMessagesPreview() {
  Previews.Preview {
    DeviceListScreen(
      state = LinkDeviceSettingsState(
        dialogState = DialogState.SyncingMessages(1, 1),
        seenBioAuthEducationSheet = true
      )
    )
  }
}

@SignalPreview
@Composable
private fun DeviceListScreenSyncingFailedRetryPreview() {
  Previews.Preview {
    DeviceListScreen(
      state = LinkDeviceSettingsState(
        dialogState = DialogState.SyncingTimedOut,
        seenBioAuthEducationSheet = true
      )
    )
  }
}

@SignalPreview
@Composable
private fun DeviceListScreenSyncingFailedPreview() {
  Previews.Preview {
    DeviceListScreen(
      state = LinkDeviceSettingsState(
<<<<<<< HEAD
        dialogState = DialogState.SyncingFailed(1, 1, false),
=======
        dialogState = DialogState.SyncingFailed(
          deviceId = 1,
          deviceCreatedAt = 1,
          syncFailType = LinkDeviceSettingsState.SyncFailType.NOT_RETRYABLE
        ),
        seenQrEducationSheet = true,
>>>>>>> 45d8dbc3
        seenBioAuthEducationSheet = true
      )
    )
  }
}

@SignalPreview
@Composable
private fun DeviceListScreenContactSupportPreview() {
  Previews.Preview {
    DeviceListScreen(
      state = LinkDeviceSettingsState(
        dialogState = DialogState.ContactSupport,
        seenBioAuthEducationSheet = true
      )
    )
  }
}

@SignalPreview
@Composable
private fun DeviceListScreenDeviceUnlinkedPreview() {
  Previews.Preview {
    DeviceListScreen(
      state = LinkDeviceSettingsState(
        dialogState = DialogState.DeviceUnlinked(1736454440342),
        seenBioAuthEducationSheet = true,
      )
    )
  }
}

@SignalPreview
@Composable
private fun DeviceListScreenNotEnoughStoragePreview() {
  Previews.Preview {
    DeviceListScreen(
      state = LinkDeviceSettingsState(
        dialogState = DialogState.SyncingFailed(
          deviceId = 1,
          deviceCreatedAt = 1,
          syncFailType = LinkDeviceSettingsState.SyncFailType.NOT_ENOUGH_SPACE
        ),
        seenQrEducationSheet = true,
        seenBioAuthEducationSheet = true
      )
    )
  }
}<|MERGE_RESOLUTION|>--- conflicted
+++ resolved
@@ -688,16 +688,11 @@
   Previews.Preview {
     DeviceListScreen(
       state = LinkDeviceSettingsState(
-<<<<<<< HEAD
-        dialogState = DialogState.SyncingFailed(1, 1, false),
-=======
         dialogState = DialogState.SyncingFailed(
           deviceId = 1,
           deviceCreatedAt = 1,
           syncFailType = LinkDeviceSettingsState.SyncFailType.NOT_RETRYABLE
         ),
-        seenQrEducationSheet = true,
->>>>>>> 45d8dbc3
         seenBioAuthEducationSheet = true
       )
     )
@@ -741,7 +736,6 @@
           deviceCreatedAt = 1,
           syncFailType = LinkDeviceSettingsState.SyncFailType.NOT_ENOUGH_SPACE
         ),
-        seenQrEducationSheet = true,
         seenBioAuthEducationSheet = true
       )
     )
