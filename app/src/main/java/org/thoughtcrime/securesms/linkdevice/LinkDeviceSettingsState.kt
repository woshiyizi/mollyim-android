--- conflicted
+++ resolved
@@ -16,12 +16,7 @@
   val url: String = "",
   val linkDeviceResult: LinkDeviceRepository.LinkDeviceResult = LinkDeviceRepository.LinkDeviceResult.UNKNOWN,
   val showFinishedSheet: Boolean = false,
-<<<<<<< HEAD
   val linkWithoutQrCode: Boolean = false,
-  val pendingNewDevice: Boolean = false
-=======
-  val seenIntroSheet: Boolean = false,
   val pendingNewDevice: Boolean = false,
   val seenEducationSheet: Boolean = false
->>>>>>> 6188502c
 )