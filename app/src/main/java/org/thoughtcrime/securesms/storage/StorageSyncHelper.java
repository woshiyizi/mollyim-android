--- conflicted
+++ resolved
@@ -131,19 +131,13 @@
                                                          .setUniversalExpireTimer(SignalStore.settings().getUniversalExpireTimer())
                                                          .setE164(self.requireE164())
                                                          .setDefaultReactions(SignalStore.emojiValues().getReactions())
-<<<<<<< HEAD
                                                          .setSubscriber(StorageSyncModels.localToRemoteSubscriber(SignalStore.signalDonationsValues().getSubscriber()))
                                                          .setDisplayBadgesOnProfile(SignalStore.signalDonationsValues().getDisplayBadgesOnProfile())
                                                          .setSubscriptionManuallyCancelled(SignalStore.signalDonationsValues().isUserManuallyCancelled())
-=======
-                                                         .setSubscriber(StorageSyncModels.localToRemoteSubscriber(SignalStore.donationsValues().getSubscriber()))
-                                                         .setDisplayBadgesOnProfile(SignalStore.donationsValues().getDisplayBadgesOnProfile())
-                                                         .setSubscriptionManuallyCancelled(SignalStore.donationsValues().isUserManuallyCancelled())
                                                          .setKeepMutedChatsArchived(SignalStore.settings().shouldKeepMutedChatsArchived())
                                                          .setHasSetMyStoriesPrivacy(SignalStore.storyValues().getUserHasBeenNotifiedAboutStories())
                                                          .setHasViewedOnboardingStory(SignalStore.storyValues().getUserHasSeenOnboardingStory())
                                                          .setStoriesDisabled(SignalStore.storyValues().isFeatureDisabled())
->>>>>>> a457d1f5
                                                          .build();
 
     return SignalStorageRecord.forAccount(account);
@@ -167,15 +161,11 @@
     SignalStore.paymentsValues().setEnabledAndEntropy(update.getNew().getPayments().isEnabled(), Entropy.fromBytes(update.getNew().getPayments().getEntropy().orElse(null)));
     SignalStore.settings().setUniversalExpireTimer(update.getNew().getUniversalExpireTimer());
     SignalStore.emojiValues().setReactions(update.getNew().getDefaultReactions());
-<<<<<<< HEAD
     SignalStore.signalDonationsValues().setDisplayBadgesOnProfile(update.getNew().isDisplayBadgesOnProfile());
-=======
-    SignalStore.donationsValues().setDisplayBadgesOnProfile(update.getNew().isDisplayBadgesOnProfile());
     SignalStore.settings().setKeepMutedChatsArchived(update.getNew().isKeepMutedChatsArchived());
     SignalStore.storyValues().setUserHasBeenNotifiedAboutStories(update.getNew().hasSetMyStoriesPrivacy());
     SignalStore.storyValues().setUserHasSeenOnboardingStory(update.getNew().hasViewedOnboardingStory());
     SignalStore.storyValues().setFeatureDisabled(update.getNew().isStoriesDisabled());
->>>>>>> a457d1f5
 
     if (update.getNew().isSubscriptionManuallyCancelled()) {
       SignalStore.signalDonationsValues().updateLocalStateForManualCancellation();
