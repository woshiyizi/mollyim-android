package org.thoughtcrime.securesms.storage;

import android.content.Context;

import androidx.annotation.NonNull;
import androidx.annotation.Nullable;
import androidx.annotation.VisibleForTesting;

import com.annimon.stream.Collectors;
import com.annimon.stream.Stream;

import org.signal.core.util.Base64;
import org.signal.core.util.SetUtil;
import org.signal.core.util.logging.Log;
import org.thoughtcrime.securesms.components.settings.app.subscription.InAppPaymentsRepository;
import org.thoughtcrime.securesms.database.RecipientTable;
import org.thoughtcrime.securesms.database.SignalDatabase;
import org.thoughtcrime.securesms.database.model.InAppPaymentSubscriberRecord;
import org.thoughtcrime.securesms.database.model.RecipientRecord;
import org.thoughtcrime.securesms.dependencies.AppDependencies;
import org.thoughtcrime.securesms.jobs.RetrieveProfileAvatarJob;
import org.thoughtcrime.securesms.jobs.StorageSyncJob;
import org.thoughtcrime.securesms.keyvalue.AccountValues;
import org.thoughtcrime.securesms.keyvalue.PhoneNumberPrivacyValues.PhoneNumberDiscoverabilityMode;
import org.thoughtcrime.securesms.keyvalue.SignalStore;
import org.thoughtcrime.securesms.payments.Entropy;
import org.thoughtcrime.securesms.recipients.Recipient;
import org.thoughtcrime.securesms.util.TextSecurePreferences;
import org.thoughtcrime.securesms.util.Util;
import org.whispersystems.signalservice.api.push.UsernameLinkComponents;
import org.whispersystems.signalservice.api.storage.SignalAccountRecord;
import org.whispersystems.signalservice.api.storage.SignalContactRecord;
import org.whispersystems.signalservice.api.storage.SignalStorageManifest;
import org.whispersystems.signalservice.api.storage.SignalStorageRecord;
import org.whispersystems.signalservice.api.storage.StorageId;
import org.whispersystems.signalservice.api.util.OptionalUtil;
import org.whispersystems.signalservice.api.util.UuidUtil;
import org.whispersystems.signalservice.internal.storage.protos.AccountRecord;
import org.whispersystems.signalservice.internal.storage.protos.OptionalBool;

import java.util.Arrays;
import java.util.Collection;
import java.util.List;
import java.util.Locale;
import java.util.Map;
import java.util.Objects;
import java.util.Optional;
import java.util.Set;
import java.util.concurrent.TimeUnit;

import okio.ByteString;

public final class StorageSyncHelper {

  private static final String TAG = Log.tag(StorageSyncHelper.class);

  public static final StorageKeyGenerator KEY_GENERATOR = () -> Util.getSecretBytes(16);

  private static StorageKeyGenerator keyGenerator = KEY_GENERATOR;

  private static final long REFRESH_INTERVAL = TimeUnit.HOURS.toMillis(2);

  /**
   * Given a list of all the local and remote keys you know about, this will return a result telling
   * you which keys are exclusively remote and which are exclusively local.
   *
   * @param remoteIds All remote keys available.
   * @param localIds  All local keys available.
   * @return An object describing which keys are exclusive to the remote data set and which keys are
   * exclusive to the local data set.
   */
  public static @NonNull IdDifferenceResult findIdDifference(@NonNull Collection<StorageId> remoteIds,
                                                             @NonNull Collection<StorageId> localIds)
  {
    Map<String, StorageId> remoteByRawId = Stream.of(remoteIds).collect(Collectors.toMap(id -> Base64.encodeWithPadding(id.getRaw()), id -> id));
    Map<String, StorageId> localByRawId  = Stream.of(localIds).collect(Collectors.toMap(id -> Base64.encodeWithPadding(id.getRaw()), id -> id));

    boolean hasTypeMismatch = remoteByRawId.size() != remoteIds.size() || localByRawId.size() != localIds.size();

    Set<String> remoteOnlyRawIds = SetUtil.difference(remoteByRawId.keySet(), localByRawId.keySet());
    Set<String> localOnlyRawIds  = SetUtil.difference(localByRawId.keySet(), remoteByRawId.keySet());
    Set<String> sharedRawIds     = SetUtil.intersection(localByRawId.keySet(), remoteByRawId.keySet());

    for (String rawId : sharedRawIds) {
      StorageId remote = Objects.requireNonNull(remoteByRawId.get(rawId));
      StorageId local  = Objects.requireNonNull(localByRawId.get(rawId));

      if (remote.getType() != local.getType()) {
        remoteOnlyRawIds.remove(rawId);
        localOnlyRawIds.remove(rawId);
        hasTypeMismatch = true;
        Log.w(TAG, "Remote type " + remote.getType() + " did not match local type " + local.getType() + "!");
      }
    }

    List<StorageId> remoteOnlyKeys = Stream.of(remoteOnlyRawIds).map(remoteByRawId::get).toList();
    List<StorageId> localOnlyKeys  = Stream.of(localOnlyRawIds).map(localByRawId::get).toList();

    return new IdDifferenceResult(remoteOnlyKeys, localOnlyKeys, hasTypeMismatch);
  }

  public static @NonNull byte[] generateKey() {
    return keyGenerator.generate();
  }

  @VisibleForTesting
  static void setTestKeyGenerator(@Nullable StorageKeyGenerator testKeyGenerator) {
    keyGenerator = testKeyGenerator != null ? testKeyGenerator : KEY_GENERATOR;
  }

  public static boolean profileKeyChanged(StorageRecordUpdate<SignalContactRecord> update) {
    return !OptionalUtil.byteArrayEquals(update.getOld().getProfileKey(), update.getNew().getProfileKey());
  }

  public static SignalStorageRecord buildAccountRecord(@NonNull Context context, @NonNull Recipient self) {
    RecipientTable        recipientTable = SignalDatabase.recipients();
    RecipientRecord       record         = recipientTable.getRecordForSync(self.getId());
    List<RecipientRecord> pinned         = Stream.of(SignalDatabase.threads().getPinnedRecipientIds())
                                                 .map(recipientTable::getRecordForSync)
                                                 .toList();

    final OptionalBool storyViewReceiptsState = SignalStore.storyValues().getViewedReceiptsEnabled() ? OptionalBool.ENABLED
                                                                                                     : OptionalBool.DISABLED;

    if (self.getStorageId() == null || (record != null && record.getStorageId() == null)) {
      Log.w(TAG, "[buildAccountRecord] No storageId for self or record! Generating. (Self: " + (self.getStorageId() != null) + ", Record: " + (record != null && record.getStorageId() != null) + ")");
      SignalDatabase.recipients().updateStorageId(self.getId(), generateKey());
      self   = Recipient.self().fresh();
      record = recipientTable.getRecordForSync(self.getId());
    }

    if (record == null) {
      Log.w(TAG, "[buildAccountRecord] Could not find a RecipientRecord for ourselves! ID: " + self.getId());
    } else if (!Arrays.equals(record.getStorageId(), self.getStorageId())) {
      Log.w(TAG, "[buildAccountRecord] StorageId on RecipientRecord did not match self! ID: " + self.getId());
    }

    byte[] storageId = record != null && record.getStorageId() != null ? record.getStorageId() : self.getStorageId();

    SignalAccountRecord.Builder account = new SignalAccountRecord.Builder(storageId, record != null ? record.getSyncExtras().getStorageProto() : null)
                                                                 .setProfileKey(self.getProfileKey())
                                                                 .setGivenName(self.getProfileName().getGivenName())
                                                                 .setFamilyName(self.getProfileName().getFamilyName())
                                                                 .setAvatarUrlPath(self.getProfileAvatar())
                                                                 .setNoteToSelfArchived(record != null && record.getSyncExtras().isArchived())
                                                                 .setNoteToSelfForcedUnread(record != null && record.getSyncExtras().isForcedUnread())
                                                                 .setTypingIndicatorsEnabled(TextSecurePreferences.isTypingIndicatorsEnabled(context))
                                                                 .setReadReceiptsEnabled(TextSecurePreferences.isReadReceiptsEnabled(context))
                                                                 .setSealedSenderIndicatorsEnabled(TextSecurePreferences.isShowUnidentifiedDeliveryIndicatorsEnabled(context))
                                                                 .setLinkPreviewsEnabled(SignalStore.settings().isLinkPreviewsEnabled())
                                                                 .setUnlistedPhoneNumber(SignalStore.phoneNumberPrivacy().getPhoneNumberDiscoverabilityMode() == PhoneNumberDiscoverabilityMode.NOT_DISCOVERABLE)
                                                                 .setPhoneNumberSharingMode(StorageSyncModels.localToRemotePhoneNumberSharingMode(SignalStore.phoneNumberPrivacy().getPhoneNumberSharingMode()))
                                                                 .setPinnedConversations(StorageSyncModels.localToRemotePinnedConversations(pinned))
                                                                 .setPreferContactAvatars(SignalStore.settings().isPreferSystemContactPhotos())
                                                                 .setPayments(SignalStore.paymentsValues().mobileCoinPaymentsEnabled(), Optional.ofNullable(SignalStore.paymentsValues().getPaymentsEntropy()).map(Entropy::getBytes).orElse(null))
                                                                 .setPrimarySendsSms(false)
                                                                 .setUniversalExpireTimer(SignalStore.settings().getUniversalExpireTimer())
                                                                 .setDefaultReactions(SignalStore.emojiValues().getReactions())
<<<<<<< HEAD
                                                                 .setSubscriber(StorageSyncModels.localToRemoteSubscriber(SignalStore.signalDonationsValues().getSubscriber()))
                                                                 .setDisplayBadgesOnProfile(SignalStore.signalDonationsValues().getDisplayBadgesOnProfile())
                                                                 .setSubscriptionManuallyCancelled(SignalStore.signalDonationsValues().isUserManuallyCancelled())
=======
                                                                 .setSubscriber(StorageSyncModels.localToRemoteSubscriber(InAppPaymentsRepository.getSubscriber(InAppPaymentSubscriberRecord.Type.DONATION)))
                                                                 .setDisplayBadgesOnProfile(SignalStore.donationsValues().getDisplayBadgesOnProfile())
                                                                 .setSubscriptionManuallyCancelled(InAppPaymentsRepository.isUserManuallyCancelled(InAppPaymentSubscriberRecord.Type.DONATION))
>>>>>>> 26bd59c3
                                                                 .setKeepMutedChatsArchived(SignalStore.settings().shouldKeepMutedChatsArchived())
                                                                 .setHasSetMyStoriesPrivacy(SignalStore.storyValues().getUserHasBeenNotifiedAboutStories())
                                                                 .setHasViewedOnboardingStory(SignalStore.storyValues().getUserHasViewedOnboardingStory())
                                                                 .setStoriesDisabled(SignalStore.storyValues().isFeatureDisabled())
                                                                 .setStoryViewReceiptsState(storyViewReceiptsState)
                                                                 .setHasSeenGroupStoryEducationSheet(SignalStore.storyValues().getUserHasSeenGroupStoryEducationSheet())
                                                                 .setUsername(SignalStore.account().getUsername())
                                                                 .setHasCompletedUsernameOnboarding(SignalStore.uiHints().hasCompletedUsernameOnboarding());

    UsernameLinkComponents linkComponents = SignalStore.account().getUsernameLink();
    if (linkComponents != null) {
      account.setUsernameLink(new AccountRecord.UsernameLink.Builder()
                                                            .entropy(ByteString.of(linkComponents.getEntropy()))
                                                            .serverId(UuidUtil.toByteString(linkComponents.getServerId()))
                                                            .color(StorageSyncModels.localToRemoteUsernameColor(SignalStore.misc().getUsernameQrCodeColorScheme()))
                                                            .build());
    } else {
      account.setUsernameLink(null);
    }

    return SignalStorageRecord.forAccount(account.build());
  }

  public static void applyAccountStorageSyncUpdates(@NonNull Context context, @NonNull Recipient self, @NonNull SignalAccountRecord updatedRecord, boolean fetchProfile) {
    SignalAccountRecord localRecord = buildAccountRecord(context, self).getAccount().get();
    applyAccountStorageSyncUpdates(context, self, new StorageRecordUpdate<>(localRecord, updatedRecord), fetchProfile);
  }

  public static void applyAccountStorageSyncUpdates(@NonNull Context context, @NonNull Recipient self, @NonNull StorageRecordUpdate<SignalAccountRecord> update, boolean fetchProfile) {
    SignalDatabase.recipients().applyStorageSyncAccountUpdate(update);

    TextSecurePreferences.setReadReceiptsEnabled(context, update.getNew().isReadReceiptsEnabled());
    TextSecurePreferences.setTypingIndicatorsEnabled(context, update.getNew().isTypingIndicatorsEnabled());
    TextSecurePreferences.setShowUnidentifiedDeliveryIndicatorsEnabled(context, update.getNew().isSealedSenderIndicatorsEnabled());
    SignalStore.settings().setLinkPreviewsEnabled(update.getNew().isLinkPreviewsEnabled());
    SignalStore.phoneNumberPrivacy().setPhoneNumberDiscoverabilityMode(update.getNew().isPhoneNumberUnlisted() ? PhoneNumberDiscoverabilityMode.NOT_DISCOVERABLE : PhoneNumberDiscoverabilityMode.DISCOVERABLE);
    SignalStore.phoneNumberPrivacy().setPhoneNumberSharingMode(StorageSyncModels.remoteToLocalPhoneNumberSharingMode(update.getNew().getPhoneNumberSharingMode()));
    SignalStore.settings().setPreferSystemContactPhotos(update.getNew().isPreferContactAvatars());
    SignalStore.paymentsValues().setEnabledAndEntropy(update.getNew().getPayments().isEnabled(), Entropy.fromBytes(update.getNew().getPayments().getEntropy().orElse(null)));
    SignalStore.settings().setUniversalExpireTimer(update.getNew().getUniversalExpireTimer());
    SignalStore.emojiValues().setReactions(update.getNew().getDefaultReactions());
    SignalStore.signalDonationsValues().setDisplayBadgesOnProfile(update.getNew().isDisplayBadgesOnProfile());
    SignalStore.settings().setKeepMutedChatsArchived(update.getNew().isKeepMutedChatsArchived());
    SignalStore.storyValues().setUserHasBeenNotifiedAboutStories(update.getNew().hasSetMyStoriesPrivacy());
    SignalStore.storyValues().setUserHasViewedOnboardingStory(update.getNew().hasViewedOnboardingStory());
    SignalStore.storyValues().setFeatureDisabled(update.getNew().isStoriesDisabled());
    SignalStore.storyValues().setUserHasSeenGroupStoryEducationSheet(update.getNew().hasSeenGroupStoryEducationSheet());
    SignalStore.uiHints().setHasCompletedUsernameOnboarding(update.getNew().hasCompletedUsernameOnboarding());

    if (update.getNew().getStoryViewReceiptsState() == OptionalBool.UNSET) {
      SignalStore.storyValues().setViewedReceiptsEnabled(update.getNew().isReadReceiptsEnabled());
    } else {
      SignalStore.storyValues().setViewedReceiptsEnabled(update.getNew().getStoryViewReceiptsState() == OptionalBool.ENABLED);
    }

    if (update.getNew().getStoryViewReceiptsState() == OptionalBool.UNSET) {
      SignalStore.storyValues().setViewedReceiptsEnabled(update.getNew().isReadReceiptsEnabled());
    } else {
      SignalStore.storyValues().setViewedReceiptsEnabled(update.getNew().getStoryViewReceiptsState() == OptionalBool.ENABLED);
    }

<<<<<<< HEAD
    if (update.getNew().isSubscriptionManuallyCancelled()) {
      SignalStore.signalDonationsValues().updateLocalStateForManualCancellation();
    } else {
      SignalStore.signalDonationsValues().clearUserManuallyCancelled();
    }

    Subscriber subscriber = StorageSyncModels.remoteToLocalSubscriber(update.getNew().getSubscriber());
    if (subscriber != null) {
      SignalStore.signalDonationsValues().setSubscriber(subscriber);
=======
    InAppPaymentSubscriberRecord remoteSubscriber = StorageSyncModels.remoteToLocalSubscriber(update.getNew().getSubscriber(), InAppPaymentSubscriberRecord.Type.DONATION);
    if (remoteSubscriber != null) {
      InAppPaymentsRepository.setSubscriber(remoteSubscriber);
    }

    if (update.getNew().isSubscriptionManuallyCancelled() && !update.getOld().isSubscriptionManuallyCancelled()) {
      SignalStore.donationsValues().updateLocalStateForManualCancellation(InAppPaymentSubscriberRecord.Type.DONATION);
>>>>>>> 26bd59c3
    }

    if (fetchProfile && update.getNew().getAvatarUrlPath().isPresent()) {
      AppDependencies.getJobManager().add(new RetrieveProfileAvatarJob(self, update.getNew().getAvatarUrlPath().get()));
    }

    if (!update.getNew().getUsername().equals(update.getOld().getUsername())) {
      SignalStore.account().setUsername(update.getNew().getUsername());
      SignalStore.account().setUsernameSyncState(AccountValues.UsernameSyncState.IN_SYNC);
      SignalStore.account().setUsernameSyncErrorCount(0);
    }

    if (update.getNew().getUsernameLink() != null) {
      SignalStore.account().setUsernameLink(
          new UsernameLinkComponents(
              update.getNew().getUsernameLink().entropy.toByteArray(),
              UuidUtil.parseOrThrow(update.getNew().getUsernameLink().serverId.toByteArray())
          )
      );
      SignalStore.misc().setUsernameQrCodeColorScheme(StorageSyncModels.remoteToLocalUsernameColor(update.getNew().getUsernameLink().color));
    }
  }

  public static void scheduleSyncForDataChange() {
    if (!SignalStore.registrationValues().isRegistrationComplete()) {
      Log.d(TAG, "Registration still ongoing. Ignore sync request.");
      return;
    }
    AppDependencies.getJobManager().add(new StorageSyncJob());
  }

  public static void scheduleRoutineSync() {
    long timeSinceLastSync = System.currentTimeMillis() - SignalStore.storageService().getLastSyncTime();

    if (timeSinceLastSync > REFRESH_INTERVAL) {
      Log.d(TAG, "Scheduling a sync. Last sync was " + timeSinceLastSync + " ms ago.");
      scheduleSyncForDataChange();
    } else {
      Log.d(TAG, "No need for sync. Last sync was " + timeSinceLastSync + " ms ago.");
    }
  }

  public static final class IdDifferenceResult {
    private final List<StorageId> remoteOnlyIds;
    private final List<StorageId> localOnlyIds;
    private final boolean         hasTypeMismatches;

    private IdDifferenceResult(@NonNull List<StorageId> remoteOnlyIds,
                               @NonNull List<StorageId> localOnlyIds,
                               boolean hasTypeMismatches)
    {
      this.remoteOnlyIds     = remoteOnlyIds;
      this.localOnlyIds      = localOnlyIds;
      this.hasTypeMismatches = hasTypeMismatches;
    }

    public @NonNull List<StorageId> getRemoteOnlyIds() {
      return remoteOnlyIds;
    }

    public @NonNull List<StorageId> getLocalOnlyIds() {
      return localOnlyIds;
    }

    /**
     * @return True if there exist some keys that have matching raw ID's but different types,
     * otherwise false.
     */
    public boolean hasTypeMismatches() {
      return hasTypeMismatches;
    }

    public boolean isEmpty() {
      return remoteOnlyIds.isEmpty() && localOnlyIds.isEmpty();
    }

    @Override
    public @NonNull String toString() {
      return "remoteOnly: " + remoteOnlyIds.size() + ", localOnly: " + localOnlyIds.size() + ", hasTypeMismatches: " + hasTypeMismatches;
    }
  }

  public static final class WriteOperationResult {
    private final SignalStorageManifest     manifest;
    private final List<SignalStorageRecord> inserts;
    private final List<byte[]>              deletes;

    public WriteOperationResult(@NonNull SignalStorageManifest manifest,
                                @NonNull List<SignalStorageRecord> inserts,
                                @NonNull List<byte[]> deletes)
    {
      this.manifest = manifest;
      this.inserts  = inserts;
      this.deletes  = deletes;
    }

    public @NonNull SignalStorageManifest getManifest() {
      return manifest;
    }

    public @NonNull List<SignalStorageRecord> getInserts() {
      return inserts;
    }

    public @NonNull List<byte[]> getDeletes() {
      return deletes;
    }

    public boolean isEmpty() {
      return inserts.isEmpty() && deletes.isEmpty();
    }

    @Override
    public @NonNull String toString() {
      if (isEmpty()) {
        return "Empty";
      } else {
        return String.format(Locale.ENGLISH,
                             "ManifestVersion: %d, Total Keys: %d, Inserts: %d, Deletes: %d",
                             manifest.getVersion(),
                             manifest.getStorageIds().size(),
                             inserts.size(),
                             deletes.size());
      }
    }
  }
}<|MERGE_RESOLUTION|>--- conflicted
+++ resolved
@@ -156,15 +156,9 @@
                                                                  .setPrimarySendsSms(false)
                                                                  .setUniversalExpireTimer(SignalStore.settings().getUniversalExpireTimer())
                                                                  .setDefaultReactions(SignalStore.emojiValues().getReactions())
-<<<<<<< HEAD
-                                                                 .setSubscriber(StorageSyncModels.localToRemoteSubscriber(SignalStore.signalDonationsValues().getSubscriber()))
-                                                                 .setDisplayBadgesOnProfile(SignalStore.signalDonationsValues().getDisplayBadgesOnProfile())
-                                                                 .setSubscriptionManuallyCancelled(SignalStore.signalDonationsValues().isUserManuallyCancelled())
-=======
                                                                  .setSubscriber(StorageSyncModels.localToRemoteSubscriber(InAppPaymentsRepository.getSubscriber(InAppPaymentSubscriberRecord.Type.DONATION)))
                                                                  .setDisplayBadgesOnProfile(SignalStore.donationsValues().getDisplayBadgesOnProfile())
                                                                  .setSubscriptionManuallyCancelled(InAppPaymentsRepository.isUserManuallyCancelled(InAppPaymentSubscriberRecord.Type.DONATION))
->>>>>>> 26bd59c3
                                                                  .setKeepMutedChatsArchived(SignalStore.settings().shouldKeepMutedChatsArchived())
                                                                  .setHasSetMyStoriesPrivacy(SignalStore.storyValues().getUserHasBeenNotifiedAboutStories())
                                                                  .setHasViewedOnboardingStory(SignalStore.storyValues().getUserHasViewedOnboardingStory())
@@ -226,25 +220,13 @@
       SignalStore.storyValues().setViewedReceiptsEnabled(update.getNew().getStoryViewReceiptsState() == OptionalBool.ENABLED);
     }
 
-<<<<<<< HEAD
-    if (update.getNew().isSubscriptionManuallyCancelled()) {
-      SignalStore.signalDonationsValues().updateLocalStateForManualCancellation();
-    } else {
-      SignalStore.signalDonationsValues().clearUserManuallyCancelled();
-    }
-
-    Subscriber subscriber = StorageSyncModels.remoteToLocalSubscriber(update.getNew().getSubscriber());
-    if (subscriber != null) {
-      SignalStore.signalDonationsValues().setSubscriber(subscriber);
-=======
     InAppPaymentSubscriberRecord remoteSubscriber = StorageSyncModels.remoteToLocalSubscriber(update.getNew().getSubscriber(), InAppPaymentSubscriberRecord.Type.DONATION);
     if (remoteSubscriber != null) {
       InAppPaymentsRepository.setSubscriber(remoteSubscriber);
     }
 
     if (update.getNew().isSubscriptionManuallyCancelled() && !update.getOld().isSubscriptionManuallyCancelled()) {
-      SignalStore.donationsValues().updateLocalStateForManualCancellation(InAppPaymentSubscriberRecord.Type.DONATION);
->>>>>>> 26bd59c3
+      SignalStore.signalDonationsValues().updateLocalStateForManualCancellation(InAppPaymentSubscriberRecord.Type.DONATION);
     }
 
     if (fetchProfile && update.getNew().getAvatarUrlPath().isPresent()) {
