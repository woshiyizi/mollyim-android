package org.thoughtcrime.securesms.storage;

import android.content.Context;

import androidx.annotation.NonNull;
import androidx.annotation.Nullable;
import androidx.annotation.VisibleForTesting;

import com.annimon.stream.Collectors;
import com.annimon.stream.Stream;

import org.signal.core.util.logging.Log;
import org.thoughtcrime.securesms.database.RecipientDatabase;
import org.thoughtcrime.securesms.database.model.RecipientRecord;
import org.thoughtcrime.securesms.database.SignalDatabase;
import org.thoughtcrime.securesms.dependencies.ApplicationDependencies;
import org.thoughtcrime.securesms.jobs.RetrieveProfileAvatarJob;
import org.thoughtcrime.securesms.jobs.StorageSyncJob;
import org.thoughtcrime.securesms.keyvalue.PhoneNumberPrivacyValues;
import org.thoughtcrime.securesms.keyvalue.SignalStore;
import org.thoughtcrime.securesms.payments.Entropy;
import org.thoughtcrime.securesms.recipients.Recipient;
import org.thoughtcrime.securesms.subscription.Subscriber;
import org.thoughtcrime.securesms.util.Base64;
import org.thoughtcrime.securesms.util.SetUtil;
import org.thoughtcrime.securesms.util.TextSecurePreferences;
import org.thoughtcrime.securesms.util.Util;
import org.whispersystems.libsignal.util.guava.Optional;
import org.whispersystems.signalservice.api.storage.SignalAccountRecord;
import org.whispersystems.signalservice.api.storage.SignalContactRecord;
import org.whispersystems.signalservice.api.storage.SignalStorageManifest;
import org.whispersystems.signalservice.api.storage.SignalStorageRecord;
import org.whispersystems.signalservice.api.storage.StorageId;
import org.whispersystems.signalservice.api.util.OptionalUtil;

import java.util.Collection;
import java.util.List;
import java.util.Locale;
import java.util.Map;
import java.util.Objects;
import java.util.Set;
import java.util.concurrent.TimeUnit;

public final class StorageSyncHelper {

  private static final String TAG = Log.tag(StorageSyncHelper.class);

  public static final StorageKeyGenerator KEY_GENERATOR = () -> Util.getSecretBytes(16);

  private static StorageKeyGenerator keyGenerator = KEY_GENERATOR;

  private static final long REFRESH_INTERVAL = TimeUnit.HOURS.toMillis(2);

  /**
   * Given a list of all the local and remote keys you know about, this will return a result telling
   * you which keys are exclusively remote and which are exclusively local.
   *
   * @param remoteIds All remote keys available.
   * @param localIds All local keys available.
   *
   * @return An object describing which keys are exclusive to the remote data set and which keys are
   *         exclusive to the local data set.
   */
  public static @NonNull IdDifferenceResult findIdDifference(@NonNull Collection<StorageId> remoteIds,
                                                             @NonNull Collection<StorageId> localIds)
  {
    Map<String, StorageId> remoteByRawId = Stream.of(remoteIds).collect(Collectors.toMap(id -> Base64.encodeBytes(id.getRaw()), id -> id));
    Map<String, StorageId> localByRawId  = Stream.of(localIds).collect(Collectors.toMap(id -> Base64.encodeBytes(id.getRaw()), id -> id));

    boolean hasTypeMismatch = remoteByRawId.size() != remoteIds.size() || localByRawId.size() != localIds.size();

    Set<String> remoteOnlyRawIds = SetUtil.difference(remoteByRawId.keySet(), localByRawId.keySet());
    Set<String> localOnlyRawIds  = SetUtil.difference(localByRawId.keySet(), remoteByRawId.keySet());
    Set<String> sharedRawIds     = SetUtil.intersection(localByRawId.keySet(), remoteByRawId.keySet());

    for (String rawId : sharedRawIds) {
      StorageId remote = Objects.requireNonNull(remoteByRawId.get(rawId));
      StorageId local  = Objects.requireNonNull(localByRawId.get(rawId));

      if (remote.getType() != local.getType()) {
        remoteOnlyRawIds.remove(rawId);
        localOnlyRawIds.remove(rawId);
        hasTypeMismatch = true;
        Log.w(TAG, "Remote type " + remote.getType() + " did not match local type " + local.getType() + "!");
      }
    }

    List<StorageId> remoteOnlyKeys = Stream.of(remoteOnlyRawIds).map(remoteByRawId::get).toList();
    List<StorageId> localOnlyKeys  = Stream.of(localOnlyRawIds).map(localByRawId::get).toList();

    return new IdDifferenceResult(remoteOnlyKeys, localOnlyKeys, hasTypeMismatch);
  }

  public static @NonNull byte[] generateKey() {
    return keyGenerator.generate();
  }

  @VisibleForTesting
  static void setTestKeyGenerator(@Nullable StorageKeyGenerator testKeyGenerator) {
    keyGenerator = testKeyGenerator != null ? testKeyGenerator : KEY_GENERATOR;
  }

  public static boolean profileKeyChanged(StorageRecordUpdate<SignalContactRecord> update) {
    return !OptionalUtil.byteArrayEquals(update.getOld().getProfileKey(), update.getNew().getProfileKey());
  }

  public static SignalStorageRecord buildAccountRecord(@NonNull Context context, @NonNull Recipient self) {
    RecipientDatabase     recipientDatabase = SignalDatabase.recipients();
    RecipientRecord       record            = recipientDatabase.getRecordForSync(self.getId());
    List<RecipientRecord> pinned            = Stream.of(SignalDatabase.threads().getPinnedRecipientIds())
                                                    .map(recipientDatabase::getRecordForSync)
                                                    .toList();

    SignalAccountRecord account = new SignalAccountRecord.Builder(self.getStorageServiceId(), record != null ? record.getSyncExtras().getStorageProto() : null)
                                                         .setProfileKey(self.getProfileKey())
                                                         .setGivenName(self.getProfileName().getGivenName())
                                                         .setFamilyName(self.getProfileName().getFamilyName())
                                                         .setAvatarUrlPath(self.getProfileAvatar())
                                                         .setNoteToSelfArchived(record != null && record.getSyncExtras().isArchived())
                                                         .setNoteToSelfForcedUnread(record != null && record.getSyncExtras().isForcedUnread())
                                                         .setTypingIndicatorsEnabled(TextSecurePreferences.isTypingIndicatorsEnabled(context))
                                                         .setReadReceiptsEnabled(TextSecurePreferences.isReadReceiptsEnabled(context))
                                                         .setSealedSenderIndicatorsEnabled(TextSecurePreferences.isShowUnidentifiedDeliveryIndicatorsEnabled(context))
                                                         .setLinkPreviewsEnabled(SignalStore.settings().isLinkPreviewsEnabled())
                                                         .setUnlistedPhoneNumber(SignalStore.phoneNumberPrivacy().getPhoneNumberListingMode().isUnlisted())
                                                         .setPhoneNumberSharingMode(StorageSyncModels.localToRemotePhoneNumberSharingMode(SignalStore.phoneNumberPrivacy().getPhoneNumberSharingMode()))
                                                         .setPinnedConversations(StorageSyncModels.localToRemotePinnedConversations(pinned))
                                                         .setPreferContactAvatars(SignalStore.settings().isPreferSystemContactPhotos())
                                                         .setPayments(SignalStore.paymentsValues().mobileCoinPaymentsEnabled(), Optional.fromNullable(SignalStore.paymentsValues().getPaymentsEntropy()).transform(Entropy::getBytes).orNull())
                                                         .setPrimarySendsSms(Util.isDefaultSmsProvider(context))
                                                         .setUniversalExpireTimer(SignalStore.settings().getUniversalExpireTimer())
                                                         .setE164(self.requireE164())
                                                         .setDefaultReactions(SignalStore.emojiValues().getReactions())
                                                         .setSubscriber(StorageSyncModels.localToRemoteSubscriber(SignalStore.donationsValues().getSubscriberStorageSync()))
                                                         .setDisplayBadgesOnProfile(SignalStore.donationsValues().getDisplayBadgesOnProfileStorageSync())
                                                         .setSubscriptionManuallyCancelled(SignalStore.donationsValues().isUserManuallyCancelledSync())
                                                         .build();

    return SignalStorageRecord.forAccount(account);
  }

  public static void applyAccountStorageSyncUpdates(@NonNull Context context, @NonNull Recipient self, @NonNull SignalAccountRecord updatedRecord, boolean fetchProfile) {
    SignalAccountRecord localRecord = buildAccountRecord(context, self).getAccount().get();
    applyAccountStorageSyncUpdates(context, self, new StorageRecordUpdate<>(localRecord, updatedRecord), fetchProfile);
  }

  public static void applyAccountStorageSyncUpdates(@NonNull Context context, @NonNull Recipient self, @NonNull StorageRecordUpdate<SignalAccountRecord> update, boolean fetchProfile) {
    SignalDatabase.recipients().applyStorageSyncAccountUpdate(update);

    TextSecurePreferences.setReadReceiptsEnabled(context, update.getNew().isReadReceiptsEnabled());
    TextSecurePreferences.setTypingIndicatorsEnabled(context, update.getNew().isTypingIndicatorsEnabled());
    TextSecurePreferences.setShowUnidentifiedDeliveryIndicatorsEnabled(context, update.getNew().isSealedSenderIndicatorsEnabled());
    SignalStore.settings().setLinkPreviewsEnabled(update.getNew().isLinkPreviewsEnabled());
    SignalStore.phoneNumberPrivacy().setPhoneNumberListingMode(update.getNew().isPhoneNumberUnlisted() ? PhoneNumberPrivacyValues.PhoneNumberListingMode.UNLISTED : PhoneNumberPrivacyValues.PhoneNumberListingMode.LISTED);
    SignalStore.phoneNumberPrivacy().setPhoneNumberSharingMode(StorageSyncModels.remoteToLocalPhoneNumberSharingMode(update.getNew().getPhoneNumberSharingMode()));
    SignalStore.settings().setPreferSystemContactPhotos(update.getNew().isPreferContactAvatars());
    SignalStore.paymentsValues().setEnabledAndEntropy(update.getNew().getPayments().isEnabled(), Entropy.fromBytes(update.getNew().getPayments().getEntropy().orNull()));
    SignalStore.settings().setUniversalExpireTimer(update.getNew().getUniversalExpireTimer());
    SignalStore.emojiValues().setReactions(update.getNew().getDefaultReactions());
    SignalStore.donationsValues().setDisplayBadgesOnProfileStorageSync(update.getNew().isDisplayBadgesOnProfile());

    if (update.getNew().isSubscriptionManuallyCancelled()) {
<<<<<<< HEAD
      SignalStore.donationsValues().markUserManuallyCancelledSync();
=======
      SignalStore.donationsValues().markUserManuallyCancelled();
      SignalStore.donationsValues().setUnexpectedSubscriptionCancelationReason(null);
>>>>>>> d80722db
    } else {
      SignalStore.donationsValues().clearUserManuallyCancelledSync();
    }

    Subscriber subscriber = StorageSyncModels.remoteToLocalSubscriber(update.getNew().getSubscriber());
    if (subscriber != null) {
      SignalStore.donationsValues().setSubscriberStorageSync(subscriber);
    }

    if (fetchProfile && update.getNew().getAvatarUrlPath().isPresent()) {
      ApplicationDependencies.getJobManager().add(new RetrieveProfileAvatarJob(self, update.getNew().getAvatarUrlPath().get()));
    }
  }

  public static void scheduleSyncForDataChange() {
    if (!SignalStore.registrationValues().isRegistrationComplete()) {
      Log.d(TAG, "Registration still ongoing. Ignore sync request.");
      return;
    }
    ApplicationDependencies.getJobManager().add(new StorageSyncJob());
  }

  public static void scheduleRoutineSync() {
    long timeSinceLastSync = System.currentTimeMillis() - SignalStore.storageService().getLastSyncTime();

    if (timeSinceLastSync > REFRESH_INTERVAL) {
      Log.d(TAG, "Scheduling a sync. Last sync was " + timeSinceLastSync + " ms ago.");
      scheduleSyncForDataChange();
    } else {
      Log.d(TAG, "No need for sync. Last sync was " + timeSinceLastSync + " ms ago.");
    }
  }

  public static final class IdDifferenceResult {
    private final List<StorageId> remoteOnlyIds;
    private final List<StorageId> localOnlyIds;
    private final boolean         hasTypeMismatches;

    private IdDifferenceResult(@NonNull List<StorageId> remoteOnlyIds,
                               @NonNull List<StorageId> localOnlyIds,
                               boolean hasTypeMismatches)
    {
      this.remoteOnlyIds     = remoteOnlyIds;
      this.localOnlyIds      = localOnlyIds;
      this.hasTypeMismatches = hasTypeMismatches;
    }

    public @NonNull List<StorageId> getRemoteOnlyIds() {
      return remoteOnlyIds;
    }

    public @NonNull List<StorageId> getLocalOnlyIds() {
      return localOnlyIds;
    }

    /**
     * @return True if there exist some keys that have matching raw ID's but different types,
     *         otherwise false.
     */
    public boolean hasTypeMismatches() {
      return hasTypeMismatches;
    }

    public boolean isEmpty() {
      return remoteOnlyIds.isEmpty() && localOnlyIds.isEmpty();
    }

    @Override
    public @NonNull String toString() {
      return "remoteOnly: " + remoteOnlyIds.size() + ", localOnly: " + localOnlyIds.size() + ", hasTypeMismatches: " + hasTypeMismatches;
    }
  }

  public static final class WriteOperationResult {
    private final SignalStorageManifest     manifest;
    private final List<SignalStorageRecord> inserts;
    private final List<byte[]>              deletes;

    public WriteOperationResult(@NonNull SignalStorageManifest manifest,
                                @NonNull List<SignalStorageRecord> inserts,
                                @NonNull List<byte[]> deletes)
    {
      this.manifest = manifest;
      this.inserts  = inserts;
      this.deletes  = deletes;
    }

    public @NonNull SignalStorageManifest getManifest() {
      return manifest;
    }

    public @NonNull List<SignalStorageRecord> getInserts() {
      return inserts;
    }

    public @NonNull List<byte[]> getDeletes() {
      return deletes;
    }

    public boolean isEmpty() {
      return inserts.isEmpty() && deletes.isEmpty();
    }

    @Override
    public @NonNull String toString() {
      if (isEmpty()) {
        return "Empty";
      } else {
        return String.format(Locale.ENGLISH,
                             "ManifestVersion: %d, Total Keys: %d, Inserts: %d, Deletes: %d",
                             manifest.getVersion(),
                             manifest.getStorageIds().size(),
                             inserts.size(),
                             deletes.size());
      }
    }
  }
}<|MERGE_RESOLUTION|>--- conflicted
+++ resolved
@@ -160,12 +160,8 @@
     SignalStore.donationsValues().setDisplayBadgesOnProfileStorageSync(update.getNew().isDisplayBadgesOnProfile());
 
     if (update.getNew().isSubscriptionManuallyCancelled()) {
-<<<<<<< HEAD
       SignalStore.donationsValues().markUserManuallyCancelledSync();
-=======
-      SignalStore.donationsValues().markUserManuallyCancelled();
-      SignalStore.donationsValues().setUnexpectedSubscriptionCancelationReason(null);
->>>>>>> d80722db
+      SignalStore.donationsValues().setUnexpectedSubscriptionCancelationReasonSync(null);
     } else {
       SignalStore.donationsValues().clearUserManuallyCancelledSync();
     }
