package org.thoughtcrime.securesms;

import android.content.BroadcastReceiver;
import android.content.Context;
import android.content.Intent;
import android.content.IntentFilter;
import android.os.Bundle;

import androidx.annotation.IdRes;
import androidx.annotation.NonNull;
import androidx.annotation.Nullable;
import androidx.core.content.ContextCompat;
import androidx.fragment.app.Fragment;

import org.greenrobot.eventbus.EventBus;
import org.signal.core.util.logging.Log;
import org.signal.core.util.tracing.Tracer;
import org.signal.devicetransfer.TransferStatus;
import org.thoughtcrime.securesms.components.settings.app.changenumber.ChangeNumberLockActivity;
import org.thoughtcrime.securesms.crypto.MasterSecretUtil;
import org.thoughtcrime.securesms.dependencies.AppDependencies;
import org.thoughtcrime.securesms.devicetransfer.olddevice.OldDeviceTransferActivity;
import org.thoughtcrime.securesms.keyvalue.SignalStore;
import org.thoughtcrime.securesms.lock.v2.CreateSvrPinActivity;
import org.thoughtcrime.securesms.migrations.ApplicationMigrationActivity;
import org.thoughtcrime.securesms.migrations.ApplicationMigrations;
import org.thoughtcrime.securesms.pin.PinRestoreActivity;
import org.thoughtcrime.securesms.profiles.edit.CreateProfileActivity;
import org.thoughtcrime.securesms.push.SignalServiceNetworkAccess;
import org.thoughtcrime.securesms.recipients.Recipient;
import org.thoughtcrime.securesms.registration.ui.RegistrationActivity;
import org.thoughtcrime.securesms.restore.RestoreActivity;
import org.thoughtcrime.securesms.service.KeyCachingService;
import org.thoughtcrime.securesms.util.AppStartup;
import org.thoughtcrime.securesms.util.RemoteConfig;
import org.thoughtcrime.securesms.util.TextSecurePreferences;

import java.util.Locale;

public abstract class PassphraseRequiredActivity extends PassphraseActivity implements MasterSecretListener {
  private static final String TAG = Log.tag(PassphraseRequiredActivity.class);

  public static final String LOCALE_EXTRA      = "locale_extra";
  public static final String NEXT_INTENT_EXTRA = "next_intent";

  private static final int STATE_NORMAL              = 0;
  private static final int STATE_CREATE_PASSPHRASE   = 1;
  private static final int STATE_PROMPT_PASSPHRASE   = 2;
  private static final int STATE_UI_BLOCKING_UPGRADE = 3;
  private static final int STATE_WELCOME_PUSH_SCREEN = 4;
  private static final int STATE_ENTER_SIGNAL_PIN    = 5;
  private static final int STATE_CREATE_PROFILE_NAME = 6;
  private static final int STATE_CREATE_SIGNAL_PIN   = 7;
  private static final int STATE_TRANSFER_ONGOING    = 8;
  private static final int STATE_TRANSFER_LOCKED     = 9;
  private static final int STATE_CHANGE_NUMBER_LOCK  = 10;
  private static final int STATE_TRANSFER_OR_RESTORE = 11;

  private BroadcastReceiver          clearKeyReceiver;

  @Override
  protected final void onCreate(Bundle savedInstanceState) {
    Tracer.getInstance().start(Log.tag(getClass()) + "#onCreate()");
    AppStartup.getInstance().onCriticalRenderEventStart();
    onPreCreate();

    final boolean locked = KeyCachingService.isLocked();
    routeApplicationState(locked);

    if (!isFinishing()) {
      super.onCreate(savedInstanceState);
      initializeClearKeyReceiver();
      onCreate(savedInstanceState, true);
    } else {
      super.onCreate(null);
    }

    AppStartup.getInstance().onCriticalRenderEventEnd();
    Tracer.getInstance().end(Log.tag(getClass()) + "#onCreate()");
  }

  protected void onPreCreate() {}
  protected void onCreate(Bundle savedInstanceState, boolean ready) {}

  @Override
  protected void onDestroy() {
    super.onDestroy();
    removeClearKeyReceiver(this);
  }

  @Override
  public void onMasterSecretCleared() {
    Log.d(TAG, "[" + Log.tag(getClass()) + "] onMasterSecretCleared()");
    finishAndRemoveTask();
  }

  protected <T extends Fragment> T initFragment(@IdRes int target,
                                                @NonNull T fragment)
  {
    return initFragment(target, fragment, null);
  }

  protected <T extends Fragment> T initFragment(@IdRes int target,
                                                @NonNull T fragment,
                                                @Nullable Locale locale)
  {
    return initFragment(target, fragment, locale, null);
  }

  protected <T extends Fragment> T initFragment(@IdRes int target,
                                                @NonNull T fragment,
                                                @Nullable Locale locale,
                                                @Nullable Bundle extras)
  {
    Bundle args = new Bundle();
    args.putSerializable(LOCALE_EXTRA, locale);

    if (extras != null) {
      args.putAll(extras);
    }

    fragment.setArguments(args);
    getSupportFragmentManager().beginTransaction()
                               .replace(target, fragment)
                               .commitAllowingStateLoss();
    return fragment;
  }

  private void routeApplicationState(boolean locked) {
    final int applicationState = getApplicationState(locked);
    Intent    intent           = getIntentForState(applicationState);
    if (intent == null || (intent.getComponent() != null && getLocalClassName().equals(intent.getComponent().getClassName()))) {
      return;
    }
    Log.d(TAG, "routeApplicationState(), intent: " + intent.getComponent());
    startActivity(intent);
    finish();
  }

  private Intent getIntentForState(int state) {
    Log.d(TAG, "routeApplicationState(), state: " + state);

    switch (state) {
      case STATE_CREATE_PASSPHRASE:   return getCreatePassphraseIntent();
      case STATE_PROMPT_PASSPHRASE:   return getPromptPassphraseIntent();
      case STATE_UI_BLOCKING_UPGRADE: return getUiBlockingUpgradeIntent();
      case STATE_WELCOME_PUSH_SCREEN: return getPushRegistrationIntent();
      case STATE_ENTER_SIGNAL_PIN:    return getEnterSignalPinIntent();
      case STATE_CREATE_SIGNAL_PIN:   return getCreateSignalPinIntent();
      case STATE_CREATE_PROFILE_NAME: return getCreateProfileNameIntent();
      case STATE_TRANSFER_ONGOING:    return getOldDeviceTransferIntent();
      case STATE_TRANSFER_LOCKED:     return getOldDeviceTransferLockedIntent();
      case STATE_CHANGE_NUMBER_LOCK:  return getChangeNumberLockIntent();
      case STATE_TRANSFER_OR_RESTORE: return getTransferOrRestoreIntent();
      default:                        return null;
    }
  }

  private int getApplicationState(boolean locked) {
    if (!MasterSecretUtil.isPassphraseInitialized(this)) {
      return STATE_CREATE_PASSPHRASE;
    } else if (locked) {
      return STATE_PROMPT_PASSPHRASE;
    } else if (ApplicationMigrations.isUpdate(this) && ApplicationMigrations.isUiBlockingMigrationRunning()) {
      return STATE_UI_BLOCKING_UPGRADE;
    } else if (!TextSecurePreferences.hasPromptedPushRegistration(this)) {
      return STATE_WELCOME_PUSH_SCREEN;
    } else if (SignalStore.storageService().needsAccountRestore()) {
      return STATE_ENTER_SIGNAL_PIN;
    } else if (userHasSkippedOrForgottenPin()) {
      return STATE_CREATE_SIGNAL_PIN;
    } else if (userCanTransferOrRestore()) {
      return STATE_TRANSFER_OR_RESTORE;
    } else if (userMustSetProfileName()) {
      return STATE_CREATE_PROFILE_NAME;
    } else if (userMustCreateSignalPin()) {
      return STATE_CREATE_SIGNAL_PIN;
    } else if (EventBus.getDefault().getStickyEvent(TransferStatus.class) != null && getClass() != OldDeviceTransferActivity.class) {
      return STATE_TRANSFER_ONGOING;
    } else if (SignalStore.misc().isOldDeviceTransferLocked()) {
      return STATE_TRANSFER_LOCKED;
    } else if (SignalStore.misc().isChangeNumberLocked() && getClass() != ChangeNumberLockActivity.class) {
      return STATE_CHANGE_NUMBER_LOCK;
    } else {
      return STATE_NORMAL;
    }
  }

  private boolean userCanTransferOrRestore() {
    return !SignalStore.registration().isRegistrationComplete() && RemoteConfig.restoreAfterRegistration() && !SignalStore.registration().hasSkippedTransferOrRestore() && !SignalStore.registration().hasCompletedRestore();
  }

  private boolean userMustCreateSignalPin() {
    return !SignalStore.registration().isRegistrationComplete() && !SignalStore.svr().hasPin() && !SignalStore.svr().lastPinCreateFailed() && !SignalStore.svr().hasOptedOut();
  }

  private boolean userHasSkippedOrForgottenPin() {
    return !SignalStore.registration().isRegistrationComplete() && !SignalStore.svr().hasPin() && !SignalStore.svr().hasOptedOut() && SignalStore.svr().isPinForgottenOrSkipped();
  }

  private boolean userMustSetProfileName() {
    return !SignalStore.registration().isRegistrationComplete() && Recipient.self().getProfileName().isEmpty();
  }

  private Intent getCreatePassphraseIntent() {
    return getRoutedIntent(PassphraseCreateActivity.class, getIntent());
  }

  private Intent getPromptPassphraseIntent() {
    return getRoutedIntent(PassphrasePromptActivity.class, getIntent());
  }

  private Intent getUiBlockingUpgradeIntent() {
    return getRoutedIntent(ApplicationMigrationActivity.class, MainActivity.clearTop(this));
  }

  private Intent getPushRegistrationIntent() {
    return RegistrationActivity.newIntentForNewRegistration(this, getIntent());
  }

  private Intent getEnterSignalPinIntent() {
    return getRoutedIntent(PinRestoreActivity.class, getIntent());
  }

  private Intent getCreateSignalPinIntent() {

    final Intent intent;
    if (userMustSetProfileName()) {
      intent = getCreateProfileNameIntent();
    } else {
      intent = getIntent();
    }

    return getRoutedIntent(CreateSvrPinActivity.class, intent);
  }

  private Intent getTransferOrRestoreIntent() {
    Intent intent = RestoreActivity.getIntentForTransferOrRestore(this);
    return getRoutedIntent(intent, MainActivity.clearTop(this));
  }

  private Intent getCreateProfileNameIntent() {
    Intent intent = CreateProfileActivity.getIntentForUserProfile(this);
    return getRoutedIntent(intent, getIntent());
  }

  private Intent getOldDeviceTransferIntent() {
    Intent intent = new Intent(this, OldDeviceTransferActivity.class);
    intent.setFlags(Intent.FLAG_ACTIVITY_SINGLE_TOP);
    return intent;
  }

  private @Nullable Intent getOldDeviceTransferLockedIntent() {
    if (getClass() == MainActivity.class) {
      return null;
    }
    return MainActivity.clearTop(this);
  }

  private Intent getChangeNumberLockIntent() {
    return ChangeNumberLockActivity.createIntent(this);
  }

  private Intent getRoutedIntent(Intent destination, @Nullable Intent nextIntent) {
    if (nextIntent != null)   destination.putExtra(NEXT_INTENT_EXTRA, nextIntent);
    return destination;
  }

  private Intent getRoutedIntent(Class<?> destination, @Nullable Intent nextIntent) {
    final Intent intent = new Intent(this, destination);
    if (nextIntent != null)   intent.putExtra(NEXT_INTENT_EXTRA, nextIntent);
    return intent;
  }

  private Intent getConversationListIntent() {
    // TODO [greyson] Navigation
    return MainActivity.clearTop(this);
  }

  private void initializeClearKeyReceiver() {
    this.clearKeyReceiver = new BroadcastReceiver() {
      @Override
      public void onReceive(Context context, Intent intent) {
<<<<<<< HEAD
        Log.i(TAG, "onReceive() for clear key event. PassphraseLock: " + TextSecurePreferences.isPassphraseLockEnabled(context));
        onMasterSecretCleared();
=======
        Log.i(TAG, "onReceive() for clear key event. PasswordDisabled: " + SignalStore.settings().getPassphraseDisabled() + ", ScreenLock: " + SignalStore.settings().getScreenLockEnabled());
        if (SignalStore.settings().getScreenLockEnabled() || !SignalStore.settings().getPassphraseDisabled()) {
          onMasterSecretCleared();
        }
>>>>>>> 204fcc28
      }
    };

    IntentFilter filter = new IntentFilter(KeyCachingService.CLEAR_KEY_EVENT);
    ContextCompat.registerReceiver(this, clearKeyReceiver, filter, KeyCachingService.KEY_PERMISSION, null, ContextCompat.RECEIVER_NOT_EXPORTED);
  }

  private void removeClearKeyReceiver(Context context) {
    if (clearKeyReceiver != null) {
      context.unregisterReceiver(clearKeyReceiver);
      clearKeyReceiver = null;
    }
  }

  /**
   * Puts an extra in {@code intent} so that {@code nextIntent} will be shown after it.
   */
  public static @NonNull Intent chainIntent(@NonNull Intent intent, @NonNull Intent nextIntent) {
    intent.putExtra(NEXT_INTENT_EXTRA, nextIntent);
    return intent;
  }
}<|MERGE_RESOLUTION|>--- conflicted
+++ resolved
@@ -281,15 +281,8 @@
     this.clearKeyReceiver = new BroadcastReceiver() {
       @Override
       public void onReceive(Context context, Intent intent) {
-<<<<<<< HEAD
         Log.i(TAG, "onReceive() for clear key event. PassphraseLock: " + TextSecurePreferences.isPassphraseLockEnabled(context));
         onMasterSecretCleared();
-=======
-        Log.i(TAG, "onReceive() for clear key event. PasswordDisabled: " + SignalStore.settings().getPassphraseDisabled() + ", ScreenLock: " + SignalStore.settings().getScreenLockEnabled());
-        if (SignalStore.settings().getScreenLockEnabled() || !SignalStore.settings().getPassphraseDisabled()) {
-          onMasterSecretCleared();
-        }
->>>>>>> 204fcc28
       }
     };
 
