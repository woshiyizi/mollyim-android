--- conflicted
+++ resolved
@@ -31,7 +31,6 @@
 import org.thoughtcrime.securesms.registration.ui.RegistrationActivity;
 import org.thoughtcrime.securesms.restore.RestoreActivity;
 import org.thoughtcrime.securesms.service.KeyCachingService;
-import org.thoughtcrime.securesms.util.AppForegroundObserver;
 import org.thoughtcrime.securesms.util.AppStartup;
 import org.thoughtcrime.securesms.util.RemoteConfig;
 import org.thoughtcrime.securesms.util.TextSecurePreferences;
@@ -91,14 +90,8 @@
 
   @Override
   public void onMasterSecretCleared() {
-<<<<<<< HEAD
     Log.d(TAG, "[" + Log.tag(getClass()) + "] onMasterSecretCleared()");
     finishAndRemoveTask();
-=======
-    Log.d(TAG, "onMasterSecretCleared()");
-    if (AppForegroundObserver.isForegrounded()) routeApplicationState(true);
-    else                                        finish();
->>>>>>> 6188502c
   }
 
   protected <T extends Fragment> T initFragment(@IdRes int target,
@@ -212,13 +205,7 @@
   }
 
   private Intent getPromptPassphraseIntent() {
-<<<<<<< HEAD
     return getRoutedIntent(PassphrasePromptActivity.class, getIntent());
-=======
-    Intent intent = getRoutedIntent(PassphrasePromptActivity.class, getIntent());
-    intent.putExtra(PassphrasePromptActivity.FROM_FOREGROUND, AppForegroundObserver.isForegrounded());
-    return intent;
->>>>>>> 6188502c
   }
 
   private Intent getUiBlockingUpgradeIntent() {
