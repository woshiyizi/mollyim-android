--- conflicted
+++ resolved
@@ -35,13 +35,8 @@
 
 import java.util.Locale;
 
-<<<<<<< HEAD
 public abstract class PassphraseRequiredActivity extends PassphraseActivity implements MasterSecretListener {
-  private static final String TAG = PassphraseRequiredActivity.class.getSimpleName();
-=======
-public abstract class PassphraseRequiredActivity extends BaseActivity implements MasterSecretListener {
   private static final String TAG = Log.tag(PassphraseRequiredActivity.class);
->>>>>>> e3d3129e
 
   public static final String LOCALE_EXTRA      = "locale_extra";
   public static final String NEXT_INTENT_EXTRA = "next_intent";
