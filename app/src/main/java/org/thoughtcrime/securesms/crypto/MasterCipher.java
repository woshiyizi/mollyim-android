/**
 * Copyright (C) 2011 Whisper Systems
 * Copyright (C) 2013 Open Whisper Systems
 *
 * This program is free software: you can redistribute it and/or modify
 * it under the terms of the GNU General Public License as published by
 * the Free Software Foundation, either version 3 of the License, or
 * (at your option) any later version.
 *
 * This program is distributed in the hope that it will be useful,
 * but WITHOUT ANY WARRANTY; without even the implied warranty of
 * MERCHANTABILITY or FITNESS FOR A PARTICULAR PURPOSE.  See the
 * GNU General Public License for more details.
 *
 * You should have received a copy of the GNU General Public License
 * along with this program.  If not, see <http://www.gnu.org/licenses/>.
 */
package org.thoughtcrime.securesms.crypto;

import androidx.annotation.NonNull;
import androidx.annotation.Nullable;

import org.signal.core.util.logging.Log;
<<<<<<< HEAD
import org.whispersystems.libsignal.InvalidKeyException;
import org.whispersystems.libsignal.ecc.Curve;
import org.whispersystems.libsignal.ecc.ECPrivateKey;
import org.whispersystems.libsignal.ecc.ECPublicKey;
=======
import org.signal.libsignal.protocol.InvalidMessageException;
import org.signal.libsignal.protocol.ecc.Curve;
import org.signal.libsignal.protocol.ecc.ECPrivateKey;
import org.thoughtcrime.securesms.util.Base64;
import org.signal.core.util.Hex;
>>>>>>> ad0482fb

import java.security.GeneralSecurityException;
import java.security.MessageDigest;
import java.security.NoSuchAlgorithmException;
import java.util.Arrays;

import javax.crypto.BadPaddingException;
import javax.crypto.Cipher;
import javax.crypto.IllegalBlockSizeException;
import javax.crypto.Mac;
import javax.crypto.NoSuchPaddingException;
import javax.crypto.spec.IvParameterSpec;

/**
 * Class that handles encryption for local storage.
 *
 * The protocol format is roughly:
 *
 * 1) 16 byte random IV.
 * 2) AES-CBC(plaintext)
 * 3) HMAC-SHA256 of 1 and 2
 *
 * @author Moxie Marlinspike
 */

public class MasterCipher {

  private static final String TAG = Log.tag(MasterCipher.class);

  private final MasterSecret masterSecret;
  private final Cipher encryptingCipher;
  private final Cipher decryptingCipher;
  private final Mac hmac;

  public MasterCipher(@NonNull MasterSecret masterSecret) {
    try {
      this.masterSecret     = masterSecret;
      this.encryptingCipher = Cipher.getInstance("AES/CBC/PKCS5Padding");
      this.decryptingCipher = Cipher.getInstance("AES/CBC/PKCS5Padding");
      this.hmac             = Mac.getInstance("HmacSHA256");
    } catch (NoSuchPaddingException | NoSuchAlgorithmException nspe) {
      throw new AssertionError(nspe);
    }
  }

  public byte[] encryptPrivateKey(ECPrivateKey privateKey) {
    return encrypt(privateKey.serialize(), "ECPrivateKey".getBytes());
  }

  public byte[] encryptPublicKey(ECPublicKey publicKey) {
    return encrypt(publicKey.serialize(), "ECPublicKey".getBytes());
  }
<<<<<<< HEAD

  public ECPrivateKey decryptPrivateKey(byte[] key) throws InvalidKeyException {
    try {
      return Curve.decodePrivatePoint(decrypt(key, "ECPrivateKey".getBytes()));
    } catch (GeneralSecurityException ge) {
      throw new InvalidKeyException(ge);
=======
	
  public String decryptBody(String body) throws InvalidMessageException {
    return new String(decodeAndDecryptBytes(body));
  }
	
  public ECPrivateKey decryptKey(byte[] key)
      throws org.signal.libsignal.protocol.InvalidKeyException
  {
    try {
      return Curve.decodePrivatePoint(decryptBytes(key));
    } catch (InvalidMessageException ime) {
      throw new org.signal.libsignal.protocol.InvalidKeyException(ime);
>>>>>>> ad0482fb
    }
  }

  public ECPublicKey decryptPublicKey(byte[] key) throws InvalidKeyException {
    try {
      return Curve.decodePoint(decrypt(key, "ECPublicKey".getBytes()), 0);
    } catch (GeneralSecurityException ge) {
      throw new InvalidKeyException(ge);
    }
  }

  public byte[] decrypt(@NonNull byte[] body) throws GeneralSecurityException {
    return decrypt(body, null);
  }

  public byte[] decrypt(@NonNull byte[] body, @Nullable byte[] ad) throws GeneralSecurityException {
    Mac mac = getMac(masterSecret.getMacKey());

    mac.update(ad);

    byte[] encryptedBody = verifyMacBody(mac, body);

    Cipher cipher    = getDecryptingCipher(masterSecret.getEncryptionKey(), encryptedBody);
    byte[] encrypted = getDecryptedBody(cipher, encryptedBody);

    return encrypted;
  }

  public byte[] encrypt(byte[] body) {
    return encrypt(body, null);
  }

  public byte[] encrypt(@NonNull byte[] body, @Nullable byte[] ad) {
    try {
      Cipher cipher = getEncryptingCipher(masterSecret.getEncryptionKey());
      Mac    mac    = getMac(masterSecret.getMacKey());

      mac.update(ad);

      byte[] encryptedBody       = getEncryptedBody(cipher, body);
      byte[] encryptedAndMacBody = getMacBody(mac, encryptedBody);

      return encryptedAndMacBody;
    } catch (GeneralSecurityException ge) {
      throw new AssertionError(ge);
    }
  }

  private byte[] verifyMacBody(@NonNull Mac hmac, @NonNull byte[] encryptedAndMac) throws GeneralSecurityException {
    if (encryptedAndMac.length < hmac.getMacLength()) {
      throw new GeneralSecurityException("length(encrypted body + MAC) < length(MAC)");
    }

    byte[] encrypted = new byte[encryptedAndMac.length - hmac.getMacLength()];
    System.arraycopy(encryptedAndMac, 0, encrypted, 0, encrypted.length);

    byte[] remoteMac = new byte[hmac.getMacLength()];
    System.arraycopy(encryptedAndMac, encryptedAndMac.length - remoteMac.length, remoteMac, 0, remoteMac.length);

    byte[] localMac  = hmac.doFinal(encrypted);

    if (!MessageDigest.isEqual(remoteMac, localMac)) {
      throw new GeneralSecurityException("MAC doesen't match.");
    }

    return encrypted;
  }

  private byte[] getDecryptedBody(Cipher cipher, byte[] encryptedBody) throws IllegalBlockSizeException, BadPaddingException {
    return cipher.doFinal(encryptedBody, cipher.getBlockSize(), encryptedBody.length - cipher.getBlockSize());
  }

  private byte[] getEncryptedBody(Cipher cipher, byte[] body) throws IllegalBlockSizeException, BadPaddingException {
    byte[] encrypted = cipher.doFinal(body);
    byte[] iv        = cipher.getIV();

    byte[] ivAndBody = new byte[iv.length + encrypted.length];
    System.arraycopy(iv, 0, ivAndBody, 0, iv.length);
    System.arraycopy(encrypted, 0, ivAndBody, iv.length, encrypted.length);

    Arrays.fill(encrypted, (byte) 0);

    return ivAndBody;
  }

  private Mac getMac(SecureSecretKeySpec key) throws GeneralSecurityException {
    hmac.init(key);

    return hmac;
  }

  private byte[] getMacBody(Mac hmac, byte[] encryptedBody) {
    byte[] mac             = hmac.doFinal(encryptedBody);
    byte[] encryptedAndMac = new byte[encryptedBody.length + mac.length];

    System.arraycopy(encryptedBody, 0, encryptedAndMac, 0, encryptedBody.length);
    System.arraycopy(mac, 0, encryptedAndMac, encryptedBody.length, mac.length);

    return encryptedAndMac;
  }

  private Cipher getDecryptingCipher(SecureSecretKeySpec key, byte[] encryptedBody) throws GeneralSecurityException {
    IvParameterSpec iv = new IvParameterSpec(encryptedBody, 0, decryptingCipher.getBlockSize());
    decryptingCipher.init(Cipher.DECRYPT_MODE, key, iv);

    return decryptingCipher;
  }

  private Cipher getEncryptingCipher(SecureSecretKeySpec key) throws GeneralSecurityException {
    encryptingCipher.init(Cipher.ENCRYPT_MODE, key);

    return encryptingCipher;
  }

}<|MERGE_RESOLUTION|>--- conflicted
+++ resolved
@@ -21,18 +21,10 @@
 import androidx.annotation.Nullable;
 
 import org.signal.core.util.logging.Log;
-<<<<<<< HEAD
-import org.whispersystems.libsignal.InvalidKeyException;
-import org.whispersystems.libsignal.ecc.Curve;
-import org.whispersystems.libsignal.ecc.ECPrivateKey;
-import org.whispersystems.libsignal.ecc.ECPublicKey;
-=======
-import org.signal.libsignal.protocol.InvalidMessageException;
+import org.signal.libsignal.protocol.InvalidKeyException;
 import org.signal.libsignal.protocol.ecc.Curve;
 import org.signal.libsignal.protocol.ecc.ECPrivateKey;
-import org.thoughtcrime.securesms.util.Base64;
-import org.signal.core.util.Hex;
->>>>>>> ad0482fb
+import org.signal.libsignal.protocol.ecc.ECPublicKey;
 
 import java.security.GeneralSecurityException;
 import java.security.MessageDigest;
@@ -85,27 +77,12 @@
   public byte[] encryptPublicKey(ECPublicKey publicKey) {
     return encrypt(publicKey.serialize(), "ECPublicKey".getBytes());
   }
-<<<<<<< HEAD
 
   public ECPrivateKey decryptPrivateKey(byte[] key) throws InvalidKeyException {
     try {
       return Curve.decodePrivatePoint(decrypt(key, "ECPrivateKey".getBytes()));
     } catch (GeneralSecurityException ge) {
       throw new InvalidKeyException(ge);
-=======
-	
-  public String decryptBody(String body) throws InvalidMessageException {
-    return new String(decodeAndDecryptBytes(body));
-  }
-	
-  public ECPrivateKey decryptKey(byte[] key)
-      throws org.signal.libsignal.protocol.InvalidKeyException
-  {
-    try {
-      return Curve.decodePrivatePoint(decryptBytes(key));
-    } catch (InvalidMessageException ime) {
-      throw new org.signal.libsignal.protocol.InvalidKeyException(ime);
->>>>>>> ad0482fb
     }
   }
 
