buildscript {
    ext.kotlin_version = '1.7.20'
    repositories {
        google()
        mavenCentral()
        jcenter {
            content {
                includeVersion 'org.jetbrains.trove4j', 'trove4j', '20160824'
            }
        }
        maven {
            url "https://plugins.gradle.org/m2/"
            content {
                includeModule 'org.jlleitschuh.gradle', 'ktlint-gradle'
            }
        }
    }
    dependencies {
        classpath 'com.android.tools:r8:3.3.75'
        classpath 'com.android.tools.build:gradle:7.2.2'
        classpath 'androidx.navigation:navigation-safe-args-gradle-plugin:2.5.2'
        classpath 'com.google.protobuf:protobuf-gradle-plugin:0.8.17'
        classpath "org.jetbrains.kotlin:kotlin-gradle-plugin:$kotlin_version"
        classpath "org.jlleitschuh.gradle:ktlint-gradle:10.2.1"
        classpath 'app.cash.exhaustive:exhaustive-gradle:0.1.1'
    }
}

ext {
    BUILD_TOOL_VERSION = '32.0.0'
    // MOLLY: Edit Dockerfile to download the same SDK packages
    COMPILE_SDK = 32
    TARGET_SDK  = 31
    MINIMUM_SDK = 23

    JAVA_VERSION = JavaVersion.VERSION_1_8
}

wrapper {
    distributionType = Wrapper.DistributionType.ALL
}

allprojects {
    repositories {
        google()
        mavenCentral()
        mavenLocal()
    }
}

subprojects {
    ext.lib_signal_service_version_number   = "2.15.3"
    ext.lib_signal_service_group_info       = "org.whispersystems"
    ext.lib_signal_client_version           = "0.1.0"

    if (JavaVersion.current().isJava8Compatible()) {
        allprojects {
            tasks.withType(Javadoc) {
                options.addStringOption('Xdoclint:none', '-quiet')
            }
        }
    }

    tasks.withType(AbstractArchiveTask).configureEach {
        preserveFileTimestamps = false
        reproducibleFileOrder = true
    }
}

task qa {
    group 'Verification'
    description 'Quality Assurance. Run before pushing.'
    dependsOn = [
            ':libsignal-service:test',
<<<<<<< HEAD
            ':app:testProdNonFreeReleaseUnitTest',
            ':app:lintProdNonFreeRelease',
            ':app:ktlintCheck',
            ':app:assembleProdFreeRelease',
    ]
=======
            ':libsignal-service:ktlintCheck',
            ':Signal-Android:assemblePlayProdRelease'
>>>>>>> cb0e7ade
}

task clean(type: Delete) {
    delete rootProject.buildDir
}<|MERGE_RESOLUTION|>--- conflicted
+++ resolved
@@ -72,16 +72,12 @@
     description 'Quality Assurance. Run before pushing.'
     dependsOn = [
             ':libsignal-service:test',
-<<<<<<< HEAD
+            ':libsignal-service:ktlintCheck',
             ':app:testProdNonFreeReleaseUnitTest',
             ':app:lintProdNonFreeRelease',
             ':app:ktlintCheck',
             ':app:assembleProdFreeRelease',
     ]
-=======
-            ':libsignal-service:ktlintCheck',
-            ':Signal-Android:assemblePlayProdRelease'
->>>>>>> cb0e7ade
 }
 
 task clean(type: Delete) {
