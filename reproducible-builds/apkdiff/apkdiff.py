--- conflicted
+++ resolved
@@ -9,19 +9,10 @@
     IGNORE_FILES = [
         # Related to app signing. Not expected to be present in unsigned builds. Doesn't affect app code.
         "META-INF/MANIFEST.MF",
-<<<<<<< HEAD
         "META-INF/*.RSA",
         "META-INF/*.SF",
-=======
-        "META-INF/CERTIFIC.SF",
-        "META-INF/CERTIFIC.RSA",
-        "META-INF/TEXTSECU.SF",
-        "META-INF/TEXTSECU.RSA",
-        "META-INF/BNDLTOOL.SF",
-        "META-INF/BNDLTOOL.RSA",
         "META-INF/code_transparency_signed.jwt",
         "stamp-cert-sha256"
->>>>>>> 0891a161
     ]
 
     # MOLLY: Allow to exclude files with glob patterns
