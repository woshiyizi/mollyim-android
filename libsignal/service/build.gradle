apply plugin: 'java-library'
apply plugin: 'java-test-fixtures'
apply plugin: 'com.google.protobuf'
<<<<<<< HEAD
=======
apply plugin: 'maven-publish'
apply plugin: 'signing'
>>>>>>> 6e00920c
apply plugin: 'witness'
apply plugin: 'idea'
apply from: 'witness-verifications.gradle'

sourceCompatibility = 1.8
archivesBaseName    = "signal-service-java"
version             = lib_signal_service_version_number
group               = lib_signal_service_group_info

java {
    targetCompatibility = 1.8
    withJavadocJar()
    withSourcesJar()
}

compileJava {
    options.release = 8
}

repositories {
    mavenCentral()
    mavenLocal()
}

configurations {
    ideaTestFixturesImplementation { extendsFrom testFixturesImplementation; canBeConsumed false; canBeResolved true }
}

dependencies {
    implementation libs.google.protobuf.javalite
    api libs.google.libphonenumber
    api libs.jackson.core

<<<<<<< HEAD
    implementation "org.whispersystems:signal-client-java:${LIBSIGNAL_CLIENT_VERSION}"
    api 'com.squareup.okhttp3:okhttp:3.12.10'
    api 'com.squareup.okhttp3:okhttp-dnsoverhttps:3.12.10'
    implementation 'org.threeten:threetenbp:1.3.6'
=======
    implementation libs.signal.client.java
    api libs.square.okhttp3
    implementation libs.threeten.threetenbp
>>>>>>> 6e00920c

    api libs.rxjava3.rxjava

    api libs.signal.zkgroup.java

    testImplementation testLibs.junit.junit
    testImplementation testLibs.assertj.core
    testImplementation testLibs.conscrypt.openjdk.uber

    testFixturesImplementation libs.signal.client.java
    testFixturesImplementation testLibs.junit.junit
}

dependencyVerification {
    configuration = '(runtime|compile)Classpath'
}

tasks.whenTaskAdded { task ->
    if (task.name.equals("lint")) {
        task.enabled = false
    }
}

protobuf {
    protoc {
        artifact = 'com.google.protobuf:protoc:3.10.0'
    }
    generateProtoTasks {
        all().each { task ->
            task.builtins {
                java {
                    option "lite"
                }
            }
        }
    }
}

idea {
    module {
        generatedSourceDirs += file("${protobuf.generatedFilesBaseDir}/main/java")
        scopes.COMPILE.plus += [configurations.ideaTestFixturesImplementation]
    }
}

<<<<<<< HEAD
task packageJavadoc(type: Jar, dependsOn: 'javadoc') {
    from javadoc.destinationDir
    classifier = 'javadoc'
}

task packageSources(type: Jar) {
    from sourceSets.main.allSource
    classifier = 'sources'
=======
def isReleaseBuild() {
    return version.contains("SNAPSHOT") == false
}

def getReleaseRepositoryUrl() {
    return hasProperty('sonatypeRepo') ? sonatypeRepo
            : "https://oss.sonatype.org/service/local/staging/deploy/maven2/"
}

def getRepositoryUsername() {
    return hasProperty('whisperSonatypeUsername') ? whisperSonatypeUsername : ""
}

def getRepositoryPassword() {
    return hasProperty('whisperSonatypePassword') ? whisperSonatypePassword : ""
}

publishing {
    publications {
        mavenJava(MavenPublication) {
            artifactId = 'signal-service-java'
            from components.java

            pom {
                name = 'signal-service-java'
                packaging = 'jar'
                description = 'Signal Service communication library for Java'
                url = 'https://github.com/WhisperSystems/libsignal-service-java'

                scm {
                    url = 'scm:git@github.com:WhisperSystems/libsignal-service-java.git'
                    connection = 'scm:git@github.com:WhisperSystems/libsignal-service-java.git'
                    developerConnection = 'scm:git@github.com:WhisperSystems/libsignal-service-java.git'
                }

                licenses {
                    license {
                        name = 'GPLv3'
                        url = 'https://www.gnu.org/licenses/gpl-3.0.txt'
                        distribution = 'repo'
                    }
                }

                developers {
                    developer {
                        name = 'Moxie Marlinspike'
                    }
                }
            }

        }
    }

    repositories {
        maven {
            url = getReleaseRepositoryUrl()
            credentials {
                username getRepositoryUsername()
                password getRepositoryPassword()
            }
        }
    }
}

signing {
    required { isReleaseBuild() && gradle.taskGraph.hasTask("uploadArchives") }
    sign publishing.publications.mavenJava
>>>>>>> 6e00920c
}

task installArchives(type: Upload) {
    description "Installs the artifacts to the local Maven repository."
    configuration = configurations['archives']
    repositories {
        mavenLocal()
    }
}<|MERGE_RESOLUTION|>--- conflicted
+++ resolved
@@ -1,11 +1,6 @@
 apply plugin: 'java-library'
 apply plugin: 'java-test-fixtures'
 apply plugin: 'com.google.protobuf'
-<<<<<<< HEAD
-=======
-apply plugin: 'maven-publish'
-apply plugin: 'signing'
->>>>>>> 6e00920c
 apply plugin: 'witness'
 apply plugin: 'idea'
 apply from: 'witness-verifications.gradle'
@@ -39,16 +34,10 @@
     api libs.google.libphonenumber
     api libs.jackson.core
 
-<<<<<<< HEAD
-    implementation "org.whispersystems:signal-client-java:${LIBSIGNAL_CLIENT_VERSION}"
-    api 'com.squareup.okhttp3:okhttp:3.12.10'
-    api 'com.squareup.okhttp3:okhttp-dnsoverhttps:3.12.10'
-    implementation 'org.threeten:threetenbp:1.3.6'
-=======
     implementation libs.signal.client.java
     api libs.square.okhttp3
+    api libs.square.okhttp3.dnsoverhttps
     implementation libs.threeten.threetenbp
->>>>>>> 6e00920c
 
     api libs.rxjava3.rxjava
 
@@ -92,92 +81,4 @@
         generatedSourceDirs += file("${protobuf.generatedFilesBaseDir}/main/java")
         scopes.COMPILE.plus += [configurations.ideaTestFixturesImplementation]
     }
-}
-
-<<<<<<< HEAD
-task packageJavadoc(type: Jar, dependsOn: 'javadoc') {
-    from javadoc.destinationDir
-    classifier = 'javadoc'
-}
-
-task packageSources(type: Jar) {
-    from sourceSets.main.allSource
-    classifier = 'sources'
-=======
-def isReleaseBuild() {
-    return version.contains("SNAPSHOT") == false
-}
-
-def getReleaseRepositoryUrl() {
-    return hasProperty('sonatypeRepo') ? sonatypeRepo
-            : "https://oss.sonatype.org/service/local/staging/deploy/maven2/"
-}
-
-def getRepositoryUsername() {
-    return hasProperty('whisperSonatypeUsername') ? whisperSonatypeUsername : ""
-}
-
-def getRepositoryPassword() {
-    return hasProperty('whisperSonatypePassword') ? whisperSonatypePassword : ""
-}
-
-publishing {
-    publications {
-        mavenJava(MavenPublication) {
-            artifactId = 'signal-service-java'
-            from components.java
-
-            pom {
-                name = 'signal-service-java'
-                packaging = 'jar'
-                description = 'Signal Service communication library for Java'
-                url = 'https://github.com/WhisperSystems/libsignal-service-java'
-
-                scm {
-                    url = 'scm:git@github.com:WhisperSystems/libsignal-service-java.git'
-                    connection = 'scm:git@github.com:WhisperSystems/libsignal-service-java.git'
-                    developerConnection = 'scm:git@github.com:WhisperSystems/libsignal-service-java.git'
-                }
-
-                licenses {
-                    license {
-                        name = 'GPLv3'
-                        url = 'https://www.gnu.org/licenses/gpl-3.0.txt'
-                        distribution = 'repo'
-                    }
-                }
-
-                developers {
-                    developer {
-                        name = 'Moxie Marlinspike'
-                    }
-                }
-            }
-
-        }
-    }
-
-    repositories {
-        maven {
-            url = getReleaseRepositoryUrl()
-            credentials {
-                username getRepositoryUsername()
-                password getRepositoryPassword()
-            }
-        }
-    }
-}
-
-signing {
-    required { isReleaseBuild() && gradle.taskGraph.hasTask("uploadArchives") }
-    sign publishing.publications.mavenJava
->>>>>>> 6e00920c
-}
-
-task installArchives(type: Upload) {
-    description "Installs the artifacts to the local Maven repository."
-    configuration = configurations['archives']
-    repositories {
-        mavenLocal()
-    }
 }