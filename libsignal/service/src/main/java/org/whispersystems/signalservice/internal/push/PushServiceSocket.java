/*
 * Copyright (C) 2014-2017 Open Whisper Systems
 *
 * Licensed according to the LICENSE file in this repository.
 */

package org.whispersystems.signalservice.internal.push;

import com.fasterxml.jackson.annotation.JsonProperty;
import com.fasterxml.jackson.core.JsonProcessingException;
import com.google.protobuf.InvalidProtocolBufferException;
import com.google.protobuf.MessageLite;

import org.signal.storageservice.protos.groups.AvatarUploadAttributes;
import org.signal.storageservice.protos.groups.Group;
import org.signal.storageservice.protos.groups.GroupChange;
import org.signal.storageservice.protos.groups.GroupChanges;
import org.signal.storageservice.protos.groups.GroupExternalCredential;
import org.signal.storageservice.protos.groups.GroupJoinInfo;
import org.signal.zkgroup.VerificationFailedException;
import org.signal.zkgroup.profiles.ClientZkProfileOperations;
import org.signal.zkgroup.profiles.ProfileKey;
import org.signal.zkgroup.profiles.ProfileKeyCredential;
import org.signal.zkgroup.profiles.ProfileKeyCredentialRequest;
import org.signal.zkgroup.profiles.ProfileKeyCredentialRequestContext;
import org.signal.zkgroup.profiles.ProfileKeyCredentialResponse;
import org.signal.zkgroup.profiles.ProfileKeyVersion;
import org.whispersystems.libsignal.IdentityKey;
import org.whispersystems.libsignal.ecc.ECPublicKey;
import org.whispersystems.libsignal.logging.Log;
import org.whispersystems.libsignal.state.PreKeyBundle;
import org.whispersystems.libsignal.state.PreKeyRecord;
import org.whispersystems.libsignal.state.SignedPreKeyRecord;
import org.whispersystems.libsignal.util.Pair;
import org.whispersystems.libsignal.util.guava.Optional;
import org.whispersystems.signalservice.api.account.AccountAttributes;
import org.whispersystems.signalservice.api.crypto.UnidentifiedAccess;
import org.whispersystems.signalservice.api.groupsv2.CredentialResponse;
import org.whispersystems.signalservice.api.groupsv2.GroupsV2AuthorizationString;
import org.whispersystems.signalservice.api.messages.SignalServiceAttachment.ProgressListener;
import org.whispersystems.signalservice.api.messages.SignalServiceAttachmentRemoteId;
import org.whispersystems.signalservice.api.messages.calls.CallingResponse;
import org.whispersystems.signalservice.api.messages.calls.TurnServerInfo;
import org.whispersystems.signalservice.api.messages.multidevice.DeviceInfo;
import org.whispersystems.signalservice.api.profiles.ProfileAndCredential;
import org.whispersystems.signalservice.api.profiles.SignalServiceProfile;
import org.whispersystems.signalservice.api.profiles.SignalServiceProfileWrite;
import org.whispersystems.signalservice.api.push.ContactTokenDetails;
import org.whispersystems.signalservice.api.push.SignalServiceAddress;
import org.whispersystems.signalservice.api.push.SignedPreKeyEntity;
import org.whispersystems.signalservice.api.push.exceptions.AuthorizationFailedException;
import org.whispersystems.signalservice.api.push.exceptions.CaptchaRequiredException;
import org.whispersystems.signalservice.api.push.exceptions.ConflictException;
import org.whispersystems.signalservice.api.push.exceptions.ContactManifestMismatchException;
import org.whispersystems.signalservice.api.push.exceptions.DeprecatedVersionException;
import org.whispersystems.signalservice.api.push.exceptions.ExpectationFailedException;
import org.whispersystems.signalservice.api.push.exceptions.MissingConfigurationException;
import org.whispersystems.signalservice.api.push.exceptions.NoContentException;
import org.whispersystems.signalservice.api.push.exceptions.NonSuccessfulResponseCodeException;
import org.whispersystems.signalservice.api.push.exceptions.NotFoundException;
import org.whispersystems.signalservice.api.push.exceptions.PushNetworkException;
import org.whispersystems.signalservice.api.push.exceptions.RangeException;
import org.whispersystems.signalservice.api.push.exceptions.RateLimitException;
import org.whispersystems.signalservice.api.push.exceptions.RemoteAttestationResponseExpiredException;
import org.whispersystems.signalservice.api.push.exceptions.ResumeLocationInvalidException;
import org.whispersystems.signalservice.api.push.exceptions.ServerRejectedException;
import org.whispersystems.signalservice.api.push.exceptions.UnregisteredUserException;
import org.whispersystems.signalservice.api.push.exceptions.UsernameMalformedException;
import org.whispersystems.signalservice.api.push.exceptions.UsernameTakenException;
import org.whispersystems.signalservice.api.storage.StorageAuthResponse;
import org.whispersystems.signalservice.api.util.CredentialsProvider;
import org.whispersystems.signalservice.api.util.Tls12SocketFactory;
import org.whispersystems.signalservice.api.util.UuidUtil;
import org.whispersystems.signalservice.internal.configuration.SignalCdnUrl;
import org.whispersystems.signalservice.internal.configuration.SignalServiceConfiguration;
import org.whispersystems.signalservice.internal.configuration.SignalUrl;
import org.whispersystems.signalservice.internal.contacts.entities.DiscoveryRequest;
import org.whispersystems.signalservice.internal.contacts.entities.DiscoveryResponse;
import org.whispersystems.signalservice.internal.contacts.entities.KeyBackupRequest;
import org.whispersystems.signalservice.internal.contacts.entities.KeyBackupResponse;
import org.whispersystems.signalservice.internal.contacts.entities.TokenResponse;
import org.whispersystems.signalservice.internal.push.exceptions.ForbiddenException;
import org.whispersystems.signalservice.internal.push.exceptions.GroupExistsException;
import org.whispersystems.signalservice.internal.push.exceptions.GroupNotFoundException;
import org.whispersystems.signalservice.internal.push.exceptions.GroupPatchNotAcceptedException;
import org.whispersystems.signalservice.internal.push.exceptions.MismatchedDevicesException;
import org.whispersystems.signalservice.internal.push.exceptions.NotInGroupException;
import org.whispersystems.signalservice.internal.push.exceptions.StaleDevicesException;
import org.whispersystems.signalservice.internal.push.http.CancelationSignal;
import org.whispersystems.signalservice.internal.push.http.DigestingRequestBody;
import org.whispersystems.signalservice.internal.push.http.NoCipherOutputStreamFactory;
import org.whispersystems.signalservice.internal.push.http.OutputStreamFactory;
import org.whispersystems.signalservice.internal.push.http.ResumableUploadSpec;
import org.whispersystems.signalservice.internal.storage.protos.ReadOperation;
import org.whispersystems.signalservice.internal.storage.protos.StorageItems;
import org.whispersystems.signalservice.internal.storage.protos.StorageManifest;
import org.whispersystems.signalservice.internal.storage.protos.WriteOperation;
import org.whispersystems.signalservice.internal.util.BlacklistingTrustManager;
import org.whispersystems.signalservice.internal.util.Hex;
import org.whispersystems.signalservice.internal.util.JsonUtil;
import org.whispersystems.signalservice.internal.util.Util;
import org.whispersystems.signalservice.internal.util.concurrent.FutureTransformers;
import org.whispersystems.signalservice.internal.util.concurrent.ListenableFuture;
import org.whispersystems.signalservice.internal.util.concurrent.SettableFuture;
import org.whispersystems.util.Base64;
import org.whispersystems.util.Base64UrlSafe;

import java.io.ByteArrayInputStream;
import java.io.ByteArrayOutputStream;
import java.io.File;
import java.io.FileOutputStream;
import java.io.IOException;
import java.io.InputStream;
import java.io.OutputStream;
import java.io.UnsupportedEncodingException;
import java.security.KeyManagementException;
import java.security.NoSuchAlgorithmException;
import java.security.SecureRandom;
import java.util.Collections;
import java.util.HashMap;
import java.util.HashSet;
import java.util.LinkedList;
import java.util.List;
import java.util.Locale;
import java.util.Map;
import java.util.Set;
import java.util.UUID;
import java.util.concurrent.Future;
import java.util.concurrent.TimeUnit;

import javax.net.SocketFactory;
import javax.net.ssl.SSLContext;
import javax.net.ssl.TrustManager;
import javax.net.ssl.X509TrustManager;

import okhttp3.Call;
import okhttp3.Callback;
import okhttp3.ConnectionSpec;
import okhttp3.Credentials;
import okhttp3.Dns;
import okhttp3.HttpUrl;
import okhttp3.Interceptor;
import okhttp3.MediaType;
import okhttp3.MultipartBody;
import okhttp3.OkHttpClient;
import okhttp3.Request;
import okhttp3.RequestBody;
import okhttp3.Response;
import okhttp3.ResponseBody;

/**
 * @author Moxie Marlinspike
 */
public class PushServiceSocket {

  private static final String TAG = PushServiceSocket.class.getSimpleName();

  private static final String CREATE_ACCOUNT_SMS_PATH   = "/v1/accounts/sms/code/%s?client=%s";
  private static final String CREATE_ACCOUNT_VOICE_PATH = "/v1/accounts/voice/code/%s";
  private static final String VERIFY_ACCOUNT_CODE_PATH  = "/v1/accounts/code/%s";
  private static final String REGISTER_GCM_PATH         = "/v1/accounts/gcm/";
  private static final String TURN_SERVER_INFO          = "/v1/accounts/turn";
  private static final String SET_ACCOUNT_ATTRIBUTES    = "/v1/accounts/attributes/";
  private static final String PIN_PATH                  = "/v1/accounts/pin/";
  private static final String REGISTRATION_LOCK_PATH    = "/v1/accounts/registration_lock";
  private static final String REQUEST_PUSH_CHALLENGE    = "/v1/accounts/fcm/preauth/%s/%s";
  private static final String WHO_AM_I                  = "/v1/accounts/whoami";
  private static final String SET_USERNAME_PATH         = "/v1/accounts/username/%s";
  private static final String DELETE_USERNAME_PATH      = "/v1/accounts/username";
  private static final String DELETE_ACCOUNT_PATH       = "/v1/accounts/me";

  private static final String PREKEY_METADATA_PATH      = "/v2/keys/";
  private static final String PREKEY_PATH               = "/v2/keys/%s";
  private static final String PREKEY_DEVICE_PATH        = "/v2/keys/%s/%s";
  private static final String SIGNED_PREKEY_PATH        = "/v2/keys/signed";

  private static final String PROVISIONING_CODE_PATH    = "/v1/devices/provisioning/code";
  private static final String PROVISIONING_MESSAGE_PATH = "/v1/provisioning/%s";
  private static final String DEVICE_PATH               = "/v1/devices/%s";

  private static final String DIRECTORY_TOKENS_PATH     = "/v1/directory/tokens";
  private static final String DIRECTORY_VERIFY_PATH     = "/v1/directory/%s";
  private static final String DIRECTORY_AUTH_PATH       = "/v1/directory/auth";
  private static final String DIRECTORY_FEEDBACK_PATH   = "/v1/directory/feedback-v3/%s";
  private static final String MESSAGE_PATH              = "/v1/messages/%s";
  private static final String SENDER_ACK_MESSAGE_PATH   = "/v1/messages/%s/%d";
  private static final String UUID_ACK_MESSAGE_PATH     = "/v1/messages/uuid/%s";
  private static final String ATTACHMENT_V2_PATH        = "/v2/attachments/form/upload";
  private static final String ATTACHMENT_V3_PATH        = "/v3/attachments/form/upload";

  private static final String PROFILE_PATH              = "/v1/profile/%s";
  private static final String PROFILE_USERNAME_PATH     = "/v1/profile/username/%s";

  private static final String SENDER_CERTIFICATE_PATH         = "/v1/certificate/delivery?includeUuid=true";
  private static final String SENDER_CERTIFICATE_NO_E164_PATH = "/v1/certificate/delivery?includeUuid=true&includeE164=false";

  private static final String KBS_AUTH_PATH                  = "/v1/backup/auth";

  private static final String ATTACHMENT_KEY_DOWNLOAD_PATH   = "attachments/%s";
  private static final String ATTACHMENT_ID_DOWNLOAD_PATH    = "attachments/%d";
  private static final String ATTACHMENT_UPLOAD_PATH         = "attachments/";
  private static final String AVATAR_UPLOAD_PATH             = "";

  private static final String STICKER_MANIFEST_PATH          = "stickers/%s/manifest.proto";
  private static final String STICKER_PATH                   = "stickers/%s/full/%d";

  private static final String GROUPSV2_CREDENTIAL       = "/v1/certificate/group/%d/%d";
  private static final String GROUPSV2_GROUP            = "/v1/groups/";
  private static final String GROUPSV2_GROUP_PASSWORD   = "/v1/groups/?inviteLinkPassword=%s";
  private static final String GROUPSV2_GROUP_CHANGES    = "/v1/groups/logs/%s";
  private static final String GROUPSV2_AVATAR_REQUEST   = "/v1/groups/avatar/form";
  private static final String GROUPSV2_GROUP_JOIN       = "/v1/groups/join/%s";
  private static final String GROUPSV2_TOKEN            = "/v1/groups/token";

  private static final String SERVER_DELIVERED_TIMESTAMP_HEADER = "X-Signal-Timestamp";

  private static final Map<String, String> NO_HEADERS = Collections.emptyMap();
  private static final ResponseCodeHandler NO_HANDLER = new EmptyResponseCodeHandler();

  private static final long CDN2_RESUMABLE_LINK_LIFETIME_MILLIS = TimeUnit.DAYS.toMillis(7);

  private static final int MAX_FOLLOW_UPS = 20;

  private       long      soTimeoutMillis = TimeUnit.SECONDS.toMillis(30);
  private final Set<Call> connections     = new HashSet<>();

  private final ServiceConnectionHolder[]        serviceClients;
  private final Map<Integer, ConnectionHolder[]> cdnClientsMap;
  private final ConnectionHolder[]               contactDiscoveryClients;
  private final ConnectionHolder[]               keyBackupServiceClients;
  private final ConnectionHolder[]               storageClients;

  private final CredentialsProvider              credentialsProvider;
  private final String                           signalAgent;
  private final SecureRandom                     random;
  private final ClientZkProfileOperations        clientZkProfileOperations;
  private final boolean                          automaticNetworkRetry;

  public PushServiceSocket(SignalServiceConfiguration configuration,
                           CredentialsProvider credentialsProvider,
                           String signalAgent,
                           ClientZkProfileOperations clientZkProfileOperations,
                           boolean automaticNetworkRetry)
  {
    this.credentialsProvider       = credentialsProvider;
    this.signalAgent               = signalAgent;
<<<<<<< HEAD
    this.serviceClients            = createServiceConnectionHolders(configuration.getSignalServiceUrls(), configuration.getNetworkInterceptors(), configuration.getSocketFactory(), configuration.getDns());
    this.cdnClientsMap             = createCdnClientsMap(configuration.getSignalCdnUrlMap(), configuration.getNetworkInterceptors(), configuration.getSocketFactory(), configuration.getDns());
    this.contactDiscoveryClients   = createConnectionHolders(configuration.getSignalContactDiscoveryUrls(), configuration.getNetworkInterceptors(), configuration.getSocketFactory(), configuration.getDns());
    this.keyBackupServiceClients   = createConnectionHolders(configuration.getSignalKeyBackupServiceUrls(), configuration.getNetworkInterceptors(), configuration.getSocketFactory(), configuration.getDns());
    this.storageClients            = createConnectionHolders(configuration.getSignalStorageUrls(), configuration.getNetworkInterceptors(), configuration.getSocketFactory(), configuration.getDns());
=======
    this.automaticNetworkRetry     = automaticNetworkRetry;
    this.serviceClients            = createServiceConnectionHolders(configuration.getSignalServiceUrls(), configuration.getNetworkInterceptors(), configuration.getDns());
    this.cdnClientsMap             = createCdnClientsMap(configuration.getSignalCdnUrlMap(), configuration.getNetworkInterceptors(), configuration.getDns());
    this.contactDiscoveryClients   = createConnectionHolders(configuration.getSignalContactDiscoveryUrls(), configuration.getNetworkInterceptors(), configuration.getDns());
    this.keyBackupServiceClients   = createConnectionHolders(configuration.getSignalKeyBackupServiceUrls(), configuration.getNetworkInterceptors(), configuration.getDns());
    this.storageClients            = createConnectionHolders(configuration.getSignalStorageUrls(), configuration.getNetworkInterceptors(), configuration.getDns());
>>>>>>> 7e64d57b
    this.random                    = new SecureRandom();
    this.clientZkProfileOperations = clientZkProfileOperations;
  }

  public void requestSmsVerificationCode(boolean androidSmsRetriever, Optional<String> captchaToken, Optional<String> challenge) throws IOException {
    String path = String.format(CREATE_ACCOUNT_SMS_PATH, credentialsProvider.getE164(), androidSmsRetriever ? "android-2020-01" : "android");

    if (captchaToken.isPresent()) {
      path += "&captcha=" + captchaToken.get();
    } else if (challenge.isPresent()) {
      path += "&challenge=" + challenge.get();
    }

    makeServiceRequest(path, "GET", null, NO_HEADERS, new ResponseCodeHandler() {
      @Override
      public void handle(int responseCode) throws NonSuccessfulResponseCodeException {
        if (responseCode == 402) {
          throw new CaptchaRequiredException();
        }
      }
    });
  }

  public void requestVoiceVerificationCode(Locale locale, Optional<String> captchaToken, Optional<String> challenge) throws IOException {
    Map<String, String> headers = locale != null ? Collections.singletonMap("Accept-Language", locale.getLanguage() + "-" + locale.getCountry()) : NO_HEADERS;
    String              path    = String.format(CREATE_ACCOUNT_VOICE_PATH, credentialsProvider.getE164());

    if (captchaToken.isPresent()) {
      path += "?captcha=" + captchaToken.get();
    } else if (challenge.isPresent()) {
      path += "?challenge=" + challenge.get();
    }

    makeServiceRequest(path, "GET", null, headers, new ResponseCodeHandler() {
      @Override
      public void handle(int responseCode) throws NonSuccessfulResponseCodeException {
        if (responseCode == 402) {
          throw new CaptchaRequiredException();
        }
      }
    });
  }

  public UUID getOwnUuid() throws IOException {
    String         body     = makeServiceRequest(WHO_AM_I, "GET", null);
    WhoAmIResponse response = JsonUtil.fromJson(body, WhoAmIResponse.class);
    Optional<UUID> uuid     = UuidUtil.parse(response.getUuid());

    if (uuid.isPresent()) {
      return uuid.get();
    } else {
      throw new IOException("Invalid UUID!");
    }
  }

  public VerifyAccountResponse verifyAccountCode(String verificationCode, String signalingKey, int registrationId, boolean fetchesMessages,
                                                 String pin, String registrationLock,
                                                 byte[] unidentifiedAccessKey, boolean unrestrictedUnidentifiedAccess,
                                                 AccountAttributes.Capabilities capabilities,
                                                 boolean discoverableByPhoneNumber)
      throws IOException
  {
    AccountAttributes signalingKeyEntity = new AccountAttributes(signalingKey, registrationId, fetchesMessages, pin, registrationLock, unidentifiedAccessKey, unrestrictedUnidentifiedAccess, capabilities, discoverableByPhoneNumber);
    String            requestBody        = JsonUtil.toJson(signalingKeyEntity);
    String            responseBody       = makeServiceRequest(String.format(VERIFY_ACCOUNT_CODE_PATH, verificationCode), "PUT", requestBody);

    return JsonUtil.fromJson(responseBody, VerifyAccountResponse.class);
  }

  public void setAccountAttributes(String signalingKey, int registrationId, boolean fetchesMessages,
                                   String pin, String registrationLock,
                                   byte[] unidentifiedAccessKey, boolean unrestrictedUnidentifiedAccess,
                                   AccountAttributes.Capabilities capabilities,
                                   boolean discoverableByPhoneNumber)
      throws IOException
  {
    if (registrationLock != null && pin != null) {
      throw new AssertionError("Pin should be null if registrationLock is set.");
    }

    AccountAttributes accountAttributes = new AccountAttributes(signalingKey, registrationId, fetchesMessages, pin, registrationLock,
                                                                unidentifiedAccessKey, unrestrictedUnidentifiedAccess, capabilities,
                                                                discoverableByPhoneNumber);
    makeServiceRequest(SET_ACCOUNT_ATTRIBUTES, "PUT", JsonUtil.toJson(accountAttributes));
  }

  public String getNewDeviceVerificationCode() throws IOException {
    String responseText = makeServiceRequest(PROVISIONING_CODE_PATH, "GET", null);
    return JsonUtil.fromJson(responseText, DeviceCode.class).getVerificationCode();
  }

  public List<DeviceInfo> getDevices() throws IOException {
    String responseText = makeServiceRequest(String.format(DEVICE_PATH, ""), "GET", null);
    return JsonUtil.fromJson(responseText, DeviceInfoList.class).getDevices();
  }

  public void removeDevice(long deviceId) throws IOException {
    makeServiceRequest(String.format(DEVICE_PATH, String.valueOf(deviceId)), "DELETE", null);
  }

  public void sendProvisioningMessage(String destination, byte[] body) throws IOException {
    makeServiceRequest(String.format(PROVISIONING_MESSAGE_PATH, destination), "PUT",
                       JsonUtil.toJson(new ProvisioningMessage(Base64.encodeBytes(body))));
  }

  public void registerGcmId(String gcmRegistrationId) throws IOException {
    GcmRegistrationId registration = new GcmRegistrationId(gcmRegistrationId, true);
    makeServiceRequest(REGISTER_GCM_PATH, "PUT", JsonUtil.toJson(registration));
  }

  public void unregisterGcmId() throws IOException {
    makeServiceRequest(REGISTER_GCM_PATH, "DELETE", null);
  }

  public void requestPushChallenge(String gcmRegistrationId, String e164number) throws IOException {
    makeServiceRequest(String.format(Locale.US, REQUEST_PUSH_CHALLENGE, gcmRegistrationId, e164number), "GET", null);
  }

  /** Note: Setting a KBS Pin will clear this */
  public void removeRegistrationLockV1() throws IOException {
    makeServiceRequest(PIN_PATH, "DELETE", null);
  }

  public void setRegistrationLockV2(String registrationLock) throws IOException {
    RegistrationLockV2 accountLock = new RegistrationLockV2(registrationLock);
    makeServiceRequest(REGISTRATION_LOCK_PATH, "PUT", JsonUtil.toJson(accountLock));
  }

  public void disableRegistrationLockV2() throws IOException {
    makeServiceRequest(REGISTRATION_LOCK_PATH, "DELETE", null);
  }

  public byte[] getSenderCertificate() throws IOException {
    String responseText = makeServiceRequest(SENDER_CERTIFICATE_PATH, "GET", null);
    return JsonUtil.fromJson(responseText, SenderCertificate.class).getCertificate();
  }

  public byte[] getUuidOnlySenderCertificate() throws IOException {
    String responseText = makeServiceRequest(SENDER_CERTIFICATE_NO_E164_PATH, "GET", null);
    return JsonUtil.fromJson(responseText, SenderCertificate.class).getCertificate();
  }

  public SendMessageResponse sendMessage(OutgoingPushMessageList bundle, Optional<UnidentifiedAccess> unidentifiedAccess)
      throws IOException
  {
    try {
      String responseText = makeServiceRequest(String.format(MESSAGE_PATH, bundle.getDestination()), "PUT", JsonUtil.toJson(bundle), NO_HEADERS, unidentifiedAccess);

      if (responseText == null) return new SendMessageResponse(false);
      else                      return JsonUtil.fromJson(responseText, SendMessageResponse.class);
    } catch (NotFoundException nfe) {
      throw new UnregisteredUserException(bundle.getDestination(), nfe);
    }
  }

  public Future<SendMessageResponse> submitMessage(OutgoingPushMessageList bundle, Optional<UnidentifiedAccess> unidentifiedAccess) {
    ListenableFuture<String> response = submitServiceRequest(String.format(MESSAGE_PATH, bundle.getDestination()), "PUT", JsonUtil.toJson(bundle), NO_HEADERS, unidentifiedAccess);

    return FutureTransformers.map(response, body -> {
      return body == null ? new SendMessageResponse(false)
          : JsonUtil.fromJson(body, SendMessageResponse.class);
    });
  }

  public SignalServiceMessagesResult getMessages() throws IOException {
    Response response = makeServiceRequest(String.format(MESSAGE_PATH, ""), "GET", (RequestBody) null, NO_HEADERS, NO_HANDLER, Optional.absent());
    validateServiceResponse(response);

    List<SignalServiceEnvelopeEntity> envelopes = readBodyJson(response.body(), SignalServiceEnvelopeEntityList.class).getMessages();

    long serverDeliveredTimestamp = 0;
    try {
      String stringValue = response.header(SERVER_DELIVERED_TIMESTAMP_HEADER);
      stringValue = stringValue != null ? stringValue : "0";

      serverDeliveredTimestamp = Long.parseLong(stringValue);
    } catch (NumberFormatException e) {
      Log.w(TAG, e);
    }

    return new SignalServiceMessagesResult(envelopes, serverDeliveredTimestamp);
  }

  public void acknowledgeMessage(String sender, long timestamp) throws IOException {
    makeServiceRequest(String.format(Locale.US, SENDER_ACK_MESSAGE_PATH, sender, timestamp), "DELETE", null);
  }

  public void acknowledgeMessage(String uuid) throws IOException {
    makeServiceRequest(String.format(UUID_ACK_MESSAGE_PATH, uuid), "DELETE", null);
  }

  public void registerPreKeys(IdentityKey identityKey,
                              SignedPreKeyRecord signedPreKey,
                              List<PreKeyRecord> records)
      throws IOException
  {
    List<PreKeyEntity> entities = new LinkedList<>();

    for (PreKeyRecord record : records) {
      PreKeyEntity entity = new PreKeyEntity(record.getId(),
          record.getKeyPair().getPublicKey());

      entities.add(entity);
    }

    SignedPreKeyEntity signedPreKeyEntity = new SignedPreKeyEntity(signedPreKey.getId(),
        signedPreKey.getKeyPair().getPublicKey(),
        signedPreKey.getSignature());

    makeServiceRequest(String.format(PREKEY_PATH, ""), "PUT",
        JsonUtil.toJson(new PreKeyState(entities, signedPreKeyEntity, identityKey)));
  }

  public int getAvailablePreKeys() throws IOException {
    String       responseText = makeServiceRequest(PREKEY_METADATA_PATH, "GET", null);
    PreKeyStatus preKeyStatus = JsonUtil.fromJson(responseText, PreKeyStatus.class);

    return preKeyStatus.getCount();
  }

  public List<PreKeyBundle> getPreKeys(SignalServiceAddress destination,
                                       Optional<UnidentifiedAccess> unidentifiedAccess,
                                       int deviceIdInteger)
      throws IOException
  {
    try {
      String deviceId = String.valueOf(deviceIdInteger);

      if (deviceId.equals("1"))
        deviceId = "*";

      String path = String.format(PREKEY_DEVICE_PATH, destination.getIdentifier(), deviceId);

      if (destination.getRelay().isPresent()) {
        path = path + "?relay=" + destination.getRelay().get();
      }

      String             responseText = makeServiceRequest(path, "GET", null, NO_HEADERS, unidentifiedAccess);
      PreKeyResponse     response     = JsonUtil.fromJson(responseText, PreKeyResponse.class);
      List<PreKeyBundle> bundles      = new LinkedList<>();

      for (PreKeyResponseItem device : response.getDevices()) {
        ECPublicKey preKey                = null;
        ECPublicKey signedPreKey          = null;
        byte[]      signedPreKeySignature = null;
        int         preKeyId              = -1;
        int         signedPreKeyId        = -1;

        if (device.getSignedPreKey() != null) {
          signedPreKey          = device.getSignedPreKey().getPublicKey();
          signedPreKeyId        = device.getSignedPreKey().getKeyId();
          signedPreKeySignature = device.getSignedPreKey().getSignature();
        }

        if (device.getPreKey() != null) {
          preKeyId = device.getPreKey().getKeyId();
          preKey   = device.getPreKey().getPublicKey();
        }

        bundles.add(new PreKeyBundle(device.getRegistrationId(), device.getDeviceId(), preKeyId,
            preKey, signedPreKeyId, signedPreKey, signedPreKeySignature,
            response.getIdentityKey()));
      }

      return bundles;
    } catch (NotFoundException nfe) {
      throw new UnregisteredUserException(destination.getIdentifier(), nfe);
    }
  }

  public PreKeyBundle getPreKey(SignalServiceAddress destination, int deviceId) throws IOException {
    try {
      String path = String.format(PREKEY_DEVICE_PATH, destination.getIdentifier(), String.valueOf(deviceId));

      if (destination.getRelay().isPresent()) {
        path = path + "?relay=" + destination.getRelay().get();
      }

      String         responseText = makeServiceRequest(path, "GET", null);
      PreKeyResponse response     = JsonUtil.fromJson(responseText, PreKeyResponse.class);

      if (response.getDevices() == null || response.getDevices().size() < 1)
        throw new IOException("Empty prekey list");

      PreKeyResponseItem device                = response.getDevices().get(0);
      ECPublicKey        preKey                = null;
      ECPublicKey        signedPreKey          = null;
      byte[]             signedPreKeySignature = null;
      int                preKeyId              = -1;
      int                signedPreKeyId        = -1;

      if (device.getPreKey() != null) {
        preKeyId = device.getPreKey().getKeyId();
        preKey   = device.getPreKey().getPublicKey();
      }

      if (device.getSignedPreKey() != null) {
        signedPreKeyId        = device.getSignedPreKey().getKeyId();
        signedPreKey          = device.getSignedPreKey().getPublicKey();
        signedPreKeySignature = device.getSignedPreKey().getSignature();
      }

      return new PreKeyBundle(device.getRegistrationId(), device.getDeviceId(), preKeyId, preKey,
                              signedPreKeyId, signedPreKey, signedPreKeySignature, response.getIdentityKey());
    } catch (NotFoundException nfe) {
      throw new UnregisteredUserException(destination.getIdentifier(), nfe);
    }
  }

  public SignedPreKeyEntity getCurrentSignedPreKey() throws IOException {
    try {
      String responseText = makeServiceRequest(SIGNED_PREKEY_PATH, "GET", null);
      return JsonUtil.fromJson(responseText, SignedPreKeyEntity.class);
    } catch (NotFoundException e) {
      Log.w(TAG, e);
      return null;
    }
  }

  public void setCurrentSignedPreKey(SignedPreKeyRecord signedPreKey) throws IOException {
    SignedPreKeyEntity signedPreKeyEntity = new SignedPreKeyEntity(signedPreKey.getId(),
                                                                   signedPreKey.getKeyPair().getPublicKey(),
                                                                   signedPreKey.getSignature());
    makeServiceRequest(SIGNED_PREKEY_PATH, "PUT", JsonUtil.toJson(signedPreKeyEntity));
  }

  public void retrieveAttachment(int cdnNumber, SignalServiceAttachmentRemoteId cdnPath, File destination, long maxSizeBytes, ProgressListener listener)
      throws IOException, MissingConfigurationException
  {
    final String path;
    if (cdnPath.getV2().isPresent()) {
      path = String.format(Locale.US, ATTACHMENT_ID_DOWNLOAD_PATH, cdnPath.getV2().get());
    } else {
      path = String.format(Locale.US, ATTACHMENT_KEY_DOWNLOAD_PATH, cdnPath.getV3().get());
    }
    downloadFromCdn(destination, cdnNumber, path, maxSizeBytes, listener);
  }

  public byte[] retrieveSticker(byte[] packId, int stickerId)
      throws NonSuccessfulResponseCodeException, PushNetworkException {
    String                hexPackId = Hex.toStringCondensed(packId);
    ByteArrayOutputStream output    = new ByteArrayOutputStream();

    try {
      downloadFromCdn(output, 0, 0, String.format(Locale.US, STICKER_PATH, hexPackId, stickerId), 1024 * 1024, null);
    } catch (MissingConfigurationException e) {
      throw new AssertionError(e);
    }

    return output.toByteArray();
  }

  public byte[] retrieveStickerManifest(byte[] packId)
      throws NonSuccessfulResponseCodeException, PushNetworkException {
    String                hexPackId = Hex.toStringCondensed(packId);
    ByteArrayOutputStream output    = new ByteArrayOutputStream();

    try {
      downloadFromCdn(output, 0, 0, String.format(STICKER_MANIFEST_PATH, hexPackId), 1024 * 1024, null);
    } catch (MissingConfigurationException e) {
      throw new AssertionError(e);
    }

    return output.toByteArray();
  }

  public ListenableFuture<SignalServiceProfile> retrieveProfile(SignalServiceAddress target, Optional<UnidentifiedAccess> unidentifiedAccess) {
    ListenableFuture<String> response = submitServiceRequest(String.format(PROFILE_PATH, target.getIdentifier()), "GET", null, NO_HEADERS, unidentifiedAccess);

    return FutureTransformers.map(response, body -> {
      try {
        return JsonUtil.fromJson(body, SignalServiceProfile.class);
      } catch (IOException e) {
        Log.w(TAG, e);
        throw new NonSuccessfulResponseCodeException("Unable to parse entity");
      }
    });
  }

  public SignalServiceProfile retrieveProfileByUsername(String username, Optional<UnidentifiedAccess> unidentifiedAccess)
      throws NonSuccessfulResponseCodeException, PushNetworkException
  {
    String response = makeServiceRequest(String.format(PROFILE_USERNAME_PATH, username), "GET", null, NO_HEADERS, unidentifiedAccess);

    try {
      return JsonUtil.fromJson(response, SignalServiceProfile.class);
    } catch (IOException e) {
      Log.w(TAG, e);
      throw new NonSuccessfulResponseCodeException("Unable to parse entity");
    }
  }

  public ListenableFuture<ProfileAndCredential> retrieveVersionedProfileAndCredential(UUID target, ProfileKey profileKey, Optional<UnidentifiedAccess> unidentifiedAccess) {
    ProfileKeyVersion                  profileKeyIdentifier = profileKey.getProfileKeyVersion(target);
    ProfileKeyCredentialRequestContext requestContext       = clientZkProfileOperations.createProfileKeyCredentialRequestContext(random, target, profileKey);
    ProfileKeyCredentialRequest        request              = requestContext.getRequest();

    String version           = profileKeyIdentifier.serialize();
    String credentialRequest = Hex.toStringCondensed(request.serialize());
    String subPath           = String.format("%s/%s/%s", target, version, credentialRequest);

    ListenableFuture<String> response = submitServiceRequest(String.format(PROFILE_PATH, subPath), "GET", null, NO_HEADERS, unidentifiedAccess);

    return FutureTransformers.map(response, body -> formatProfileAndCredentialBody(requestContext, body));
  }

  private ProfileAndCredential formatProfileAndCredentialBody(ProfileKeyCredentialRequestContext requestContext, String body)
      throws NonSuccessfulResponseCodeException
  {
    try {
      SignalServiceProfile signalServiceProfile = JsonUtil.fromJson(body, SignalServiceProfile.class);

      try {
        ProfileKeyCredential profileKeyCredential = signalServiceProfile.getProfileKeyCredentialResponse() != null
                                                      ? clientZkProfileOperations.receiveProfileKeyCredential(requestContext, signalServiceProfile.getProfileKeyCredentialResponse())
                                                      : null;
        return new ProfileAndCredential(signalServiceProfile, SignalServiceProfile.RequestType.PROFILE_AND_CREDENTIAL, Optional.fromNullable(profileKeyCredential));
      } catch (VerificationFailedException e) {
        Log.w(TAG, "Failed to verify credential.", e);
        return new ProfileAndCredential(signalServiceProfile, SignalServiceProfile.RequestType.PROFILE_AND_CREDENTIAL, Optional.absent());
      }
    } catch (IOException e) {
      Log.w(TAG, e);
      throw new NonSuccessfulResponseCodeException("Unable to parse entity");
    }
  }

  public ListenableFuture<SignalServiceProfile> retrieveVersionedProfile(UUID target, ProfileKey profileKey, Optional<UnidentifiedAccess> unidentifiedAccess) {
    ProfileKeyVersion profileKeyIdentifier = profileKey.getProfileKeyVersion(target);

    String                   version  = profileKeyIdentifier.serialize();
    String                   subPath  = String.format("%s/%s", target, version);
    ListenableFuture<String> response = submitServiceRequest(String.format(PROFILE_PATH, subPath), "GET", null, NO_HEADERS, unidentifiedAccess);

    return FutureTransformers.map(response, body -> {
      try {
        return JsonUtil.fromJson(body, SignalServiceProfile.class);
      } catch (IOException e) {
        Log.w(TAG, e);
        throw new NonSuccessfulResponseCodeException("Unable to parse entity");
      }
    });
  }

  public void retrieveProfileAvatar(String path, File destination, long maxSizeBytes)
      throws IOException
  {
    try {
      downloadFromCdn(destination, 0, path, maxSizeBytes, null);
    } catch (MissingConfigurationException e) {
      throw new AssertionError(e);
    }
  }

  /**
   * @return The avatar URL path, if one was written.
   */
  public Optional<String> writeProfile(SignalServiceProfileWrite signalServiceProfileWrite, ProfileAvatarData profileAvatar)
      throws NonSuccessfulResponseCodeException, PushNetworkException
  {
    String                        requestBody    = JsonUtil.toJson(signalServiceProfileWrite);
    ProfileAvatarUploadAttributes formAttributes;

    String response = makeServiceRequest(String.format(PROFILE_PATH, ""), "PUT", requestBody);

    if (signalServiceProfileWrite.hasAvatar() && profileAvatar != null) {
      try {
        formAttributes = JsonUtil.fromJson(response, ProfileAvatarUploadAttributes.class);
      } catch (IOException e) {
        Log.w(TAG, e);
        throw new NonSuccessfulResponseCodeException("Unable to parse entity");
      }

      uploadToCdn0(AVATAR_UPLOAD_PATH, formAttributes.getAcl(), formAttributes.getKey(),
                  formAttributes.getPolicy(), formAttributes.getAlgorithm(),
                  formAttributes.getCredential(), formAttributes.getDate(),
                  formAttributes.getSignature(), profileAvatar.getData(),
                  profileAvatar.getContentType(), profileAvatar.getDataLength(),
                  profileAvatar.getOutputStreamFactory(), null, null);

       return Optional.of(formAttributes.getKey());
    }

    return Optional.absent();
  }

  public void setUsername(String username) throws IOException {
    makeServiceRequest(String.format(SET_USERNAME_PATH, username), "PUT", "", NO_HEADERS, new ResponseCodeHandler() {
      @Override
      public void handle(int responseCode) throws NonSuccessfulResponseCodeException {
        switch (responseCode) {
          case 400: throw new UsernameMalformedException();
          case 409: throw new UsernameTakenException();
        }
      }
    }, Optional.<UnidentifiedAccess>absent());
  }

  public void deleteUsername() throws IOException {
    makeServiceRequest(DELETE_USERNAME_PATH, "DELETE", null);
  }

  public void deleteAccount() throws IOException {
    makeServiceRequest(DELETE_ACCOUNT_PATH, "DELETE", null);
  }

  public List<ContactTokenDetails> retrieveDirectory(Set<String> contactTokens)
      throws NonSuccessfulResponseCodeException, PushNetworkException
  {
    try {
      ContactTokenList        contactTokenList = new ContactTokenList(new LinkedList<>(contactTokens));
      String                  response         = makeServiceRequest(DIRECTORY_TOKENS_PATH, "PUT", JsonUtil.toJson(contactTokenList));
      ContactTokenDetailsList activeTokens     = JsonUtil.fromJson(response, ContactTokenDetailsList.class);

      return activeTokens.getContacts();
    } catch (IOException e) {
      Log.w(TAG, e);
      throw new NonSuccessfulResponseCodeException("Unable to parse entity");
    }
  }

  public ContactTokenDetails getContactTokenDetails(String contactToken) throws IOException {
    try {
      String response = makeServiceRequest(String.format(DIRECTORY_VERIFY_PATH, contactToken), "GET", null);
      return JsonUtil.fromJson(response, ContactTokenDetails.class);
    } catch (NotFoundException nfe) {
      return null;
    }
  }

  private String getCredentials(String authPath) throws IOException {
    String              response = makeServiceRequest(authPath, "GET", null, NO_HEADERS);
    AuthCredentials     token    = JsonUtil.fromJson(response, AuthCredentials.class);
    return token.asBasic();
  }

  public String getContactDiscoveryAuthorization() throws IOException {
    return getCredentials(DIRECTORY_AUTH_PATH);
  }

  public String getKeyBackupServiceAuthorization() throws IOException {
    return getCredentials(KBS_AUTH_PATH);
  }

  public TokenResponse getKeyBackupServiceToken(String authorizationToken, String enclaveName)
      throws IOException
  {
    ResponseBody body = makeRequest(ClientSet.KeyBackup, authorizationToken, null, "/v1/token/" + enclaveName, "GET", null).body();

    if (body != null) {
      return JsonUtil.fromJson(body.string(), TokenResponse.class);
    } else {
      throw new NonSuccessfulResponseCodeException("Empty response!");
    }
  }

  public DiscoveryResponse getContactDiscoveryRegisteredUsers(String authorizationToken, DiscoveryRequest request, List<String> cookies, String mrenclave)
      throws IOException
  {
    ResponseBody body = makeRequest(ClientSet.ContactDiscovery, authorizationToken, cookies, "/v1/discovery/" + mrenclave, "PUT", JsonUtil.toJson(request)).body();

    if (body != null) {
      return JsonUtil.fromJson(body.string(), DiscoveryResponse.class);
    } else {
      throw new NonSuccessfulResponseCodeException("Empty response!");
    }
  }

  public KeyBackupResponse putKbsData(String authorizationToken, KeyBackupRequest request, List<String> cookies, String mrenclave)
      throws IOException
  {
    ResponseBody body = makeRequest(ClientSet.KeyBackup, authorizationToken, cookies, "/v1/backup/" + mrenclave, "PUT", JsonUtil.toJson(request)).body();

    if (body != null) {
      return JsonUtil.fromJson(body.string(), KeyBackupResponse.class);
    } else {
      throw new NonSuccessfulResponseCodeException("Empty response!");
    }
  }

  public TurnServerInfo getTurnServerInfo() throws IOException {
    String response = makeServiceRequest(TURN_SERVER_INFO, "GET", null);
    return JsonUtil.fromJson(response, TurnServerInfo.class);
  }

  public String getStorageAuth() throws IOException {
    String              response     = makeServiceRequest("/v1/storage/auth", "GET", null);
    StorageAuthResponse authResponse = JsonUtil.fromJson(response, StorageAuthResponse.class);

    return Credentials.basic(authResponse.getUsername(), authResponse.getPassword());
  }

  public StorageManifest getStorageManifest(String authToken) throws IOException {
    ResponseBody response = makeStorageRequest(authToken, "/v1/storage/manifest", "GET", null);

    if (response == null) {
      throw new IOException("Missing body!");
    }

    return StorageManifest.parseFrom(readBodyBytes(response));
  }

  public StorageManifest getStorageManifestIfDifferentVersion(String authToken, long version) throws IOException {
    ResponseBody response = makeStorageRequest(authToken, "/v1/storage/manifest/version/" + version, "GET", null);

    if (response == null) {
      throw new IOException("Missing body!");
    }

    return StorageManifest.parseFrom(readBodyBytes(response));
  }

  public StorageItems readStorageItems(String authToken, ReadOperation operation) throws IOException {
    ResponseBody response = makeStorageRequest(authToken, "/v1/storage/read", "PUT", protobufRequestBody(operation));

    if (response == null) {
      throw new IOException("Missing body!");
    }

    return StorageItems.parseFrom(readBodyBytes(response));
  }

  public Optional<StorageManifest> writeStorageContacts(String authToken, WriteOperation writeOperation) throws IOException {
    try {
      makeStorageRequest(authToken, "/v1/storage", "PUT", protobufRequestBody(writeOperation));
      return Optional.absent();
    } catch (ContactManifestMismatchException e) {
      return Optional.of(StorageManifest.parseFrom(e.getResponseBody()));
    }
  }

  public RemoteConfigResponse getRemoteConfig() throws IOException {
    String response = makeServiceRequest("/v1/config", "GET", null);
    return JsonUtil.fromJson(response, RemoteConfigResponse.class);
  }

  public void setSoTimeoutMillis(long soTimeoutMillis) {
    this.soTimeoutMillis = soTimeoutMillis;
  }

  public void cancelInFlightRequests() {
    synchronized (connections) {
      Log.w(TAG, "Canceling: " + connections.size());
      for (Call connection : connections) {
        Log.w(TAG, "Canceling: " + connection);
        connection.cancel();
      }
    }
  }

  public AttachmentV2UploadAttributes getAttachmentV2UploadAttributes() throws NonSuccessfulResponseCodeException, PushNetworkException {
    String response = makeServiceRequest(ATTACHMENT_V2_PATH, "GET", null);
    try {
      return JsonUtil.fromJson(response, AttachmentV2UploadAttributes.class);
    } catch (IOException e) {
      Log.w(TAG, e);
      throw new NonSuccessfulResponseCodeException("Unable to parse entity");
    }
  }

  public AttachmentV3UploadAttributes getAttachmentV3UploadAttributes() throws NonSuccessfulResponseCodeException, PushNetworkException {
    String response = makeServiceRequest(ATTACHMENT_V3_PATH, "GET", null);
    try {
      return JsonUtil.fromJson(response, AttachmentV3UploadAttributes.class);
    } catch (IOException e) {
      Log.w(TAG, e);
      throw new NonSuccessfulResponseCodeException("Unable to parse entity");
    }
  }

  public byte[] uploadGroupV2Avatar(byte[] avatarCipherText, AvatarUploadAttributes uploadAttributes)
      throws IOException
  {
    return uploadToCdn0(AVATAR_UPLOAD_PATH, uploadAttributes.getAcl(), uploadAttributes.getKey(),
                       uploadAttributes.getPolicy(), uploadAttributes.getAlgorithm(),
                       uploadAttributes.getCredential(), uploadAttributes.getDate(),
                       uploadAttributes.getSignature(),
                       new ByteArrayInputStream(avatarCipherText),
                       "application/octet-stream", avatarCipherText.length,
                       new NoCipherOutputStreamFactory(),
                       null, null);
  }

  public Pair<Long, byte[]> uploadAttachment(PushAttachmentData attachment, AttachmentV2UploadAttributes uploadAttributes)
      throws PushNetworkException, NonSuccessfulResponseCodeException
  {
    long   id     = Long.parseLong(uploadAttributes.getAttachmentId());
    byte[] digest = uploadToCdn0(ATTACHMENT_UPLOAD_PATH, uploadAttributes.getAcl(), uploadAttributes.getKey(),
                                uploadAttributes.getPolicy(), uploadAttributes.getAlgorithm(),
                                uploadAttributes.getCredential(), uploadAttributes.getDate(),
                                uploadAttributes.getSignature(), attachment.getData(),
                                "application/octet-stream", attachment.getDataSize(),
                                attachment.getOutputStreamFactory(), attachment.getListener(),
                                attachment.getCancelationSignal());

    return new Pair<>(id, digest);
  }

  public ResumableUploadSpec getResumableUploadSpec(AttachmentV3UploadAttributes uploadAttributes) throws IOException {
    return new ResumableUploadSpec(Util.getSecretBytes(64),
                                   Util.getSecretBytes(16),
                                   uploadAttributes.getKey(),
                                   uploadAttributes.getCdn(),
                                   getResumableUploadUrl(uploadAttributes.getSignedUploadLocation(), uploadAttributes.getHeaders()),
                                   System.currentTimeMillis() + CDN2_RESUMABLE_LINK_LIFETIME_MILLIS);
  }

  public byte[] uploadAttachment(PushAttachmentData attachment) throws IOException {

    if (attachment.getResumableUploadSpec() == null || attachment.getResumableUploadSpec().getExpirationTimestamp() < System.currentTimeMillis()) {
      throw new ResumeLocationInvalidException();
    }

    return uploadToCdn2(attachment.getResumableUploadSpec().getResumeLocation(),
                        attachment.getData(),
                        "application/octet-stream",
                        attachment.getDataSize(),
                        attachment.getOutputStreamFactory(),
                        attachment.getListener(),
                        attachment.getCancelationSignal());
  }

  private void downloadFromCdn(File destination, int cdnNumber, String path, long maxSizeBytes, ProgressListener listener)
      throws IOException, MissingConfigurationException
  {
    try (FileOutputStream outputStream = new FileOutputStream(destination, true)) {
      downloadFromCdn(outputStream, destination.length(), cdnNumber, path, maxSizeBytes, listener);
    }
  }

  private void downloadFromCdn(OutputStream outputStream, long offset, int cdnNumber, String path, long maxSizeBytes, ProgressListener listener)
      throws PushNetworkException, NonSuccessfulResponseCodeException, MissingConfigurationException {
    ConnectionHolder[] cdnNumberClients = cdnClientsMap.get(cdnNumber);
    if (cdnNumberClients == null) {
      throw new MissingConfigurationException("Attempted to download from unsupported CDN number: " + cdnNumber + ", Our configuration supports: " + cdnClientsMap.keySet());
    }
    ConnectionHolder   connectionHolder = getRandom(cdnNumberClients, random);
    OkHttpClient       okHttpClient     = connectionHolder.getClient()
                                                          .newBuilder()
                                                          .connectTimeout(soTimeoutMillis, TimeUnit.MILLISECONDS)
                                                          .readTimeout(soTimeoutMillis, TimeUnit.MILLISECONDS)
                                                          .build();

    Request.Builder request = new Request.Builder().url(connectionHolder.getUrl() + "/" + path).get();

    if (connectionHolder.getHostHeader().isPresent()) {
      request.addHeader("Host", connectionHolder.getHostHeader().get());
    }

    if (offset > 0) {
      Log.i(TAG, "Starting download from CDN with offset " + offset);
      request.addHeader("Range", "bytes=" + offset + "-");
    }

    Call call = okHttpClient.newCall(request.build());

    synchronized (connections) {
      connections.add(call);
    }

    Response     response = null;
    ResponseBody body     = null;

    try {
      response = call.execute();

      if (response.isSuccessful()) {
        body = response.body();

        if (body == null)                        throw new PushNetworkException("No response body!");
        if (body.contentLength() > maxSizeBytes) throw new PushNetworkException("Response exceeds max size!");

        InputStream  in     = body.byteStream();
        byte[]       buffer = new byte[32768];

        int  read      = 0;
        long totalRead = offset;

        while ((read = in.read(buffer, 0, buffer.length)) != -1) {
          outputStream.write(buffer, 0, read);
          if ((totalRead += read) > maxSizeBytes) throw new PushNetworkException("Response exceeded max size!");

          if (listener != null) {
            listener.onAttachmentProgress(body.contentLength() + offset, totalRead);
          }
        }

        return;
      } else if (response.code() == 416) {
        throw new RangeException(offset);
      }
    } catch (NonSuccessfulResponseCodeException | PushNetworkException e) {
      throw e;
    } catch (IOException e) {
      throw new PushNetworkException(e);
    } finally {
      if (body != null) {
        body.close();
      }
      synchronized (connections) {
        connections.remove(call);
      }
    }

    throw new NonSuccessfulResponseCodeException("Response: " + response);
  }

  private byte[] uploadToCdn0(String path, String acl, String key, String policy, String algorithm,
                              String credential, String date, String signature,
                              InputStream data, String contentType, long length,
                              OutputStreamFactory outputStreamFactory, ProgressListener progressListener,
                              CancelationSignal cancelationSignal)
      throws PushNetworkException, NonSuccessfulResponseCodeException
  {
    ConnectionHolder connectionHolder = getRandom(cdnClientsMap.get(0), random);
    OkHttpClient     okHttpClient     = connectionHolder.getClient()
                                                        .newBuilder()
                                                        .connectTimeout(soTimeoutMillis, TimeUnit.MILLISECONDS)
                                                        .readTimeout(soTimeoutMillis, TimeUnit.MILLISECONDS)
                                                        .build();

    DigestingRequestBody file = new DigestingRequestBody(data, outputStreamFactory, contentType, length, progressListener, cancelationSignal, 0);

    RequestBody requestBody = new MultipartBody.Builder()
                                               .setType(MultipartBody.FORM)
                                               .addFormDataPart("acl", acl)
                                               .addFormDataPart("key", key)
                                               .addFormDataPart("policy", policy)
                                               .addFormDataPart("Content-Type", contentType)
                                               .addFormDataPart("x-amz-algorithm", algorithm)
                                               .addFormDataPart("x-amz-credential", credential)
                                               .addFormDataPart("x-amz-date", date)
                                               .addFormDataPart("x-amz-signature", signature)
                                               .addFormDataPart("file", "file", file)
                                               .build();

    Request.Builder request = new Request.Builder()
                                         .url(connectionHolder.getUrl() + "/" + path)
                                         .post(requestBody);

    if (connectionHolder.getHostHeader().isPresent()) {
      request.addHeader("Host", connectionHolder.getHostHeader().get());
    }

    Call call = okHttpClient.newCall(request.build());

    synchronized (connections) {
      connections.add(call);
    }

    try {
      Response response;

      try {
        response = call.execute();
      } catch (IOException e) {
        throw new PushNetworkException(e);
      }

      if (response.isSuccessful()) return file.getTransmittedDigest();
      else                         throw new NonSuccessfulResponseCodeException("Response: " + response);
    } finally {
      synchronized (connections) {
        connections.remove(call);
      }
    }
  }

  private String getResumableUploadUrl(String signedUrl, Map<String, String> headers) throws IOException {
    ConnectionHolder connectionHolder = getRandom(cdnClientsMap.get(2), random);
    OkHttpClient     okHttpClient     = connectionHolder.getClient()
                                                        .newBuilder()
                                                        .connectTimeout(soTimeoutMillis, TimeUnit.MILLISECONDS)
                                                        .readTimeout(soTimeoutMillis, TimeUnit.MILLISECONDS)
                                                        .build();

    Request.Builder request = new Request.Builder().url(buildConfiguredUrl(connectionHolder, signedUrl))
                                                   .post(RequestBody.create(null, ""));

    for (Map.Entry<String, String> header : headers.entrySet()) {
      if (!header.getKey().equalsIgnoreCase("host")) {
        request.header(header.getKey(), header.getValue());
      }
    }

    if (connectionHolder.getHostHeader().isPresent()) {
      request.header("host", connectionHolder.getHostHeader().get());
    }

    request.addHeader("Content-Length", "0");
    request.addHeader("Content-Type", "application/octet-stream");

    Call call = okHttpClient.newCall(request.build());

    synchronized (connections) {
      connections.add(call);
    }

    try {
      Response response;

      try {
        response = call.execute();
      } catch (IOException e) {
        throw new PushNetworkException(e);
      }

      if (response.isSuccessful()) {
        return response.header("location");
      } else {
        throw new NonSuccessfulResponseCodeException("Response: " + response);
      }
    } finally {
      synchronized (connections) {
        connections.remove(call);
      }
    }
  }

  private byte[] uploadToCdn2(String resumableUrl, InputStream data, String contentType, long length, OutputStreamFactory outputStreamFactory, ProgressListener progressListener, CancelationSignal cancelationSignal) throws IOException {
    ConnectionHolder connectionHolder = getRandom(cdnClientsMap.get(2), random);
    OkHttpClient     okHttpClient     = connectionHolder.getClient()
                                                        .newBuilder()
                                                        .connectTimeout(soTimeoutMillis, TimeUnit.MILLISECONDS)
                                                        .readTimeout(soTimeoutMillis, TimeUnit.MILLISECONDS)
                                                        .build();

    ResumeInfo           resumeInfo = getResumeInfo(resumableUrl, length);
    DigestingRequestBody file       = new DigestingRequestBody(data, outputStreamFactory, contentType, length, progressListener, cancelationSignal, resumeInfo.contentStart);

    if (resumeInfo.contentStart == length) {
      Log.w(TAG, "Resume start point == content length");
      try (NowhereBufferedSink buffer = new NowhereBufferedSink()) {
        file.writeTo(buffer);
      }
      return file.getTransmittedDigest();
    }

    Request.Builder request = new Request.Builder().url(buildConfiguredUrl(connectionHolder, resumableUrl))
                                                   .put(file)
                                                   .addHeader("Content-Range", resumeInfo.contentRange);

    if (connectionHolder.getHostHeader().isPresent()) {
      request.header("host", connectionHolder.getHostHeader().get());
    }

    Call call = okHttpClient.newCall(request.build());

    synchronized (connections) {
      connections.add(call);
    }

    try {
      Response response;

      try {
        response = call.execute();
      } catch (IOException e) {
        throw new PushNetworkException(e);
      }

      if (response.isSuccessful()) return file.getTransmittedDigest();
      else                         throw new NonSuccessfulResponseCodeException("Response: " + response);
    } finally {
      synchronized (connections) {
        connections.remove(call);
      }
    }
  }

  private ResumeInfo getResumeInfo(String resumableUrl, long contentLength) throws IOException {
    ConnectionHolder connectionHolder = getRandom(cdnClientsMap.get(2), random);
    OkHttpClient     okHttpClient     = connectionHolder.getClient()
                                                        .newBuilder()
                                                        .connectTimeout(soTimeoutMillis, TimeUnit.MILLISECONDS)
                                                        .readTimeout(soTimeoutMillis, TimeUnit.MILLISECONDS)
                                                        .build();

    final long   offset;
    final String contentRange;

    Request.Builder request = new Request.Builder().url(buildConfiguredUrl(connectionHolder, resumableUrl))
                                                   .put(RequestBody.create(null, ""))
                                                   .addHeader("Content-Range", String.format(Locale.US, "bytes */%d", contentLength));

    if (connectionHolder.getHostHeader().isPresent()) {
      request.header("host", connectionHolder.getHostHeader().get());
    }

    Call call = okHttpClient.newCall(request.build());

    synchronized (connections) {
      connections.add(call);
    }

    try {
      Response response;

      try {
        response = call.execute();
      } catch (IOException e) {
        throw new PushNetworkException(e);
      }

      if (response.isSuccessful()) {
        offset       = contentLength;
        contentRange = null;
      } else if (response.code() == 308) {
        String rangeCompleted = response.header("Range");

        if (rangeCompleted == null) {
          offset = 0;
        } else {
          offset = Long.parseLong(rangeCompleted.split("-")[1]) + 1;
        }

        contentRange = String.format(Locale.US, "bytes %d-%d/%d", offset, contentLength - 1, contentLength);
      } else if (response.code() == 404) {
        throw new ResumeLocationInvalidException();
      } else {
        throw new NonSuccessfulResponseCodeException("Response: " + response);
      }
    } finally {
      synchronized (connections) {
        connections.remove(call);
      }
    }

    return new ResumeInfo(contentRange, offset);
  }

  private static HttpUrl buildConfiguredUrl(ConnectionHolder connectionHolder, String url) throws IOException {
    final HttpUrl endpointUrl = HttpUrl.get(connectionHolder.url);
    final HttpUrl resumableHttpUrl;
    try {
      resumableHttpUrl = HttpUrl.get(url);
    } catch (IllegalArgumentException e) {
      throw new IOException("Malformed URL!", e);
    }

    return new HttpUrl.Builder().scheme(endpointUrl.scheme())
                                .host(endpointUrl.host())
                                .port(endpointUrl.port())
                                .encodedPath(endpointUrl.encodedPath())
                                .addEncodedPathSegments(resumableHttpUrl.encodedPath().substring(1))
                                .encodedQuery(resumableHttpUrl.encodedQuery())
                                .encodedFragment(resumableHttpUrl.encodedFragment())
                                .build();
  }

  private String makeServiceRequest(String urlFragment, String method, String jsonBody)
      throws NonSuccessfulResponseCodeException, PushNetworkException
  {
    return makeServiceRequest(urlFragment, method, jsonBody, NO_HEADERS, NO_HANDLER, Optional.<UnidentifiedAccess>absent());
  }

  private String makeServiceRequest(String urlFragment, String method, String jsonBody, Map<String, String> headers)
      throws NonSuccessfulResponseCodeException, PushNetworkException
  {
    return makeServiceRequest(urlFragment, method, jsonBody, headers, NO_HANDLER, Optional.<UnidentifiedAccess>absent());
  }

  private String makeServiceRequest(String urlFragment, String method, String jsonBody, Map<String, String> headers, ResponseCodeHandler responseCodeHandler)
      throws NonSuccessfulResponseCodeException, PushNetworkException
  {
    return makeServiceRequest(urlFragment, method, jsonBody, headers, responseCodeHandler, Optional.<UnidentifiedAccess>absent());
  }

  private String makeServiceRequest(String urlFragment, String method, String jsonBody, Map<String, String> headers, Optional<UnidentifiedAccess> unidentifiedAccessKey)
      throws NonSuccessfulResponseCodeException, PushNetworkException
  {
    return makeServiceRequest(urlFragment, method, jsonBody, headers, NO_HANDLER, unidentifiedAccessKey);
  }

  private String makeServiceRequest(String urlFragment, String method, String jsonBody, Map<String, String> headers, ResponseCodeHandler responseCodeHandler, Optional<UnidentifiedAccess> unidentifiedAccessKey)
      throws NonSuccessfulResponseCodeException, PushNetworkException
  {
    ResponseBody responseBody = makeServiceBodyRequest(urlFragment, method, jsonRequestBody(jsonBody), headers, responseCodeHandler, unidentifiedAccessKey);
    try {
      return responseBody.string();
    } catch (IOException e) {
      throw new PushNetworkException(e);
    }
  }

  private static RequestBody jsonRequestBody(String jsonBody) {
    return jsonBody != null
        ? RequestBody.create(MediaType.parse("application/json"), jsonBody)
        : null;
  }

  private static RequestBody protobufRequestBody(MessageLite protobufBody) {
    return protobufBody != null
        ? RequestBody.create(MediaType.parse("application/x-protobuf"), protobufBody.toByteArray())
        : null;
  }


  private ListenableFuture<String> submitServiceRequest(String urlFragment, String method, String jsonBody, Map<String, String> headers, Optional<UnidentifiedAccess> unidentifiedAccessKey) {
    OkHttpClient okHttpClient = buildOkHttpClient(unidentifiedAccessKey.isPresent());
    Call         call         = okHttpClient.newCall(buildServiceRequest(urlFragment, method, jsonRequestBody(jsonBody), headers, unidentifiedAccessKey));

    synchronized (connections) {
      connections.add(call);
    }

    SettableFuture<String> bodyFuture = new SettableFuture<>();

    call.enqueue(new Callback() {
      @Override
      public void onResponse(Call call, Response response) {
        try (ResponseBody body = validateServiceResponse(response).body()) {
          bodyFuture.set(readBodyString(body));
        } catch (IOException e) {
          bodyFuture.setException(e);
        }
      }

      @Override
      public void onFailure(Call call, IOException e) {
        bodyFuture.setException(e);
      }
    });

    return bodyFuture;
  }

  private ResponseBody makeServiceBodyRequest(String urlFragment,
                                              String method,
                                              RequestBody body,
                                              Map<String, String> headers,
                                              ResponseCodeHandler responseCodeHandler,
                                              Optional<UnidentifiedAccess> unidentifiedAccessKey)
      throws NonSuccessfulResponseCodeException, PushNetworkException
  {
    return makeServiceRequest(urlFragment, method, body, headers, responseCodeHandler, unidentifiedAccessKey).body();
  }

  private Response makeServiceRequest(String urlFragment,
                                      String method,
                                      RequestBody body,
                                      Map<String, String> headers,
                                      ResponseCodeHandler responseCodeHandler,
                                      Optional<UnidentifiedAccess> unidentifiedAccessKey)
      throws NonSuccessfulResponseCodeException, PushNetworkException
  {
    Response response = getServiceConnection(urlFragment, method, body, headers, unidentifiedAccessKey);

    responseCodeHandler.handle(response.code());

    return validateServiceResponse(response);
  }

  private Response validateServiceResponse(Response response) throws NonSuccessfulResponseCodeException, PushNetworkException {
    int    responseCode    = response.code();
    String responseMessage = response.message();

    switch (responseCode) {
      case 413:
        throw new RateLimitException("Rate limit exceeded: " + responseCode);
      case 401:
      case 403:
        throw new AuthorizationFailedException("Authorization failed!");
      case 404:
        throw new NotFoundException("Not found");
      case 409:
        MismatchedDevices mismatchedDevices = readResponseJson(response, MismatchedDevices.class);

        throw new MismatchedDevicesException(mismatchedDevices);
      case 410:
        StaleDevices staleDevices = readResponseJson(response, StaleDevices.class);

        throw new StaleDevicesException(staleDevices);
      case 411:
        DeviceLimit deviceLimit = readResponseJson(response, DeviceLimit.class);

        throw new DeviceLimitExceededException(deviceLimit);
      case 417:
        throw new ExpectationFailedException();
      case 423:
        RegistrationLockFailure accountLockFailure      = readResponseJson(response, RegistrationLockFailure.class);
        AuthCredentials         credentials             = accountLockFailure.backupCredentials;
        String                  basicStorageCredentials = credentials != null ? credentials.asBasic() : null;

        throw new LockedException(accountLockFailure.length,
                                  accountLockFailure.timeRemaining,
                                  basicStorageCredentials);
      case 499:
        throw new DeprecatedVersionException();

      case 508:
        throw new ServerRejectedException();
    }

    if (responseCode != 200 && responseCode != 204) {
      throw new NonSuccessfulResponseCodeException("Bad response: " + responseCode + " " + responseMessage);
    }

    return response;
  }

  private Response getServiceConnection(String urlFragment, String method, RequestBody body, Map<String, String> headers, Optional<UnidentifiedAccess> unidentifiedAccess)
      throws PushNetworkException
  {
    try {
      OkHttpClient okHttpClient = buildOkHttpClient(unidentifiedAccess.isPresent());
      Call         call         = okHttpClient.newCall(buildServiceRequest(urlFragment, method, body, headers, unidentifiedAccess));

      synchronized (connections) {
        connections.add(call);
      }

      try {
        return call.execute();
      } finally {
        synchronized (connections) {
          connections.remove(call);
        }
      }
    } catch (IOException e) {
      throw new PushNetworkException(e);
    }
  }

  private OkHttpClient buildOkHttpClient(boolean unidentified) {
    ServiceConnectionHolder connectionHolder = (ServiceConnectionHolder) getRandom(serviceClients, random);
    OkHttpClient            baseClient       = unidentified ? connectionHolder.getUnidentifiedClient() : connectionHolder.getClient();

    return baseClient.newBuilder()
                     .connectTimeout(soTimeoutMillis, TimeUnit.MILLISECONDS)
                     .readTimeout(soTimeoutMillis, TimeUnit.MILLISECONDS)
                     .retryOnConnectionFailure(automaticNetworkRetry)
                     .build();
  }

  private Request buildServiceRequest(String urlFragment, String method, RequestBody body, Map<String, String> headers, Optional<UnidentifiedAccess> unidentifiedAccess) {
    ServiceConnectionHolder connectionHolder = (ServiceConnectionHolder) getRandom(serviceClients, random);

//      Log.d(TAG, "Push service URL: " + connectionHolder.getUrl());
//      Log.d(TAG, "Opening URL: " + String.format("%s%s", connectionHolder.getUrl(), urlFragment));

    Request.Builder request = new Request.Builder();
    request.url(String.format("%s%s", connectionHolder.getUrl(), urlFragment));
    request.method(method, body);

    for (Map.Entry<String, String> header : headers.entrySet()) {
      request.addHeader(header.getKey(), header.getValue());
    }

    if (!headers.containsKey("Authorization")) {
      if (unidentifiedAccess.isPresent()) {
        request.addHeader("Unidentified-Access-Key", Base64.encodeBytes(unidentifiedAccess.get().getUnidentifiedAccessKey()));
      } else if (credentialsProvider.getPassword() != null) {
        request.addHeader("Authorization", getAuthorizationHeader(credentialsProvider));
      }
    }

    if (signalAgent != null) {
      request.addHeader("X-Signal-Agent", signalAgent);
    }

    if (connectionHolder.getHostHeader().isPresent()) {
      request.addHeader("Host", connectionHolder.getHostHeader().get());
    }

    return request.build();
  }


  private ConnectionHolder[] clientsFor(ClientSet clientSet) {
    switch (clientSet) {
      case ContactDiscovery:
        return contactDiscoveryClients;
      case KeyBackup:
        return keyBackupServiceClients;
      default:
        throw new AssertionError("Unknown attestation purpose");
    }
  }

  Response makeRequest(ClientSet clientSet, String authorization, List<String> cookies, String path, String method, String body)
      throws PushNetworkException, NonSuccessfulResponseCodeException
  {
    ConnectionHolder connectionHolder = getRandom(clientsFor(clientSet), random);

    return makeRequest(connectionHolder, authorization, cookies, path, method, body);
  }

  private Response makeRequest(ConnectionHolder connectionHolder, String authorization, List<String> cookies, String path, String method, String body)
      throws PushNetworkException, NonSuccessfulResponseCodeException
  {
    OkHttpClient okHttpClient = connectionHolder.getClient()
                                                .newBuilder()
                                                .connectTimeout(soTimeoutMillis, TimeUnit.MILLISECONDS)
                                                .readTimeout(soTimeoutMillis, TimeUnit.MILLISECONDS)
                                                .build();

    Request.Builder request = new Request.Builder().url(connectionHolder.getUrl() + path);

    if (body != null) {
      request.method(method, RequestBody.create(MediaType.parse("application/json"), body));
    } else {
      request.method(method, null);
    }

    if (connectionHolder.getHostHeader().isPresent()) {
      request.addHeader("Host", connectionHolder.getHostHeader().get());
    }

    if (authorization != null) {
      request.addHeader("Authorization", authorization);
    }

    if (cookies != null && !cookies.isEmpty()) {
      request.addHeader("Cookie", Util.join(cookies, "; "));
    }

    Call call = okHttpClient.newCall(request.build());

    synchronized (connections) {
      connections.add(call);
    }

    Response response;

    try {
      response = call.execute();

      if (response.isSuccessful()) {
        return response;
      }
    } catch (IOException e) {
      throw new PushNetworkException(e);
    } finally {
      synchronized (connections) {
        connections.remove(call);
      }
    }

    switch (response.code()) {
      case 401:
      case 403:
        throw new AuthorizationFailedException("Authorization failed!");
      case 409:
        throw new RemoteAttestationResponseExpiredException("Remote attestation response expired");
      case 429:
        throw new RateLimitException("Rate limit exceeded: " + response.code());
    }

    throw new NonSuccessfulResponseCodeException("Response: " + response);
  }

  private ResponseBody makeStorageRequest(String authorization, String path, String method, RequestBody body)
      throws PushNetworkException, NonSuccessfulResponseCodeException
  {
    return makeStorageRequest(authorization, path, method, body, NO_HANDLER);
  }

  private ResponseBody makeStorageRequest(String authorization, String path, String method, RequestBody body, ResponseCodeHandler responseCodeHandler)
      throws PushNetworkException, NonSuccessfulResponseCodeException
  {
    return makeStorageRequestResponse(authorization, path, method, body, responseCodeHandler).body();
  }

  private Response makeStorageRequestResponse(String authorization, String path, String method, RequestBody body, ResponseCodeHandler responseCodeHandler)
      throws PushNetworkException, NonSuccessfulResponseCodeException
  {
    ConnectionHolder connectionHolder = getRandom(storageClients, random);
    OkHttpClient     okHttpClient     = connectionHolder.getClient()
                                                        .newBuilder()
                                                        .connectTimeout(soTimeoutMillis, TimeUnit.MILLISECONDS)
                                                        .readTimeout(soTimeoutMillis, TimeUnit.MILLISECONDS)
                                                        .build();

//    Log.d(TAG, "Opening URL: " + connectionHolder.getUrl());

    Request.Builder request = new Request.Builder().url(connectionHolder.getUrl() + path);
    request.method(method, body);

    if (connectionHolder.getHostHeader().isPresent()) {
      request.addHeader("Host", connectionHolder.getHostHeader().get());
    }

    if (authorization != null) {
      request.addHeader("Authorization", authorization);
    }

    Call call = okHttpClient.newCall(request.build());

    synchronized (connections) {
      connections.add(call);
    }

    Response response;

    try {
      response = call.execute();

      if (response.isSuccessful() && response.code() != 204) {
        return response;
      }
    } catch (IOException e) {
      throw new PushNetworkException(e);
    } finally {
      synchronized (connections) {
        connections.remove(call);
      }
    }

    responseCodeHandler.handle(response.code());

    switch (response.code()) {
      case 204:
        throw new NoContentException("No content!");
      case 401:
      case 403:
        throw new AuthorizationFailedException("Authorization failed!");
      case 404:
        throw new NotFoundException("Not found");
      case 409:
        if (response.body() != null) {
          throw new ContactManifestMismatchException(readBodyBytes(response.body()));
        } else {
          throw new ConflictException();
        }
      case 429:
        throw new RateLimitException("Rate limit exceeded: " + response.code());
      case 499:
        throw new DeprecatedVersionException();
    }

    throw new NonSuccessfulResponseCodeException("Response: " + response);
  }

  public CallingResponse makeCallingRequest(long requestId, String url, String httpMethod, List<Pair<String, String>> headers, byte[] body) {
    ConnectionHolder connectionHolder = getRandom(serviceClients, random);
    OkHttpClient     okHttpClient     = connectionHolder.getClient()
                                                        .newBuilder()
                                                        .followRedirects(false)
                                                        .connectTimeout(soTimeoutMillis, TimeUnit.MILLISECONDS)
                                                        .readTimeout(soTimeoutMillis, TimeUnit.MILLISECONDS)
                                                        .build();

    RequestBody     requestBody = body != null ? RequestBody.create(null, body) : null;
    Request.Builder builder     = new Request.Builder()
                                             .url(url)
                                             .method(httpMethod, requestBody);

    if (headers != null) {
      for (Pair<String, String> header : headers) {
        builder.addHeader(header.first(), header.second());
      }
    }

    Request request = builder.build();

    for (int i = 0; i < MAX_FOLLOW_UPS; i++) {
      try (Response response = okHttpClient.newCall(request).execute()) {
        int responseStatus = response.code();

        if (responseStatus != 307) {
          return new CallingResponse.Success(requestId,
                                             responseStatus,
                                             response.body() != null ? response.body().bytes() : new byte[0]);
        }

        String  location = response.header("Location");
        HttpUrl newUrl   = location != null ? request.url().resolve(location) : null;

        if (newUrl != null) {
          request = request.newBuilder().url(newUrl).build();
        } else {
          return new CallingResponse.Error(requestId, new IOException("Received redirect without a valid Location header"));
        }
      } catch (IOException e) {
        Log.w(TAG, "Exception during ringrtc http call.", e);
        return new CallingResponse.Error(requestId, e);
      }
    }

    Log.w(TAG, "Calling request max redirects exceeded");
    return new CallingResponse.Error(requestId, new IOException("Redirect limit exceeded"));
  }

  private ServiceConnectionHolder[] createServiceConnectionHolders(SignalUrl[] urls,
                                                                   List<Interceptor> interceptors,
                                                                   SocketFactory socketFactory,
                                                                   Optional<Dns> dns)
  {
    List<ServiceConnectionHolder> serviceConnectionHolders = new LinkedList<>();

    for (SignalUrl url : urls) {
      serviceConnectionHolders.add(new ServiceConnectionHolder(createConnectionClient(url, interceptors, socketFactory, dns),
                                                               createConnectionClient(url, interceptors, socketFactory, dns),
                                                               url.getUrl(), url.getHostHeader()));
    }

    return serviceConnectionHolders.toArray(new ServiceConnectionHolder[0]);
  }

  private static Map<Integer, ConnectionHolder[]> createCdnClientsMap(final Map<Integer, SignalCdnUrl[]> signalCdnUrlMap,
                                                                      final List<Interceptor> interceptors,
                                                                      final SocketFactory socketFactory,
                                                                      final Optional<Dns> dns) {
    validateConfiguration(signalCdnUrlMap);
    final Map<Integer, ConnectionHolder[]> result = new HashMap<>();
    for (Map.Entry<Integer, SignalCdnUrl[]> entry : signalCdnUrlMap.entrySet()) {
      result.put(entry.getKey(),
                 createConnectionHolders(entry.getValue(), interceptors, socketFactory, dns));
    }
    return Collections.unmodifiableMap(result);
  }

  private static void validateConfiguration(Map<Integer, SignalCdnUrl[]> signalCdnUrlMap) {
    if (!signalCdnUrlMap.containsKey(0) || !signalCdnUrlMap.containsKey(2)) {
      throw new AssertionError("Configuration used to create PushServiceSocket must support CDN 0 and CDN 2");
    }
  }

  private static ConnectionHolder[] createConnectionHolders(SignalUrl[] urls, List<Interceptor> interceptors, SocketFactory socketFactory, Optional<Dns> dns) {
    List<ConnectionHolder> connectionHolders = new LinkedList<>();

    for (SignalUrl url : urls) {
      connectionHolders.add(new ConnectionHolder(createConnectionClient(url, interceptors, socketFactory, dns), url.getUrl(), url.getHostHeader()));
    }

    return connectionHolders.toArray(new ConnectionHolder[0]);
  }

  private static OkHttpClient createConnectionClient(SignalUrl url, List<Interceptor> interceptors, SocketFactory socketFactory, Optional<Dns> dns) {
    try {
      TrustManager[] trustManagers = BlacklistingTrustManager.createFor(url.getTrustStore());

      SSLContext context = SSLContext.getInstance("TLS");
      context.init(null, trustManagers, null);

      OkHttpClient.Builder builder = new OkHttpClient.Builder()
                                                     .socketFactory(socketFactory)
                                                     .sslSocketFactory(new Tls12SocketFactory(context.getSocketFactory()), (X509TrustManager)trustManagers[0])
                                                     .connectionSpecs(url.getConnectionSpecs().or(Util.immutableList(ConnectionSpec.RESTRICTED_TLS)))
                                                     .dns(dns.or(Dns.SYSTEM));

      builder.sslSocketFactory(new Tls12SocketFactory(context.getSocketFactory()), (X509TrustManager)trustManagers[0])
             .connectionSpecs(url.getConnectionSpecs().or(Util.immutableList(ConnectionSpec.RESTRICTED_TLS)))
             .build();

      for (Interceptor interceptor : interceptors) {
        builder.addInterceptor(interceptor);
      }

      return builder.build();
    } catch (NoSuchAlgorithmException | KeyManagementException e) {
      throw new AssertionError(e);
    }
  }

  private String getAuthorizationHeader(CredentialsProvider credentialsProvider) {
    try {
      String identifier = credentialsProvider.getUuid() != null ? credentialsProvider.getUuid().toString() : credentialsProvider.getE164();
      return "Basic " + Base64.encodeBytes((identifier + ":" + credentialsProvider.getPassword()).getBytes("UTF-8"));
    } catch (UnsupportedEncodingException e) {
      throw new AssertionError(e);
    }
  }

  private ConnectionHolder getRandom(ConnectionHolder[] connections, SecureRandom random) {
    return connections[random.nextInt(connections.length)];
  }

  public ProfileKeyCredential parseResponse(UUID uuid, ProfileKey profileKey, ProfileKeyCredentialResponse profileKeyCredentialResponse) throws VerificationFailedException {
    ProfileKeyCredentialRequestContext profileKeyCredentialRequestContext = clientZkProfileOperations.createProfileKeyCredentialRequestContext(random, uuid, profileKey);

    return clientZkProfileOperations.receiveProfileKeyCredential(profileKeyCredentialRequestContext, profileKeyCredentialResponse);
  }

  /**
   * Converts {@link IOException} on body byte reading to {@link PushNetworkException}.
   */
  private static byte[] readBodyBytes(ResponseBody response) throws PushNetworkException {
    if (response == null) {
      throw new PushNetworkException("No body!");
    }
    try {
      return response.bytes();
    } catch (IOException e) {
      throw new PushNetworkException(e);
    }
  }

  /**
   * Converts {@link IOException} on body reading to {@link PushNetworkException}.
   */
  private static String readBodyString(ResponseBody body) throws PushNetworkException {
    if (body == null) {
      throw new PushNetworkException("No body!");
    }

    try {
      return body.string();
    } catch (IOException e) {
      throw new PushNetworkException(e);
    }
  }

  /**
   * Converts {@link IOException} on body reading to {@link PushNetworkException}.
   * {@link IOException} during json parsing is converted to a {@link NonSuccessfulResponseCodeException}
   */
  private static <T> T readBodyJson(ResponseBody body, Class<T> clazz)
      throws PushNetworkException, NonSuccessfulResponseCodeException
  {
    String json = readBodyString(body);
    try {
      return JsonUtil.fromJson(json, clazz);
    } catch (JsonProcessingException e) {
      Log.w(TAG, e);
      throw new NonSuccessfulResponseCodeException("Unable to parse entity");
    } catch (IOException e) {
      throw new PushNetworkException(e);
    }
  }

  /**
   * Converts {@link IOException} on body reading to {@link PushNetworkException}.
   * {@link IOException} during json parsing is converted to a {@link NonSuccessfulResponseCodeException} with response code detail.
   */
  private static <T> T readResponseJson(Response response, Class<T> clazz)
      throws PushNetworkException, NonSuccessfulResponseCodeException
  {
    try {
      return readBodyJson(response.body(), clazz);
    } catch (NonSuccessfulResponseCodeException e) {
      throw new NonSuccessfulResponseCodeException("Bad response: " + response.code() + " " + response.message());
    }
  }

  private static class GcmRegistrationId {

    @JsonProperty
    private String gcmRegistrationId;

    @JsonProperty
    private boolean webSocketChannel;

    public GcmRegistrationId() {}

    public GcmRegistrationId(String gcmRegistrationId, boolean webSocketChannel) {
      this.gcmRegistrationId = gcmRegistrationId;
      this.webSocketChannel  = webSocketChannel;
    }
  }

  private static class RegistrationLock {
    @JsonProperty
    private String pin;

    public RegistrationLock() {}

    public RegistrationLock(String pin) {
      this.pin = pin;
    }
  }

  private static class RegistrationLockV2 {
    @JsonProperty
    private String registrationLock;

    public RegistrationLockV2() {}

    public RegistrationLockV2(String registrationLock) {
      this.registrationLock = registrationLock;
    }
  }

  private static class RegistrationLockFailure {
    @JsonProperty
    private int length;

    @JsonProperty
    private long timeRemaining;

    @JsonProperty
    private AuthCredentials backupCredentials;
  }

  private static class ConnectionHolder {

    private final OkHttpClient     client;
    private final String           url;
    private final Optional<String> hostHeader;

    private ConnectionHolder(OkHttpClient client, String url, Optional<String> hostHeader) {
      this.client     = client;
      this.url        = url;
      this.hostHeader = hostHeader;
    }

    OkHttpClient getClient() {
      return client;
    }

    public String getUrl() {
      return url;
    }

    Optional<String> getHostHeader() {
      return hostHeader;
    }
  }

  private static class ServiceConnectionHolder extends ConnectionHolder {

    private final OkHttpClient unidentifiedClient;

    private ServiceConnectionHolder(OkHttpClient identifiedClient, OkHttpClient unidentifiedClient, String url, Optional<String> hostHeader) {
      super(identifiedClient, url, hostHeader);
      this.unidentifiedClient = unidentifiedClient;
    }

    OkHttpClient getUnidentifiedClient() {
      return unidentifiedClient;
    }
  }

  private interface ResponseCodeHandler {
    void handle(int responseCode) throws NonSuccessfulResponseCodeException, PushNetworkException;
  }

  private static class EmptyResponseCodeHandler implements ResponseCodeHandler {
    @Override
    public void handle(int responseCode) { }
  }

  public enum ClientSet { ContactDiscovery, KeyBackup }

  public CredentialResponse retrieveGroupsV2Credentials(int today)
      throws IOException
  {
    int    todayPlus7 = today + 7;
    String response   = makeServiceRequest(String.format(Locale.US, GROUPSV2_CREDENTIAL, today, todayPlus7),
                                           "GET",
                                           null,
                                           NO_HEADERS,
                                           Optional.absent());

    return JsonUtil.fromJson(response, CredentialResponse.class);
  }

  private static final ResponseCodeHandler GROUPS_V2_PUT_RESPONSE_HANDLER   = responseCode -> {
    if (responseCode == 409) throw new GroupExistsException();
  };;
  private static final ResponseCodeHandler GROUPS_V2_GET_LOGS_HANDLER       = NO_HANDLER;
  private static final ResponseCodeHandler GROUPS_V2_GET_CURRENT_HANDLER    = responseCode -> {
    switch (responseCode) {
      case 403: throw new NotInGroupException();
      case 404: throw new GroupNotFoundException();
    }
  };
  private static final ResponseCodeHandler GROUPS_V2_PATCH_RESPONSE_HANDLER = responseCode -> {
    if (responseCode == 400) throw new GroupPatchNotAcceptedException();
  };
  private static final ResponseCodeHandler GROUPS_V2_GET_JOIN_INFO_HANDLER  = responseCode -> {
    if (responseCode == 403) throw new ForbiddenException();
  };

  public void putNewGroupsV2Group(Group group, GroupsV2AuthorizationString authorization)
      throws NonSuccessfulResponseCodeException, PushNetworkException
  {
      makeStorageRequest(authorization.toString(),
                         GROUPSV2_GROUP,
                         "PUT",
                         protobufRequestBody(group),
                         GROUPS_V2_PUT_RESPONSE_HANDLER);
  }

  public Group getGroupsV2Group(GroupsV2AuthorizationString authorization)
      throws NonSuccessfulResponseCodeException, PushNetworkException, InvalidProtocolBufferException
  {
      ResponseBody response = makeStorageRequest(authorization.toString(),
                                                 GROUPSV2_GROUP,
                                                 "GET",
                                                 null,
                                                 GROUPS_V2_GET_CURRENT_HANDLER);

    return Group.parseFrom(readBodyBytes(response));
  }

  public AvatarUploadAttributes getGroupsV2AvatarUploadForm(String authorization)
      throws NonSuccessfulResponseCodeException, PushNetworkException, InvalidProtocolBufferException
  {
      ResponseBody response = makeStorageRequest(authorization,
                                                 GROUPSV2_AVATAR_REQUEST,
                                                 "GET",
                                                 null,
                                                 NO_HANDLER);

    return AvatarUploadAttributes.parseFrom(readBodyBytes(response));
  }

  public GroupChange patchGroupsV2Group(GroupChange.Actions groupChange, String authorization, Optional<byte[]> groupLinkPassword)
      throws NonSuccessfulResponseCodeException, PushNetworkException, InvalidProtocolBufferException
  {
    String path;

    if (groupLinkPassword.isPresent()) {
      path = String.format(GROUPSV2_GROUP_PASSWORD, Base64UrlSafe.encodeBytesWithoutPadding(groupLinkPassword.get()));
    } else {
      path = GROUPSV2_GROUP;
    }

    ResponseBody response = makeStorageRequest(authorization,
                                               path,
                                               "PATCH",
                                               protobufRequestBody(groupChange),
                                               GROUPS_V2_PATCH_RESPONSE_HANDLER);

    return GroupChange.parseFrom(readBodyBytes(response));
  }

  public GroupHistory getGroupsV2GroupHistory(int fromVersion, GroupsV2AuthorizationString authorization)
    throws NonSuccessfulResponseCodeException, PushNetworkException, InvalidProtocolBufferException
  {
    Response response = makeStorageRequestResponse(authorization.toString(),
                                                   String.format(Locale.US, GROUPSV2_GROUP_CHANGES, fromVersion),
                                                   "GET",
                                                   null,
                                                   GROUPS_V2_GET_LOGS_HANDLER);

    GroupChanges groupChanges = GroupChanges.parseFrom(readBodyBytes(response.body()));

    if (response.code() == 206) {
      String                 contentRangeHeader = response.header("Content-Range");
      Optional<ContentRange> contentRange       = ContentRange.parse(contentRangeHeader);

      if (contentRange.isPresent()) {
        Log.i(TAG, "Additional logs for group: " + contentRangeHeader);
        return new GroupHistory(groupChanges, contentRange);
      } else {
        Log.w(TAG, "Unable to parse Content-Range header: " + contentRangeHeader);
        throw new NonSuccessfulResponseCodeException("Unable to parse content range header on 206");
      }
    }

    return new GroupHistory(groupChanges, Optional.absent());
  }

  public GroupJoinInfo getGroupJoinInfo(Optional<byte[]> groupLinkPassword, GroupsV2AuthorizationString authorization)
      throws NonSuccessfulResponseCodeException, PushNetworkException, InvalidProtocolBufferException
  {
    String       passwordParam = groupLinkPassword.transform(Base64UrlSafe::encodeBytesWithoutPadding).or("");
    ResponseBody response      = makeStorageRequest(authorization.toString(),
                                                    String.format(GROUPSV2_GROUP_JOIN, passwordParam),
                                                    "GET",
                                                    null,
                                                    GROUPS_V2_GET_JOIN_INFO_HANDLER);

    return GroupJoinInfo.parseFrom(readBodyBytes(response));
  }

  public GroupExternalCredential getGroupExternalCredential(GroupsV2AuthorizationString authorization)
    throws NonSuccessfulResponseCodeException, PushNetworkException, InvalidProtocolBufferException
  {
    ResponseBody response = makeStorageRequest(authorization.toString(),
                                               GROUPSV2_TOKEN,
                                               "GET",
                                               null,
                                               NO_HANDLER);

    return GroupExternalCredential.parseFrom(readBodyBytes(response));
  }

  public static final class GroupHistory {
    private final GroupChanges           groupChanges;
    private final Optional<ContentRange> contentRange;

    public GroupHistory(GroupChanges groupChanges, Optional<ContentRange> contentRange) {
      this.groupChanges = groupChanges;
      this.contentRange = contentRange;
    }

    public GroupChanges getGroupChanges() {
      return groupChanges;
    }

    public boolean hasMore() {
      return contentRange.isPresent();
    }

    /**
     * Valid iff {@link #hasMore()}.
     */
    public int getNextPageStartGroupRevision() {
      return contentRange.get().getRangeEnd() + 1;
    }
  }

  private final class ResumeInfo {
    private final String contentRange;
    private final long   contentStart;

    private ResumeInfo(String contentRange, long offset) {
      this.contentRange = contentRange;
      this.contentStart = offset;
    }
  }
}<|MERGE_RESOLUTION|>--- conflicted
+++ resolved
@@ -244,20 +244,12 @@
   {
     this.credentialsProvider       = credentialsProvider;
     this.signalAgent               = signalAgent;
-<<<<<<< HEAD
+    this.automaticNetworkRetry     = automaticNetworkRetry;
     this.serviceClients            = createServiceConnectionHolders(configuration.getSignalServiceUrls(), configuration.getNetworkInterceptors(), configuration.getSocketFactory(), configuration.getDns());
     this.cdnClientsMap             = createCdnClientsMap(configuration.getSignalCdnUrlMap(), configuration.getNetworkInterceptors(), configuration.getSocketFactory(), configuration.getDns());
     this.contactDiscoveryClients   = createConnectionHolders(configuration.getSignalContactDiscoveryUrls(), configuration.getNetworkInterceptors(), configuration.getSocketFactory(), configuration.getDns());
     this.keyBackupServiceClients   = createConnectionHolders(configuration.getSignalKeyBackupServiceUrls(), configuration.getNetworkInterceptors(), configuration.getSocketFactory(), configuration.getDns());
     this.storageClients            = createConnectionHolders(configuration.getSignalStorageUrls(), configuration.getNetworkInterceptors(), configuration.getSocketFactory(), configuration.getDns());
-=======
-    this.automaticNetworkRetry     = automaticNetworkRetry;
-    this.serviceClients            = createServiceConnectionHolders(configuration.getSignalServiceUrls(), configuration.getNetworkInterceptors(), configuration.getDns());
-    this.cdnClientsMap             = createCdnClientsMap(configuration.getSignalCdnUrlMap(), configuration.getNetworkInterceptors(), configuration.getDns());
-    this.contactDiscoveryClients   = createConnectionHolders(configuration.getSignalContactDiscoveryUrls(), configuration.getNetworkInterceptors(), configuration.getDns());
-    this.keyBackupServiceClients   = createConnectionHolders(configuration.getSignalKeyBackupServiceUrls(), configuration.getNetworkInterceptors(), configuration.getDns());
-    this.storageClients            = createConnectionHolders(configuration.getSignalStorageUrls(), configuration.getNetworkInterceptors(), configuration.getDns());
->>>>>>> 7e64d57b
     this.random                    = new SecureRandom();
     this.clientZkProfileOperations = clientZkProfileOperations;
   }
