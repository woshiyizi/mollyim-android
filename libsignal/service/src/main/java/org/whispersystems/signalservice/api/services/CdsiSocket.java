package org.whispersystems.signalservice.api.services;

import org.signal.cdsi.proto.ClientRequest;
import org.signal.cdsi.proto.ClientResponse;
import org.signal.libsignal.cds2.AttestationDataException;
import org.signal.libsignal.cds2.Cds2Client;
import org.signal.libsignal.cds2.Cds2CommunicationFailureException;
import org.signal.libsignal.protocol.logging.Log;
import org.signal.libsignal.protocol.util.Pair;
import org.whispersystems.signalservice.api.push.TrustStore;
import org.whispersystems.signalservice.api.push.exceptions.NonSuccessfulResponseCodeException;
import org.whispersystems.signalservice.api.util.Tls12SocketFactory;
import org.whispersystems.signalservice.internal.configuration.SignalServiceConfiguration;
import org.whispersystems.signalservice.internal.util.BlacklistingTrustManager;
import org.whispersystems.signalservice.internal.util.Hex;
import org.whispersystems.signalservice.internal.util.Util;
import org.whispersystems.util.Base64;

import java.io.IOException;
import java.nio.charset.StandardCharsets;
import java.security.KeyManagementException;
import java.security.NoSuchAlgorithmException;
import java.time.Duration;
import java.time.Instant;
import java.util.concurrent.TimeUnit;
import java.util.concurrent.atomic.AtomicReference;
import java.util.function.Consumer;

import javax.net.ssl.SSLContext;
import javax.net.ssl.SSLSocketFactory;
import javax.net.ssl.TrustManager;
import javax.net.ssl.X509TrustManager;

import io.reactivex.rxjava3.core.Observable;
import okhttp3.ConnectionSpec;
import okhttp3.Interceptor;
import okhttp3.OkHttpClient;
import okhttp3.Request;
import okhttp3.Response;
import okhttp3.WebSocket;
import okhttp3.WebSocketListener;

/**
 * Handles the websocket and general lifecycle of a CDSI request.
 */
final class CdsiSocket {

  private static final String TAG = CdsiSocket.class.getSimpleName();

  private final OkHttpClient okhttp;
  private final String       baseUrl;
  private final String       mrEnclave;

  private Cds2Client client;

  CdsiSocket(SignalServiceConfiguration configuration, String mrEnclave) {
    this.baseUrl   = configuration.getSignalCdsiUrls()[0].getUrl();
    this.mrEnclave = mrEnclave;

    Pair<SSLSocketFactory, X509TrustManager> socketFactory = createTlsSocketFactory(configuration.getSignalCdsiUrls()[0].getTrustStore());

<<<<<<< HEAD
    this.okhttp = new OkHttpClient.Builder().socketFactory(configuration.getSocketFactory())
                                            .sslSocketFactory(new Tls12SocketFactory(socketFactory.first()),
                                                              socketFactory.second())
                                            .connectionSpecs(Util.immutableList(ConnectionSpec.RESTRICTED_TLS))
                                            .readTimeout(30, TimeUnit.SECONDS)
                                            .connectTimeout(30, TimeUnit.SECONDS)
                                            .dns(configuration.getDns())
                                            .build();
=======
    OkHttpClient.Builder builder = new OkHttpClient.Builder()
                                                   .sslSocketFactory(new Tls12SocketFactory(socketFactory.first()), socketFactory.second())
                                                   .connectionSpecs(Util.immutableList(ConnectionSpec.RESTRICTED_TLS))
                                                   .readTimeout(30, TimeUnit.SECONDS)
                                                   .connectTimeout(30, TimeUnit.SECONDS);

    for (Interceptor interceptor : configuration.getNetworkInterceptors()) {
      builder.addInterceptor(interceptor);
    }

    this.okhttp = builder.build();
>>>>>>> a457d1f5
  }

  Observable<ClientResponse> connect(String username, String password, ClientRequest clientRequest, Consumer<byte[]> tokenSaver) {
    return Observable.create(emitter -> {
      AtomicReference<Stage> stage = new AtomicReference<>(Stage.WAITING_TO_INITIALIZE);

      String  url     = String.format("%s/v1/%s/discovery", baseUrl, mrEnclave);
      Request request = new Request.Builder()
                                   .url(url)
                                   .addHeader("Authorization", basicAuth(username, password))
                                   .build();

      WebSocket webSocket = okhttp.newWebSocket(request, new WebSocketListener() {
        @Override
        public void onOpen(WebSocket webSocket, Response response) {
          Log.d(TAG, "onOpen");
          stage.set(Stage.WAITING_FOR_CONNECTION);
        }

        @Override
        public void onMessage(WebSocket webSocket, okio.ByteString bytes) {
          Log.d(TAG, "[onMessage] stage: " + stage.get());

          try {
            switch (stage.get()) {
              case INIT:
                throw new IOException("Received a message before we were open!");

              case WAITING_FOR_CONNECTION:
                client = new Cds2Client(Hex.fromStringCondensed(mrEnclave), bytes.toByteArray(), Instant.now());

                Log.d(TAG, "[onMessage] Sending initial handshake...");
                webSocket.send(okio.ByteString.of(client.initialRequest()));
                stage.set(Stage.WAITING_FOR_HANDSHAKE);
                break;

              case WAITING_FOR_HANDSHAKE:
                client.completeHandshake(bytes.toByteArray());
                Log.d(TAG, "[onMessage] Handshake read success.");

                Log.d(TAG, "[onMessage] Sending data...");
                byte[] ciphertextBytes = client.establishedSend(clientRequest.toByteArray());
                webSocket.send(okio.ByteString.of(ciphertextBytes));
                Log.d(TAG, "[onMessage] Data sent.");

                stage.set(Stage.WAITING_FOR_TOKEN);
                break;

              case WAITING_FOR_TOKEN:
                ClientResponse tokenResponse = ClientResponse.parseFrom(client.establishedRecv(bytes.toByteArray()));
                if (tokenResponse.getToken().isEmpty()) {
                  throw new IOException("No token! Cannot continue!");
                }

                tokenSaver.accept(tokenResponse.getToken().toByteArray());

                Log.d(TAG, "[onMessage] Sending token ack...");
                webSocket.send(okio.ByteString.of(client.establishedSend(ClientRequest.newBuilder()
                                                                                      .setTokenAck(true)
                                                                                      .build()
                                                                                      .toByteArray())));
                stage.set(Stage.WAITING_FOR_RESPONSE);
                break;

              case WAITING_FOR_RESPONSE:
                emitter.onNext(ClientResponse.parseFrom(client.establishedRecv(bytes.toByteArray())));
                break;

              case CLOSED:
                Log.w(TAG, "[onMessage] Received a message after the websocket closed! Ignoring.");
                break;

              case FAILED:
                Log.w(TAG, "[onMessage] Received a message after we entered the failure state! Ignoring.");
                webSocket.close(1000, "OK");
                break;
            }
          } catch (IOException | AttestationDataException | Cds2CommunicationFailureException e) {
            Log.w(TAG, e);
            webSocket.close(1000, "OK");
            emitter.onError(e);
          }
        }

        @Override
        public void onClosing(WebSocket webSocket, int code, String reason) {
          if (code == 1000) {
            emitter.onComplete();
            stage.set(Stage.CLOSED);
          } else {
            Log.w(TAG, "Remote side is closing with non-normal code " + code);
            webSocket.close(1000, "Remote closed with code " + code);
            stage.set(Stage.FAILED);
            emitter.onError(new NonSuccessfulResponseCodeException(code));
          }
        }

        @Override
        public void onFailure(WebSocket webSocket, Throwable t, Response response) {
          emitter.onError(t);
          stage.set(Stage.FAILED);
          webSocket.close(1000, "OK");
        }
      });

      emitter.setCancellable(() -> webSocket.close(1000, "OK"));
    });
  }

  private static String basicAuth(String username, String password) {
    return "Basic " + Base64.encodeBytes((username + ":" + password).getBytes(StandardCharsets.UTF_8));
  }

  private static Pair<SSLSocketFactory, X509TrustManager> createTlsSocketFactory(TrustStore trustStore) {
    try {
      SSLContext     context       = SSLContext.getInstance("TLS");
      TrustManager[] trustManagers = BlacklistingTrustManager.createFor(trustStore);
      context.init(null, trustManagers, null);

      return new Pair<>(context.getSocketFactory(), (X509TrustManager) trustManagers[0]);
    } catch (NoSuchAlgorithmException | KeyManagementException e) {
      throw new AssertionError(e);
    }
  }

  private enum Stage {
    INIT,
    WAITING_FOR_CONNECTION,
    WAITING_FOR_HANDSHAKE,
    WAITING_FOR_TOKEN,
    WAITING_TO_INITIALIZE,
    WAITING_FOR_RESPONSE,
    CLOSED,
    FAILED
  }
}<|MERGE_RESOLUTION|>--- conflicted
+++ resolved
@@ -59,28 +59,19 @@
 
     Pair<SSLSocketFactory, X509TrustManager> socketFactory = createTlsSocketFactory(configuration.getSignalCdsiUrls()[0].getTrustStore());
 
-<<<<<<< HEAD
-    this.okhttp = new OkHttpClient.Builder().socketFactory(configuration.getSocketFactory())
-                                            .sslSocketFactory(new Tls12SocketFactory(socketFactory.first()),
-                                                              socketFactory.second())
-                                            .connectionSpecs(Util.immutableList(ConnectionSpec.RESTRICTED_TLS))
-                                            .readTimeout(30, TimeUnit.SECONDS)
-                                            .connectTimeout(30, TimeUnit.SECONDS)
-                                            .dns(configuration.getDns())
-                                            .build();
-=======
     OkHttpClient.Builder builder = new OkHttpClient.Builder()
+                                                   .socketFactory(configuration.getSocketFactory())
                                                    .sslSocketFactory(new Tls12SocketFactory(socketFactory.first()), socketFactory.second())
                                                    .connectionSpecs(Util.immutableList(ConnectionSpec.RESTRICTED_TLS))
                                                    .readTimeout(30, TimeUnit.SECONDS)
-                                                   .connectTimeout(30, TimeUnit.SECONDS);
+                                                   .connectTimeout(30, TimeUnit.SECONDS)
+                                                   .dns(configuration.getDns());
 
     for (Interceptor interceptor : configuration.getNetworkInterceptors()) {
       builder.addInterceptor(interceptor);
     }
 
     this.okhttp = builder.build();
->>>>>>> a457d1f5
   }
 
   Observable<ClientResponse> connect(String username, String password, ClientRequest clientRequest, Consumer<byte[]> tokenSaver) {
