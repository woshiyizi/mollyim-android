--- conflicted
+++ resolved
@@ -243,13 +243,9 @@
                                                             Optional.of(credentialsProvider), signalAgent, connectivityListener,
                                                             sleepTimer,
                                                             urls.getNetworkInterceptors(),
-<<<<<<< HEAD
                                                             urls.getSocketFactory(),
-                                                            urls.getDns());
-=======
                                                             urls.getDns(),
                                                             urls.getSignalProxy());
->>>>>>> e6e8786d
 
     return new SignalServiceMessagePipe(webSocket, Optional.of(credentialsProvider), clientZkProfileOperations);
   }
@@ -260,13 +256,9 @@
                                                             Optional.<CredentialsProvider>absent(), signalAgent, connectivityListener,
                                                             sleepTimer,
                                                             urls.getNetworkInterceptors(),
-<<<<<<< HEAD
                                                             urls.getSocketFactory(),
-                                                            urls.getDns());
-=======
                                                             urls.getDns(),
                                                             urls.getSignalProxy());
->>>>>>> e6e8786d
 
     return new SignalServiceMessagePipe(webSocket, Optional.of(credentialsProvider), clientZkProfileOperations);
   }
