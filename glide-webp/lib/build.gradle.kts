/*
 * Copyright 2023 Signal Messenger, LLC
 * SPDX-License-Identifier: AGPL-3.0-only
 */

plugins {
  id("signal-library")
  kotlin("kapt")
}

android {
  namespace = "org.signal.glide.webp"
<<<<<<< HEAD
=======

  defaultConfig {
    externalNativeBuild {
      cmake {
        cppFlags("-std=c++17", "-fvisibility=hidden")
        arguments("-DLIBWEBP_PATH=$rootDir/libwebp")
      }
    }

    testInstrumentationRunner = "androidx.test.runner.AndroidJUnitRunner"
  }

  externalNativeBuild {
    cmake {
      path = file("$projectDir/src/main/cpp/CMakeLists.txt")
      version = "3.22.1"
    }
  }
>>>>>>> cdb9df5a
}

dependencies {
  implementation(project(":core-util"))

  implementation(libs.glide.glide)
  implementation(libs.molly.glide.webp.decoder)
  kapt(libs.glide.compiler)

  androidTestImplementation(testLibs.androidx.test.core)
  androidTestImplementation(testLibs.androidx.test.core.ktx)
  androidTestImplementation(testLibs.androidx.test.ext.junit)
  androidTestImplementation(testLibs.androidx.test.ext.junit.ktx)
  androidTestImplementation(testLibs.androidx.test.monitor)
  androidTestImplementation(testLibs.androidx.test.runner)
}<|MERGE_RESOLUTION|>--- conflicted
+++ resolved
@@ -10,27 +10,10 @@
 
 android {
   namespace = "org.signal.glide.webp"
-<<<<<<< HEAD
-=======
 
   defaultConfig {
-    externalNativeBuild {
-      cmake {
-        cppFlags("-std=c++17", "-fvisibility=hidden")
-        arguments("-DLIBWEBP_PATH=$rootDir/libwebp")
-      }
-    }
-
     testInstrumentationRunner = "androidx.test.runner.AndroidJUnitRunner"
   }
-
-  externalNativeBuild {
-    cmake {
-      path = file("$projectDir/src/main/cpp/CMakeLists.txt")
-      version = "3.22.1"
-    }
-  }
->>>>>>> cdb9df5a
 }
 
 dependencies {
