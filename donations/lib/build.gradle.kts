--- conflicted
+++ resolved
@@ -6,7 +6,10 @@
 android {
   namespace = "org.signal.donations"
 
-<<<<<<< HEAD
+  buildFeatures {
+    buildConfig = true
+  }
+
   flavorDimensions += "license"
 
   productFlavors {
@@ -18,10 +21,6 @@
     create("foss") {
       dimension = "license"
     }
-=======
-  buildFeatures {
-    buildConfig = true
->>>>>>> aad2624b
   }
 }
 
