--- conflicted
+++ resolved
@@ -52,11 +52,7 @@
 import org.thoughtcrime.securesms.jobs.FcmRefreshJob;
 import org.thoughtcrime.securesms.jobs.MultiDeviceContactUpdateJob;
 import org.thoughtcrime.securesms.jobs.PushNotificationReceiveJob;
-<<<<<<< HEAD
-=======
 import org.thoughtcrime.securesms.jobs.StickerPackDownloadJob;
-import org.thoughtcrime.securesms.logging.AndroidLogger;
->>>>>>> 876ffb5b
 import org.thoughtcrime.securesms.logging.CustomSignalProtocolLogger;
 import org.thoughtcrime.securesms.logging.Log;
 import org.thoughtcrime.securesms.logging.LogManager;
@@ -123,7 +119,6 @@
     super.onCreate();
     Log.i(TAG, "onCreate()");
     initializeSecurityProvider();
-<<<<<<< HEAD
     initializeTypingStatusRepository();
     initializeTypingStatusSender();
     initializeRingRtc();
@@ -142,16 +137,10 @@
 
     if (isAppInitialized) return;
 
-    initializeFirstEverAppLaunch();
-    initializeAppDependencies();
-    initializeLogging();
-    initializeCrashHandling();
-=======
     initializeLogging();
     initializeCrashHandling();
     initializeAppDependencies();
     initializeFirstEverAppLaunch();
->>>>>>> 876ffb5b
     initializeApplicationMigrations();
     initializeMessageRetrieval();
     initializeExpiringMessageManager();
@@ -292,19 +281,17 @@
         InsightsOptOut.userRequestedOptOut(this);
         TextSecurePreferences.setAppMigrationVersion(this, ApplicationMigrations.CURRENT_VERSION);
         TextSecurePreferences.setJobManagerVersion(this, JobManager.CURRENT_VERSION);
-        TextSecurePreferences.setLastExperienceVersionCode(this, Util.getCanonicalVersionCode());
-        TextSecurePreferences.setHasSeenStickerIntroTooltip(this, true);
         ApplicationDependencies.getJobManager().add(StickerPackDownloadJob.forInstall(BlessedPacks.ZOZO.getPackId(), BlessedPacks.ZOZO.getPackKey(), false));
         ApplicationDependencies.getJobManager().add(StickerPackDownloadJob.forInstall(BlessedPacks.BANDIT.getPackId(), BlessedPacks.BANDIT.getPackKey(), false));
       }
 
-      Log.i(TAG, "Generating new identity keys...");
-      IdentityKeyUtil.generateIdentityKeys(this);
+      if (!IdentityKeyUtil.hasIdentityKey(this)) {
+        Log.i(TAG, "Generating new identity keys...");
+        IdentityKeyUtil.generateIdentityKeys(this);
+      }
 
       Log.i(TAG, "Setting first install version to " + Util.getCanonicalVersionCode());
       TextSecurePreferences.setFirstInstallVersion(this, Util.getCanonicalVersionCode());
-      TextSecurePreferences.setLastExperienceVersionCode(this, Util.getCanonicalVersionCode());
-      TextSecurePreferences.setHasSeenWelcomeScreen(this, false);
     }
   }
 
