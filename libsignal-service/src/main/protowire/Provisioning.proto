/**
 * Copyright (C) 2014-2016 Open Whisper Systems
 *
 * Licensed according to the LICENSE file in this repository.
 */
syntax = "proto3";

package signalservice;

option java_package         = "org.whispersystems.signalservice.internal.push";
option java_outer_classname = "ProvisioningProtos";

<<<<<<< HEAD
message ProvisioningUuid {
  string uuid = 1;
=======
message ProvisioningAddress {
  optional string address = 1;
>>>>>>> ed1348c2
}

message ProvisionEnvelope {
  optional bytes publicKey = 1;
  optional bytes body      = 2; // Encrypted ProvisionMessage
}

message ProvisionMessage {
  optional bytes  aciIdentityKeyPublic  = 1;
  optional bytes  aciIdentityKeyPrivate = 2;
  optional bytes  pniIdentityKeyPublic  = 11;
  optional bytes  pniIdentityKeyPrivate = 12;
  optional string aci                   = 8;
  optional string pni                   = 10;
  optional string number                = 3;
  optional string provisioningCode      = 4;
  optional string userAgent             = 5;
  optional bytes  profileKey            = 6;
  optional bool   readReceipts          = 7;
  optional uint32 provisioningVersion   = 9;
  optional bytes  masterKey             = 13;
  optional bytes  ephemeralBackupKey    = 14; // 32 bytes
  optional string accountEntropyPool    = 15;
  optional bytes  mediaRootBackupKey    = 16; // 32-bytes
  // NEXT ID: 17
}

enum ProvisioningVersion {
  option allow_alias = true;

  INITIAL         = 0;
  TABLET_SUPPORT  = 1;
  CURRENT         = 1;
}<|MERGE_RESOLUTION|>--- conflicted
+++ resolved
@@ -3,20 +3,19 @@
  *
  * Licensed according to the LICENSE file in this repository.
  */
-syntax = "proto3";
+syntax = "proto2";
 
 package signalservice;
 
 option java_package         = "org.whispersystems.signalservice.internal.push";
 option java_outer_classname = "ProvisioningProtos";
 
-<<<<<<< HEAD
-message ProvisioningUuid {
-  string uuid = 1;
-=======
 message ProvisioningAddress {
   optional string address = 1;
->>>>>>> ed1348c2
+}
+
+message ProvisioningUuid {
+  optional string uuid = 1;
 }
 
 message ProvisionEnvelope {
