--- conflicted
+++ resolved
@@ -254,12 +254,9 @@
   private static final String PROVISIONING_CODE_PATH    = "/v1/devices/provisioning/code";
   private static final String PROVISIONING_MESSAGE_PATH = "/v1/provisioning/%s";
   private static final String DEVICE_PATH               = "/v1/devices/%s";
-<<<<<<< HEAD
   private static final String DEVICE_LINK_PATH          = "/v1/devices/link";
-=======
   private static final String WAIT_FOR_DEVICES_PATH     = "/v1/devices/wait_for_linked_device/%s?timeout=%s";
   private static final String TRANSFER_ARCHIVE_PATH     = "/v1/devices/transfer_archive";
->>>>>>> 0891a161
 
   private static final String MESSAGE_PATH              = "/v1/messages/%s";
   private static final String GROUP_MESSAGE_PATH        = "/v1/messages/multi_recipient?ts=%s&online=%s&urgent=%s&story=%s";
@@ -678,7 +675,6 @@
     makeServiceRequest(SET_ACCOUNT_ATTRIBUTES, "PUT", JsonUtil.toJson(accountAttributes));
   }
 
-<<<<<<< HEAD
   public int finishNewDeviceRegistration(String provisioningCode,
                                          AccountAttributes attributes,
                                          PreKeyCollection aciPreKeys, PreKeyCollection pniPreKeys,
@@ -720,14 +716,9 @@
     if (responseCode == 409) throw new MissingCapabilitiesException();
   };
 
-  public String getNewDeviceVerificationCode() throws IOException {
-    String responseText = makeServiceRequest(PROVISIONING_CODE_PATH, "GET", null);
-    return JsonUtil.fromJson(responseText, DeviceCode.class).getVerificationCode();
-=======
   public LinkedDeviceVerificationCodeResponse getLinkedDeviceVerificationCode() throws IOException {
     String responseText = makeServiceRequest(PROVISIONING_CODE_PATH, "GET", null, NO_HEADERS, UNOPINIONATED_HANDLER, SealedSenderAccess.NONE);
     return JsonUtil.fromJson(responseText, LinkedDeviceVerificationCodeResponse.class);
->>>>>>> 0891a161
   }
 
   public List<DeviceInfo> getDevices() throws IOException {
